--- conflicted
+++ resolved
@@ -154,11 +154,8 @@
     "nostd",
     "nread",
     "NTSTATUS",
-<<<<<<< HEAD
     "odata",
-=======
     "Oaep",
->>>>>>> c9be99ab
     "OIDC",
     "okhttp",
     "opentelemetry",
@@ -196,11 +193,8 @@
     "stoull",
     "STREQ",
     "Sutou",
-<<<<<<< HEAD
     "testid",
-=======
     "tsirpanis",
->>>>>>> c9be99ab
     "Tsirpanis",
     "uaenorth",
     "uamqp",
