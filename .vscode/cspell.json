--- conflicted
+++ resolved
@@ -144,10 +144,8 @@
       "words": [
         "TEAMPROJECTID",
         "issecret",
-<<<<<<< HEAD
         "PSScriptRoot",
-        "BUILDID"
-=======
+        "BUILDID",
         "cppvcpkgcache"
       ]
     },
@@ -155,7 +153,6 @@
       "filename": "**/sdk/attestation/**",
       "words": [
         "tpm"
->>>>>>> ca8b8439
       ]
     },
     {
