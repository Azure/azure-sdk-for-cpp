--- conflicted
+++ resolved
@@ -16,13 +16,7 @@
     "json.hpp",
     "*nlohmann-json*",
     "eng/docs/api/assets/**/*",
-<<<<<<< HEAD
-    "**/test/ut/recordings/*.json",
-    "sdk/keyvault/azure-security-keyvault-certificates/inc/azure/keyvault/certificates/certificate_client_models.hpp",
-    "sdk/keyvault/azure-security-keyvault-keys/test/ut/key_client_import_test_live.cpp"
-=======
     "**/test/ut/recordings/*.json"
->>>>>>> 7301f348
   ],
   // * Unless configured otherwise, these words are not case sensitive
   // * Alphabetize the list when making changes so the list is easier for future
