# _Stress Test

<<<<<<< HEAD
## _Deps
=======
## Dependencies
>>>>>>> eeaace3e
Adding a stress test requires the following tools installed:
* Docker : https://www.docker.com/
* Helm : https://helm.sh/


Structure : 

A stress tests is composes of the following components : 
<<<<<<< HEAD
* Source code : represents the test that is run, there are no prerequisites as to what the code does, the outputs of the tests can be at the cosole , as file share or Application Insights. 
=======
* Source code : represents the test that is run, there are no prerequisites as to what the code does, the outputs of the tests can be at the console , as file share or Application Insights. 
>>>>>>> eeaace3e
* DockerFile : represents the docker file that will build the container image that  will be executed by the stress automation, on the stress test clusters. 
* Helm Chart : represents the deployment script for the docker image built by the Dockerfile. 
* stress-test-resources.bicep/json ARM template for deploying azure resources required by the 
tests 
* scenarios-matrix.yaml : definition of tests and which are offered in one docker image. e.g. We can have multiple tests coexisting in a single docker image, the definition contains a list of test names and executables (with params) that will be executed in order to run those tests.

To deploy a stress test to the playground (test) clusters, you will need to execute the following script : "eng/common/scripts/stress-testing/deploy-stress-tests.ps1 -Login -PushImages" in the folder of where the dockerfile exists. 

Example : \sdk\core\azure-core\test\libcurl-stress-test

The deployment script will run the following steps : 
* deploy the arm resources
* build the docker image 
* read the scenarios and generate the final helm chart 
* deploy the helm chart - caveat - make sure to have a .helmignore file present in which you exclude files that are not required for the deployment (e.g. test source code) . When initiating a deployment helm zips the whole folder , in order to upload it the chart needs to be less than 1MB. Thus excluding any unneeded files is advisable. 

The Dockerfile is very flexible, it can be used to include the binaries for the tests or include the code and run the config/build of the tests as part of the build , or anything in between. The only requirement is that the command lines to run the test executables are specified in the scenarios.txt<|MERGE_RESOLUTION|>--- conflicted
+++ resolved
@@ -1,10 +1,6 @@
 # _Stress Test
 
-<<<<<<< HEAD
-## _Deps
-=======
 ## Dependencies
->>>>>>> eeaace3e
 Adding a stress test requires the following tools installed:
 * Docker : https://www.docker.com/
 * Helm : https://helm.sh/
@@ -13,11 +9,7 @@
 Structure : 
 
 A stress tests is composes of the following components : 
-<<<<<<< HEAD
-* Source code : represents the test that is run, there are no prerequisites as to what the code does, the outputs of the tests can be at the cosole , as file share or Application Insights. 
-=======
 * Source code : represents the test that is run, there are no prerequisites as to what the code does, the outputs of the tests can be at the console , as file share or Application Insights. 
->>>>>>> eeaace3e
 * DockerFile : represents the docker file that will build the container image that  will be executed by the stress automation, on the stress test clusters. 
 * Helm Chart : represents the deployment script for the docker image built by the Dockerfile. 
 * stress-test-resources.bicep/json ARM template for deploying azure resources required by the 
