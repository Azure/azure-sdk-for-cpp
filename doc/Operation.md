--- conflicted
+++ resolved
@@ -1,10 +1,6 @@
 # Operation\<T>
 
-<<<<<<< HEAD
 The Azure SDK for C++ defines an Operation as an abstract class to support a long running operation ([LRO](https://github.com/microsoft/api-guidelines/blob/vNext/Guidelines.md#13-long-running-operations)).
-=======
-The Azure SDK for C++ defines an `Operation<T>` templated abstract class to support a long running operation ([LRO](http://restalk-patterns.org/long-running-operation-polling.html)).
->>>>>>> 2d5cbdd3
 
 The SDK clients would define a concrete class from the `Operation<T>` which an end users can consume for getting the status of the running operation.
 
