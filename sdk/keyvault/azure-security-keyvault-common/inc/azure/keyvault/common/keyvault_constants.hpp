--- conflicted
+++ resolved
@@ -8,17 +8,7 @@
 
 #pragma once
 
-<<<<<<< HEAD
-namespace Azure { namespace Security { namespace KeyVault { namespace Common { namespace _detail {
-=======
 namespace Azure { namespace Security { namespace KeyVault { namespace _detail {
-  /***************** KeyVault headers *****************/
-  static constexpr char const ContentType[] = "content-type";
-  static constexpr char const ApplicationJson[] = "application/json";
-  static constexpr char const Accept[] = "accept";
-  static constexpr char const MsRequestId[] = "x-ms-request-id";
-  static constexpr char const MsClientRequestId[] = "x-ms-client-request-id";
->>>>>>> 642c3116
 
   /**************** KeyVault QueryParameters *********/
   static constexpr char const ApiVersion[] = "api-version";
