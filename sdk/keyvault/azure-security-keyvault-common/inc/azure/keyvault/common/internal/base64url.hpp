--- conflicted
+++ resolved
@@ -16,12 +16,8 @@
 namespace Azure { namespace Security { namespace KeyVault { namespace _internal {
 
   /**
-<<<<<<< HEAD
    * @brief Provides conversion methods for Base64URL.
-=======
-   * @brief Provides conversion methods for base64url.
    *
->>>>>>> 8cc98320
    */
   struct Base64Url final
   {
