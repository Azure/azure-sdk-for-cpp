--- conflicted
+++ resolved
@@ -24,12 +24,8 @@
 namespace Azure { namespace Security { namespace KeyVault { namespace _internal {
 
   /**
-<<<<<<< HEAD
    * @brief The HTTP pipeline used by Key Vault clients.
-=======
-   * @brief The HTTP pipeline used by KeyVault clients.
    *
->>>>>>> 8cc98320
    */
   class KeyVaultPipeline final {
     Azure::Core::Url m_vaultUrl;
