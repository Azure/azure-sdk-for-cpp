// Copyright (c) Microsoft Corporation. All rights reserved.
// SPDX-License-Identifier: MIT

/**
 * @brief Defines a general exception for Key Vault service clients.
 *
 */

#pragma once

#include <azure/core/exception.hpp>
#include <azure/core/http/http.hpp>

#include <stdexcept>
#include <string>

namespace Azure { namespace Security { namespace KeyVault {

  /**
   * @brief The general exception thrown by the Key Vault SDK clients.
   *
   */
  class KeyVaultException : public Azure::Core::RequestFailedException {
  public:
    /**
     * @brief Construct a new Key Vault Exception object without an Http raw response.
     *
     * @remark A Key Vault Exception without an Http raw response represent an exception happend
     * before sending the request to the server. There is no response yet.
     *
     * @param message An error message for the exception.
     */
<<<<<<< HEAD
    explicit KeyVaultException(const std::string& message) : RequestFailedException(message) {}

    /**
     * @brief Construct a new Key Vault Exception object with an Http raw response.
=======
    Azure::Core::Http::HttpStatusCode StatusCode = Azure::Core::Http::HttpStatusCode::None;

    /**
     * @brief The Http reason phrase from the response.
     *
     */
    std::string ReasonPhrase;

    /**
     * @brief The client request header from the Http response.
     *
     */
    std::string ClientRequestId;

    /**
     * @brief The request id header from the Http response.
     *
     */
    std::string RequestId;

    /**
     * @brief The error code from the Key Vault service returned in the Http response.
     *
     */
    std::string ErrorCode;

    /**
     * @brief The error message from the Key Vault service returned in the Http response.
     *
     */
    std::string Message;

    /**
     * @brief The entire Http raw response.
     *
     */
    std::unique_ptr<Azure::Core::Http::RawResponse> RawResponse;

    /**
     * @brief Create a #Azure::Security::KeyVault::KeyVaultException by parsing the \p
     * response.
     *
     * @param response The Http raw response from the network.
     * @return KeyVaultException.
     */
    static KeyVaultException CreateFromResponse(
        std::unique_ptr<Azure::Core::Http::RawResponse> response);

    /**
     * @brief Create #Azure::Security::KeyVault::KeyVaultException by parsing the \p
     * response reference.
>>>>>>> 642c3116
     *
     * @param message  An error message for the exception.
     * @param rawResponse The Http raw response from the service.
     */
    explicit KeyVaultException(
        const std::string& message,
        std::unique_ptr<Azure::Core::Http::RawResponse> rawResponse);
  };
}}} // namespace Azure::Security::KeyVault<|MERGE_RESOLUTION|>--- conflicted
+++ resolved
@@ -30,64 +30,10 @@
      *
      * @param message An error message for the exception.
      */
-<<<<<<< HEAD
     explicit KeyVaultException(const std::string& message) : RequestFailedException(message) {}
 
     /**
      * @brief Construct a new Key Vault Exception object with an Http raw response.
-=======
-    Azure::Core::Http::HttpStatusCode StatusCode = Azure::Core::Http::HttpStatusCode::None;
-
-    /**
-     * @brief The Http reason phrase from the response.
-     *
-     */
-    std::string ReasonPhrase;
-
-    /**
-     * @brief The client request header from the Http response.
-     *
-     */
-    std::string ClientRequestId;
-
-    /**
-     * @brief The request id header from the Http response.
-     *
-     */
-    std::string RequestId;
-
-    /**
-     * @brief The error code from the Key Vault service returned in the Http response.
-     *
-     */
-    std::string ErrorCode;
-
-    /**
-     * @brief The error message from the Key Vault service returned in the Http response.
-     *
-     */
-    std::string Message;
-
-    /**
-     * @brief The entire Http raw response.
-     *
-     */
-    std::unique_ptr<Azure::Core::Http::RawResponse> RawResponse;
-
-    /**
-     * @brief Create a #Azure::Security::KeyVault::KeyVaultException by parsing the \p
-     * response.
-     *
-     * @param response The Http raw response from the network.
-     * @return KeyVaultException.
-     */
-    static KeyVaultException CreateFromResponse(
-        std::unique_ptr<Azure::Core::Http::RawResponse> response);
-
-    /**
-     * @brief Create #Azure::Security::KeyVault::KeyVaultException by parsing the \p
-     * response reference.
->>>>>>> 642c3116
      *
      * @param message  An error message for the exception.
      * @param rawResponse The Http raw response from the service.
