--- conflicted
+++ resolved
@@ -34,11 +34,7 @@
     inc/azure/keyvault/common/internal/unix_time_helper.hpp
     inc/azure/keyvault/common/keyvault_constants.hpp
     inc/azure/keyvault/common/keyvault_exception.hpp
-<<<<<<< HEAD
-    inc/azure/keyvault/common/version.hpp
     inc/azure/keyvault/common/sha.hpp
-=======
->>>>>>> 84560cb5
 )
 
 set(
