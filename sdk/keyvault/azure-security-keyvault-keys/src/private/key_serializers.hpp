--- conflicted
+++ resolved
@@ -115,13 +115,6 @@
         Azure::Core::Json::_internal::json const& jsonParser);
   };
 
-<<<<<<< HEAD
-  /**************** KeyReleaseOptionsSerializer  ************/
-  class KeyReleaseOptionsSerializer final {
-  public:
-    static std::string KeyReleaseOptionsSerialize(KeyReleaseOptions const& keyReleaseOptions);
-  };
-=======
   /**************** Key Properties ************/
   class KeyRotationPolicySerializer final {
   public:
@@ -140,5 +133,9 @@
         Azure::Core::Http::RawResponse const& rawResponse);
   };
 
->>>>>>> dcb7548e
+  /**************** KeyReleaseOptionsSerializer  ************/
+  class KeyReleaseOptionsSerializer final {
+  public:
+    static std::string KeyReleaseOptionsSerialize(KeyReleaseOptions const& keyReleaseOptions);
+  };
 }}}}} // namespace Azure::Security::KeyVault::Keys::_detail