--- conflicted
+++ resolved
@@ -97,15 +97,9 @@
   };
 
   /**************** Key Properties ************/
-<<<<<<< HEAD
-  class KeyPropertiesPageResultSerializer final {
+  class KeyPropertiesPagedResultSerializer final {
   public:
-    static KeyPropertiesPageResult KeyPropertiesPageResultDeserialize(
-=======
-  struct KeyPropertiesPagedResultSerializer final
-  {
     static KeyPropertiesPagedResponse KeyPropertiesPagedResultDeserialize(
->>>>>>> 76fd63b2
         Azure::Core::Http::RawResponse const& rawResponse);
     static DeletedKeyPagedResponse DeletedKeyPagedResultDeserialize(
         Azure::Core::Http::RawResponse const& rawResponse);
