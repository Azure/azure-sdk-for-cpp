// Copyright (c) Microsoft Corporation. All rights reserved.
// SPDX-License-Identifier: MIT

#include <azure/core/internal/json/json.hpp>
#include <azure/core/internal/json/json_optional.hpp>
#include <azure/core/internal/json/json_serializable.hpp>
#include <azure/core/url.hpp>

#include "azure/keyvault/keys/key_client_models.hpp"
#include "private/key_constants.hpp"
#include "private/key_serializers.hpp"

using namespace Azure::Security::KeyVault::Keys;
using namespace Azure::Core::Json::_internal;
using Azure::Core::_internal::PosixTimeConverter;

KeyVaultKey _detail::KeyVaultKeySerializer::KeyVaultKeyDeserialize(
    std::string const& name,
    Azure::Core::Http::RawResponse const& rawResponse)
{
  KeyVaultKey key(name);
  _detail::KeyVaultKeySerializer::KeyVaultKeyDeserialize(key, rawResponse);
  return key;
}

KeyVaultKey _detail::KeyVaultKeySerializer::KeyVaultKeyDeserialize(
    Azure::Core::Http::RawResponse const& rawResponse)
{
  KeyVaultKey key;
  _detail::KeyVaultKeySerializer::KeyVaultKeyDeserialize(key, rawResponse);
  return key;
}

void _detail::KeyVaultKeySerializer::KeyVaultKeyDeserialize(
    KeyVaultKey& key,
    Azure::Core::Http::RawResponse const& rawResponse)
{
  auto const& body = rawResponse.GetBody();
  auto jsonParser = json::parse(body);
  _detail::KeyVaultKeySerializer::KeyVaultKeyDeserialize(key, jsonParser);
}

void _detail::KeyVaultKeySerializer::KeyVaultKeyDeserialize(
    KeyVaultKey& key,
    Azure::Core::Json::_internal::json const& jsonParser)
{
  using Azure::Core::_internal::PosixTimeConverter;

  // Deserialize jwk
  _detail::JsonWebKeySerializer::JsonWebDeserialize(key.Key, jsonParser);

  // Parse URL for the vaultUri, keyVersion
  _detail::KeyVaultKeySerializer::ParseKeyUrl(key.Properties, key.Key.Id);

  // "Attributes"
  if (jsonParser.contains(_detail::AttributesPropertyName))
  {
    auto attributes = jsonParser[_detail::AttributesPropertyName];
<<<<<<< HEAD
    auto content = jsonParser.dump();
=======
>>>>>>> 6b2a32fa
    JsonOptional::SetIfExists(key.Properties.Enabled, attributes, _detail::EnabledPropertyName);
    JsonOptional::SetIfExists(
        key.Properties.Exportable, attributes, _detail::ExportablePropertyName);

    JsonOptional::SetIfExists<int64_t, Azure::DateTime>(
        key.Properties.NotBefore,
        attributes,
        _detail::NbfPropertyName,
        PosixTimeConverter::PosixTimeToDateTime);
    JsonOptional::SetIfExists<int64_t, Azure::DateTime>(
        key.Properties.ExpiresOn,
        attributes,
        _detail::ExpPropertyName,
        PosixTimeConverter::PosixTimeToDateTime);
    JsonOptional::SetIfExists<int64_t, Azure::DateTime>(
        key.Properties.CreatedOn,
        attributes,
        _detail::CreatedPropertyName,
        PosixTimeConverter::PosixTimeToDateTime);
    JsonOptional::SetIfExists<int64_t, Azure::DateTime>(
        key.Properties.UpdatedOn,
        attributes,
        _detail::UpdatedPropertyName,
        PosixTimeConverter::PosixTimeToDateTime);
  }

  JsonOptional::SetIfExists<json, KeyReleasePolicy>(
      key.Properties.ReleasePolicy,
      jsonParser,
      _detail::ReleasePolicyPropertyName,
      KeyReleasePolicySerializer::KeyReleasePolicyDeserialize);

  // "Tags"
  if (jsonParser.contains(_detail::TagsPropertyName))
  {
    auto const& tags = jsonParser[_detail::TagsPropertyName];
    {
      for (auto tag = tags.begin(); tag != tags.end(); ++tag)
      {
        key.Properties.Tags.emplace(tag.key(), tag.value().get<std::string>());
      }
    }
  }

  // managed
  if (jsonParser.contains(_detail::ManagedPropertyName))
  {
    key.Properties.Managed = jsonParser[_detail::ManagedPropertyName].get<bool>();
  }
}<|MERGE_RESOLUTION|>--- conflicted
+++ resolved
@@ -56,10 +56,6 @@
   if (jsonParser.contains(_detail::AttributesPropertyName))
   {
     auto attributes = jsonParser[_detail::AttributesPropertyName];
-<<<<<<< HEAD
-    auto content = jsonParser.dump();
-=======
->>>>>>> 6b2a32fa
     JsonOptional::SetIfExists(key.Properties.Enabled, attributes, _detail::EnabledPropertyName);
     JsonOptional::SetIfExists(
         key.Properties.Exportable, attributes, _detail::ExportablePropertyName);
