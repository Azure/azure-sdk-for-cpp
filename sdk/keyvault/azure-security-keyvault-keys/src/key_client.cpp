--- conflicted
+++ resolved
@@ -33,7 +33,6 @@
 
 static inline RequestWithContinuationToken BuildRequestFromContinuationToken(
     const Azure::Nullable<std::string>& NextPageToken,
-    const Azure::Nullable<int32_t>& MaxPageResults,
     const std::vector<std::string>&& defaultPath)
 {
   RequestWithContinuationToken request;
@@ -48,54 +47,6 @@
     request.Path.clear();
     request.Path.emplace_back(nextPageUrl.GetPath());
   }
-<<<<<<< HEAD
-  if (MaxPageResults)
-  {
-    if (request.Query == nullptr)
-    {
-      request.Query = std::make_unique<std::map<std::string, std::string>>();
-    }
-    request.Query->emplace("maxResults", std::to_string(MaxPageResults.Value()));
-=======
-  return request;
-}
-
-static inline RequestWithContinuationToken BuildRequestFromContinuationToken(
-    Azure::Security::KeyVault::Keys::GetPropertiesOfKeyVersionsOptions const& options,
-    std::vector<std::string>&& defaultPath)
-{
-  RequestWithContinuationToken request;
-  request.Path = defaultPath;
-  if (options.NextPageToken)
-  {
-    // Using a continuation token requires to send the request to the continuation token URL instead
-    // of the default URL which is used only for the first page.
-    Azure::Core::Url nextPageUrl(options.NextPageToken.Value());
-    request.Query
-        = std::make_unique<std::map<std::string, std::string>>(nextPageUrl.GetQueryParameters());
-    request.Path.clear();
-    request.Path.emplace_back(nextPageUrl.GetPath());
-  }
-  return request;
-}
-
-static inline RequestWithContinuationToken BuildRequestFromContinuationToken(
-    Azure::Security::KeyVault::Keys::GetDeletedKeysOptions const& options,
-    std::vector<std::string>&& defaultPath)
-{
-  RequestWithContinuationToken request;
-  request.Path = defaultPath;
-  if (options.NextPageToken)
-  {
-    // Using a continuation token requires to send the request to the continuation token URL instead
-    // of the default URL which is used only for the first page.
-    Azure::Core::Url nextPageUrl(options.NextPageToken.Value());
-    request.Query
-        = std::make_unique<std::map<std::string, std::string>>(nextPageUrl.GetQueryParameters());
-    request.Path.clear();
-    request.Path.emplace_back(nextPageUrl.GetPath());
->>>>>>> d90d5c76
-  }
   return request;
 }
 } // namespace
@@ -202,14 +153,9 @@
     GetPropertiesOfKeysOptions const& options,
     Azure::Core::Context const& context) const
 {
-<<<<<<< HEAD
-  auto const request = BuildRequestFromContinuationToken(
-      options.NextPageToken, options.MaxPageResults, {_detail::KeysPath});
-  auto response = m_pipeline->SendRequest<KeyPropertiesPageResult>(
-=======
-  auto const request = BuildRequestFromContinuationToken(options, {_detail::KeysPath});
+  auto const request
+      = BuildRequestFromContinuationToken(options.NextPageToken, {_detail::KeysPath});
   auto response = m_pipeline->SendRequest<KeyPropertiesPagedResponse>(
->>>>>>> d90d5c76
       context,
       Azure::Core::Http::HttpMethod::Get,
       [](Azure::Core::Http::RawResponse const& rawResponse) {
@@ -230,15 +176,9 @@
     GetPropertiesOfKeyVersionsOptions const& options,
     Azure::Core::Context const& context) const
 {
-<<<<<<< HEAD
   auto const request = BuildRequestFromContinuationToken(
-      options.NextPageToken, options.MaxPageResults, {_detail::KeysPath, name, "versions"});
-  auto response = m_pipeline->SendRequest<KeyPropertiesPageResult>(
-=======
-  auto const request
-      = BuildRequestFromContinuationToken(options, {_detail::KeysPath, name, "versions"});
+      options.NextPageToken, {_detail::KeysPath, name, "versions"});
   auto response = m_pipeline->SendRequest<KeyPropertiesPagedResponse>(
->>>>>>> d90d5c76
       context,
       Azure::Core::Http::HttpMethod::Get,
       [](Azure::Core::Http::RawResponse const& rawResponse) {
@@ -302,14 +242,9 @@
     GetDeletedKeysOptions const& options,
     Azure::Core::Context const& context) const
 {
-<<<<<<< HEAD
-  auto const request = BuildRequestFromContinuationToken(
-      options.NextPageToken, options.MaxPageResults, {_detail::DeletedKeysPath});
-  auto response = m_pipeline->SendRequest<DeletedKeyPageResult>(
-=======
-  auto const request = BuildRequestFromContinuationToken(options, {_detail::DeletedKeysPath});
+  auto const request
+      = BuildRequestFromContinuationToken(options.NextPageToken, {_detail::DeletedKeysPath});
   auto response = m_pipeline->SendRequest<DeletedKeyPagedResponse>(
->>>>>>> d90d5c76
       context,
       Azure::Core::Http::HttpMethod::Get,
       [](Azure::Core::Http::RawResponse const& rawResponse) {
