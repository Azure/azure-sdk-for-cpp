// Copyright (c) Microsoft Corporation. All rights reserved.
// SPDX-License-Identifier: MIT

#include <azure/core/credentials.hpp>
#include <azure/core/http/http.hpp>
#include <azure/core/http/policy.hpp>

#include "azure/keyvault/keys/details/key_constants.hpp"
#include "azure/keyvault/keys/details/key_request_parameters.hpp"
#include "azure/keyvault/keys/key_client.hpp"

#include <memory>
#include <string>
#include <vector>

using namespace Azure::Security::KeyVault::Keys;
using namespace Azure::Core::Http;

KeyClient::KeyClient(
    std::string const& vaultUrl,
    std::shared_ptr<Core::TokenCredential const> credential,
    KeyClientOptions options)
{
  auto apiVersion = options.GetVersionString();

  std::vector<std::unique_ptr<HttpPolicy>> perRetrypolicies;
  {
    Azure::Core::Http::TokenRequestOptions const tokenOptions
        = {{"https://vault.azure.net/.default"}};

    perRetrypolicies.emplace_back(
        std::make_unique<BearerTokenAuthenticationPolicy>(credential, tokenOptions));
  }

<<<<<<< HEAD
  policies.emplace_back(std::make_unique<LogPolicy>(options.LogOptions));
  policies.emplace_back(
      std::make_unique<Azure::Core::Http::TransportPolicy>(options.TransportPolicyOptions));
  Azure::Core::Http::Url url(vaultUrl);

=======
>>>>>>> 3eab83a6
  m_pipeline = std::make_shared<Azure::Security::KeyVault::Common::Internal::KeyVaultPipeline>(
      Azure::Core::Http::Url(vaultUrl),
      apiVersion,
      Azure::Core::Internal::Http::HttpPipeline(
          options, "KeyVault", apiVersion, std::move(perRetrypolicies), {}));
}

Azure::Core::Response<KeyVaultKey> KeyClient::GetKey(
    std::string const& name,
    GetKeyOptions const& options,
    Azure::Core::Context const& context) const
{
  return m_pipeline->SendRequest<KeyVaultKey>(
      context,
      Azure::Core::Http::HttpMethod::Get,
      [&name](Azure::Core::Http::RawResponse const& rawResponse) {
        return Details::KeyVaultKeyDeserialize(name, rawResponse);
      },
      {Details::KeysPath, name, options.Version});
}

Azure::Core::Response<KeyVaultKey> KeyClient::CreateKey(
    std::string const& name,
    JsonWebKeyType keyType,
    CreateKeyOptions const& options,
    Azure::Core::Context const& context) const
{
  return m_pipeline->SendRequest<KeyVaultKey>(
      context,
      Azure::Core::Http::HttpMethod::Post,
      Details::KeyRequestParameters(keyType, options),
      [&name](Azure::Core::Http::RawResponse const& rawResponse) {
        return Details::KeyVaultKeyDeserialize(name, rawResponse);
      },
      {Details::KeysPath, name, "create"});
}

Azure::Core::Response<KeyVaultKey> KeyClient::CreateEcKey(
    CreateEcKeyOptions const& ecKeyOptions,
    Azure::Core::Context const& context) const
{
  std::string const& keyName = ecKeyOptions.GetName();
  return m_pipeline->SendRequest<KeyVaultKey>(
      context,
      Azure::Core::Http::HttpMethod::Post,
      Details::KeyRequestParameters(ecKeyOptions),
      [&keyName](Azure::Core::Http::RawResponse const& rawResponse) {
        return Details::KeyVaultKeyDeserialize(keyName, rawResponse);
      },
      {Details::KeysPath, keyName, "create"});
}

Azure::Core::Response<KeyVaultKey> KeyClient::CreateRsaKey(
    CreateRsaKeyOptions const& rsaKeyOptions,
    Azure::Core::Context const& context) const
{
  std::string const& keyName = rsaKeyOptions.GetName();
  return m_pipeline->SendRequest<KeyVaultKey>(
      context,
      Azure::Core::Http::HttpMethod::Post,
      Details::KeyRequestParameters(rsaKeyOptions),
      [&keyName](Azure::Core::Http::RawResponse const& rawResponse) {
        return Details::KeyVaultKeyDeserialize(keyName, rawResponse);
      },
      {Details::KeysPath, keyName, "create"});
}

Azure::Core::Response<KeyVaultKey> KeyClient::CreateOctKey(
    CreateOctKeyOptions const& octKeyOptions,
    Azure::Core::Context const& context) const
{
  std::string const& keyName = octKeyOptions.GetName();
  return m_pipeline->SendRequest<KeyVaultKey>(
      context,
      Azure::Core::Http::HttpMethod::Post,
      Details::KeyRequestParameters(octKeyOptions),
      [&keyName](Azure::Core::Http::RawResponse const& rawResponse) {
        return Details::KeyVaultKeyDeserialize(keyName, rawResponse);
      },
      {Details::KeysPath, keyName, "create"});
}

Azure::Security::KeyVault::Keys::DeleteKeyOperation KeyClient::StartDeleteKey(
    std::string const& name,
    Azure::Core::Context const& context) const
{
  return Azure::Security::KeyVault::Keys::DeleteKeyOperation(
      m_pipeline,
      m_pipeline->SendRequest<Azure::Security::KeyVault::Keys::DeletedKey>(
          context,
          Azure::Core::Http::HttpMethod::Delete,
          [&name](Azure::Core::Http::RawResponse const& rawResponse) {
            return Details::DeletedKeyDeserialize(name, rawResponse);
          },
          {Details::KeysPath, name}));
}<|MERGE_RESOLUTION|>--- conflicted
+++ resolved
@@ -32,14 +32,6 @@
         std::make_unique<BearerTokenAuthenticationPolicy>(credential, tokenOptions));
   }
 
-<<<<<<< HEAD
-  policies.emplace_back(std::make_unique<LogPolicy>(options.LogOptions));
-  policies.emplace_back(
-      std::make_unique<Azure::Core::Http::TransportPolicy>(options.TransportPolicyOptions));
-  Azure::Core::Http::Url url(vaultUrl);
-
-=======
->>>>>>> 3eab83a6
   m_pipeline = std::make_shared<Azure::Security::KeyVault::Common::Internal::KeyVaultPipeline>(
       Azure::Core::Http::Url(vaultUrl),
       apiVersion,
