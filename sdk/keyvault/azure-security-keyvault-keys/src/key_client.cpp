// Copyright (c) Microsoft Corporation. All rights reserved.
// SPDX-License-Identifier: MIT

#include <azure/core/credentials/credentials.hpp>
#include <azure/core/http/http.hpp>
#include <azure/core/http/policies/policy.hpp>

#include <azure/keyvault/common/internal/single_page.hpp>

#include "azure/keyvault/keys/details/key_backup.hpp"
#include "azure/keyvault/keys/details/key_constants.hpp"
#include "azure/keyvault/keys/details/key_request_parameters.hpp"
#include "azure/keyvault/keys/details/key_serializers.hpp"
#include "azure/keyvault/keys/key_client.hpp"

#include <memory>
#include <string>
#include <vector>

using namespace Azure::Security::KeyVault::Keys;
using namespace Azure::Core::Http;
using namespace Azure::Core::Http::Policies;
using namespace Azure::Core::Http::Policies::_internal;

namespace {
struct RequestWithContinuationToken
{
  std::vector<std::string> Path;
  std::unique_ptr<std::map<std::string, std::string>> Query;
};

static inline RequestWithContinuationToken BuildRequestFromContinuationToken(
    Azure::Security::KeyVault::_internal::GetPageResultOptions const& options,
    std::vector<std::string>&& defaultPath)
{
  RequestWithContinuationToken request;
  request.Path = defaultPath;
  if (options.NextPageToken)
  {
    // Using a continuation token requires to send the request to the continuation token url instead
    // of the default url which is used only for the first page.
    Azure::Core::Url nextPageUrl(options.NextPageToken.Value());
    request.Query
        = std::make_unique<std::map<std::string, std::string>>(nextPageUrl.GetQueryParameters());
    request.Path.clear();
    request.Path.emplace_back(nextPageUrl.GetPath());
  }
  if (options.MaxPageResults)
  {
    if (request.Query == nullptr)
    {
      request.Query = std::make_unique<std::map<std::string, std::string>>();
    }
    request.Query->emplace("maxResults", std::to_string(options.MaxPageResults.Value()));
  }
  return request;
}
} // namespace

KeyClient::KeyClient(
    std::string const& vaultUrl,
    std::shared_ptr<Core::Credentials::TokenCredential const> credential,
    KeyClientOptions options)
{
  auto apiVersion = options.Version.ToString();

  std::vector<std::unique_ptr<HttpPolicy>> perRetrypolicies;
  {
    Azure::Core::Credentials::TokenRequestContext const tokenContext
        = {{"https://vault.azure.net/.default"}};

    perRetrypolicies.emplace_back(
        std::make_unique<BearerTokenAuthenticationPolicy>(credential, tokenContext));
  }

  m_pipeline = std::make_shared<Azure::Security::KeyVault::_internal::KeyVaultPipeline>(
      Azure::Core::Url(vaultUrl),
      apiVersion,
      Azure::Core::Http::_internal::HttpPipeline(
          options, "KeyVault", apiVersion, std::move(perRetrypolicies), {}));
}

Azure::Response<KeyVaultKey> KeyClient::GetKey(
    std::string const& name,
    GetKeyOptions const& options,
    Azure::Core::Context const& context) const
{
  return m_pipeline->SendRequest<KeyVaultKey>(
      context,
      Azure::Core::Http::HttpMethod::Get,
      [&name](Azure::Core::Http::RawResponse const& rawResponse) {
        return _detail::KeyVaultKeySerializer::KeyVaultKeyDeserialize(name, rawResponse);
      },
      {_detail::KeysPath, name, options.Version});
}

Azure::Response<KeyVaultKey> KeyClient::CreateKey(
    std::string const& name,
    KeyVaultKeyType keyType,
    CreateKeyOptions const& options,
    Azure::Core::Context const& context) const
{
  return m_pipeline->SendRequest<KeyVaultKey>(
      context,
      Azure::Core::Http::HttpMethod::Post,
      _detail::KeyRequestParameters(keyType, options),
      [&name](Azure::Core::Http::RawResponse const& rawResponse) {
        return _detail::KeyVaultKeySerializer::KeyVaultKeyDeserialize(name, rawResponse);
      },
      {_detail::KeysPath, name, "create"});
}

Azure::Response<KeyVaultKey> KeyClient::CreateEcKey(
    CreateEcKeyOptions const& ecKeyOptions,
    Azure::Core::Context const& context) const
{
  std::string const& keyName = ecKeyOptions.GetName();
  return m_pipeline->SendRequest<KeyVaultKey>(
      context,
      Azure::Core::Http::HttpMethod::Post,
      _detail::KeyRequestParameters(ecKeyOptions),
      [&keyName](Azure::Core::Http::RawResponse const& rawResponse) {
        return _detail::KeyVaultKeySerializer::KeyVaultKeyDeserialize(keyName, rawResponse);
      },
      {_detail::KeysPath, keyName, "create"});
}

Azure::Response<KeyVaultKey> KeyClient::CreateRsaKey(
    CreateRsaKeyOptions const& rsaKeyOptions,
    Azure::Core::Context const& context) const
{
  std::string const& keyName = rsaKeyOptions.GetName();
  return m_pipeline->SendRequest<KeyVaultKey>(
      context,
      Azure::Core::Http::HttpMethod::Post,
      _detail::KeyRequestParameters(rsaKeyOptions),
      [&keyName](Azure::Core::Http::RawResponse const& rawResponse) {
        return _detail::KeyVaultKeySerializer::KeyVaultKeyDeserialize(keyName, rawResponse);
      },
      {_detail::KeysPath, keyName, "create"});
}

Azure::Response<KeyVaultKey> KeyClient::CreateOctKey(
    CreateOctKeyOptions const& octKeyOptions,
    Azure::Core::Context const& context) const
{
  std::string const& keyName = octKeyOptions.GetName();
  return m_pipeline->SendRequest<KeyVaultKey>(
      context,
      Azure::Core::Http::HttpMethod::Post,
      _detail::KeyRequestParameters(octKeyOptions),
      [&keyName](Azure::Core::Http::RawResponse const& rawResponse) {
        return _detail::KeyVaultKeySerializer::KeyVaultKeyDeserialize(keyName, rawResponse);
      },
      {_detail::KeysPath, keyName, "create"});
}

KeyPropertiesPageResult KeyClient::GetPropertiesOfKeys(
    GetPropertiesOfKeysOptions const& options,
    Azure::Core::Context const& context) const
{
  auto const request = BuildRequestFromContinuationToken(options, {_detail::KeysPath});
  auto response = m_pipeline->SendRequest<KeyPropertiesPageResult>(
      context,
      Azure::Core::Http::HttpMethod::Get,
      [](Azure::Core::Http::RawResponse const& rawResponse) {
        return _detail::KeyPropertiesPageResultSerializer::KeyPropertiesPageResultDeserialize(
            rawResponse);
      },
      request.Path,
      request.Query);

  return KeyPropertiesPageResult(
      std::move(response.Value),
      std::move(response.RawResponse),
      std::make_unique<KeyClient>(*this));
}

KeyPropertiesPageResult KeyClient::GetPropertiesOfKeyVersions(
    std::string const& name,
    GetPropertiesOfKeyVersionsOptions const& options,
    Azure::Core::Context const& context) const
{
  auto const request
      = BuildRequestFromContinuationToken(options, {_detail::KeysPath, name, "versions"});
  auto response = m_pipeline->SendRequest<KeyPropertiesPageResult>(
      context,
      Azure::Core::Http::HttpMethod::Get,
      [](Azure::Core::Http::RawResponse const& rawResponse) {
        return _detail::KeyPropertiesPageResultSerializer::KeyPropertiesPageResultDeserialize(
            rawResponse);
      },
      request.Path,
      request.Query);

  return KeyPropertiesPageResult(
      std::move(response.Value),
      std::move(response.RawResponse),
      std::make_unique<KeyClient>(*this),
      name);
}

Azure::Security::KeyVault::Keys::DeleteKeyOperation KeyClient::StartDeleteKey(
    std::string const& name,
    Azure::Core::Context const& context) const
{
  return Azure::Security::KeyVault::Keys::DeleteKeyOperation(
      std::make_shared<KeyClient>(*this),
      m_pipeline->SendRequest<Azure::Security::KeyVault::Keys::DeletedKey>(
          context,
          Azure::Core::Http::HttpMethod::Delete,
          [&name](Azure::Core::Http::RawResponse const& rawResponse) {
            return _detail::DeletedKeySerializer::DeletedKeyDeserialize(name, rawResponse);
          },
          {_detail::KeysPath, name}));
}

<<<<<<< HEAD
=======
Azure::Security::KeyVault::Keys::DeleteKeyOperation KeyClient::ResumeDeleteKey(
    std::string const& resumeToken,
    Azure::Core::Context const& context) const
{
  Azure::Security::KeyVault::Keys::DeleteKeyOperation operation(m_pipeline, resumeToken);
  operation.Poll(context);
  return operation;
}

>>>>>>> d69742ae
Azure::Security::KeyVault::Keys::RecoverDeletedKeyOperation KeyClient::ResumeRecoverDeletedKey(
    std::string const& resumeToken,
    Azure::Core::Context const& context) const
{
  Azure::Security::KeyVault::Keys::RecoverDeletedKeyOperation operation(m_pipeline, resumeToken);
  operation.Poll(context);
  return operation;
}

Azure::Security::KeyVault::Keys::RecoverDeletedKeyOperation KeyClient::StartRecoverDeletedKey(
    std::string const& name,
    Azure::Core::Context const& context) const
{
  return Azure::Security::KeyVault::Keys::RecoverDeletedKeyOperation(
      m_pipeline,
      m_pipeline->SendRequest<Azure::Security::KeyVault::Keys::KeyVaultKey>(
          context,
          Azure::Core::Http::HttpMethod::Post,
          [&name](Azure::Core::Http::RawResponse const& rawResponse) {
            return _detail::KeyVaultKeySerializer::KeyVaultKeyDeserialize(name, rawResponse);
          },
          {_detail::DeletedKeysPath, name, "recover"}));
}

Azure::Response<DeletedKey> KeyClient::GetDeletedKey(
    std::string const& name,
    Azure::Core::Context const& context) const
{
  return m_pipeline->SendRequest<DeletedKey>(
      context,
      Azure::Core::Http::HttpMethod::Get,
      [&name](Azure::Core::Http::RawResponse const& rawResponse) {
        return _detail::DeletedKeySerializer::DeletedKeyDeserialize(name, rawResponse);
      },
      {_detail::DeletedKeysPath, name});
}

DeletedKeyPageResult KeyClient::GetDeletedKeys(
    GetDeletedKeysOptions const& options,
    Azure::Core::Context const& context) const
{
  auto const request = BuildRequestFromContinuationToken(options, {_detail::DeletedKeysPath});
  auto response = m_pipeline->SendRequest<DeletedKeyPageResult>(
      context,
      Azure::Core::Http::HttpMethod::Get,
      [](Azure::Core::Http::RawResponse const& rawResponse) {
        return _detail::KeyPropertiesPageResultSerializer::DeletedKeyPageResultDeserialize(
            rawResponse);
      },
      request.Path,
      request.Query);

  return DeletedKeyPageResult(
      std::move(response.Value),
      std::move(response.RawResponse),
      std::make_unique<KeyClient>(*this));
}

Azure::Response<PurgedKey> KeyClient::PurgeDeletedKey(
    std::string const& name,
    Azure::Core::Context const& context) const
{
  return m_pipeline->SendRequest<PurgedKey>(
      context,
      Azure::Core::Http::HttpMethod::Delete,
      [](Azure::Core::Http::RawResponse const&) { return PurgedKey(); },
      {_detail::DeletedKeysPath, name});
}

Azure::Response<KeyVaultKey> KeyClient::UpdateKeyProperties(
    KeyProperties const& properties,
    Azure::Nullable<std::list<KeyOperation>> const& keyOperations,
    Azure::Core::Context const& context) const
{
  return m_pipeline->SendRequest<KeyVaultKey>(
      context,
      Azure::Core::Http::HttpMethod::Patch,
      _detail::KeyRequestParameters(properties, keyOperations),
      [&properties](Azure::Core::Http::RawResponse const& rawResponse) {
        return _detail::KeyVaultKeySerializer::KeyVaultKeyDeserialize(properties.Name, rawResponse);
      },
      {_detail::KeysPath, properties.Name, properties.Version});
}

Azure::Response<std::vector<uint8_t>> KeyClient::BackupKey(
    std::string const& name,
    Azure::Core::Context const& context) const
{
  // Use the internal model KeyBackup to parse from Json
  auto response = m_pipeline->SendRequest<_detail::KeyBackup>(
      context,
      Azure::Core::Http::HttpMethod::Post,
      [](Azure::Core::Http::RawResponse const& rawResponse) {
        return _detail::KeyBackup::Deserialize(rawResponse);
      },
      {_detail::KeysPath, name, "backup"});

  // Convert the internal KeyBackup model to a raw vector<uint8_t>.
  return Azure::Response<std::vector<uint8_t>>(
      response.Value.Value, std::move(response.RawResponse));
}

Azure::Response<KeyVaultKey> KeyClient::RestoreKeyBackup(
    std::vector<uint8_t> const& backup,
    Azure::Core::Context const& context) const
{
  _detail::KeyBackup backupModel;
  backupModel.Value = backup;
  return m_pipeline->SendRequest<KeyVaultKey>(
      context,
      Azure::Core::Http::HttpMethod::Post,
      backupModel,
      [](Azure::Core::Http::RawResponse const& rawResponse) {
        return _detail::KeyVaultKeySerializer::KeyVaultKeyDeserialize(rawResponse);
      },
      {_detail::KeysPath, "restore"});
}

Azure::Response<KeyVaultKey> KeyClient::ImportKey(
    std::string const& name,
    JsonWebKey const& keyMaterial,
    Azure::Core::Context const& context) const
{
  ImportKeyOptions const importKeyOptions(name, keyMaterial);
  return m_pipeline->SendRequest<KeyVaultKey>(
      context,
      Azure::Core::Http::HttpMethod::Put,
      [&importKeyOptions]() {
        return _detail::ImportKeyOptionsSerializer::ImportKeyOptionsSerialize(importKeyOptions);
      },
      [&name](Azure::Core::Http::RawResponse const& rawResponse) {
        return _detail::KeyVaultKeySerializer::KeyVaultKeyDeserialize(name, rawResponse);
      },
      {_detail::KeysPath, name});
}

Azure::Response<KeyVaultKey> KeyClient::ImportKey(
    ImportKeyOptions const& importKeyOptions,
    Azure::Core::Context const& context) const
{
  return m_pipeline->SendRequest<KeyVaultKey>(
      context,
      Azure::Core::Http::HttpMethod::Put,
      [&importKeyOptions]() {
        return _detail::ImportKeyOptionsSerializer::ImportKeyOptionsSerialize(importKeyOptions);
      },
      [&importKeyOptions](Azure::Core::Http::RawResponse const& rawResponse) {
        return _detail::KeyVaultKeySerializer::KeyVaultKeyDeserialize(
            importKeyOptions.Name(), rawResponse);
      },
      {_detail::KeysPath, importKeyOptions.Name()});
}<|MERGE_RESOLUTION|>--- conflicted
+++ resolved
@@ -215,18 +215,6 @@
           {_detail::KeysPath, name}));
 }
 
-<<<<<<< HEAD
-=======
-Azure::Security::KeyVault::Keys::DeleteKeyOperation KeyClient::ResumeDeleteKey(
-    std::string const& resumeToken,
-    Azure::Core::Context const& context) const
-{
-  Azure::Security::KeyVault::Keys::DeleteKeyOperation operation(m_pipeline, resumeToken);
-  operation.Poll(context);
-  return operation;
-}
-
->>>>>>> d69742ae
 Azure::Security::KeyVault::Keys::RecoverDeletedKeyOperation KeyClient::ResumeRecoverDeletedKey(
     std::string const& resumeToken,
     Azure::Core::Context const& context) const
