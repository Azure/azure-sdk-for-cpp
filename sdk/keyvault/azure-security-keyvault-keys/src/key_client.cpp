--- conflicted
+++ resolved
@@ -26,11 +26,7 @@
 
   std::vector<std::unique_ptr<HttpPolicy>> perRetrypolicies;
   {
-<<<<<<< HEAD
-    Azure::Core::Http::Policies::TokenRequestOptions const tokenOptions
-=======
     Azure::Core::Credentials::TokenRequestContext const tokenContext
->>>>>>> 33c95b09
         = {{"https://vault.azure.net/.default"}};
 
     perRetrypolicies.emplace_back(
