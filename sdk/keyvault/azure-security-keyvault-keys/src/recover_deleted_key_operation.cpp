// Copyright (c) Microsoft Corporation. All rights reserved.
// SPDX-License-Identifier: MIT

#include "azure/keyvault/common/keyvault_exception.hpp"

#include "azure/keyvault/keys/details/key_constants.hpp"
#include "azure/keyvault/keys/details/key_serializers.hpp"
#include "azure/keyvault/keys/recover_deleted_key_operation.hpp"

using namespace Azure::Security::KeyVault::Keys;
<<<<<<< HEAD
using namespace Azure::Security::KeyVault::Common;
=======

namespace {

// For delete key, the LRO ends when we can retreive the Key from the deleted keys list from the
// server.
inline Azure::Core::OperationStatus CheckCompleted(Azure::Core::Http::RawResponse const& response)
{
  auto const code = response.GetStatusCode();
  switch (code)
  {
    case Azure::Core::Http::HttpStatusCode::Ok:
    // Access denied but proof the key was deleted.
    case Azure::Core::Http::HttpStatusCode::Forbidden:
      return Azure::Core::OperationStatus::Succeeded;
    case Azure::Core::Http::HttpStatusCode::NotFound:
      return Azure::Core::OperationStatus::Running;
    default:
      throw Azure::Security::KeyVault::KeyVaultException::CreateFromResponse(response);
  }
}
} // namespace

>>>>>>> 642c3116
std::unique_ptr<Azure::Core::Http::RawResponse>
Azure::Security::KeyVault::Keys::RecoverDeletedKeyOperation::PollInternal(
    Azure::Core::Context& context)
{
  std::unique_ptr<Azure::Core::Http::RawResponse> rawResponse;
  if (!IsDone())
  {
    rawResponse = m_pipeline->Send(
        context,
        Azure::Core::Http::HttpMethod::Get,
        {_detail::KeysPath, m_value.Name(), m_value.Properties.Version});

    switch (rawResponse->GetStatusCode())
    {
      case Azure::Core::Http::HttpStatusCode::Ok:
      // Access denied but proof the key was deleted.
      case Azure::Core::Http::HttpStatusCode::Forbidden: {
        m_status = Azure::Core::OperationStatus::Succeeded;
        break;
      }
      case Azure::Core::Http::HttpStatusCode::NotFound: {
        m_status = Azure::Core::OperationStatus::Running;
        break;
      }
      default:
        throw KeyVaultException(
            "Unexpected operation status from Service response.", std::move(rawResponse));
    }
    if (m_status == Azure::Core::OperationStatus::Succeeded)
    {
      m_value
          = _detail::KeyVaultKeySerializer::KeyVaultKeyDeserialize(m_value.Name(), *rawResponse);
    }
  }

  // To ensure the success of calling Poll multiple times, even after operation is completed, a
  // copy of the raw http response is returned instead of transfering the ownership of the raw
  // response inside the Operation.
  return rawResponse;
}

Azure::Security::KeyVault::Keys::RecoverDeletedKeyOperation::RecoverDeletedKeyOperation(
    std::shared_ptr<Azure::Security::KeyVault::_internal::KeyVaultPipeline> keyvaultPipeline,
    Azure::Response<Azure::Security::KeyVault::Keys::KeyVaultKey> response)
    : m_pipeline(keyvaultPipeline)
{
  // The response becomes useless and the value and rawResponse are now owned by the
  // DeleteKeyOperation. This is fine because the DeleteKeyOperation is what the delete key api
  // will return.
  m_value = response.Value;
  m_rawResponse = std::move(response.RawResponse);

  // Build the full url for continuation token. It is only used in case customers wants to use
  // it on their own. The Operation uses the KeyVaultPipeline from the client which knows how to
  // build this url.
  m_continuationToken = m_pipeline->GetVaultUrl() + "/" + std::string(_detail::DeletedKeysPath)
      + "/" + m_value.Name();
}<|MERGE_RESOLUTION|>--- conflicted
+++ resolved
@@ -8,32 +8,8 @@
 #include "azure/keyvault/keys/recover_deleted_key_operation.hpp"
 
 using namespace Azure::Security::KeyVault::Keys;
-<<<<<<< HEAD
-using namespace Azure::Security::KeyVault::Common;
-=======
+using namespace Azure::Security::KeyVault;
 
-namespace {
-
-// For delete key, the LRO ends when we can retreive the Key from the deleted keys list from the
-// server.
-inline Azure::Core::OperationStatus CheckCompleted(Azure::Core::Http::RawResponse const& response)
-{
-  auto const code = response.GetStatusCode();
-  switch (code)
-  {
-    case Azure::Core::Http::HttpStatusCode::Ok:
-    // Access denied but proof the key was deleted.
-    case Azure::Core::Http::HttpStatusCode::Forbidden:
-      return Azure::Core::OperationStatus::Succeeded;
-    case Azure::Core::Http::HttpStatusCode::NotFound:
-      return Azure::Core::OperationStatus::Running;
-    default:
-      throw Azure::Security::KeyVault::KeyVaultException::CreateFromResponse(response);
-  }
-}
-} // namespace
-
->>>>>>> 642c3116
 std::unique_ptr<Azure::Core::Http::RawResponse>
 Azure::Security::KeyVault::Keys::RecoverDeletedKeyOperation::PollInternal(
     Azure::Core::Context& context)
