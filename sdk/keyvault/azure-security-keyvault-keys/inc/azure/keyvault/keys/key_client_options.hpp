--- conflicted
+++ resolved
@@ -41,35 +41,6 @@
     ServiceVersion Version;
 
     /**
-<<<<<<< HEAD
-     * @brief Define the options to retry the Http requests.
-     *
-     */
-    Azure::Core::Http::RetryOptions RetryOptions;
-
-    /**
-     * @brief Define the Http client options.
-     *
-     * @remark Use this options to set an specific Http client.
-     *
-     */
-    Azure::Core::Http::TransportPolicyOptions TransportPolicyOptions;
-
-    /**
-     * @brief Define the information to be used for reporting telemetry data.
-     *
-     */
-    Azure::Core::Http::TelemetryPolicyOptions TelemetryPolicyOptions;
-
-    /**
-     * @brief Define the information to be used for logging.
-     *
-     */
-    Azure::Core::Http::LogOptions LogOptions;
-
-    /**
-=======
->>>>>>> 3eab83a6
      * @brief Construct a new Key Client Options object.
      *
      * @param version Optional version for the client.
