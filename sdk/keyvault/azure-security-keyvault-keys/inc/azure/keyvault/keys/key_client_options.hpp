// Copyright (c) Microsoft Corporation. All rights reserved.
// SPDX-License-Identifier: MIT

/**
 * @file
 * @brief Defines the supported options to create a Key Vault Keys client.
 *
 */

#pragma once

#include <azure/core/internal/client_options.hpp>

#include "azure/keyvault/keys/dll_import_export.hpp"
#include "azure/keyvault/keys/key_client_models.hpp"

namespace Azure { namespace Security { namespace KeyVault { namespace Keys {

  /**
   * @brief The options for calling an operation #GetPropertiesOfKeys.
   *
   */
  struct GetPropertiesOfKeysOptions final
  {
    Azure::Nullable<std::string> NextPageToken;
  };

  /**
   * @brief The options for calling an operation #GetPropertiesOfKeyVersions.
   *
   */
  struct GetPropertiesOfKeyVersionsOptions final
  {
    Azure::Nullable<std::string> NextPageToken;
  };

  /**
   * @brief The options for calling an operation #GetDeletedKeys.
   *
   */
  struct GetDeletedKeysOptions final
  {
    Azure::Nullable<std::string> NextPageToken;
  };

  class ServiceVersion final {
  private:
    std::string m_version;

  public:
    /**
     * @brief Construct a new Service Version object
     *
     * @param version The string version for the Key Vault keys service.
     */
    ServiceVersion(std::string version) : m_version(std::move(version)) {}

    /**
     * @brief Enable comparing the ext enum.
     *
     * @param other Another #ServiceVersion to be compared.
     */
    bool operator==(ServiceVersion const& other) const { return m_version == other.m_version; }

    /**
     * @brief Return the #ServiceVersion string representation.
     *
     */
    std::string const& ToString() const { return m_version; }

    /**
     * @brief Use to send request to the 7.2 version of Key Vault service.
     *
     */
    AZ_SECURITY_KEYVAULT_KEYS_DLLEXPORT static const ServiceVersion V7_2;

    /**
     * @brief Use to send request to the 7.3 version of Key Vault service.
     *
     */
    AZ_SECURITY_KEYVAULT_KEYS_DLLEXPORT static const ServiceVersion V7_3;
  };

  /**
   * @brief Define the options to create an SDK Keys client.
   *
   */
  struct KeyClientOptions final : public Azure::Core::_internal::ClientOptions
  {
    ServiceVersion Version;

    /**
     * @brief Construct a new Key Client Options object.
     *
     * @param version Optional version for the client.
     */
    KeyClientOptions(ServiceVersion version = ServiceVersion::V7_3)
        : Azure::Core::_internal::ClientOptions(), Version(version)
    {
    }
  };

  /**
   * @brief Optional parameters for KeyVaultClient::GetKey
   *
   */
  struct GetKeyOptions final
  {
    /**
     * @brief Specify the key version to get.
     *
     */
    std::string Version;
  };

  /**
   * @brief Define the specific options for the #CreateKey operaion.
   *
   */
  struct CreateKeyOptions
  {
    /**
     * @brief Destructor.
     *
     */
    virtual ~CreateKeyOptions() = default;

    /**
     * @brief Define the supported operations for the key.
     *
     */
    std::vector<KeyOperation> KeyOperations;

    /**
     * @brief Indicate when the key will be valid and can be used for cryptographic operations.
     *
     */
    Azure::Nullable<Azure::DateTime> NotBefore;

    /**
     * @brief Indicate when the key will expire and cannot be used for cryptographic operations.
     *
     */
    Azure::Nullable<Azure::DateTime> ExpiresOn;

    /**
<<<<<<< HEAD
     * @brief Indicates whether the key is enabled and useable for cryptographic operations.
=======
     * @brief Indicate whether the key is enabled and useable for cryptographic operations.
>>>>>>> 6b2a32fa
     *
     */
    Azure::Nullable<bool> Enabled;

    /**
     * @brief Specific metadata about the key.
     *
     */
    std::unordered_map<std::string, std::string> Tags;

    /**
     * @brief The policy rules under which the key can be exported.
     *
     */
    Azure::Nullable<KeyReleasePolicy> ReleasePolicy;

    /**
<<<<<<< HEAD
     * @brief Indicates if the private key can be exported.
=======
     * @brief Indicate if the private key can be exported.
>>>>>>> 6b2a32fa
     *
     */
    Azure::Nullable<bool> Exportable;
  };

  /**
   * @brief The properties needed to create an Elliptic Curve key.
   *
   */
  class CreateEcKeyOptions final : public CreateKeyOptions {
  private:
    std::string m_name;
    bool m_hardwareProtected;
    KeyVaultKeyType m_keyType;

  public:
    /**
     * @brief Gets or sets the elliptic curve name.
     *
     * @remark See #KeyCurveName for possible values.
     *
     * @remark If null, the service default is used.
     *
     */
    Azure::Nullable<KeyCurveName> CurveName;

    /**
     * @brief Create a Ec Key Options object.
     *
     * @param name Name of the key to create.
     * @param hardwareProtected `true` to create hardware-protected key in a hardware security
     * module (HSM). The default is false to create a software key.
     */
    explicit CreateEcKeyOptions(std::string const& name, bool hardwareProtected = false)
        : m_hardwareProtected(hardwareProtected)
    {
      if (name.empty())
      {
        throw std::invalid_argument("The name can't be empty");
      }
      m_name = name;
      if (hardwareProtected)
      {
        m_keyType = KeyVaultKeyType::EcHsm;
      }
      else
      {
        m_keyType = KeyVaultKeyType::Ec;
      }
    }

    /**
     * @brief Gets the name of the key to create.
     *
     */
    std::string const& GetName() const { return m_name; }

    /**
     * @brief Gets the key type to create, including Ec and EcHsm.
     *
     */
    KeyVaultKeyType GetKeyType() const { return m_keyType; }

    /**
     * @brief Gets a value indicating whether to create a hardware-protected key in a hardware
     * security module (HSM).
     *
     */
    bool GetHardwareProtected() const { return m_hardwareProtected; }
  };

  /**
   * @brief The properties needed to create an RSA key.
   *
   */
  class CreateRsaKeyOptions final : public CreateKeyOptions {
  private:
    std::string m_name;
    bool m_hardwareProtected;
    KeyVaultKeyType m_keyType;

  public:
    /**
     * @brief Gets or sets the key size in bits, such as 2048, 3072, or 4096.
     *
     * @remark If null, the service default is used.
     *
     */
    Azure::Nullable<int64_t> KeySize;

    /**
     * @brief Gets or sets the public exponent for a RSA key.
     *
     * @remark If null, the service default is used.
     *
     */
    Azure::Nullable<int64_t> PublicExponent;

    /**
     * @brief Create a RSA Key Options object.
     *
     * @param name Name of the key to create.
     * @param hardwareProtected `true` to create hardware-protected key in a hardware security
     * module (HSM). The default is false to create a software key.
     */
    explicit CreateRsaKeyOptions(std::string const& name, bool hardwareProtected = false)
        : m_hardwareProtected(hardwareProtected)
    {
      if (name.empty())
      {
        throw std::invalid_argument("The name can't be empty");
      }
      m_name = name;
      if (hardwareProtected)
      {
        m_keyType = KeyVaultKeyType::RsaHsm;
      }
      else
      {
        m_keyType = KeyVaultKeyType::Rsa;
      }
    }

    /**
     * @brief Gets the name of the key to create.
     *
     */
    std::string const& GetName() const { return m_name; }

    /**
     * @brief Gets the key type to create, including Rsa and RsaHsm.
     *
     */
    KeyVaultKeyType GetKeyType() const { return m_keyType; }

    /**
     * @brief Gets a value indicating whether to create a hardware-protected key in a hardware
     * security module (HSM).
     *
     */
    bool GetHardwareProtected() const { return m_hardwareProtected; }
  };

  /**
   * @brief The properties needed to create an AES key.
   *
   */
  class CreateOctKeyOptions final : public CreateKeyOptions {
  private:
    std::string m_name;
    bool m_hardwareProtected;
    KeyVaultKeyType m_keyType;

  public:
    /**
     * @brief Gets or sets the key size in bits, such as 2048, 3072, or 4096.
     *
     * @remark If null, the service default is used.
     *
     */
    Azure::Nullable<int64_t> KeySize;

    /**
     * @brief Create a AES Key Options object.
     *
     * @param name Name of the key to create.
     * @param hardwareProtected `true` to create hardware-protected key in a hardware security
     * module (HSM). The default is false to create a software key.
     */
    explicit CreateOctKeyOptions(std::string const& name, bool hardwareProtected = false)
        : m_hardwareProtected(hardwareProtected)
    {
      if (name.empty())
      {
        throw std::invalid_argument("The name can't be empty");
      }
      m_name = name;
      if (hardwareProtected)
      {
        m_keyType = KeyVaultKeyType::OctHsm;
      }
      else
      {
        m_keyType = KeyVaultKeyType::Oct;
      }
    }

    /**
     * @brief Gets the name of the key to create.
     *
     */
    std::string const& GetName() const { return m_name; }

    /**
     * @brief Gets the key type to create, including Oct and OctHsm.
     *
     */
    KeyVaultKeyType GetKeyType() const { return m_keyType; }

    /**
     * @brief Gets a value indicating whether to create a hardware-protected key in a hardware
     * security module (HSM).
     *
     */
    bool GetHardwareProtected() const { return m_hardwareProtected; }
  };

  /**
   * @brief A key resource and its properties.
   *
   */
  struct ImportKeyOptions final
  {
    /**
     * @brief The cryptographic key, the key type, and the operations you can perform using the key.
     *
     */
    JsonWebKey Key;

    /**
     * @brief The additional properties.
     *
     */
    KeyProperties Properties;

    /**
     * @brief Get or Set a value indicating whether to import the key into a hardware security
     * module (HSM).
     *
     */
    Azure::Nullable<bool> HardwareProtected;

    /**
     * @brief Construct a new Key Vault ImportKeyOptions object.
     *
     * @param name The name of the key.
     */
    ImportKeyOptions(std::string name, JsonWebKey keyMaterial)
        : Key(keyMaterial), Properties(std::move(name))
    {
    }

    /**
     * @brief Gets the name of the Key.
     *
     * @return The name of the key.
     */
    std::string const& Name() const { return Properties.Name; }
  };

  /**
   * @brief Get Random Bytes options
   *
   */
  struct GetRandomBytesOptions final
  {
    /**
     * @brief The requested number of random bytes.
     *
     */
    int32_t Count;
  };

  /**
   * @brief Release key options.
   *
   */
  struct KeyReleaseOptions final
  {
    /**
     * @brief The attestation assertion for the target of the key release.
     *
     */
    std::string Target;

    /**
     * @brief A client provided nonce for freshness.
     *
     */
    Azure::Nullable<std::string> Nonce;

    /**
     * @brief The encryption algorithm to use to protected the exported key material
     *
     */
    Azure::Nullable<KeyEncryptionAlgorithm> Encryption;
  };

}}}} // namespace Azure::Security::KeyVault::Keys<|MERGE_RESOLUTION|>--- conflicted
+++ resolved
@@ -144,11 +144,7 @@
     Azure::Nullable<Azure::DateTime> ExpiresOn;
 
     /**
-<<<<<<< HEAD
-     * @brief Indicates whether the key is enabled and useable for cryptographic operations.
-=======
      * @brief Indicate whether the key is enabled and useable for cryptographic operations.
->>>>>>> 6b2a32fa
      *
      */
     Azure::Nullable<bool> Enabled;
@@ -166,11 +162,7 @@
     Azure::Nullable<KeyReleasePolicy> ReleasePolicy;
 
     /**
-<<<<<<< HEAD
-     * @brief Indicates if the private key can be exported.
-=======
      * @brief Indicate if the private key can be exported.
->>>>>>> 6b2a32fa
      *
      */
     Azure::Nullable<bool> Exportable;
