// Copyright (c) Microsoft Corporation. All rights reserved.
// SPDX-License-Identifier: MIT

/**
 * @file
 * @brief Defines the supported options to create a Key Vault Keys client.
 *
 */

#pragma once

#include <azure/core/internal/client_options.hpp>

#include "azure/keyvault/keys/dll_import_export.hpp"
#include "azure/keyvault/keys/key_client_models.hpp"

namespace Azure { namespace Security { namespace KeyVault { namespace Keys {

  /**
   * @brief The options for calling an operation #GetPropertiesOfKeys.
   *
   */
  struct GetPropertiesOfKeysOptions final
  {
    Azure::Nullable<std::string> NextPageToken;
  };

  /**
   * @brief The options for calling an operation #GetPropertiesOfKeyVersions.
   *
   */
  struct GetPropertiesOfKeyVersionsOptions final
  {
    Azure::Nullable<std::string> NextPageToken;
  };

  /**
   * @brief The options for calling an operation #GetDeletedKeys.
   *
   */
  struct GetDeletedKeysOptions final
  {
    Azure::Nullable<std::string> NextPageToken;
  };

  class ServiceVersion final {
  private:
    std::string m_version;

  public:
    /**
     * @brief Construct a new Service Version object
     *
     * @param version The string version for the Key Vault keys service.
     */
    ServiceVersion(std::string version) : m_version(std::move(version)) {}

    /**
     * @brief Enable comparing the ext enum.
     *
     * @param other Another #ServiceVersion to be compared.
     */
    bool operator==(ServiceVersion const& other) const { return m_version == other.m_version; }

    /**
     * @brief Return the #ServiceVersion string representation.
     *
     */
    std::string const& ToString() const { return m_version; }

    /**
     * @brief Use to send request to the 7.2 version of Key Vault service.
     *
     */
    AZ_SECURITY_KEYVAULT_KEYS_DLLEXPORT static const ServiceVersion V7_2;

    /**
     * @brief Use to send request to the 7.3 version of Key Vault service.
     *
     */
    AZ_SECURITY_KEYVAULT_KEYS_DLLEXPORT static const ServiceVersion V7_3;
  };

  /**
   * @brief Define the options to create an SDK Keys client.
   *
   */
  struct KeyClientOptions final : public Azure::Core::_internal::ClientOptions
  {
    ServiceVersion Version;

    /**
     * @brief Construct a new Key Client Options object.
     *
     * @param version Optional version for the client.
     */
    KeyClientOptions(ServiceVersion version = ServiceVersion::V7_3)
        : Azure::Core::_internal::ClientOptions(), Version(version)
    {
    }
  };

  /**
   * @brief Optional parameters for KeyVaultClient::GetKey
   *
   */
  struct GetKeyOptions final
  {
    /**
     * @brief Specify the key version to get.
     *
     */
    std::string Version;
  };

  /**
   * @brief Define the specific options for the #CreateKey operaion.
   *
   */
  struct CreateKeyOptions
  {
    /**
     * @brief Destructor.
     *
     */
    virtual ~CreateKeyOptions() = default;

    /**
     * @brief Define the supported operations for the key.
     *
     */
    std::vector<KeyOperation> KeyOperations;

    /**
     * @brief Indicates when the key will be valid and can be used for cryptographic operations.
     *
     */
    Azure::Nullable<Azure::DateTime> NotBefore;

    /**
     * @brief Indicates when the key will expire and cannot be used for cryptographic operations.
     *
     */
    Azure::Nullable<Azure::DateTime> ExpiresOn;

    /**
     * @brief whether the key is enabled and useable for cryptographic operations.
     *
     */
    Azure::Nullable<bool> Enabled;

    /**
     * @brief Specific metadata about the key.
     *
     */
    std::unordered_map<std::string, std::string> Tags;
  };

  /**
   * @brief The properties needed to create an Elliptic Curve key.
   *
   */
  class CreateEcKeyOptions final : public CreateKeyOptions {
  private:
    std::string m_name;
    bool m_hardwareProtected;
    KeyVaultKeyType m_keyType;

  public:
    /**
     * @brief Gets or sets the elliptic curve name.
     *
     * @remark See #KeyCurveName for possible values.
     *
     * @remark If null, the service default is used.
     *
     */
    Azure::Nullable<KeyCurveName> CurveName;

    /**
     * @brief Create a Ec Key Options object.
     *
     * @param name Name of the key to create.
     * @param hardwareProtected `true` to create hardware-protected key in a hardware security
     * module (HSM). The default is false to create a software key.
     */
    explicit CreateEcKeyOptions(std::string const& name, bool hardwareProtected = false)
        : m_hardwareProtected(hardwareProtected)
    {
      if (name.empty())
      {
        throw std::invalid_argument("The name can't be empty");
      }
      m_name = name;
      if (hardwareProtected)
      {
        m_keyType = KeyVaultKeyType::EcHsm;
      }
      else
      {
        m_keyType = KeyVaultKeyType::Ec;
      }
    }

    /**
     * @brief Gets the name of the key to create.
     *
     */
    std::string const& GetName() const { return m_name; }

    /**
     * @brief Gets the key type to create, including Ec and EcHsm.
     *
     */
    KeyVaultKeyType GetKeyType() const { return m_keyType; }

    /**
     * @brief Gets a value indicating whether to create a hardware-protected key in a hardware
     * security module (HSM).
     *
     */
    bool GetHardwareProtected() const { return m_hardwareProtected; }
  };

  /**
   * @brief The properties needed to create an RSA key.
   *
   */
  class CreateRsaKeyOptions final : public CreateKeyOptions {
  private:
    std::string m_name;
    bool m_hardwareProtected;
    KeyVaultKeyType m_keyType;

  public:
    /**
     * @brief Gets or sets the key size in bits, such as 2048, 3072, or 4096.
     *
     * @remark If null, the service default is used.
     *
     */
    Azure::Nullable<int64_t> KeySize;

    /**
     * @brief Gets or sets the public exponent for a RSA key.
     *
     * @remark If null, the service default is used.
     *
     */
    Azure::Nullable<int64_t> PublicExponent;

    /**
     * @brief Create a RSA Key Options object.
     *
     * @param name Name of the key to create.
     * @param hardwareProtected `true` to create hardware-protected key in a hardware security
     * module (HSM). The default is false to create a software key.
     */
    explicit CreateRsaKeyOptions(std::string const& name, bool hardwareProtected = false)
        : m_hardwareProtected(hardwareProtected)
    {
      if (name.empty())
      {
        throw std::invalid_argument("The name can't be empty");
      }
      m_name = name;
      if (hardwareProtected)
      {
        m_keyType = KeyVaultKeyType::RsaHsm;
      }
      else
      {
        m_keyType = KeyVaultKeyType::Rsa;
      }
    }

    /**
     * @brief Gets the name of the key to create.
     *
     */
    std::string const& GetName() const { return m_name; }

    /**
     * @brief Gets the key type to create, including Rsa and RsaHsm.
     *
     */
    KeyVaultKeyType GetKeyType() const { return m_keyType; }

    /**
     * @brief Gets a value indicating whether to create a hardware-protected key in a hardware
     * security module (HSM).
     *
     */
    bool GetHardwareProtected() const { return m_hardwareProtected; }
  };

  /**
   * @brief The properties needed to create an AES key.
   *
   */
  class CreateOctKeyOptions final : public CreateKeyOptions {
  private:
    std::string m_name;
    bool m_hardwareProtected;
    KeyVaultKeyType m_keyType;

  public:
    /**
     * @brief Gets or sets the key size in bits, such as 2048, 3072, or 4096.
     *
     * @remark If null, the service default is used.
     *
     */
    Azure::Nullable<int64_t> KeySize;

    /**
     * @brief Create a AES Key Options object.
     *
     * @param name Name of the key to create.
     * @param hardwareProtected `true` to create hardware-protected key in a hardware security
     * module (HSM). The default is false to create a software key.
     */
    explicit CreateOctKeyOptions(std::string const& name, bool hardwareProtected = false)
        : m_hardwareProtected(hardwareProtected)
    {
      if (name.empty())
      {
        throw std::invalid_argument("The name can't be empty");
      }
      m_name = name;
      if (hardwareProtected)
      {
        m_keyType = KeyVaultKeyType::OctHsm;
      }
      else
      {
        m_keyType = KeyVaultKeyType::Oct;
      }
    }

    /**
     * @brief Gets the name of the key to create.
     *
     */
    std::string const& GetName() const { return m_name; }

    /**
     * @brief Gets the key type to create, including Oct and OctHsm.
     *
     */
    KeyVaultKeyType GetKeyType() const { return m_keyType; }

    /**
     * @brief Gets a value indicating whether to create a hardware-protected key in a hardware
     * security module (HSM).
     *
     */
    bool GetHardwareProtected() const { return m_hardwareProtected; }
  };

  /**
   * @brief A key resource and its properties.
   *
   */
  struct ImportKeyOptions final
  {
    /**
     * @brief The cryptographic key, the key type, and the operations you can perform using the key.
     *
     */
    JsonWebKey Key;

    /**
     * @brief The additional properties.
     *
     */
    KeyProperties Properties;

    /**
     * @brief Get or Set a value indicating whether to import the key into a hardware security
     * module (HSM).
     *
     */
    Azure::Nullable<bool> HardwareProtected;

    /**
     * @brief Construct a new Key Vault ImportKeyOptions object.
     *
     * @param name The name of the key.
     */
    ImportKeyOptions(std::string name, JsonWebKey keyMaterial)
        : Key(keyMaterial), Properties(std::move(name))
    {
    }

    /**
     * @brief Gets the name of the Key.
     *
     * @return The name of the key.
     */
    std::string const& Name() const { return Properties.Name; }
  };

  /**
<<<<<<< HEAD
   * @brief Release key options.
   *
   */
  struct KeyReleaseOptions final
  {
    /**
     * @brief The attestation assertion for the target of the key release.
     *
     */
    std::string Target;

    /**
     * @brief A client provided nonce for freshness.
     *
     */
    Azure::Nullable<std::string> Nonce;

    /**
     * @brief The encryption algorithm to use to protected the exported key material
     *
     */
    Azure::Nullable<KeyEncryptionAlgorithm> Encryption;
=======
   * @brief Get Random Bytes options
   *
   */
  struct GetRandomBytesOptions final
  {
    /**
     * @brief The requested number of random bytes.
     *
     */
    int32_t Count;
>>>>>>> dcb7548e
  };

}}}} // namespace Azure::Security::KeyVault::Keys<|MERGE_RESOLUTION|>--- conflicted
+++ resolved
@@ -402,7 +402,19 @@
   };
 
   /**
-<<<<<<< HEAD
+   * @brief Get Random Bytes options
+   *
+   */
+  struct GetRandomBytesOptions final
+  {
+    /**
+     * @brief The requested number of random bytes.
+     *
+     */
+    int32_t Count;
+  };
+
+  /**
    * @brief Release key options.
    *
    */
@@ -425,18 +437,6 @@
      *
      */
     Azure::Nullable<KeyEncryptionAlgorithm> Encryption;
-=======
-   * @brief Get Random Bytes options
-   *
-   */
-  struct GetRandomBytesOptions final
-  {
-    /**
-     * @brief The requested number of random bytes.
-     *
-     */
-    int32_t Count;
->>>>>>> dcb7548e
   };
 
 }}}} // namespace Azure::Security::KeyVault::Keys