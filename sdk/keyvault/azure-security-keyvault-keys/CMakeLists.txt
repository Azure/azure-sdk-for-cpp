# Copyright (c) Microsoft Corporation. All rights reserved.
# SPDX-License-Identifier: MIT

cmake_minimum_required (VERSION 3.13)
project(azure-security-keyvault-keys LANGUAGES CXX)

set(CMAKE_CXX_STANDARD 14)
set(CMAKE_CXX_STANDARD_REQUIRED True)
set(CMAKE_WINDOWS_EXPORT_ALL_SYMBOLS ON)

list(APPEND CMAKE_MODULE_PATH "${CMAKE_CURRENT_SOURCE_DIR}/../../../cmake-modules")

include(AzureVcpkg)
include(AzureVersion)
include(AzureCodeCoverage)
include(AzureTransportAdapters)
include(AzureDoxygen)
include(AzureGlobalCompileOptions)

az_vcpkg_integrate()

if(NOT AZ_ALL_LIBRARIES)
  find_package(azure-core-cpp "1.1.0" CONFIG QUIET)
  if(NOT azure-core-cpp_FOUND)
    find_package(azure-core-cpp "1.1.0" REQUIRED)
  endif()
endif()

set(
  AZURE_KEYVAULT_KEYS_HEADER
    inc/azure/keyvault/keys/cryptography/cryptography_client_options.hpp
    inc/azure/keyvault/keys/cryptography/cryptography_client.hpp
    inc/azure/keyvault/keys/cryptography/decrypt_parameters.hpp
    inc/azure/keyvault/keys/cryptography/decrypt_result.hpp
    inc/azure/keyvault/keys/cryptography/encrypt_parameters.hpp
    inc/azure/keyvault/keys/cryptography/encrypt_result.hpp
    inc/azure/keyvault/keys/cryptography/encryption_algorithm.hpp
    inc/azure/keyvault/keys/cryptography/key_wrap_algorithm.hpp
    inc/azure/keyvault/keys/cryptography/sign_result.hpp
    inc/azure/keyvault/keys/cryptography/signature_algorithm.hpp
    inc/azure/keyvault/keys/cryptography/wrap_result.hpp
    inc/azure/keyvault/keys/cryptography/unwrap_result.hpp
    inc/azure/keyvault/keys/cryptography/verify_result.hpp
    inc/azure/keyvault/keys/internal/cryptography/cryptography_provider.hpp
    inc/azure/keyvault/keys/internal/cryptography/local_cryptography_provider_factory.hpp
    inc/azure/keyvault/keys/internal/cryptography/local_cryptography_provider.hpp
    inc/azure/keyvault/keys/internal/cryptography/remote_cryptography_client.hpp
    inc/azure/keyvault/keys/internal/cryptography/rsa_cryptography_provider.hpp
    inc/azure/keyvault/keys/delete_key_operation.hpp
    inc/azure/keyvault/keys/deleted_key.hpp
    inc/azure/keyvault/keys/import_key_options.hpp
    inc/azure/keyvault/keys/json_web_key.hpp
    inc/azure/keyvault/keys/key_client.hpp
    inc/azure/keyvault/keys/key_create_options.hpp
    inc/azure/keyvault/keys/key_curve_name.hpp
    inc/azure/keyvault/keys/key_client_options.hpp
    inc/azure/keyvault/keys/key_operation.hpp
    inc/azure/keyvault/keys/key_properties.hpp
    inc/azure/keyvault/keys/key_type.hpp
    inc/azure/keyvault/keys/key_vault_key.hpp
    inc/azure/keyvault/keys/list_keys_responses.hpp
    inc/azure/keyvault/keys/recover_deleted_key_operation.hpp
)

set(
  AZURE_KEYVAULT_KEYS_SOURCE
    src/cryptography/cryptography_client_options.cpp
    src/cryptography/cryptography_client.cpp
    src/cryptography/decrypt_parameters.cpp
    src/cryptography/decrypt_result.cpp
    src/cryptography/encrypt_parameters.cpp
    src/cryptography/encrypt_result.cpp
    src/cryptography/encryption_algorithm.cpp
    src/cryptography/key_sign_parameters.cpp
    src/cryptography/key_verify_parameters.cpp
    src/cryptography/key_wrap_algorithm.cpp
    src/cryptography/key_wrap_parameters.cpp
    src/cryptography/remote_cryptography_client.cpp
    src/cryptography/rsa_cryptography_provider.cpp
    src/cryptography/sign_result.cpp
    src/cryptography/signature_algorithm.cpp
    src/cryptography/wrap_result.cpp
    src/cryptography/unwrap_result.cpp
    src/cryptography/verify_result.cpp
    src/private/cryptography_serializers.hpp
    src/private/key_backup.hpp
    src/private/key_constants.hpp
    src/private/key_request_parameters.hpp
    src/private/key_serializers.hpp
    src/private/key_sign_parameters.hpp
    src/private/key_verify_parameters.hpp
    src/private/key_wrap_parameters.hpp
    src/private/keyvault_constants.hpp
    src/private/keyvault_protocol.hpp
    src/private/package_version.hpp
    src/delete_key_operation.cpp
    src/deleted_key.cpp
    src/import_key_options.cpp
    src/json_web_key.cpp
    src/key_backup.cpp
    src/key_client_options.cpp
    src/key_client.cpp
    src/key_curve_name.cpp
    src/key_operation.cpp
    src/key_request_parameters.cpp
    src/key_type.cpp
    src/key_vault_key.cpp
<<<<<<< HEAD
    src/keyvault_protocol.cpp
    src/list_keys_result.cpp
=======
    src/list_keys_responses.cpp
>>>>>>> 5ddebe53
    src/recover_deleted_key_operation.cpp
)

add_library(azure-security-keyvault-keys
  ${AZURE_KEYVAULT_KEYS_HEADER} ${AZURE_KEYVAULT_KEYS_SOURCE}
)
add_library(Azure::azure-security-keyvault-keys ALIAS azure-security-keyvault-keys)

target_include_directories(
  azure-security-keyvault-keys
    PUBLIC
      $<BUILD_INTERFACE:${CMAKE_CURRENT_SOURCE_DIR}/inc>
      $<INSTALL_INTERFACE:include>
)

target_link_libraries(azure-security-keyvault-keys PUBLIC Azure::azure-core)

# coverage. Has no effect if BUILD_CODE_COVERAGE is OFF
create_code_coverage(keyvault azure-security-keyvault-keys azure-security-keyvault-keys-test)

get_az_version("${CMAKE_CURRENT_SOURCE_DIR}/src/private/package_version.hpp")
generate_documentation(azure-security-keyvault-keys ${AZ_LIBRARY_VERSION})

if(BUILD_TESTING)

  if (NOT AZ_ALL_LIBRARIES)
    include(AddGoogleTest)
    enable_testing ()
  endif()
  
  add_subdirectory(test/ut)
endif()

if (BUILD_PERFORMANCE_TESTS)
  add_subdirectory(test/perf)
endif()

if(BUILD_SAMPLES)
  add_subdirectory(test/samples)
endif()

az_vcpkg_export(
    azure-security-keyvault-keys
    SECURITY_KEYVAULT_KEYS
    "azure/keyvault/keys/dll_import_export.hpp"
  )<|MERGE_RESOLUTION|>--- conflicted
+++ resolved
@@ -105,12 +105,8 @@
     src/key_request_parameters.cpp
     src/key_type.cpp
     src/key_vault_key.cpp
-<<<<<<< HEAD
     src/keyvault_protocol.cpp
-    src/list_keys_result.cpp
-=======
     src/list_keys_responses.cpp
->>>>>>> 5ddebe53
     src/recover_deleted_key_operation.cpp
 )
 
