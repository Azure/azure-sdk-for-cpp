// Copyright (c) Microsoft Corporation. All rights reserved.
// SPDX-License-Identifier: MIT

#include "gtest/gtest.h"

#include <azure/core/context.hpp>
#include <azure/identity/client_secret_credential.hpp>
#include <azure/keyvault/key_vault.hpp>

#include <memory>

using namespace Azure::Security::KeyVault::Keys;

TEST(KeyClient, initClient)
{
  auto credential
      = std::make_shared<Azure::Identity::ClientSecretCredential>("tenantID", "AppId", "SecretId");
<<<<<<< HEAD
  EXPECT_NO_THROW(KeyClient keyClient("vaultUrl", credential));
}

TEST(KeyClient, DISABLED_GetKey)
{
  auto credential = std::make_shared<Azure::Identity::ClientSecretCredential>(
      "tenantId", "clientId", "secrectId");
  KeyClient keyClient("https://vivazqukeyvault.vault.azure.net/", credential);
  auto r = keyClient.GetKey("KeyName");
  auto keyVaultKey = r.ExtractValue();

  EXPECT_EQ(keyVaultKey.Name(), "KeyName");
}

TEST(KeyClient, DISABLED_CreateKey)
{
  auto credential = std::make_shared<Azure::Identity::ClientSecretCredential>(
      "tenantId", "clientId", "secrectId");
  KeyClient keyClient("https://vivazqukeyvault.vault.azure.net/", credential);
  auto r = keyClient.CreateKey("myKey2", KeyTypeEnum::Ec);
  auto keyVaultKey = r.ExtractValue();

  EXPECT_EQ(keyVaultKey.Name(), "myKey2");
}

TEST(KeyClient, DISABLED_CreateKeyWithOptions)
{
  auto credential = std::make_shared<Azure::Identity::ClientSecretCredential>(
      "tenantId", "clientId", "secrectId");
  KeyClient keyClient("https://vivazqukeyvault.vault.azure.net/", credential);

  CreateKeyOptions options;
  options.KeyOperations.push_back(KeyOperation::Sign());
  options.KeyOperations.push_back(KeyOperation::Verify());

  auto r = keyClient.CreateKey("myKeyWithOptions2", KeyTypeEnum::Ec, options);
  auto keyVaultKey = r.ExtractValue();

  EXPECT_EQ(keyVaultKey.Name(), "myKeyWithOptions2");
  EXPECT_EQ(keyVaultKey.GetKeyType(), KeyTypeEnum::Ec);
  auto& keyOperations = keyVaultKey.KeyOperations();
  EXPECT_EQ(keyOperations.size(), 2);

  auto findOperation = [keyOperations](KeyOperation op) {
    for (KeyOperation operation : keyOperations)
    {
      if (operation.ToString() == op.ToString())
      {
        return true;
      }
    }
    return false;
  };
  EXPECT_PRED1(findOperation, KeyOperation::Sign());
  EXPECT_PRED1(findOperation, KeyOperation::Verify());
}

TEST(KeyClient, DISABLED_CreateKeyWithTags)
{
  auto credential = std::make_shared<Azure::Identity::ClientSecretCredential>(
      "tenantId", "clientId", "secrectId");
  KeyClient keyClient("https://vivazqukeyvault.vault.azure.net/", credential);

  CreateKeyOptions options;
  options.Tags.emplace("one", "value=1");
  options.Tags.emplace("two", "value=2");

  auto r = keyClient.CreateKey("myKeyWithOptionsTags", KeyTypeEnum::Rsa, options);
  auto keyVaultKey = r.ExtractValue();

  EXPECT_EQ(keyVaultKey.Name(), "myKeyWithOptionsTags");
  EXPECT_EQ(keyVaultKey.GetKeyType(), KeyTypeEnum::Rsa);

  auto findTag = [keyVaultKey](std::string key, std::string value) {
    // Will throw if key is not found
    auto v = keyVaultKey.Properties.Tags.at(key);
    return value == v;
  };
  EXPECT_PRED2(findTag, "one", "value=1");
  EXPECT_PRED2(findTag, "two", "value=2");
=======
  {
    EXPECT_NO_THROW(KeyClient keyClient("vaultUrl", credential));
  }
  {
    KeyClientOptions options;
    options.RetryOptions.MaxRetries = 10;
    EXPECT_NO_THROW(KeyClient keyClient("vaultUrl", credential));
  }
>>>>>>> 9eca9626
}<|MERGE_RESOLUTION|>--- conflicted
+++ resolved
@@ -15,88 +15,6 @@
 {
   auto credential
       = std::make_shared<Azure::Identity::ClientSecretCredential>("tenantID", "AppId", "SecretId");
-<<<<<<< HEAD
-  EXPECT_NO_THROW(KeyClient keyClient("vaultUrl", credential));
-}
-
-TEST(KeyClient, DISABLED_GetKey)
-{
-  auto credential = std::make_shared<Azure::Identity::ClientSecretCredential>(
-      "tenantId", "clientId", "secrectId");
-  KeyClient keyClient("https://vivazqukeyvault.vault.azure.net/", credential);
-  auto r = keyClient.GetKey("KeyName");
-  auto keyVaultKey = r.ExtractValue();
-
-  EXPECT_EQ(keyVaultKey.Name(), "KeyName");
-}
-
-TEST(KeyClient, DISABLED_CreateKey)
-{
-  auto credential = std::make_shared<Azure::Identity::ClientSecretCredential>(
-      "tenantId", "clientId", "secrectId");
-  KeyClient keyClient("https://vivazqukeyvault.vault.azure.net/", credential);
-  auto r = keyClient.CreateKey("myKey2", KeyTypeEnum::Ec);
-  auto keyVaultKey = r.ExtractValue();
-
-  EXPECT_EQ(keyVaultKey.Name(), "myKey2");
-}
-
-TEST(KeyClient, DISABLED_CreateKeyWithOptions)
-{
-  auto credential = std::make_shared<Azure::Identity::ClientSecretCredential>(
-      "tenantId", "clientId", "secrectId");
-  KeyClient keyClient("https://vivazqukeyvault.vault.azure.net/", credential);
-
-  CreateKeyOptions options;
-  options.KeyOperations.push_back(KeyOperation::Sign());
-  options.KeyOperations.push_back(KeyOperation::Verify());
-
-  auto r = keyClient.CreateKey("myKeyWithOptions2", KeyTypeEnum::Ec, options);
-  auto keyVaultKey = r.ExtractValue();
-
-  EXPECT_EQ(keyVaultKey.Name(), "myKeyWithOptions2");
-  EXPECT_EQ(keyVaultKey.GetKeyType(), KeyTypeEnum::Ec);
-  auto& keyOperations = keyVaultKey.KeyOperations();
-  EXPECT_EQ(keyOperations.size(), 2);
-
-  auto findOperation = [keyOperations](KeyOperation op) {
-    for (KeyOperation operation : keyOperations)
-    {
-      if (operation.ToString() == op.ToString())
-      {
-        return true;
-      }
-    }
-    return false;
-  };
-  EXPECT_PRED1(findOperation, KeyOperation::Sign());
-  EXPECT_PRED1(findOperation, KeyOperation::Verify());
-}
-
-TEST(KeyClient, DISABLED_CreateKeyWithTags)
-{
-  auto credential = std::make_shared<Azure::Identity::ClientSecretCredential>(
-      "tenantId", "clientId", "secrectId");
-  KeyClient keyClient("https://vivazqukeyvault.vault.azure.net/", credential);
-
-  CreateKeyOptions options;
-  options.Tags.emplace("one", "value=1");
-  options.Tags.emplace("two", "value=2");
-
-  auto r = keyClient.CreateKey("myKeyWithOptionsTags", KeyTypeEnum::Rsa, options);
-  auto keyVaultKey = r.ExtractValue();
-
-  EXPECT_EQ(keyVaultKey.Name(), "myKeyWithOptionsTags");
-  EXPECT_EQ(keyVaultKey.GetKeyType(), KeyTypeEnum::Rsa);
-
-  auto findTag = [keyVaultKey](std::string key, std::string value) {
-    // Will throw if key is not found
-    auto v = keyVaultKey.Properties.Tags.at(key);
-    return value == v;
-  };
-  EXPECT_PRED2(findTag, "one", "value=1");
-  EXPECT_PRED2(findTag, "two", "value=2");
-=======
   {
     EXPECT_NO_THROW(KeyClient keyClient("vaultUrl", credential));
   }
@@ -105,5 +23,4 @@
     options.RetryOptions.MaxRetries = 10;
     EXPECT_NO_THROW(KeyClient keyClient("vaultUrl", credential));
   }
->>>>>>> 9eca9626
 }