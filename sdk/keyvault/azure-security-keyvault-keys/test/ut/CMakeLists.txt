# Copyright (c) Microsoft Corporation. All rights reserved.
# SPDX-License-Identifier: MIT

cmake_minimum_required (VERSION 3.13)

project (azure-security-keyvault-keys-test LANGUAGES CXX)
set(CMAKE_CXX_STANDARD 14)
set(CMAKE_CXX_STANDARD_REQUIRED True)

include(GoogleTest)

# Export the test folder for recordings access.
add_compile_definitions(AZURE_TEST_RECORDING_DIR="${CMAKE_CURRENT_LIST_DIR}")

################## Unit Tests ##########################
add_executable (
  azure-security-keyvault-keys-test
    attestation_collateral.cpp
    key_client_backup_test_live.cpp
    key_client_base_test.hpp
    key_client_base_test.hpp
    key_client_create_test_live.cpp
    key_client_delete_test_live.cpp
    key_client_get_test_live.cpp
    key_client_import_test_live.cpp
    key_client_test.cpp
    key_client_update_test_live.cpp
    key_cryptographic_client_test_live.cpp
    key_rotation_policy_test_live.cpp
    macro_guard.cpp
    mocked_client_test.cpp
    mocked_transport_adapter_test.hpp
<<<<<<< HEAD
    maasandbox.hpp)
=======
    )
>>>>>>> 6b2a32fa

create_per_service_target_build(keyvault azure-security-keyvault-keys-test)
create_map_file(azure-security-keyvault-keys-test azure-security-keyvault-keys-test.map)

if (MSVC)
  target_compile_options(azure-security-keyvault-keys-test PUBLIC /wd6326 /wd26495 /wd26812)
endif()

target_link_libraries(
    azure-security-keyvault-keys-test 
      PRIVATE 
        azure-security-keyvault-keys 
        azure-identity azure-core-test-fw  
        azure-security-attestation
        gtest 
        gtest_main 
        gmock)

# Adding private headers so we can test the private APIs with no relative paths include.
target_include_directories (
    azure-security-keyvault-keys-test 
      PRIVATE 
<<<<<<< HEAD
        $<BUILD_INTERFACE:${CMAKE_CURRENT_SOURCE_DIR}/../../src>
        $<BUILD_INTERFACE:${CMAKE_CURRENT_SOURCE_DIR}/../../src/private>
        $<BUILD_INTERFACE:${CMAKE_CURRENT_SOURCE_DIR}/../../../azure-security-keyvault-shared/inc>)
=======
        $<BUILD_INTERFACE:${CMAKE_CURRENT_SOURCE_DIR}/../../src>)
>>>>>>> 6b2a32fa

# gtest_add_tests will scan the test from azure-core-test and call add_test
# for each test to ctest. This enables `ctest -r` to run specific tests directly.
gtest_discover_tests(azure-security-keyvault-keys-test
  TEST_PREFIX azure-security-keyvault-keys.
  NO_PRETTY_TYPES
  NO_PRETTY_VALUES
)<|MERGE_RESOLUTION|>--- conflicted
+++ resolved
@@ -30,11 +30,7 @@
     macro_guard.cpp
     mocked_client_test.cpp
     mocked_transport_adapter_test.hpp
-<<<<<<< HEAD
     maasandbox.hpp)
-=======
-    )
->>>>>>> 6b2a32fa
 
 create_per_service_target_build(keyvault azure-security-keyvault-keys-test)
 create_map_file(azure-security-keyvault-keys-test azure-security-keyvault-keys-test.map)
@@ -57,13 +53,7 @@
 target_include_directories (
     azure-security-keyvault-keys-test 
       PRIVATE 
-<<<<<<< HEAD
-        $<BUILD_INTERFACE:${CMAKE_CURRENT_SOURCE_DIR}/../../src>
-        $<BUILD_INTERFACE:${CMAKE_CURRENT_SOURCE_DIR}/../../src/private>
-        $<BUILD_INTERFACE:${CMAKE_CURRENT_SOURCE_DIR}/../../../azure-security-keyvault-shared/inc>)
-=======
         $<BUILD_INTERFACE:${CMAKE_CURRENT_SOURCE_DIR}/../../src>)
->>>>>>> 6b2a32fa
 
 # gtest_add_tests will scan the test from azure-core-test and call add_test
 # for each test to ctest. This enables `ctest -r` to run specific tests directly.
