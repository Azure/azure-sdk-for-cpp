// Copyright (c) Microsoft Corporation. All rights reserved.
// SPDX-License-Identifier: MIT

#include "gtest/gtest.h"

#include <azure/core/base64.hpp>
#include <azure/core/exception.hpp>

#include <azure/keyvault/keyvault_keys.hpp>

#include "key_client_base_test.hpp"

#include <string>
#include <thread>

using namespace Azure::Core::_internal;
using namespace Azure::Security::KeyVault::Keys::Test;
using namespace Azure::Security::KeyVault::Keys;
using namespace Azure::Security::KeyVault::_detail;

TEST_F(KeyVaultKeyClient, ImportKey)
{
  auto const keyName = GetTestName();
  auto const& client = GetClientForTest(keyName);

  JsonWebKey key;
  key.KeyType = KeyVaultKeyType::Rsa;
<<<<<<< HEAD
  // Values from https://docs.microsoft.com/rest/api/keyvault/importkey/
=======
  // Values from https://docs.microsoft.com/rest/api/keyvault/importkey/importkey
>>>>>>> e3b748c9
  // cspell:disable
  key.N = Base64Url::Base64UrlDecode(
      "nKAwarTrOpzd1hhH4cQNdVTgRF-b0ubPD8ZNVf0UXjb62QuAk3Dn68ESThcF7SoDYRx2QVcfoMC9WCcuQUQDieJF-"
      "lvJTSer1TwH72NBovwKlHvrXqEI0a6_uVYY5n-"
      "soGt7qFZNbwQLdWWA6PrbqTLIkv6r01dcuhTiQQAn6OWEa0JbFvWfF1kILQIaSBBBaaQ4R7hZs7-"
      "VQTHGD7J1xGteof4gw2VTiwNdcE8p5UG5b6S9KQwAeET4yB4KFPwQ3TDdzxJQ89mwYVi_"
      "sgAIggN54hTq4oEKYJHBOMtFGIN0_HQ60ZSUnpOi87xNC-8VFqnv4rfTQ7nkK6XMvjMVfw");
  key.E = Base64Url::Base64UrlDecode("AQAB");
  key.D = Base64Url::Base64UrlDecode("GeT1_D5LAZa7qlC7WZ0DKJnOth8kcPrN0urTEFtWCbmHQWkAad_px_"
                                     "VUpGp0BWDDzENbXbQcu4QCCdf4crve5eXt8dVI86OSah");
  key.DP = Base64Url::Base64UrlDecode(
      "ZGnmWx-Nca71z9a9vvT4g02iv3S-"
      "3kSgmhl8JST09YQwK8tfiK7nXnNMtXJi2K4dLKKnLicGtCzB6W3mXdLcP2SUOWDOeStoBt8HEBT"
      "4MrI1psCKqnBum78WkHju90rBFj99amkP6UeQy5EASAzgmKQu2nUaUnRV0lYP8LHMCkE");
  key.DQ = Base64Url::Base64UrlDecode(
      "dtpke0foFs04hPS6XYLA5lc7-1MAHfZKN4CkMAofwDqPmRQzCxpDJUk0gMWGJEdU_"
      "Lqfbg22Py44cci0dczH36NW3UU5BL86T2_SPPDOuyX7kDscrIJCdowxQCGJHGRBEozM_"
      "uTL46wu6UnUIv7m7cuGgodJyZBcdwpo6ziFink");
  key.QI = Base64Url::Base64UrlDecode(
      "Y9KD5GaHkAYmAqpOfAQUMr71QuAAaBb0APzMuUvoEYw39PD3_vJeh9HZ15QmJ8zCX10-"
      "nlzUB-bWwvK-rGcJXbK4pArilr5MiaYv7e8h5eW2zs2_itDJ6Oebi-"
      "wVbMhg7DvUTBbkCvPhhIedE4UlDQmMYP7RhzVVs7SfmkGs_DQ");
  key.P = Base64Url::Base64UrlDecode(
      "v1jeCPnuJQM2PW2690Q9KJk0Ulok8VFGjkcHUHVi3orKdy7y_"
      "TCIWM6ZGvgFzI6abinzYbTEPKV4wFdMAwvOWmawXj5YrsoeB44_HXJ0ak_5_"
      "iP6XXR8MLGXbd0ZqsxvAZyzMj9vyle7EN2cBod6aenI2QZoRDucPvjPwZsZotk");
  key.Q = Base64Url::Base64UrlDecode(
      "0Yv-Dj6qnvx_LL70lUnKA6MgHE_bUC4drl5ZNDDsUdUUYfxIK4G1rGU45kHGtp-Qg-"
      "Uyf9s52ywLylhcVE3jfbjOgEozlSwKyhqfXkLpMLWHqOKj9fcfYd4PWKPOgpzWsqjA6fJbBUM"
      "Yo0CU2G9cWCtVodO7sBJVSIZunWrAlBc");
  // cspell:enable

  key.CurveName = KeyCurveName::P521;
  key.SetKeyOperations({KeyOperation::Sign});

  auto response = client.ImportKey(keyName, key);
  CheckValidResponse(response);
  auto const& returnedkey = response.Value;
  EXPECT_EQ(key.N, returnedkey.Key.N);
  EXPECT_EQ(key.E, returnedkey.Key.E);
  EXPECT_EQ(key.CurveName.Value().ToString(), returnedkey.Key.CurveName.Value().ToString());
  EXPECT_EQ(returnedkey.KeyOperations().size(), 1U);
  EXPECT_EQ(returnedkey.KeyOperations()[0].ToString(), KeyOperation::Sign.ToString());
}<|MERGE_RESOLUTION|>--- conflicted
+++ resolved
@@ -25,11 +25,7 @@
 
   JsonWebKey key;
   key.KeyType = KeyVaultKeyType::Rsa;
-<<<<<<< HEAD
-  // Values from https://docs.microsoft.com/rest/api/keyvault/importkey/
-=======
   // Values from https://docs.microsoft.com/rest/api/keyvault/importkey/importkey
->>>>>>> e3b748c9
   // cspell:disable
   key.N = Base64Url::Base64UrlDecode(
       "nKAwarTrOpzd1hhH4cQNdVTgRF-b0ubPD8ZNVf0UXjb62QuAk3Dn68ESThcF7SoDYRx2QVcfoMC9WCcuQUQDieJF-"
