--- conflicted
+++ resolved
@@ -63,20 +63,6 @@
     {
       auto apiVersion = options.GetVersionString();
 
-<<<<<<< HEAD
-      // Base Pipeline
-      std::vector<std::unique_ptr<Azure::Core::Http::HttpPolicy>> policies;
-      policies.emplace_back(std::make_unique<Azure::Core::Http::TelemetryPolicy>(
-          "KeyVault", apiVersion, options.TelemetryPolicyOptions));
-      policies.emplace_back(std::make_unique<Azure::Core::Http::RequestIdPolicy>());
-      policies.emplace_back(std::make_unique<Azure::Core::Http::RetryPolicy>(options.RetryOptions));
-      policies.emplace_back(std::make_unique<Azure::Core::Http::LogPolicy>(options.LogOptions));
-      policies.emplace_back(
-          std::make_unique<Azure::Core::Http::TransportPolicy>(options.TransportPolicyOptions));
-      Azure::Core::Http::Url url(vaultUrl);
-
-=======
->>>>>>> 3eab83a6
       m_pipeline = std::make_unique<Azure::Security::KeyVault::Common::Internal::KeyVaultPipeline>(
           Azure::Core::Http::Url(vaultUrl),
           apiVersion,
