// Copyright (c) Microsoft Corporation. All rights reserved.
// SPDX-License-Identifier: MIT

/**
 * @file
 * @brief The base class to construct and init a Key Vault client.
 *
 */

#include <gtest/gtest.h>

#include <azure/core/context.hpp>
#include <azure/core/uuid.hpp>
#include <azure/identity/client_secret_credential.hpp>
#include <azure/keyvault/key_vault.hpp>

#include <cstdio>
#include <iostream>

namespace Azure { namespace Security { namespace KeyVault { namespace Keys { namespace Test {

  class KeyVaultClientTest : public ::testing::Test {
  protected:
    std::shared_ptr<Azure::Identity::ClientSecretCredential> m_credential;
    std::string m_keyVaultUrl;
    std::string m_keyVaultHsmUrl;
    std::unique_ptr<Azure::Security::KeyVault::Keys::KeyClient> m_client;

    // Create
    virtual void SetUp() override
    {
      std::string tenantId = std::getenv("AZURE_TENANT_ID");
      std::string clientId = std::getenv("AZURE_CLIENT_ID");
      std::string secretId = std::getenv("AZURE_CLIENT_SECRET");
      m_credential
          = std::make_shared<Azure::Identity::ClientSecretCredential>(tenantId, clientId, secretId);

      m_keyVaultUrl = std::getenv("AZURE_KEYVAULT_URL");
      m_keyVaultHsmUrl = std::getenv("AZURE_KEYVAULT_HSM_URL");
    }

  public:
    template <class T>
    static inline void CheckValidResponse(
        Azure::Response<T>& response,
        Azure::Core::Http::HttpStatusCode expectedCode = Azure::Core::Http::HttpStatusCode::Ok)
    {
<<<<<<< HEAD
      auto const& rawResponse = response.RawResponse;
=======
      auto const& rawResponse = response.GetRawResponse();
>>>>>>> ddd7a093
      EXPECT_EQ(
          static_cast<typename std::underlying_type<Azure::Core::Http::HttpStatusCode>::type>(
              rawResponse.GetStatusCode()),
          static_cast<typename std::underlying_type<Azure::Core::Http::HttpStatusCode>::type>(
              expectedCode));
    }

    static inline std::string GetUniqueName() { return Azure::Core::Uuid::CreateUuid().ToString(); }

    static inline void CleanUpKeyVault(KeyClient const& keyClient)
    {
      std::vector<DeletedKey> deletedKeys;
      GetDeletedKeysSinglePageOptions options;
      while (true)
      {
        auto keyResponse = keyClient.GetDeletedKeysSinglePage(options);
        for (auto& key : keyResponse->Items)
        {
          deletedKeys.emplace_back(key);
        }
        if (!keyResponse->ContinuationToken)
        {
          break;
        }
        options.ContinuationToken = keyResponse->ContinuationToken;
      }
      if (deletedKeys.size() > 0)
      {
        for (auto& deletedKey : deletedKeys)
        {
          keyClient.PurgeDeletedKey(deletedKey.Name());
        }
        // Wait for purge is completed
        std::this_thread::sleep_for(std::chrono::minutes(1));
      }
    }

    static inline void RemoveAllKeysFromVault(KeyClient const& keyClient, bool waitForPurge = true)
    {
      std::vector<DeleteKeyOperation> deletedKeys;
      GetPropertiesOfKeysSinglePageOptions options;
      while (true)
      {
        auto keyResponse = keyClient.GetPropertiesOfKeysSinglePage(options);
        for (auto& key : keyResponse->Items)
        {
          deletedKeys.emplace_back(keyClient.StartDeleteKey(key.Name));
        }
        if (!keyResponse->ContinuationToken)
        {
          break;
        }
        options.ContinuationToken = keyResponse->ContinuationToken;
      }
      if (deletedKeys.size() > 0)
      {
        std::cout << std::endl
                  << "Cleaning vault. " << deletedKeys.size()
                  << " Will be deleted and purged now...";
        for (auto& deletedKey : deletedKeys)
        {
          auto readyToPurgeKey = deletedKey.PollUntilDone(std::chrono::milliseconds(1000));
          keyClient.PurgeDeletedKey(readyToPurgeKey->Name());
          std::cout << std::endl << "Deleted and purged key: " + readyToPurgeKey->Name();
        }
        std::cout << std::endl << "Complete purge operation.";
        // Wait for purge is completed
        if (waitForPurge)
        {
          std::this_thread::sleep_for(std::chrono::minutes(1));
        }
      }
    }
  };

}}}}} // namespace Azure::Security::KeyVault::Keys::Test<|MERGE_RESOLUTION|>--- conflicted
+++ resolved
@@ -45,11 +45,7 @@
         Azure::Response<T>& response,
         Azure::Core::Http::HttpStatusCode expectedCode = Azure::Core::Http::HttpStatusCode::Ok)
     {
-<<<<<<< HEAD
       auto const& rawResponse = response.RawResponse;
-=======
-      auto const& rawResponse = response.GetRawResponse();
->>>>>>> ddd7a093
       EXPECT_EQ(
           static_cast<typename std::underlying_type<Azure::Core::Http::HttpStatusCode>::type>(
               rawResponse.GetStatusCode()),
@@ -66,15 +62,15 @@
       while (true)
       {
         auto keyResponse = keyClient.GetDeletedKeysSinglePage(options);
-        for (auto& key : keyResponse->Items)
+        for (auto& key : keyResponse.Value.Items)
         {
           deletedKeys.emplace_back(key);
         }
-        if (!keyResponse->ContinuationToken)
+        if (!keyResponse.Value.ContinuationToken)
         {
           break;
         }
-        options.ContinuationToken = keyResponse->ContinuationToken;
+        options.ContinuationToken = keyResponse.Value.ContinuationToken;
       }
       if (deletedKeys.size() > 0)
       {
@@ -94,15 +90,15 @@
       while (true)
       {
         auto keyResponse = keyClient.GetPropertiesOfKeysSinglePage(options);
-        for (auto& key : keyResponse->Items)
+        for (auto& key : keyResponse.Value.Items)
         {
           deletedKeys.emplace_back(keyClient.StartDeleteKey(key.Name));
         }
-        if (!keyResponse->ContinuationToken)
+        if (!keyResponse.Value.ContinuationToken)
         {
           break;
         }
-        options.ContinuationToken = keyResponse->ContinuationToken;
+        options.ContinuationToken = keyResponse.Value.ContinuationToken;
       }
       if (deletedKeys.size() > 0)
       {
@@ -112,8 +108,8 @@
         for (auto& deletedKey : deletedKeys)
         {
           auto readyToPurgeKey = deletedKey.PollUntilDone(std::chrono::milliseconds(1000));
-          keyClient.PurgeDeletedKey(readyToPurgeKey->Name());
-          std::cout << std::endl << "Deleted and purged key: " + readyToPurgeKey->Name();
+          keyClient.PurgeDeletedKey(readyToPurgeKey.Value.Name());
+          std::cout << std::endl << "Deleted and purged key: " + readyToPurgeKey.Value.Name();
         }
         std::cout << std::endl << "Complete purge operation.";
         // Wait for purge is completed
