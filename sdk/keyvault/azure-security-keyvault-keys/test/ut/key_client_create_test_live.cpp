--- conflicted
+++ resolved
@@ -2,13 +2,9 @@
 // SPDX-License-Identifier: MIT
 
 #include "../../azure-security-attestation/src/private/crypto/inc/crypto.hpp"
-<<<<<<< HEAD
 #include "./attestation_collateral.hpp"
 #include "key_client_base_test.hpp"
 #include "maasandbox.hpp"
-=======
-#include "key_client_base_test.hpp"
->>>>>>> 6b2a32fa
 #include "private/key_constants.hpp"
 #include "private/key_serializers.hpp"
 #include "gtest/gtest.h"
@@ -18,10 +14,6 @@
 #include <azure/keyvault/keyvault_keys.hpp>
 #include <private/key_constants.hpp>
 #include <string>
-<<<<<<< HEAD
-=======
-
->>>>>>> 6b2a32fa
 using namespace Azure::Core::_internal;
 using namespace Azure::Security::KeyVault::Keys;
 using namespace Azure::Security::KeyVault::Keys::Test;
@@ -233,70 +225,6 @@
     CheckValidResponse(keyResponse);
     auto keyVaultKey = keyResponse.Value;
     EXPECT_EQ(keyVaultKey.Name(), keyName);
-    EXPECT_FALSE(keyResponse.Value.Properties.Exportable.HasValue());
-    EXPECT_FALSE(keyResponse.Value.Properties.ReleasePolicy.HasValue());
-  }
-}
-TEST_F(KeyVaultKeyClient, CreateKeyWithReleasePolicyOptions)
-{
-  auto const keyName = GetTestName();
-  auto const& client = GetClientForTest(keyName);
-
-  Azure::Security::KeyVault::Keys::CreateKeyOptions options;
-  options.KeyOperations.push_back(Azure::Security::KeyVault::Keys::KeyOperation::Sign);
-  options.KeyOperations.push_back(Azure::Security::KeyVault::Keys::KeyOperation::Verify);
-  options.ReleasePolicy = KeyReleasePolicy();
-  options.ReleasePolicy.Value().Immutable = false;
-  std::string dataStr = "{"
-                        "\"anyOf\" : [ {"
-                        "\"allOf\" : [ {\"claim\" : \"claim\", \"equals\" : \"0123456789\"} ],"
-                        "\"authority\" : \"https://sharedeus.eus.test.attest.azure.net/\""
-                        "} ],"
-                        " \"version\" : \"1.0.0\""
-                        "} ";
-  auto jsonParser = Azure::Core::Json::_internal::json::parse(dataStr);
-  options.ReleasePolicy.Value().Data = jsonParser.dump();
-  options.Exportable = true;
-  {
-    auto keyResponse = client.CreateKey(
-        keyName, Azure::Security::KeyVault::Keys::KeyVaultKeyType::EcHsm, options);
-    CheckValidResponse(keyResponse);
-    auto keyVaultKey = keyResponse.Value;
-
-    EXPECT_EQ(keyVaultKey.Name(), keyName);
-    EXPECT_EQ(
-        keyVaultKey.GetKeyType().ToString(),
-        Azure::Security::KeyVault::Keys::KeyVaultKeyType::EcHsm.ToString());
-    auto& keyOperations = keyVaultKey.KeyOperations();
-    uint16_t expectedSize = 2;
-    EXPECT_EQ(keyOperations.size(), expectedSize);
-
-    auto findOperation = [keyOperations](Azure::Security::KeyVault::Keys::KeyOperation op) {
-      for (Azure::Security::KeyVault::Keys::KeyOperation operation : keyOperations)
-      {
-        if (operation.ToString() == op.ToString())
-        {
-          return true;
-        }
-      }
-      return false;
-    };
-    EXPECT_PRED1(findOperation, Azure::Security::KeyVault::Keys::KeyOperation::Sign);
-    EXPECT_PRED1(findOperation, Azure::Security::KeyVault::Keys::KeyOperation::Verify);
-    EXPECT_TRUE(keyResponse.Value.Properties.Exportable.HasValue());
-    EXPECT_TRUE(keyResponse.Value.Properties.Exportable.Value());
-    EXPECT_TRUE(keyResponse.Value.Properties.ReleasePolicy.HasValue());
-    auto policy = keyResponse.Value.Properties.ReleasePolicy.Value();
-    EXPECT_TRUE(policy.ContentType.HasValue());
-    EXPECT_EQ(
-        policy.ContentType.Value(),
-        Azure::Security::KeyVault::Keys::_detail::ContentTypeDefaultValue);
-    EXPECT_FALSE(policy.Immutable);
-
-    EXPECT_EQ(
-        Azure::Core::Json::_internal::json::parse(options.ReleasePolicy.Value().Data)
-            .dump(1, ' ', true),
-        Azure::Core::Json::_internal::json::parse(policy.Data).dump(1, ' ', true));
   }
 }
 std::string BinaryToHexString(std::vector<uint8_t> const& src)
