--- conflicted
+++ resolved
@@ -4,16 +4,13 @@
 
 ### Breaking Changes
 
-<<<<<<< HEAD
 - Updated `MaxPageResults` type to `int32_t` affecting:
   - GetDeletedKeysOptions.
   - GetPropertiesOfKeysOptions.
   - GetPropertiesOfKeyVersionsOptions.
-=======
 - Updated `CreateRsaKeyOptions::KeySize` type from `uint64_t` to `int64_t`.
 - Updated `CreateRsaKeyOptions::PublicExponent` type from `uint64_t` to `int64_t`.
 - Updated `CreateOctKeyOptions::KeySize` type from `uint64_t` to `int64_t`.
->>>>>>> ecdadddc
 
 ## 4.0.0-beta.2 (2021-05-18)
 
