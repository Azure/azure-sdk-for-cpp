﻿// Copyright (c) Microsoft Corporation. All rights reserved.
// SPDX-License-Identifier: MIT

/**
 * @file
 * @brief The base class to construct and init a Key Vault client.
 *
 */

#include <gtest/gtest.h>

#include "../src/private/certificate_serializers.hpp"
#include <azure/core/test/test_base.hpp>
#include <azure/identity/client_secret_credential.hpp>
#include <azure/keyvault/keyvault_certificates.hpp>
#include <thread>

using namespace std::chrono_literals;

namespace Azure {
  namespace Security {
    namespace KeyVault {
      namespace Certificates {
        namespace Test {

  /**
   * @brief A certificate downloaded X509 data.
   *
   */
  struct DownloadCertificateResult final
  {
    /**
     * @brief Certificate data.
     *
     */
    std::string Certificate;

    /**
     * @brief Content Type.
     *
     */
    CertificateContentType ContentType;
  };
  /**
   * @brief Client Certificate Credential authenticates with the Azure services using a
   * Tenant ID, Client ID and a client secret.
   *
   */
  class TestClientSecretCredential final : public Core::Credentials::TokenCredential {
  public:
    Core::Credentials::AccessToken GetToken(
        Core::Credentials::TokenRequestContext const& tokenRequestContext,
        Core::Context const& context) const override
    {
      Core::Credentials::AccessToken accessToken;
      accessToken.Token = "magicToken";
      accessToken.ExpiresOn = DateTime::max();

      if (context.IsCancelled() || tokenRequestContext.Scopes.size() == 0)
      {
        accessToken.ExpiresOn = DateTime::min();
      }

      return accessToken;
    }
  };

  class KeyVaultCertificateClientTest : public Azure::Core::Test::TestBase,
                                        public ::testing::WithParamInterface<int> {
  private:
    std::unique_ptr<Azure::Security::KeyVault::Certificates::CertificateClient> m_client;
    std::string GetEnv(const std::string& name, std::string const& defaultValue = std::string())
    {
#if defined(_MSC_VER)
#pragma warning(push)
#pragma warning(disable : 4996)
      const char* ret = std::getenv(name.data());
#pragma warning(pop)
#else
      const char* ret = std::getenv(name.data());
#endif

      if (!ret)
      {
        if (!defaultValue.empty())
        {
          return defaultValue;
        }

        throw std::runtime_error(
            name + " is required to run the tests but not set as an environment variable.");
      }

      return std::string(ret);
    }

  protected:
    std::shared_ptr<Azure::Identity::ClientSecretCredential> m_credential;
    std::shared_ptr<TestClientSecretCredential> m_testCredential;
    std::string m_keyVaultUrl;
    std::chrono::milliseconds m_defaultWait;

    Azure::Security::KeyVault::Certificates::CertificateClient const& GetClientForTest(
        std::string const& testName)
    {
      // used to test/dev purposes _putenv_s("AZURE_TEST_MODE", "LIVE");
      InitializeClient();
      // set the interceptor for the current test
      m_testContext.RenameTest(testName);
      return *m_client;
    }

    // Create
    void InitializeClient()
    {
      // Init interceptor from PlayBackRecorder
      std::string recordingPath(AZURE_TEST_RECORDING_DIR);
      recordingPath.append("/recordings");
      Azure::Core::Test::TestBase::SetUpBase(recordingPath);

      std::string tenantId = GetEnv("AZURE_TENANT_ID", "tenant");
      std::string clientId = GetEnv("AZURE_CLIENT_ID", "client");
      std::string secretId = GetEnv("AZURE_CLIENT_SECRET", "secret");

      m_keyVaultUrl = GetEnv("AZURE_KEYVAULT_URL", "https://REDACTED.vault.azure.net");

      // Create default client for the test
      CertificateClientOptions options;
      // Replace default transport adapter for playback
      if (m_testContext.IsPlaybackMode())
      {
        options.Transport.Transport = m_interceptor->GetPlaybackClient();
      }
      // Insert Recording policy when Record mode is on (non playback and non LiveMode)
      else if (!m_testContext.IsLiveMode())
      {
        // AZURE_TEST_RECORDING_DIR is exported by CMAKE
        options.PerRetryPolicies.push_back(m_interceptor->GetRecordPolicy());
      }

      if (m_testContext.IsPlaybackMode())
      { // inject fake token client here if it's test
        m_testCredential = std::make_shared<TestClientSecretCredential>();
        m_client = std::make_unique<CertificateClient>(m_keyVaultUrl, m_testCredential, options);
        // we really dont need to wait for results
        m_defaultWait = 1ms;
        m_keyVaultUrl = "https://REDACTED.vault.azure.net";
      }
      else
      {
        m_credential = std::make_shared<Azure::Identity::ClientSecretCredential>(
            tenantId, clientId, secretId);
        m_client = std::make_unique<CertificateClient>(m_keyVaultUrl, m_credential, options);
        m_defaultWait = 10s;
      }

      // When running live tests, service can return 429 error response if the client is
      // sending multiple requests per second. This can happen if the network is fast and
      // tests are running without any delay between them.
      auto avoidTestThrottled = GetEnv("AZURE_KEYVAULT_AVOID_THROTTLED", "0");

      if (avoidTestThrottled != "0")
      {
        std::cout << "- Wait to avoid server throttled..." << std::endl;
        // 10 sec should be enough to prevent from 429 error
        std::this_thread::sleep_for(std::chrono::seconds(10));
      }
    }

  public:
    template <class T>
    static inline void CheckValidResponse(
        Azure::Response<T>& response,
        Azure::Core::Http::HttpStatusCode expectedCode = Azure::Core::Http::HttpStatusCode::Ok)
    {
      auto const& rawResponse = response.RawResponse;
      EXPECT_EQ(
          static_cast<typename std::underlying_type<Azure::Core::Http::HttpStatusCode>::type>(
              rawResponse->GetStatusCode()),
          static_cast<typename std::underlying_type<Azure::Core::Http::HttpStatusCode>::type>(
              expectedCode));
    }

    static void CheckIssuers(CertificateIssuer const& data, CertificateIssuer const& issuer)
    {
      EXPECT_EQ(data.Name, issuer.Name);
      EXPECT_EQ(data.Provider.Value(), issuer.Provider.Value());
      EXPECT_TRUE(data.Properties.Enabled.Value());
      EXPECT_TRUE(data.Id);

      EXPECT_EQ(data.Credentials.AccountId.Value(), issuer.Credentials.AccountId.Value());
      EXPECT_FALSE(data.Credentials.Password);

      auto adminRemote = data.Organization.AdminDetails[0];
      auto adminLocal = issuer.Organization.AdminDetails[0];

      EXPECT_EQ(adminLocal.EmailAddress.Value(), adminRemote.EmailAddress.Value());
      EXPECT_EQ(adminLocal.FirstName.Value(), adminRemote.FirstName.Value());
      EXPECT_EQ(adminLocal.LastName.Value(), adminRemote.LastName.Value());
      EXPECT_EQ(adminLocal.PhoneNumber.Value(), adminRemote.PhoneNumber.Value());
    }

    static inline void CheckContactsCollections(
        std::vector<CertificateContact> contacts,
        std::vector<CertificateContact> results)
    {
      EXPECT_EQ(results.size(), contacts.size());

      for (auto c2 : results)
      {
        bool found = false;
        for (auto c1 : contacts)
        {
          if (c1.EmailAddress == c2.EmailAddress && c1.Name.HasValue() == c2.Name.HasValue()
              && c1.Phone.HasValue() == c2.Phone.HasValue())
          {
            found = true;
            break;
          }
        }
        EXPECT_TRUE(found);
      }

      for (auto c1 : contacts)
      {
        bool found = false;
        for (auto c2 : results)
        {
          if (c1.EmailAddress == c2.EmailAddress && c1.Name.HasValue() == c2.Name.HasValue()
              && c1.Phone.HasValue() == c2.Phone.HasValue())
          {
            found = true;
            break;
          }
        }
        EXPECT_TRUE(found);
      }
    }

    static inline KeyVaultCertificateWithPolicy CreateCertificate(
        std::string const& name,
        CertificateClient const& client,
        std::chrono::milliseconds defaultWait,
        std::string const& subject = "CN=xyz",
        CertificateContentType certificateType = CertificateContentType::Pkcs12)
    {
      CertificateCreateOptions options;
      options.Policy.Subject = subject;
      options.Policy.ValidityInMonths = 12;
      options.Policy.Enabled = true;

      options.Properties.Enabled = true;
      options.Properties.Name = name;
      options.Policy.ContentType = certificateType;
      options.Policy.IssuerName = "Self";

      LifetimeAction action;
      action.LifetimePercentage = 80;
      action.Action = CertificatePolicyAction::AutoRenew;
      options.Policy.LifetimeActions.emplace_back(action);

      auto response = client.StartCreateCertificate(name, options);
      auto result = response.PollUntilDone(defaultWait);

<<<<<<< HEAD
      EXPECT_EQ(result.Value.Name(), params.Properties.Name);
      EXPECT_EQ(result.Value.Properties.Name, params.Properties.Name);
      EXPECT_EQ(result.Value.Properties.Enabled.Value(), true);
      EXPECT_EQ(result.Value.Policy.IssuerName.Value(), params.Policy.IssuerName.Value());
      EXPECT_EQ(result.Value.Policy.ContentType.Value(), params.Policy.ContentType.Value());
      EXPECT_EQ(result.Value.Policy.Subject, params.Policy.Subject);
=======
      auto cert = client.GetCertificate(name);

      EXPECT_EQ(cert.Value.Name(), options.Properties.Name);
      EXPECT_EQ(cert.Value.Properties.Name, options.Properties.Name);
      EXPECT_EQ(cert.Value.Properties.Enabled.Value(), true);
      EXPECT_EQ(cert.Value.Policy.IssuerName.Value(), options.Policy.IssuerName.Value());
      EXPECT_EQ(cert.Value.Policy.ContentType.Value(), options.Policy.ContentType.Value());
      EXPECT_EQ(cert.Value.Policy.Subject, options.Policy.Subject);
      EXPECT_EQ(
          cert.Value.Policy.ValidityInMonths.Value(), options.Policy.ValidityInMonths.Value());
      EXPECT_EQ(cert.Value.Policy.Enabled.Value(), options.Policy.Enabled.Value());
      EXPECT_EQ(cert.Value.Policy.LifetimeActions.size(), size_t(1));
      EXPECT_EQ(cert.Value.Policy.LifetimeActions[0].Action, action.Action);
>>>>>>> f6cf4496
      EXPECT_EQ(
          result.Value.Policy.ValidityInMonths.Value(), params.Policy.ValidityInMonths.Value());
      EXPECT_EQ(result.Value.Policy.Enabled.Value(), params.Policy.Enabled.Value());
      EXPECT_EQ(result.Value.Policy.LifetimeActions.size(), size_t(1));
      EXPECT_EQ(result.Value.Policy.LifetimeActions[0].Action, action.Action);
      EXPECT_EQ(
          result.Value.Policy.LifetimeActions[0].LifetimePercentage.Value(),
          action.LifetimePercentage.Value());

      return result.Value;
    }

    Azure::Response<DownloadCertificateResult> DownloadCertificate(
        std::string const& name,
        CertificateClient const& client,
        Azure::Core::Context const& context = Azure::Core::Context()) const
    {
      {
        KeyVaultCertificateWithPolicy certificate;
        auto response = client.GetCertificate(name, context);
        certificate = response.Value;

        Azure::Core::Url url(certificate.SecretId);
        auto secretRequest
            = client.CreateRequest(Azure::Core::Http::HttpMethod::Get, {url.GetPath()});

        auto secretResponse = client.SendRequest(secretRequest, context);
        auto secret = _detail::KeyVaultSecretSerializer::Deserialize(*secretResponse);

        DownloadCertificateResult result{secret.Value, secret.ContentType.Value()};
        return Azure::Response<DownloadCertificateResult>(
            std::move(result), std::move(secretResponse));
      }
    }
  };
}}}}} // namespace Azure::Security::KeyVault::Certificates::Test<|MERGE_RESOLUTION|>--- conflicted
+++ resolved
@@ -262,28 +262,12 @@
       auto response = client.StartCreateCertificate(name, options);
       auto result = response.PollUntilDone(defaultWait);
 
-<<<<<<< HEAD
       EXPECT_EQ(result.Value.Name(), params.Properties.Name);
       EXPECT_EQ(result.Value.Properties.Name, params.Properties.Name);
       EXPECT_EQ(result.Value.Properties.Enabled.Value(), true);
       EXPECT_EQ(result.Value.Policy.IssuerName.Value(), params.Policy.IssuerName.Value());
       EXPECT_EQ(result.Value.Policy.ContentType.Value(), params.Policy.ContentType.Value());
       EXPECT_EQ(result.Value.Policy.Subject, params.Policy.Subject);
-=======
-      auto cert = client.GetCertificate(name);
-
-      EXPECT_EQ(cert.Value.Name(), options.Properties.Name);
-      EXPECT_EQ(cert.Value.Properties.Name, options.Properties.Name);
-      EXPECT_EQ(cert.Value.Properties.Enabled.Value(), true);
-      EXPECT_EQ(cert.Value.Policy.IssuerName.Value(), options.Policy.IssuerName.Value());
-      EXPECT_EQ(cert.Value.Policy.ContentType.Value(), options.Policy.ContentType.Value());
-      EXPECT_EQ(cert.Value.Policy.Subject, options.Policy.Subject);
-      EXPECT_EQ(
-          cert.Value.Policy.ValidityInMonths.Value(), options.Policy.ValidityInMonths.Value());
-      EXPECT_EQ(cert.Value.Policy.Enabled.Value(), options.Policy.Enabled.Value());
-      EXPECT_EQ(cert.Value.Policy.LifetimeActions.size(), size_t(1));
-      EXPECT_EQ(cert.Value.Policy.LifetimeActions[0].Action, action.Action);
->>>>>>> f6cf4496
       EXPECT_EQ(
           result.Value.Policy.ValidityInMonths.Value(), params.Policy.ValidityInMonths.Value());
       EXPECT_EQ(result.Value.Policy.Enabled.Value(), params.Policy.Enabled.Value());
