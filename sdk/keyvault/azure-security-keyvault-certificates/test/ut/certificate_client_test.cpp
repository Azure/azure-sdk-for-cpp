--- conflicted
+++ resolved
@@ -559,17 +559,10 @@
   CheckContactsCollections(contacts, response2.Value);
 }
 
-<<<<<<< HEAD
-TEST_F(KeyVaultCertificateClientTest, BackupCertificate)
-{
-  // cspell: disable-next-line
-  std::string const certificateName("certBackup");
-=======
 TEST_F(KeyVaultCertificateClientTest, GetCertificatePolicy)
 {
   // cspell: disable-next-line
   std::string const certificateName("certPolicy");
->>>>>>> 239c3c9f
 
   auto const& client
       = GetClientForTest(::testing::UnitTest::GetInstance()->current_test_info()->name());
@@ -589,7 +582,164 @@
   action.Action = CertificatePolicyAction::AutoRenew;
   params.Policy.LifetimeActions.emplace_back(action);
 
-<<<<<<< HEAD
+  {
+    auto response = client.StartCreateCertificate(certificateName, params);
+    response.PollUntilDone(m_defaultWait);
+  }
+
+  {
+    auto response = client.GetCertificatePolicy(certificateName);
+    auto const& policy = response.Value;
+
+    // Key props
+    EXPECT_TRUE(policy.Exportable.HasValue());
+    EXPECT_TRUE(policy.KeyType.HasValue());
+    EXPECT_TRUE(policy.ReuseKey.HasValue());
+    // Recording uses RSA with no curve-name. Use RSA key when running LIVE
+    EXPECT_FALSE(policy.KeyCurveName.HasValue());
+    EXPECT_TRUE(policy.KeySize.HasValue());
+    // enabled
+    EXPECT_TRUE(policy.Enabled.HasValue());
+    EXPECT_TRUE(policy.Enabled.Value());
+    // validity
+    EXPECT_TRUE(policy.ValidityInMonths.HasValue());
+    EXPECT_EQ(policy.ValidityInMonths.Value(), 12);
+    // Secret props
+    EXPECT_TRUE(policy.ContentType.HasValue());
+    EXPECT_EQ(policy.ContentType.Value(), CertificateContentType::Pkcs12);
+    // x509_props
+    EXPECT_TRUE(policy.Subject.size() > 0);
+    EXPECT_EQ(policy.Subject, "CN=xyz");
+    // issuer
+    EXPECT_TRUE(policy.IssuerName.HasValue());
+    EXPECT_EQ(policy.IssuerName.Value(), "Self");
+    // attributes
+    EXPECT_TRUE(policy.CreatedOn.HasValue());
+    // lifetime_actions
+    EXPECT_TRUE(policy.LifetimeActions.size() > 0);
+    EXPECT_NE(policy.LifetimeActions[0].Action.ToString(), "");
+  }
+}
+
+TEST_F(KeyVaultCertificateClientTest, UpdateCertificatePolicy)
+{
+  // cspell: disable-next-line
+  std::string const certificateName("updateCertPolicy");
+
+  auto const& client
+      = GetClientForTest(::testing::UnitTest::GetInstance()->current_test_info()->name());
+
+  auto params = CertificateCreateParameters();
+  params.Policy.Subject = "CN=xyz";
+  params.Policy.ValidityInMonths = 12;
+  params.Policy.Enabled = true;
+
+  params.Properties.Enabled = true;
+  params.Properties.Name = certificateName;
+  params.Policy.ContentType = CertificateContentType::Pkcs12;
+  params.Policy.IssuerName = "Self";
+
+  LifetimeAction action;
+  action.LifetimePercentage = 80;
+  action.Action = CertificatePolicyAction::AutoRenew;
+  params.Policy.LifetimeActions.emplace_back(action);
+
+  {
+    auto response = client.StartCreateCertificate(certificateName, params);
+    response.PollUntilDone(m_defaultWait);
+  }
+
+  {
+    auto response = client.GetCertificatePolicy(certificateName);
+    auto policy = response.Value;
+
+    // Key props
+    EXPECT_TRUE(policy.Exportable.HasValue());
+    EXPECT_TRUE(policy.KeyType.HasValue());
+    EXPECT_TRUE(policy.ReuseKey.HasValue());
+    // Recording uses RSA with no curve-name. Use RSA key when running LIVE
+    EXPECT_FALSE(policy.KeyCurveName.HasValue());
+    EXPECT_TRUE(policy.KeySize.HasValue());
+    // enabled
+    EXPECT_TRUE(policy.Enabled.HasValue());
+    EXPECT_TRUE(policy.Enabled.Value());
+    // validity
+    EXPECT_TRUE(policy.ValidityInMonths.HasValue());
+    EXPECT_EQ(policy.ValidityInMonths.Value(), 12);
+    // Secret props
+    EXPECT_TRUE(policy.ContentType.HasValue());
+    EXPECT_EQ(policy.ContentType.Value(), CertificateContentType::Pkcs12);
+    // x509_props
+    EXPECT_TRUE(policy.Subject.size() > 0);
+    EXPECT_EQ(policy.Subject, "CN=xyz");
+    // issuer
+    EXPECT_TRUE(policy.IssuerName.HasValue());
+    EXPECT_EQ(policy.IssuerName.Value(), "Self");
+    // attributes
+    EXPECT_TRUE(policy.CreatedOn.HasValue());
+    // lifetime_actions
+    EXPECT_TRUE(policy.LifetimeActions.size() > 0);
+    EXPECT_NE(policy.LifetimeActions[0].Action.ToString(), "");
+
+    policy.ValidityInMonths = 8;
+    policy.Subject = "CN=twa";
+
+    auto updateResponse = client.UpdateCertificatePolicy(certificateName, policy);
+    auto const& updatedPolicy = updateResponse.Value;
+
+    // Key props
+    EXPECT_TRUE(updatedPolicy.Exportable.HasValue());
+    EXPECT_TRUE(updatedPolicy.KeyType.HasValue());
+    EXPECT_TRUE(updatedPolicy.ReuseKey.HasValue());
+    // Recording uses RSA with no curve-name. Use RSA key when running LIVE
+    EXPECT_FALSE(updatedPolicy.KeyCurveName.HasValue());
+    EXPECT_TRUE(updatedPolicy.KeySize.HasValue());
+    // enabled
+    EXPECT_TRUE(updatedPolicy.Enabled.HasValue());
+    EXPECT_TRUE(updatedPolicy.Enabled.Value());
+    // validity
+    EXPECT_TRUE(updatedPolicy.ValidityInMonths.HasValue());
+    EXPECT_EQ(updatedPolicy.ValidityInMonths.Value(), 8);
+    // Secret props
+    EXPECT_TRUE(updatedPolicy.ContentType.HasValue());
+    EXPECT_EQ(updatedPolicy.ContentType.Value(), CertificateContentType::Pkcs12);
+    // x509_props
+    EXPECT_TRUE(updatedPolicy.Subject.size() > 0);
+    EXPECT_EQ(updatedPolicy.Subject, "CN=twa");
+    // issuer
+    EXPECT_TRUE(updatedPolicy.IssuerName.HasValue());
+    EXPECT_EQ(updatedPolicy.IssuerName.Value(), "Self");
+    // attributes
+    EXPECT_TRUE(updatedPolicy.CreatedOn.HasValue());
+    // lifetime_actions
+    EXPECT_TRUE(updatedPolicy.LifetimeActions.size() > 0);
+    EXPECT_NE(updatedPolicy.LifetimeActions[0].Action.ToString(), "");
+  }
+}
+
+TEST_F(KeyVaultCertificateClientTest, BackupCertificate)
+{
+  // cspell: disable-next-line
+  std::string const certificateName("certBackup");
+
+  auto const& client
+      = GetClientForTest(::testing::UnitTest::GetInstance()->current_test_info()->name());
+
+  auto params = CertificateCreateParameters();
+  params.Policy.Subject = "CN=xyz";
+  params.Policy.ValidityInMonths = 12;
+  params.Policy.Enabled = true;
+
+  params.Properties.Enabled = true;
+  params.Properties.Name = certificateName;
+  params.Policy.ContentType = CertificateContentType::Pkcs12;
+  params.Policy.IssuerName = "Self";
+
+  LifetimeAction action;
+  action.LifetimePercentage = 80;
+  action.Action = CertificatePolicyAction::AutoRenew;
+  params.Policy.LifetimeActions.emplace_back(action);
+
   auto response = client.StartCreateCertificate(certificateName, params);
   response.PollUntilDone(m_defaultWait);
 
@@ -1094,139 +1244,4 @@
   EXPECT_EQ(certificate.Name(), certificateName);
   EXPECT_EQ(certificate.Policy.ValidityInMonths.Value(), 12);
   EXPECT_EQ(certificate.Policy.IssuerName.Value(), "Self");
-=======
-  {
-    auto response = client.StartCreateCertificate(certificateName, params);
-    response.PollUntilDone(m_defaultWait);
-  }
-
-  {
-    auto response = client.GetCertificatePolicy(certificateName);
-    auto const& policy = response.Value;
-
-    // Key props
-    EXPECT_TRUE(policy.Exportable.HasValue());
-    EXPECT_TRUE(policy.KeyType.HasValue());
-    EXPECT_TRUE(policy.ReuseKey.HasValue());
-    // Recording uses RSA with no curve-name. Use RSA key when running LIVE
-    EXPECT_FALSE(policy.KeyCurveName.HasValue());
-    EXPECT_TRUE(policy.KeySize.HasValue());
-    // enabled
-    EXPECT_TRUE(policy.Enabled.HasValue());
-    EXPECT_TRUE(policy.Enabled.Value());
-    // validity
-    EXPECT_TRUE(policy.ValidityInMonths.HasValue());
-    EXPECT_EQ(policy.ValidityInMonths.Value(), 12);
-    // Secret props
-    EXPECT_TRUE(policy.ContentType.HasValue());
-    EXPECT_EQ(policy.ContentType.Value(), CertificateContentType::Pkcs12);
-    // x509_props
-    EXPECT_TRUE(policy.Subject.size() > 0);
-    EXPECT_EQ(policy.Subject, "CN=xyz");
-    // issuer
-    EXPECT_TRUE(policy.IssuerName.HasValue());
-    EXPECT_EQ(policy.IssuerName.Value(), "Self");
-    // attributes
-    EXPECT_TRUE(policy.CreatedOn.HasValue());
-    // lifetime_actions
-    EXPECT_TRUE(policy.LifetimeActions.size() > 0);
-    EXPECT_NE(policy.LifetimeActions[0].Action.ToString(), "");
-  }
-}
-
-TEST_F(KeyVaultCertificateClientTest, UpdateCertificatePolicy)
-{
-  // cspell: disable-next-line
-  std::string const certificateName("updateCertPolicy");
-
-  auto const& client
-      = GetClientForTest(::testing::UnitTest::GetInstance()->current_test_info()->name());
-
-  auto params = CertificateCreateParameters();
-  params.Policy.Subject = "CN=xyz";
-  params.Policy.ValidityInMonths = 12;
-  params.Policy.Enabled = true;
-
-  params.Properties.Enabled = true;
-  params.Properties.Name = certificateName;
-  params.Policy.ContentType = CertificateContentType::Pkcs12;
-  params.Policy.IssuerName = "Self";
-
-  LifetimeAction action;
-  action.LifetimePercentage = 80;
-  action.Action = CertificatePolicyAction::AutoRenew;
-  params.Policy.LifetimeActions.emplace_back(action);
-
-  {
-    auto response = client.StartCreateCertificate(certificateName, params);
-    response.PollUntilDone(m_defaultWait);
-  }
-
-  {
-    auto response = client.GetCertificatePolicy(certificateName);
-    auto policy = response.Value;
-
-    // Key props
-    EXPECT_TRUE(policy.Exportable.HasValue());
-    EXPECT_TRUE(policy.KeyType.HasValue());
-    EXPECT_TRUE(policy.ReuseKey.HasValue());
-    // Recording uses RSA with no curve-name. Use RSA key when running LIVE
-    EXPECT_FALSE(policy.KeyCurveName.HasValue());
-    EXPECT_TRUE(policy.KeySize.HasValue());
-    // enabled
-    EXPECT_TRUE(policy.Enabled.HasValue());
-    EXPECT_TRUE(policy.Enabled.Value());
-    // validity
-    EXPECT_TRUE(policy.ValidityInMonths.HasValue());
-    EXPECT_EQ(policy.ValidityInMonths.Value(), 12);
-    // Secret props
-    EXPECT_TRUE(policy.ContentType.HasValue());
-    EXPECT_EQ(policy.ContentType.Value(), CertificateContentType::Pkcs12);
-    // x509_props
-    EXPECT_TRUE(policy.Subject.size() > 0);
-    EXPECT_EQ(policy.Subject, "CN=xyz");
-    // issuer
-    EXPECT_TRUE(policy.IssuerName.HasValue());
-    EXPECT_EQ(policy.IssuerName.Value(), "Self");
-    // attributes
-    EXPECT_TRUE(policy.CreatedOn.HasValue());
-    // lifetime_actions
-    EXPECT_TRUE(policy.LifetimeActions.size() > 0);
-    EXPECT_NE(policy.LifetimeActions[0].Action.ToString(), "");
-
-    policy.ValidityInMonths = 8;
-    policy.Subject = "CN=twa";
-
-    auto updateResponse = client.UpdateCertificatePolicy(certificateName, policy);
-    auto const& updatedPolicy = updateResponse.Value;
-
-    // Key props
-    EXPECT_TRUE(updatedPolicy.Exportable.HasValue());
-    EXPECT_TRUE(updatedPolicy.KeyType.HasValue());
-    EXPECT_TRUE(updatedPolicy.ReuseKey.HasValue());
-    // Recording uses RSA with no curve-name. Use RSA key when running LIVE
-    EXPECT_FALSE(updatedPolicy.KeyCurveName.HasValue());
-    EXPECT_TRUE(updatedPolicy.KeySize.HasValue());
-    // enabled
-    EXPECT_TRUE(updatedPolicy.Enabled.HasValue());
-    EXPECT_TRUE(updatedPolicy.Enabled.Value());
-    // validity
-    EXPECT_TRUE(updatedPolicy.ValidityInMonths.HasValue());
-    EXPECT_EQ(updatedPolicy.ValidityInMonths.Value(), 8);
-    // Secret props
-    EXPECT_TRUE(updatedPolicy.ContentType.HasValue());
-    EXPECT_EQ(updatedPolicy.ContentType.Value(), CertificateContentType::Pkcs12);
-    // x509_props
-    EXPECT_TRUE(updatedPolicy.Subject.size() > 0);
-    EXPECT_EQ(updatedPolicy.Subject, "CN=twa");
-    // issuer
-    EXPECT_TRUE(updatedPolicy.IssuerName.HasValue());
-    EXPECT_EQ(updatedPolicy.IssuerName.Value(), "Self");
-    // attributes
-    EXPECT_TRUE(updatedPolicy.CreatedOn.HasValue());
-    // lifetime_actions
-    EXPECT_TRUE(updatedPolicy.LifetimeActions.size() > 0);
-    EXPECT_NE(updatedPolicy.LifetimeActions[0].Action.ToString(), "");
-  }
->>>>>>> 239c3c9f
 }