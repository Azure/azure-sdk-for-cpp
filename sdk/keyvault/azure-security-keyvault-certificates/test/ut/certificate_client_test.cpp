﻿// Copyright (c) Microsoft Corporation. All rights reserved.
// SPDX-License-Identifier: MIT

#include <azure/identity/client_secret_credential.hpp>

#include "certificate_client_base_test.hpp"
#include <cstddef>
#include <gtest/gtest.h>

#include <string>
#include <thread>

using namespace std::chrono_literals;
using namespace Azure::Security::KeyVault::Certificates;
using namespace Azure::Security::KeyVault::Certificates::Test;

using namespace std::chrono_literals;

// NOTE:
// Disabling test as the createCertificate operation is currently broken. See:
// https://github.com/Azure/azure-sdk-for-cpp/issues/2938

TEST_F(KeyVaultCertificateClientTest, CreateCertificate)
{
  // cspell: disable-next-line
  std::string const certificateName("magiqStuff");

  auto const& client
      = GetClientForTest(::testing::UnitTest::GetInstance()->current_test_info()->name());

  auto params = CertificateCreateParameters();
  params.Policy.Subject = "CN=xyz";
  params.Policy.ValidityInMonths = 12;
  params.Policy.Enabled = true;

  params.Properties.Enabled = true;
  params.Properties.Name = certificateName;
  params.Policy.ContentType = CertificateContentType::Pkcs12;
  params.Policy.IssuerName = "Self";

  LifetimeAction action;
  action.LifetimePercentage = 80;
  action.Action = CertificatePolicyAction::AutoRenew;
  params.Policy.LifetimeActions.emplace_back(action);
  {

    auto response = client.StartCreateCertificate(certificateName, params);
    auto result = response.PollUntilDone(m_defaultWait);

    EXPECT_EQ(result.Value.Name(), params.Properties.Name);
    EXPECT_EQ(result.Value.Properties.Enabled.Value(), true);
  }
  {
    auto response = client.StartDeleteCertificate(certificateName);
    auto result = response.PollUntilDone(m_defaultWait);
    EXPECT_EQ(result.Value.Name(), params.Properties.Name);
    EXPECT_EQ(result.Value.Properties.Enabled.Value(), true);
    EXPECT_NE(result.Value.RecoveryId.length(), size_t(0));
    EXPECT_TRUE(result.Value.DeletedOn.HasValue());
    EXPECT_TRUE(result.Value.ScheduledPurgeDate.HasValue());
    client.PurgeDeletedCertificate(certificateName);
  }
}

TEST_F(KeyVaultCertificateClientTest, CreateCertificateResumeToken)
{
  // cspell: disable-next-line
  std::string const certificateName("magiqStuff2");

  auto const& client
      = GetClientForTest(::testing::UnitTest::GetInstance()->current_test_info()->name());

  auto params = CertificateCreateParameters();
  params.Policy.Subject = "CN=xyz";
  params.Policy.ValidityInMonths = 12;
  params.Policy.Enabled = true;

  params.Properties.Enabled = true;
  params.Properties.Name = certificateName;
  params.Policy.ContentType = CertificateContentType::Pkcs12;
  params.Policy.IssuerName = "Self";

  LifetimeAction action;
  action.LifetimePercentage = 80;
  action.Action = CertificatePolicyAction::AutoRenew;
  params.Policy.LifetimeActions.emplace_back(action);
  {

    auto response = client.StartCreateCertificate(certificateName, params);

    auto fromToken
        = CreateCertificateOperation::CreateFromResumeToken(response.GetResumeToken(), client);

    auto result = fromToken.PollUntilDone(m_defaultWait);

    EXPECT_EQ(result.Value.Name(), params.Properties.Name);
    EXPECT_EQ(result.Value.Properties.Enabled.Value(), true);
  }
  {
    auto response = client.StartDeleteCertificate(certificateName);
    auto fromToken
        = DeleteCertificateOperation::CreateFromResumeToken(response.GetResumeToken(), client);
    auto result = fromToken.PollUntilDone(m_defaultWait);
    EXPECT_EQ(result.Value.Name(), params.Properties.Name);
    EXPECT_EQ(result.Value.Properties.Enabled.Value(), true);
    EXPECT_NE(result.Value.RecoveryId.length(), size_t(0));
    EXPECT_TRUE(result.Value.DeletedOn.HasValue());
    EXPECT_TRUE(result.Value.ScheduledPurgeDate.HasValue());
    client.PurgeDeletedCertificate(certificateName);
  }
}

TEST_F(KeyVaultCertificateClientTest, GetCertificate)
{
  // cspell: disable-next-line
  std::string const certificateName("vivazqu");

  auto const& client
      = GetClientForTest(::testing::UnitTest::GetInstance()->current_test_info()->name());

  auto params = CertificateCreateParameters();
  params.Policy.Subject = "CN=xyz";
  params.Policy.ValidityInMonths = 12;
  params.Policy.Enabled = true;

  params.Properties.Enabled = true;
  params.Properties.Name = certificateName;
  params.Policy.ContentType = CertificateContentType::Pkcs12;
  params.Policy.IssuerName = "Self";

  LifetimeAction action;
  action.LifetimePercentage = 80;
  action.Action = CertificatePolicyAction::AutoRenew;
  params.Policy.LifetimeActions.emplace_back(action);

  {
    auto response = client.StartCreateCertificate(certificateName, params);
    auto result = response.PollUntilDone(m_defaultWait);
  }

  {
    auto response = client.GetCertificate(certificateName);
    CheckValidResponse(response);
    auto cert = response.Value;
    EXPECT_EQ(cert.Name(), cert.Properties.Name);
    EXPECT_EQ(cert.Properties.Name, certificateName);
    EXPECT_EQ(cert.Properties.VaultUrl, m_keyVaultUrl);
    // There should be a version
    EXPECT_NE(cert.Properties.Version, "");

    // x5t
    EXPECT_NE(cert.Properties.X509Thumbprint.size(), 0);
    EXPECT_EQ(cert.Properties.Tags.size(), 0);

    // attributes
    EXPECT_TRUE(cert.Properties.Enabled.HasValue());
    EXPECT_TRUE(cert.Properties.NotBefore.HasValue());
    EXPECT_TRUE(cert.Properties.ExpiresOn.HasValue());
    EXPECT_TRUE(cert.Properties.CreatedOn.HasValue());
    EXPECT_TRUE(cert.Properties.UpdatedOn.HasValue());
    EXPECT_TRUE(cert.Properties.RecoverableDays.HasValue());
    EXPECT_TRUE(cert.Properties.RecoveryLevel.HasValue());

    // kid, sid, cer
    EXPECT_NE(cert.KeyId, "");
    EXPECT_NE(cert.SecretId, "");
    EXPECT_NE(cert.Cer.size(), 0);

    // policy
    {
      auto const& policy = cert.Policy;

      // Key props
      EXPECT_TRUE(policy.Exportable.HasValue());
      EXPECT_TRUE(policy.KeyType.HasValue());
      EXPECT_TRUE(policy.ReuseKey.HasValue());
      // Recording uses RSA with no curve-name. Use RSA key when running LIVE
      EXPECT_FALSE(policy.KeyCurveName.HasValue());
      EXPECT_TRUE(policy.KeySize.HasValue());

      // Secret props
      EXPECT_TRUE(policy.ContentType.HasValue());

      // x509_props
      EXPECT_TRUE(policy.Subject.size() > 0);

      // issuer
      EXPECT_TRUE(policy.IssuerName.HasValue());

      // attributes
      EXPECT_TRUE(policy.CreatedOn.HasValue());

      // lifetime_actions
      EXPECT_TRUE(policy.LifetimeActions.size() > 0);
      EXPECT_NE(policy.LifetimeActions[0].Action.ToString(), "");
    }
  }
  {
    auto response = client.StartDeleteCertificate(certificateName);
    auto result = response.PollUntilDone(m_defaultWait);
    EXPECT_EQ(result.Value.Name(), certificateName);
    EXPECT_EQ(result.Value.Properties.Enabled.Value(), true);
    EXPECT_NE(result.Value.RecoveryId.length(), size_t(0));
    EXPECT_TRUE(result.Value.DeletedOn.HasValue());
    EXPECT_TRUE(result.Value.ScheduledPurgeDate.HasValue());
    client.PurgeDeletedCertificate(certificateName);
  }
}

TEST_F(KeyVaultCertificateClientTest, GetCertificateVersion)
{
  // cspell: disable-next-line
  std::string const certificateName("vivazqu2");

  auto const& client
      = GetClientForTest(::testing::UnitTest::GetInstance()->current_test_info()->name());
  auto params = CertificateCreateParameters();
  params.Policy.Subject = "CN=xyz";
  params.Policy.ValidityInMonths = 12;
  params.Policy.Enabled = true;

  params.Properties.Enabled = true;
  params.Properties.Name = certificateName;
  params.Policy.ContentType = CertificateContentType::Pkcs12;
  params.Policy.IssuerName = "Self";

  LifetimeAction action;
  action.LifetimePercentage = 80;
  action.Action = CertificatePolicyAction::AutoRenew;
  params.Policy.LifetimeActions.emplace_back(action);
  GetCertificateOptions options;
  {
    auto response = client.StartCreateCertificate(certificateName, params);
    auto result = response.PollUntilDone(m_defaultWait);
    options.Version = result.Value.Properties.Version;
  }
  {

    auto response = client.GetCertificateVersion(certificateName, options);
    CheckValidResponse(response);
    auto cert = response.Value;
    EXPECT_EQ(cert.Name(), cert.Properties.Name);
    EXPECT_EQ(cert.Properties.Name, certificateName);
    EXPECT_EQ(cert.Properties.VaultUrl, m_keyVaultUrl);
    // There should be a version
    EXPECT_NE(cert.Properties.Version, "");

    // x5t
    EXPECT_NE(cert.Properties.X509Thumbprint.size(), 0);
    EXPECT_EQ(cert.Properties.Tags.size(), 0);

    // attributes
    EXPECT_TRUE(cert.Properties.Enabled.HasValue());
    EXPECT_TRUE(cert.Properties.NotBefore.HasValue());
    EXPECT_TRUE(cert.Properties.ExpiresOn.HasValue());
    EXPECT_TRUE(cert.Properties.CreatedOn.HasValue());
    EXPECT_TRUE(cert.Properties.UpdatedOn.HasValue());
    EXPECT_TRUE(cert.Properties.RecoverableDays.HasValue());
    EXPECT_TRUE(cert.Properties.RecoveryLevel.HasValue());

    // kid, sid, cer
    EXPECT_NE(cert.KeyId, "");
    EXPECT_NE(cert.SecretId, "");
    EXPECT_NE(cert.Cer.size(), 0);
  }

  {
    auto response = client.StartDeleteCertificate(certificateName);
    auto result = response.PollUntilDone(m_defaultWait);
    EXPECT_EQ(result.Value.Name(), certificateName);
    EXPECT_EQ(result.Value.Properties.Enabled.Value(), true);
    EXPECT_NE(result.Value.RecoveryId.length(), size_t(0));
    EXPECT_TRUE(result.Value.DeletedOn.HasValue());
    EXPECT_TRUE(result.Value.ScheduledPurgeDate.HasValue());
    client.PurgeDeletedCertificate(certificateName);
  }
}

TEST_F(KeyVaultCertificateClientTest, GetDeletedCertificate)
{
  // cspell: disable-next-line
  std::string const certificateName("vivazqu");

  auto const& client
      = GetClientForTest(::testing::UnitTest::GetInstance()->current_test_info()->name());

  auto params = CertificateCreateParameters();
  params.Policy.Subject = "CN=xyz";
  params.Policy.ValidityInMonths = 12;
  params.Policy.Enabled = true;

  params.Properties.Enabled = true;
  params.Properties.Name = certificateName;
  params.Policy.ContentType = CertificateContentType::Pkcs12;
  params.Policy.IssuerName = "Self";

  LifetimeAction action;
  action.LifetimePercentage = 80;
  action.Action = CertificatePolicyAction::AutoRenew;
  params.Policy.LifetimeActions.emplace_back(action);

  {
    auto response = client.StartCreateCertificate(certificateName, params);
    auto result = response.PollUntilDone(m_defaultWait);
  }
  {
    auto response = client.StartDeleteCertificate(certificateName);
    auto result = response.PollUntilDone(m_defaultWait);
    EXPECT_EQ(result.Value.Name(), certificateName);
  }
  {
    auto response = client.GetDeletedCertificate(certificateName);
    EXPECT_EQ(response.Value.Name(), certificateName);
  }
  {
    auto response = client.StartRecoverDeletedCertificate(certificateName);
    auto result = response.PollUntilDone(m_defaultWait);
    EXPECT_EQ(result.Value.Name(), certificateName);
  }
  {
    auto response = client.GetCertificate(certificateName);
    EXPECT_EQ(response.Value.Name(), certificateName);
  }
  {
    auto response = client.StartDeleteCertificate(certificateName);
    auto result = response.PollUntilDone(m_defaultWait);
    EXPECT_EQ(result.Value.Name(), certificateName);
    client.PurgeDeletedCertificate(certificateName);
  }
}

TEST_F(KeyVaultCertificateClientTest, DeleteWrongCertificate)
{
  // cspell: disable-next-line
  std::string const certificateName("unknownCert");

  auto const& client
      = GetClientForTest(::testing::UnitTest::GetInstance()->current_test_info()->name());

  try
  {
    auto response = client.StartDeleteCertificate(certificateName);
    EXPECT_TRUE(false); // we should not reach this line
  }
  catch (Azure::Core::RequestFailedException const& ex)
  {
    EXPECT_EQ(ex.StatusCode, Azure::Core::Http::HttpStatusCode::NotFound);
    EXPECT_EQ(ex.ErrorCode, "CertificateNotFound");
  }

  try
  {
    auto response = client.StartRecoverDeletedCertificate(certificateName);
    EXPECT_TRUE(false); // we should not reach this line
  }
  catch (Azure::Core::RequestFailedException const& ex)
  {
    EXPECT_EQ(ex.StatusCode, Azure::Core::Http::HttpStatusCode::NotFound);
    EXPECT_EQ(ex.ErrorCode, "CertificateNotFound");
  }
}

TEST_F(KeyVaultCertificateClientTest, CreateGetIssuer)
{
  auto const& client
      = GetClientForTest(::testing::UnitTest::GetInstance()->current_test_info()->name());

  CertificateIssuer issuer;
  issuer.Name = "issuer01";
  issuer.Provider = "Test";
  issuer.Properties.Enabled = true;
  issuer.Credentials.AccountId = "keyvaultuser";
  issuer.Credentials.Password = "password";

  AdministratorDetails admin;
  admin.FirstName = "John";
  admin.LastName = "Doe";
  admin.EmailAddress = "admin@microsoft.com";
  admin.PhoneNumber = "4255555555";

  issuer.Organization.AdminDetails.emplace_back(admin);

  {
    auto result = client.CreateIssuer(issuer);
    CheckIssuers(result.Value, issuer);
  }

  {
    auto result = client.GetIssuer(issuer.Name);
    CheckIssuers(result.Value, issuer);
  }

  {
    auto result = client.DeleteIssuer(issuer.Name);
    CheckIssuers(result.Value, issuer);
  }
}

TEST_F(KeyVaultCertificateClientTest, UpdateIssuer)
{
  auto const& client
      = GetClientForTest(::testing::UnitTest::GetInstance()->current_test_info()->name());

  CertificateIssuer issuer;
  issuer.Name = "issuer01";
  issuer.Provider = "Test";
  issuer.Properties.Enabled = true;
  issuer.Credentials.AccountId = "keyvaultuser";
  issuer.Credentials.Password = "password";

  AdministratorDetails admin;
  admin.FirstName = "John";
  admin.LastName = "Doe";
  admin.EmailAddress = "admin@microsoft.com";
  admin.PhoneNumber = "4255555555";

  issuer.Organization.AdminDetails.emplace_back(admin);

  {
    auto result = client.CreateIssuer(issuer);
    CheckIssuers(result.Value, issuer);
  }

  {
    issuer.Credentials.Password = "password2";
    auto result = client.UpdateIssuer(issuer);
    CheckIssuers(result.Value, issuer);
  }

  {
    auto result = client.DeleteIssuer(issuer.Name);
    CheckIssuers(result.Value, issuer);
  }
}

TEST_F(KeyVaultCertificateClientTest, SetContacts)
{
  auto const& client
      = GetClientForTest(::testing::UnitTest::GetInstance()->current_test_info()->name());

  std::vector<CertificateContact> contacts;

  CertificateContact ctt;

  ctt.EmailAddress = "one@two.org";
  ctt.Name = "giqu"; // cspell:disable-line
  ctt.Phone = "1234567890";
  contacts.emplace_back(ctt);

  CertificateContact ctt2;

  ctt2.EmailAddress = "two@three.org";
  ctt2.Name = "giqu2"; // cspell:disable-line
  ctt2.Phone = "1234567891";
  contacts.emplace_back(ctt2);

  auto response = client.SetContacts(contacts);

  CheckContactsCollections(contacts, response.Value);

  auto response2 = client.DeleteContacts();

  CheckContactsCollections(contacts, response2.Value);
}

TEST_F(KeyVaultCertificateClientTest, GetContacts)
{
  auto const& client
      = GetClientForTest(::testing::UnitTest::GetInstance()->current_test_info()->name());

  std::vector<CertificateContact> contacts;

  CertificateContact ctt;

  ctt.EmailAddress = "one@two.org";
  ctt.Name = "giqu"; // cspell:disable-line
  ctt.Phone = "1234567890";
  contacts.emplace_back(ctt);

  CertificateContact ctt2;

  ctt2.EmailAddress = "two@three.org";
  ctt2.Name = "giqu2"; // cspell:disable-line
  ctt2.Phone = "1234567891";
  contacts.emplace_back(ctt2);

  client.SetContacts(contacts);
  auto response = client.GetContacts();

  CheckContactsCollections(contacts, response.Value);

  auto response2 = client.DeleteContacts();

  CheckContactsCollections(contacts, response2.Value);
}

TEST_F(KeyVaultCertificateClientTest, GetContactsPartial)
{
  auto const& client
      = GetClientForTest(::testing::UnitTest::GetInstance()->current_test_info()->name());

  std::vector<CertificateContact> contacts;

  CertificateContact ctt;

  ctt.EmailAddress = "one1@two.org";
  contacts.emplace_back(ctt);

  CertificateContact ctt2, ctt3;

  ctt2.EmailAddress = "two2@three.org";
  ctt2.Name = "giqu2"; // cspell:disable-line
  contacts.emplace_back(ctt2);

  ctt3.EmailAddress = "two3@three.org";
  ctt3.Phone = "1234567891";

  contacts.emplace_back(ctt3);

  client.SetContacts(contacts);
  auto response = client.GetContacts();

  CheckContactsCollections(contacts, response.Value);

  auto response2 = client.DeleteContacts();

  CheckContactsCollections(contacts, response2.Value);
}

TEST_F(KeyVaultCertificateClientTest, GetContactsDuplicateEmail)
{
  auto const& client
      = GetClientForTest(::testing::UnitTest::GetInstance()->current_test_info()->name());

  std::vector<CertificateContact> contacts;

  CertificateContact ctt;

  ctt.EmailAddress = "one1@two.org";
  contacts.emplace_back(ctt);

  CertificateContact ctt2, ctt3;

  ctt2.EmailAddress = "two@three.org";
  ctt2.Name = "giqu2"; // cspell:disable-line
  contacts.emplace_back(ctt2);

  ctt3.EmailAddress = "two@three.org";
  ctt3.Phone = "1234567891";

  contacts.emplace_back(ctt3);

  client.SetContacts(contacts);
  auto response = client.GetContacts();

  CheckContactsCollections(contacts, response.Value);

  auto response2 = client.DeleteContacts();

  CheckContactsCollections(contacts, response2.Value);
}

<<<<<<< HEAD
TEST_F(KeyVaultCertificateClientTest, GetPropertiesOfCertificates)
{
  auto const& client
      = GetClientForTest(::testing::UnitTest::GetInstance()->current_test_info()->name());
  {
    auto result = client.GetPropertiesOfCertificates(GetPropertiesOfCertificatesOptions());
    EXPECT_EQ(result.Items.size(), size_t(0));
  }

  // cspell: disable-next-line
  std::string const certificateName("magiqStuff");
  // cspell: disable-next-line
  std::string const certificateName2("magiqStuff2");
=======
TEST_F(KeyVaultCertificateClientTest, GetCertificatePolicy)
{
  // cspell: disable-next-line
  std::string const certificateName("certPolicy");

  auto const& client
      = GetClientForTest(::testing::UnitTest::GetInstance()->current_test_info()->name());
>>>>>>> 11b6fc8d

  auto params = CertificateCreateParameters();
  params.Policy.Subject = "CN=xyz";
  params.Policy.ValidityInMonths = 12;
  params.Policy.Enabled = true;

  params.Properties.Enabled = true;
  params.Properties.Name = certificateName;
  params.Policy.ContentType = CertificateContentType::Pkcs12;
  params.Policy.IssuerName = "Self";

  LifetimeAction action;
  action.LifetimePercentage = 80;
  action.Action = CertificatePolicyAction::AutoRenew;
  params.Policy.LifetimeActions.emplace_back(action);
<<<<<<< HEAD
  {

    auto response = client.StartCreateCertificate(certificateName, params);
    auto result = response.PollUntilDone(m_defaultWait);

    EXPECT_EQ(result.Value.Name(), params.Properties.Name);
    EXPECT_EQ(result.Value.Properties.Enabled.Value(), true);
  }

  params.Properties.Name = certificateName2;

  {
    auto response = client.StartCreateCertificate(certificateName2, params);
    auto result = response.PollUntilDone(m_defaultWait);

    EXPECT_EQ(result.Value.Name(), params.Properties.Name);
    EXPECT_EQ(result.Value.Properties.Enabled.Value(), true);
  }

  {
    auto result = client.GetPropertiesOfCertificates(GetPropertiesOfCertificatesOptions());
    EXPECT_EQ(result.Items.size(), size_t(2));
    for (CertificateProperties prop : result.Items)
    {
      EXPECT_TRUE(prop.Name == certificateName || prop.Name == certificateName2);
    }
=======

  {
    auto response = client.StartCreateCertificate(certificateName, params);
    response.PollUntilDone(m_defaultWait);
  }

  {
    auto response = client.GetCertificatePolicy(certificateName);
    auto const& policy = response.Value;

    // Key props
    EXPECT_TRUE(policy.Exportable.HasValue());
    EXPECT_TRUE(policy.KeyType.HasValue());
    EXPECT_TRUE(policy.ReuseKey.HasValue());
    // Recording uses RSA with no curve-name. Use RSA key when running LIVE
    EXPECT_FALSE(policy.KeyCurveName.HasValue());
    EXPECT_TRUE(policy.KeySize.HasValue());
    // enabled
    EXPECT_TRUE(policy.Enabled.HasValue());
    EXPECT_TRUE(policy.Enabled.Value());
    // validity
    EXPECT_TRUE(policy.ValidityInMonths.HasValue());
    EXPECT_EQ(policy.ValidityInMonths.Value(), 12);
    // Secret props
    EXPECT_TRUE(policy.ContentType.HasValue());
    EXPECT_EQ(policy.ContentType.Value(), CertificateContentType::Pkcs12);
    // x509_props
    EXPECT_TRUE(policy.Subject.size() > 0);
    EXPECT_EQ(policy.Subject, "CN=xyz");
    // issuer
    EXPECT_TRUE(policy.IssuerName.HasValue());
    EXPECT_EQ(policy.IssuerName.Value(), "Self");
    // attributes
    EXPECT_TRUE(policy.CreatedOn.HasValue());
    // lifetime_actions
    EXPECT_TRUE(policy.LifetimeActions.size() > 0);
    EXPECT_NE(policy.LifetimeActions[0].Action.ToString(), "");
>>>>>>> 11b6fc8d
  }

  {
    auto response = client.StartDeleteCertificate(certificateName);
    auto result = response.PollUntilDone(m_defaultWait);
    EXPECT_EQ(result.Value.Name(), certificateName);
    client.PurgeDeletedCertificate(certificateName);
  }
<<<<<<< HEAD

  {
    auto response = client.StartDeleteCertificate(certificateName2);
    auto result = response.PollUntilDone(m_defaultWait);
    EXPECT_EQ(result.Value.Name(), certificateName2);
    client.PurgeDeletedCertificate(certificateName2);
  }
}

TEST_F(KeyVaultCertificateClientTest, GetPropertiesOfCertificateVersions)
{
  auto const& client
      = GetClientForTest(::testing::UnitTest::GetInstance()->current_test_info()->name());

  // cspell: disable-next-line
  std::string const certificateName("magiqStuff");

=======
}

TEST_F(KeyVaultCertificateClientTest, UpdateCertificatePolicy)
{
  // cspell: disable-next-line
  std::string const certificateName("updateCertPolicy");

  auto const& client
      = GetClientForTest(::testing::UnitTest::GetInstance()->current_test_info()->name());

>>>>>>> 11b6fc8d
  auto params = CertificateCreateParameters();
  params.Policy.Subject = "CN=xyz";
  params.Policy.ValidityInMonths = 12;
  params.Policy.Enabled = true;

  params.Properties.Enabled = true;
  params.Properties.Name = certificateName;
  params.Policy.ContentType = CertificateContentType::Pkcs12;
  params.Policy.IssuerName = "Self";

  LifetimeAction action;
  action.LifetimePercentage = 80;
  action.Action = CertificatePolicyAction::AutoRenew;
  params.Policy.LifetimeActions.emplace_back(action);
<<<<<<< HEAD
  {

    auto response = client.StartCreateCertificate(certificateName, params);
    auto result = response.PollUntilDone(m_defaultWait);

    EXPECT_EQ(result.Value.Name(), params.Properties.Name);
    EXPECT_EQ(result.Value.Properties.Enabled.Value(), true);
  }

  {
    auto response = client.StartCreateCertificate(certificateName, params);
    auto result = response.PollUntilDone(m_defaultWait);

    EXPECT_EQ(result.Value.Name(), params.Properties.Name);
    EXPECT_EQ(result.Value.Properties.Enabled.Value(), true);
  }

  {
    auto result = client.GetPropertiesOfCertificateVersions(
        certificateName, GetPropertiesOfCertificateVersionsOptions());
    EXPECT_EQ(result.Items.size(), size_t(2));
    for (CertificateProperties prop : result.Items)
    {
      EXPECT_TRUE(prop.Name == certificateName);
      EXPECT_TRUE(prop.Version.size() > size_t(0));
    }
  }

=======

  {
    auto response = client.StartCreateCertificate(certificateName, params);
    response.PollUntilDone(m_defaultWait);
  }

  {
    auto response = client.GetCertificatePolicy(certificateName);
    auto policy = response.Value;

    // Key props
    EXPECT_TRUE(policy.Exportable.HasValue());
    EXPECT_TRUE(policy.KeyType.HasValue());
    EXPECT_TRUE(policy.ReuseKey.HasValue());
    // Recording uses RSA with no curve-name. Use RSA key when running LIVE
    EXPECT_FALSE(policy.KeyCurveName.HasValue());
    EXPECT_TRUE(policy.KeySize.HasValue());
    // enabled
    EXPECT_TRUE(policy.Enabled.HasValue());
    EXPECT_TRUE(policy.Enabled.Value());
    // validity
    EXPECT_TRUE(policy.ValidityInMonths.HasValue());
    EXPECT_EQ(policy.ValidityInMonths.Value(), 12);
    // Secret props
    EXPECT_TRUE(policy.ContentType.HasValue());
    EXPECT_EQ(policy.ContentType.Value(), CertificateContentType::Pkcs12);
    // x509_props
    EXPECT_TRUE(policy.Subject.size() > 0);
    EXPECT_EQ(policy.Subject, "CN=xyz");
    // issuer
    EXPECT_TRUE(policy.IssuerName.HasValue());
    EXPECT_EQ(policy.IssuerName.Value(), "Self");
    // attributes
    EXPECT_TRUE(policy.CreatedOn.HasValue());
    // lifetime_actions
    EXPECT_TRUE(policy.LifetimeActions.size() > 0);
    EXPECT_NE(policy.LifetimeActions[0].Action.ToString(), "");

    policy.ValidityInMonths = 8;
    policy.Subject = "CN=twa";

    auto updateResponse = client.UpdateCertificatePolicy(certificateName, policy);
    auto const& updatedPolicy = updateResponse.Value;

    // Key props
    EXPECT_TRUE(updatedPolicy.Exportable.HasValue());
    EXPECT_TRUE(updatedPolicy.KeyType.HasValue());
    EXPECT_TRUE(updatedPolicy.ReuseKey.HasValue());
    // Recording uses RSA with no curve-name. Use RSA key when running LIVE
    EXPECT_FALSE(updatedPolicy.KeyCurveName.HasValue());
    EXPECT_TRUE(updatedPolicy.KeySize.HasValue());
    // enabled
    EXPECT_TRUE(updatedPolicy.Enabled.HasValue());
    EXPECT_TRUE(updatedPolicy.Enabled.Value());
    // validity
    EXPECT_TRUE(updatedPolicy.ValidityInMonths.HasValue());
    EXPECT_EQ(updatedPolicy.ValidityInMonths.Value(), 8);
    // Secret props
    EXPECT_TRUE(updatedPolicy.ContentType.HasValue());
    EXPECT_EQ(updatedPolicy.ContentType.Value(), CertificateContentType::Pkcs12);
    // x509_props
    EXPECT_TRUE(updatedPolicy.Subject.size() > 0);
    EXPECT_EQ(updatedPolicy.Subject, "CN=twa");
    // issuer
    EXPECT_TRUE(updatedPolicy.IssuerName.HasValue());
    EXPECT_EQ(updatedPolicy.IssuerName.Value(), "Self");
    // attributes
    EXPECT_TRUE(updatedPolicy.CreatedOn.HasValue());
    // lifetime_actions
    EXPECT_TRUE(updatedPolicy.LifetimeActions.size() > 0);
    EXPECT_NE(updatedPolicy.LifetimeActions[0].Action.ToString(), "");
  }
>>>>>>> 11b6fc8d
  {
    auto response = client.StartDeleteCertificate(certificateName);
    auto result = response.PollUntilDone(m_defaultWait);
    EXPECT_EQ(result.Value.Name(), certificateName);
    client.PurgeDeletedCertificate(certificateName);
  }
}

<<<<<<< HEAD
TEST_F(KeyVaultCertificateClientTest, GetPropertiesOfCertificatesVersionsNoCert)
{
  // cspell: disable-next-line
  std::string const certificateName("magiqStuff");

  auto const& client
      = GetClientForTest(::testing::UnitTest::GetInstance()->current_test_info()->name());
  try
  {

    auto result = client.GetPropertiesOfCertificateVersions(
        certificateName, GetPropertiesOfCertificateVersionsOptions());
  }
  catch (Azure::Core::RequestFailedException const& ex)
  {
    EXPECT_EQ(ex.StatusCode, Azure::Core::Http::HttpStatusCode::NotFound);
    EXPECT_EQ(ex.ErrorCode, "CertificateNotFound");
  }
}

TEST_F(KeyVaultCertificateClientTest, GetPropertiesOfIssuers)
{
  auto const& client
      = GetClientForTest(::testing::UnitTest::GetInstance()->current_test_info()->name());

  {
    auto result = client.GetPropertiesOfIssuers(GetPropertiesOfIssuersOptions());
    EXPECT_EQ(result.Items.size(), size_t(0));
  }

  CertificateIssuer issuer;
  issuer.Name = "issuer01";
  issuer.Provider = "Test";
  issuer.Properties.Enabled = true;
  issuer.Credentials.AccountId = "keyvaultuser";
  issuer.Credentials.Password = "password";

  AdministratorDetails admin;
  admin.FirstName = "John";
  admin.LastName = "Doe";
  admin.EmailAddress = "admin@microsoft.com";
  admin.PhoneNumber = "4255555555";

  issuer.Organization.AdminDetails.emplace_back(admin);

  CertificateIssuer issuer2;
  issuer2.Name = "issuer02";
  issuer2.Provider = "Test";
  issuer2.Properties.Enabled = true;
  issuer2.Credentials.AccountId = "keyvaultuser";
  issuer2.Credentials.Password = "password";
  issuer2.Organization.AdminDetails.emplace_back(admin);

  {
    auto result = client.CreateIssuer(issuer);
    CheckIssuers(result.Value, issuer);
  }
  {
    auto result = client.CreateIssuer(issuer2);
    CheckIssuers(result.Value, issuer2);
  }
  {
    auto result = client.GetPropertiesOfIssuers(GetPropertiesOfIssuersOptions());
    EXPECT_EQ(result.Items.size(), size_t(2));

    for (auto oneIssuer : result.Items)
    {
      EXPECT_EQ(oneIssuer.Provider, issuer.Provider.Value());
    }
  }
  {
    client.DeleteIssuer(issuer.Name);
    client.DeleteIssuer(issuer2.Name);
  }
}

TEST_F(KeyVaultCertificateClientTest, GetDeletedCertificates)
{
  auto const& client
      = GetClientForTest(::testing::UnitTest::GetInstance()->current_test_info()->name());

  {
    auto result = client.GetDeletedCertificates(GetDeletedCertificatesOptions());
    EXPECT_EQ(result.Items.size(), size_t(0));
  }
  // cspell: disable-next-line
  std::string const certificateName("magiqStuff");
  // cspell: disable-next-line
  std::string const certificateName2("magiqStuff2");

=======
TEST_F(KeyVaultCertificateClientTest, BackupRestoreCertificate)
{
  // cspell: disable-next-line
  std::string const certificateName("certBackup");

  auto const& client
      = GetClientForTest(::testing::UnitTest::GetInstance()->current_test_info()->name());

>>>>>>> 11b6fc8d
  auto params = CertificateCreateParameters();
  params.Policy.Subject = "CN=xyz";
  params.Policy.ValidityInMonths = 12;
  params.Policy.Enabled = true;

  params.Properties.Enabled = true;
  params.Properties.Name = certificateName;
  params.Policy.ContentType = CertificateContentType::Pkcs12;
  params.Policy.IssuerName = "Self";

  LifetimeAction action;
  action.LifetimePercentage = 80;
  action.Action = CertificatePolicyAction::AutoRenew;
  params.Policy.LifetimeActions.emplace_back(action);
  {
<<<<<<< HEAD

    auto response = client.StartCreateCertificate(certificateName, params);
    auto result = response.PollUntilDone(m_defaultWait);

    EXPECT_EQ(result.Value.Name(), params.Properties.Name);
    EXPECT_EQ(result.Value.Properties.Enabled.Value(), true);
  }

  params.Properties.Name = certificateName2;

  {
    auto response = client.StartCreateCertificate(certificateName2, params);
    auto result = response.PollUntilDone(m_defaultWait);

    EXPECT_EQ(result.Value.Name(), params.Properties.Name);
    EXPECT_EQ(result.Value.Properties.Enabled.Value(), true);
=======
    auto response = client.StartCreateCertificate(certificateName, params);
    response.PollUntilDone(m_defaultWait);
  }
  auto certBackup = client.BackupCertificate(certificateName);
  {
    EXPECT_TRUE(certBackup.Value.Certificate.size() > size_t(0));
    std::string text(certBackup.Value.Certificate.begin(), certBackup.Value.Certificate.end());
    EXPECT_EQ(text.find("AzureKeyVaultKeyBackupV1.microsoft.com"), 1);
>>>>>>> 11b6fc8d
  }
  {
    auto response = client.StartDeleteCertificate(certificateName);
    auto result = response.PollUntilDone(m_defaultWait);
    EXPECT_EQ(result.Value.Name(), certificateName);
<<<<<<< HEAD
  }
  {
    auto response = client.StartDeleteCertificate(certificateName2);
    auto result = response.PollUntilDone(m_defaultWait);
    EXPECT_EQ(result.Value.Name(), certificateName2);
  }
  {
    auto result = client.GetDeletedCertificates(GetDeletedCertificatesOptions());
    EXPECT_EQ(result.Items.size(), size_t(2));
    for (auto cert : result.Items)
    {
      EXPECT_TRUE(cert.Name() == certificateName || cert.Name() == certificateName2);
    }
  }
  {
    client.PurgeDeletedCertificate(certificateName);
    client.PurgeDeletedCertificate(certificateName2);
=======
    client.PurgeDeletedCertificate(certificateName);
    std::this_thread::sleep_for(m_defaultWait);
  }
  {
    auto responseRestore = client.RestoreCertificateBackup(certBackup.Value);
    auto certificate = responseRestore.Value;

    EXPECT_EQ(certificate.Name(), certificateName);
    EXPECT_EQ(certificate.Policy.ValidityInMonths.Value(), 12);
    EXPECT_EQ(certificate.Policy.IssuerName.Value(), "Self");
  }
  {
    auto response = client.StartDeleteCertificate(certificateName);
    auto result = response.PollUntilDone(m_defaultWait);
    EXPECT_EQ(result.Value.Name(), certificateName);
    client.PurgeDeletedCertificate(certificateName);
>>>>>>> 11b6fc8d
  }
}<|MERGE_RESOLUTION|>--- conflicted
+++ resolved
@@ -560,21 +560,6 @@
   CheckContactsCollections(contacts, response2.Value);
 }
 
-<<<<<<< HEAD
-TEST_F(KeyVaultCertificateClientTest, GetPropertiesOfCertificates)
-{
-  auto const& client
-      = GetClientForTest(::testing::UnitTest::GetInstance()->current_test_info()->name());
-  {
-    auto result = client.GetPropertiesOfCertificates(GetPropertiesOfCertificatesOptions());
-    EXPECT_EQ(result.Items.size(), size_t(0));
-  }
-
-  // cspell: disable-next-line
-  std::string const certificateName("magiqStuff");
-  // cspell: disable-next-line
-  std::string const certificateName2("magiqStuff2");
-=======
 TEST_F(KeyVaultCertificateClientTest, GetCertificatePolicy)
 {
   // cspell: disable-next-line
@@ -582,7 +567,6 @@
 
   auto const& client
       = GetClientForTest(::testing::UnitTest::GetInstance()->current_test_info()->name());
->>>>>>> 11b6fc8d
 
   auto params = CertificateCreateParameters();
   params.Policy.Subject = "CN=xyz";
@@ -598,34 +582,6 @@
   action.LifetimePercentage = 80;
   action.Action = CertificatePolicyAction::AutoRenew;
   params.Policy.LifetimeActions.emplace_back(action);
-<<<<<<< HEAD
-  {
-
-    auto response = client.StartCreateCertificate(certificateName, params);
-    auto result = response.PollUntilDone(m_defaultWait);
-
-    EXPECT_EQ(result.Value.Name(), params.Properties.Name);
-    EXPECT_EQ(result.Value.Properties.Enabled.Value(), true);
-  }
-
-  params.Properties.Name = certificateName2;
-
-  {
-    auto response = client.StartCreateCertificate(certificateName2, params);
-    auto result = response.PollUntilDone(m_defaultWait);
-
-    EXPECT_EQ(result.Value.Name(), params.Properties.Name);
-    EXPECT_EQ(result.Value.Properties.Enabled.Value(), true);
-  }
-
-  {
-    auto result = client.GetPropertiesOfCertificates(GetPropertiesOfCertificatesOptions());
-    EXPECT_EQ(result.Items.size(), size_t(2));
-    for (CertificateProperties prop : result.Items)
-    {
-      EXPECT_TRUE(prop.Name == certificateName || prop.Name == certificateName2);
-    }
-=======
 
   {
     auto response = client.StartCreateCertificate(certificateName, params);
@@ -663,34 +619,14 @@
     // lifetime_actions
     EXPECT_TRUE(policy.LifetimeActions.size() > 0);
     EXPECT_NE(policy.LifetimeActions[0].Action.ToString(), "");
->>>>>>> 11b6fc8d
-  }
-
-  {
-    auto response = client.StartDeleteCertificate(certificateName);
-    auto result = response.PollUntilDone(m_defaultWait);
-    EXPECT_EQ(result.Value.Name(), certificateName);
-    client.PurgeDeletedCertificate(certificateName);
-  }
-<<<<<<< HEAD
-
-  {
-    auto response = client.StartDeleteCertificate(certificateName2);
-    auto result = response.PollUntilDone(m_defaultWait);
-    EXPECT_EQ(result.Value.Name(), certificateName2);
-    client.PurgeDeletedCertificate(certificateName2);
-  }
-}
-
-TEST_F(KeyVaultCertificateClientTest, GetPropertiesOfCertificateVersions)
-{
-  auto const& client
-      = GetClientForTest(::testing::UnitTest::GetInstance()->current_test_info()->name());
-
-  // cspell: disable-next-line
-  std::string const certificateName("magiqStuff");
-
-=======
+  }
+
+  {
+    auto response = client.StartDeleteCertificate(certificateName);
+    auto result = response.PollUntilDone(m_defaultWait);
+    EXPECT_EQ(result.Value.Name(), certificateName);
+    client.PurgeDeletedCertificate(certificateName);
+  }
 }
 
 TEST_F(KeyVaultCertificateClientTest, UpdateCertificatePolicy)
@@ -701,7 +637,6 @@
   auto const& client
       = GetClientForTest(::testing::UnitTest::GetInstance()->current_test_info()->name());
 
->>>>>>> 11b6fc8d
   auto params = CertificateCreateParameters();
   params.Policy.Subject = "CN=xyz";
   params.Policy.ValidityInMonths = 12;
@@ -716,36 +651,6 @@
   action.LifetimePercentage = 80;
   action.Action = CertificatePolicyAction::AutoRenew;
   params.Policy.LifetimeActions.emplace_back(action);
-<<<<<<< HEAD
-  {
-
-    auto response = client.StartCreateCertificate(certificateName, params);
-    auto result = response.PollUntilDone(m_defaultWait);
-
-    EXPECT_EQ(result.Value.Name(), params.Properties.Name);
-    EXPECT_EQ(result.Value.Properties.Enabled.Value(), true);
-  }
-
-  {
-    auto response = client.StartCreateCertificate(certificateName, params);
-    auto result = response.PollUntilDone(m_defaultWait);
-
-    EXPECT_EQ(result.Value.Name(), params.Properties.Name);
-    EXPECT_EQ(result.Value.Properties.Enabled.Value(), true);
-  }
-
-  {
-    auto result = client.GetPropertiesOfCertificateVersions(
-        certificateName, GetPropertiesOfCertificateVersionsOptions());
-    EXPECT_EQ(result.Items.size(), size_t(2));
-    for (CertificateProperties prop : result.Items)
-    {
-      EXPECT_TRUE(prop.Name == certificateName);
-      EXPECT_TRUE(prop.Version.size() > size_t(0));
-    }
-  }
-
-=======
 
   {
     auto response = client.StartCreateCertificate(certificateName, params);
@@ -818,16 +723,198 @@
     EXPECT_TRUE(updatedPolicy.LifetimeActions.size() > 0);
     EXPECT_NE(updatedPolicy.LifetimeActions[0].Action.ToString(), "");
   }
->>>>>>> 11b6fc8d
-  {
-    auto response = client.StartDeleteCertificate(certificateName);
-    auto result = response.PollUntilDone(m_defaultWait);
-    EXPECT_EQ(result.Value.Name(), certificateName);
-    client.PurgeDeletedCertificate(certificateName);
-  }
-}
-
-<<<<<<< HEAD
+  {
+    auto response = client.StartDeleteCertificate(certificateName);
+    auto result = response.PollUntilDone(m_defaultWait);
+    EXPECT_EQ(result.Value.Name(), certificateName);
+    client.PurgeDeletedCertificate(certificateName);
+  }
+}
+
+TEST_F(KeyVaultCertificateClientTest, BackupRestoreCertificate)
+{
+  // cspell: disable-next-line
+  std::string const certificateName("certBackup");
+
+  auto const& client
+      = GetClientForTest(::testing::UnitTest::GetInstance()->current_test_info()->name());
+
+  auto params = CertificateCreateParameters();
+  params.Policy.Subject = "CN=xyz";
+  params.Policy.ValidityInMonths = 12;
+  params.Policy.Enabled = true;
+
+  params.Properties.Enabled = true;
+  params.Properties.Name = certificateName;
+  params.Policy.ContentType = CertificateContentType::Pkcs12;
+  params.Policy.IssuerName = "Self";
+
+  LifetimeAction action;
+  action.LifetimePercentage = 80;
+  action.Action = CertificatePolicyAction::AutoRenew;
+  params.Policy.LifetimeActions.emplace_back(action);
+  {
+    auto response = client.StartCreateCertificate(certificateName, params);
+    response.PollUntilDone(m_defaultWait);
+  }
+  auto certBackup = client.BackupCertificate(certificateName);
+  {
+    EXPECT_TRUE(certBackup.Value.Certificate.size() > size_t(0));
+    std::string text(certBackup.Value.Certificate.begin(), certBackup.Value.Certificate.end());
+    EXPECT_EQ(text.find("AzureKeyVaultKeyBackupV1.microsoft.com"), 1);
+  }
+  {
+    auto response = client.StartDeleteCertificate(certificateName);
+    auto result = response.PollUntilDone(m_defaultWait);
+    EXPECT_EQ(result.Value.Name(), certificateName);
+    client.PurgeDeletedCertificate(certificateName);
+    std::this_thread::sleep_for(m_defaultWait);
+  }
+  {
+    auto responseRestore = client.RestoreCertificateBackup(certBackup.Value);
+    auto certificate = responseRestore.Value;
+
+    EXPECT_EQ(certificate.Name(), certificateName);
+    EXPECT_EQ(certificate.Policy.ValidityInMonths.Value(), 12);
+    EXPECT_EQ(certificate.Policy.IssuerName.Value(), "Self");
+  }
+  {
+    auto response = client.StartDeleteCertificate(certificateName);
+    auto result = response.PollUntilDone(m_defaultWait);
+    EXPECT_EQ(result.Value.Name(), certificateName);
+    client.PurgeDeletedCertificate(certificateName);
+  }
+}
+
+TEST_F(KeyVaultCertificateClientTest, GetPropertiesOfCertificates)
+{
+  auto const& client
+      = GetClientForTest(::testing::UnitTest::GetInstance()->current_test_info()->name());
+  {
+    auto result = client.GetPropertiesOfCertificates(GetPropertiesOfCertificatesOptions());
+    EXPECT_EQ(result.Items.size(), size_t(0));
+  }
+
+  // cspell: disable-next-line
+  std::string const certificateName("magiqStuff");
+  // cspell: disable-next-line
+  std::string const certificateName2("magiqStuff2");
+
+  auto params = CertificateCreateParameters();
+  params.Policy.Subject = "CN=xyz";
+  params.Policy.ValidityInMonths = 12;
+  params.Policy.Enabled = true;
+
+  params.Properties.Enabled = true;
+  params.Properties.Name = certificateName;
+  params.Policy.ContentType = CertificateContentType::Pkcs12;
+  params.Policy.IssuerName = "Self";
+
+  LifetimeAction action;
+  action.LifetimePercentage = 80;
+  action.Action = CertificatePolicyAction::AutoRenew;
+  params.Policy.LifetimeActions.emplace_back(action);
+  {
+
+    auto response = client.StartCreateCertificate(certificateName, params);
+    auto result = response.PollUntilDone(m_defaultWait);
+
+    EXPECT_EQ(result.Value.Name(), params.Properties.Name);
+    EXPECT_EQ(result.Value.Properties.Enabled.Value(), true);
+  }
+
+  params.Properties.Name = certificateName2;
+
+  {
+    auto response = client.StartCreateCertificate(certificateName2, params);
+    auto result = response.PollUntilDone(m_defaultWait);
+
+    EXPECT_EQ(result.Value.Name(), params.Properties.Name);
+    EXPECT_EQ(result.Value.Properties.Enabled.Value(), true);
+  }
+
+  {
+    auto result = client.GetPropertiesOfCertificates(GetPropertiesOfCertificatesOptions());
+    EXPECT_EQ(result.Items.size(), size_t(2));
+    for (CertificateProperties prop : result.Items)
+    {
+      EXPECT_TRUE(prop.Name == certificateName || prop.Name == certificateName2);
+    }
+  }
+
+  {
+    auto response = client.StartDeleteCertificate(certificateName);
+    auto result = response.PollUntilDone(m_defaultWait);
+    EXPECT_EQ(result.Value.Name(), certificateName);
+    client.PurgeDeletedCertificate(certificateName);
+  }
+
+  {
+    auto response = client.StartDeleteCertificate(certificateName2);
+    auto result = response.PollUntilDone(m_defaultWait);
+    EXPECT_EQ(result.Value.Name(), certificateName2);
+    client.PurgeDeletedCertificate(certificateName2);
+  }
+}
+
+TEST_F(KeyVaultCertificateClientTest, GetPropertiesOfCertificateVersions)
+{
+  auto const& client
+      = GetClientForTest(::testing::UnitTest::GetInstance()->current_test_info()->name());
+
+  // cspell: disable-next-line
+  std::string const certificateName("magiqStuff");
+
+  auto params = CertificateCreateParameters();
+  params.Policy.Subject = "CN=xyz";
+  params.Policy.ValidityInMonths = 12;
+  params.Policy.Enabled = true;
+
+  params.Properties.Enabled = true;
+  params.Properties.Name = certificateName;
+  params.Policy.ContentType = CertificateContentType::Pkcs12;
+  params.Policy.IssuerName = "Self";
+
+  LifetimeAction action;
+  action.LifetimePercentage = 80;
+  action.Action = CertificatePolicyAction::AutoRenew;
+  params.Policy.LifetimeActions.emplace_back(action);
+  {
+
+    auto response = client.StartCreateCertificate(certificateName, params);
+    auto result = response.PollUntilDone(m_defaultWait);
+
+    EXPECT_EQ(result.Value.Name(), params.Properties.Name);
+    EXPECT_EQ(result.Value.Properties.Enabled.Value(), true);
+  }
+
+  {
+    auto response = client.StartCreateCertificate(certificateName, params);
+    auto result = response.PollUntilDone(m_defaultWait);
+
+    EXPECT_EQ(result.Value.Name(), params.Properties.Name);
+    EXPECT_EQ(result.Value.Properties.Enabled.Value(), true);
+  }
+
+  {
+    auto result = client.GetPropertiesOfCertificateVersions(
+        certificateName, GetPropertiesOfCertificateVersionsOptions());
+    EXPECT_EQ(result.Items.size(), size_t(2));
+    for (CertificateProperties prop : result.Items)
+    {
+      EXPECT_TRUE(prop.Name == certificateName);
+      EXPECT_TRUE(prop.Version.size() > size_t(0));
+    }
+  }
+
+  {
+    auto response = client.StartDeleteCertificate(certificateName);
+    auto result = response.PollUntilDone(m_defaultWait);
+    EXPECT_EQ(result.Value.Name(), certificateName);
+    client.PurgeDeletedCertificate(certificateName);
+  }
+}
+
 TEST_F(KeyVaultCertificateClientTest, GetPropertiesOfCertificatesVersionsNoCert)
 {
   // cspell: disable-next-line
@@ -918,16 +1005,6 @@
   // cspell: disable-next-line
   std::string const certificateName2("magiqStuff2");
 
-=======
-TEST_F(KeyVaultCertificateClientTest, BackupRestoreCertificate)
-{
-  // cspell: disable-next-line
-  std::string const certificateName("certBackup");
-
-  auto const& client
-      = GetClientForTest(::testing::UnitTest::GetInstance()->current_test_info()->name());
-
->>>>>>> 11b6fc8d
   auto params = CertificateCreateParameters();
   params.Policy.Subject = "CN=xyz";
   params.Policy.ValidityInMonths = 12;
@@ -943,7 +1020,6 @@
   action.Action = CertificatePolicyAction::AutoRenew;
   params.Policy.LifetimeActions.emplace_back(action);
   {
-<<<<<<< HEAD
 
     auto response = client.StartCreateCertificate(certificateName, params);
     auto result = response.PollUntilDone(m_defaultWait);
@@ -960,22 +1036,11 @@
 
     EXPECT_EQ(result.Value.Name(), params.Properties.Name);
     EXPECT_EQ(result.Value.Properties.Enabled.Value(), true);
-=======
-    auto response = client.StartCreateCertificate(certificateName, params);
-    response.PollUntilDone(m_defaultWait);
-  }
-  auto certBackup = client.BackupCertificate(certificateName);
-  {
-    EXPECT_TRUE(certBackup.Value.Certificate.size() > size_t(0));
-    std::string text(certBackup.Value.Certificate.begin(), certBackup.Value.Certificate.end());
-    EXPECT_EQ(text.find("AzureKeyVaultKeyBackupV1.microsoft.com"), 1);
->>>>>>> 11b6fc8d
-  }
-  {
-    auto response = client.StartDeleteCertificate(certificateName);
-    auto result = response.PollUntilDone(m_defaultWait);
-    EXPECT_EQ(result.Value.Name(), certificateName);
-<<<<<<< HEAD
+  }
+  {
+    auto response = client.StartDeleteCertificate(certificateName);
+    auto result = response.PollUntilDone(m_defaultWait);
+    EXPECT_EQ(result.Value.Name(), certificateName);
   }
   {
     auto response = client.StartDeleteCertificate(certificateName2);
@@ -993,23 +1058,5 @@
   {
     client.PurgeDeletedCertificate(certificateName);
     client.PurgeDeletedCertificate(certificateName2);
-=======
-    client.PurgeDeletedCertificate(certificateName);
-    std::this_thread::sleep_for(m_defaultWait);
-  }
-  {
-    auto responseRestore = client.RestoreCertificateBackup(certBackup.Value);
-    auto certificate = responseRestore.Value;
-
-    EXPECT_EQ(certificate.Name(), certificateName);
-    EXPECT_EQ(certificate.Policy.ValidityInMonths.Value(), 12);
-    EXPECT_EQ(certificate.Policy.IssuerName.Value(), "Self");
-  }
-  {
-    auto response = client.StartDeleteCertificate(certificateName);
-    auto result = response.PollUntilDone(m_defaultWait);
-    EXPECT_EQ(result.Value.Name(), certificateName);
-    client.PurgeDeletedCertificate(certificateName);
->>>>>>> 11b6fc8d
   }
 }