﻿// Copyright (c) Microsoft Corporation. All rights reserved.
// SPDX-License-Identifier: MIT

#include <azure/identity/client_secret_credential.hpp>

#include "certificate_client_base_test.hpp"
#include <azure/core/base64.hpp>
#include <cstddef>
#include <gtest/gtest.h>
#include <string>
#include <thread>

using namespace std::chrono_literals;
using namespace Azure::Security::KeyVault::Certificates;
using namespace Azure::Security::KeyVault::Certificates::Test;

using namespace std::chrono_literals;

TEST_F(KeyVaultCertificateClientTest, CreateCertificate)
{
  auto testName = ::testing::UnitTest::GetInstance()->current_test_info()->name();
  std::string const certificateName(testName);

  auto const& client = GetClientForTest(testName);
  // create certificate method contains all the checks
  KeyVaultCertificateClientTest::CreateCertificate(certificateName, client, m_defaultWait);

  {
    auto response = client.StartDeleteCertificate(certificateName);
    auto result = response.PollUntilDone(m_defaultWait);
    EXPECT_EQ(result.Value.Name(), certificateName);
    EXPECT_EQ(result.Value.Properties.Enabled.Value(), true);
    EXPECT_NE(result.Value.RecoveryIdUrl.length(), size_t(0));
    EXPECT_TRUE(result.Value.DeletedOn);
    EXPECT_TRUE(result.Value.ScheduledPurgeDate);
    client.PurgeDeletedCertificate(certificateName);
  }
}

TEST_F(KeyVaultCertificateClientTest, CreateCertificateResumeToken)
{
  auto testName = ::testing::UnitTest::GetInstance()->current_test_info()->name();
  std::string const certificateName(testName);

  auto const& client = GetClientForTest(testName);

  CertificateCreateOptions options;
  options.Policy.Subject = "CN=xyz";
  options.Policy.ValidityInMonths = 12;
  options.Policy.Enabled = true;

  options.Properties.Enabled = true;
  options.Properties.Name = certificateName;
  options.Policy.ContentType = CertificateContentType::Pkcs12;
  options.Policy.IssuerName = "Self";

  LifetimeAction action;
  action.LifetimePercentage = 80;
  action.Action = CertificatePolicyAction::AutoRenew;
  options.Policy.LifetimeActions.emplace_back(action);
  {

    auto response = client.StartCreateCertificate(certificateName, options);

    auto fromToken
        = CreateCertificateOperation::CreateFromResumeToken(response.GetResumeToken(), client);

    auto result = fromToken.PollUntilDone(m_defaultWait);

    auto cert = client.GetCertificate(certificateName);
    EXPECT_EQ(cert.Value.Name(), options.Properties.Name);
    EXPECT_EQ(cert.Value.Properties.Enabled.Value(), true);
  }
<<<<<<< HEAD
  {
    auto response = client.StartDeleteCertificate(certificateName);
    auto fromToken
        = DeleteCertificateOperation::CreateFromResumeToken(response.GetResumeToken(), client);
    auto result = fromToken.PollUntilDone(m_defaultWait);
    EXPECT_EQ(result.Value.Name(), options.Properties.Name);
    EXPECT_EQ(result.Value.Properties.Enabled.Value(), true);
    EXPECT_NE(result.Value.RecoveryIdUrl.length(), size_t(0));
    EXPECT_TRUE(result.Value.DeletedOn);
    EXPECT_TRUE(result.Value.ScheduledPurgeDate);
    client.PurgeDeletedCertificate(certificateName);
  }
=======
>>>>>>> 859694a9
}

TEST_F(KeyVaultCertificateClientTest, GetCertificate)
{
  auto testName = ::testing::UnitTest::GetInstance()->current_test_info()->name();
  std::string const certificateName(testName);

  auto const& client = GetClientForTest(testName);

  auto cert = CreateCertificate(certificateName, client, m_defaultWait);
  EXPECT_EQ(cert.Name(), cert.Properties.Name);
  EXPECT_EQ(cert.Properties.Name, certificateName);
  // There should be a version
  EXPECT_NE(cert.Properties.Version, "");

  // x5t
  EXPECT_NE(cert.Properties.X509Thumbprint.size(), 0);
  EXPECT_EQ(cert.Properties.Tags.size(), 0);

  // attributes
  EXPECT_TRUE(cert.Properties.Enabled);
  EXPECT_TRUE(cert.Properties.NotBefore);
  EXPECT_TRUE(cert.Properties.ExpiresOn);
  EXPECT_TRUE(cert.Properties.CreatedOn);
  EXPECT_TRUE(cert.Properties.UpdatedOn);
  EXPECT_TRUE(cert.Properties.RecoverableDays);
  EXPECT_TRUE(cert.Properties.RecoveryLevel);

  // kid, sid, cer
  EXPECT_NE(cert.KeyIdUrl, "");
  EXPECT_NE(cert.SecretIdUrl, "");
  EXPECT_NE(cert.Cer.size(), 0);

  // policy
  {
    auto const& policy = cert.Policy;

    // Key props
    EXPECT_TRUE(policy.Exportable);
    EXPECT_TRUE(policy.KeyType);
    EXPECT_TRUE(policy.ReuseKey);
    // Recording uses RSA with no curve-name. Use RSA key when running LIVE
    EXPECT_FALSE(policy.KeyCurveName);
    EXPECT_TRUE(policy.KeySize);

    // Secret props
    EXPECT_TRUE(policy.ContentType);

    // x509_props
    EXPECT_TRUE(policy.Subject.size() > 0);

    // issuer
    EXPECT_TRUE(policy.IssuerName);

    // attributes
    EXPECT_TRUE(policy.CreatedOn);

    // lifetime_actions
    EXPECT_TRUE(policy.LifetimeActions.size() > 0);
    EXPECT_NE(policy.LifetimeActions[0].Action.ToString(), "");
  }
<<<<<<< HEAD

  {
    auto response = client.StartDeleteCertificate(certificateName);
    auto result = response.PollUntilDone(m_defaultWait);
    EXPECT_EQ(result.Value.Name(), certificateName);
    EXPECT_EQ(result.Value.Properties.Enabled.Value(), true);
    EXPECT_NE(result.Value.RecoveryIdUrl.length(), size_t(0));
    EXPECT_TRUE(result.Value.DeletedOn);
    EXPECT_TRUE(result.Value.ScheduledPurgeDate);
    client.PurgeDeletedCertificate(certificateName);
  }
=======
>>>>>>> 859694a9
}

TEST_F(KeyVaultCertificateClientTest, GetCertificateVersion)
{
  auto testName = ::testing::UnitTest::GetInstance()->current_test_info()->name();
  std::string const certificateName(testName);

  auto const& client = GetClientForTest(testName);
  std::string version
      = CreateCertificate(certificateName, client, m_defaultWait).Properties.Version;
  {
    auto response = client.GetCertificateVersion(certificateName, version);
    CheckValidResponse(response);

    auto cert = response.Value;
    EXPECT_EQ(cert.Name(), cert.Properties.Name);
    EXPECT_EQ(cert.Properties.Name, certificateName);
    // There should be a version
    EXPECT_NE(cert.Properties.Version, "");

    // x5t
    EXPECT_NE(cert.Properties.X509Thumbprint.size(), 0);
    EXPECT_EQ(cert.Properties.Tags.size(), 0);

    // attributes
    EXPECT_TRUE(cert.Properties.Enabled);
    EXPECT_TRUE(cert.Properties.NotBefore);
    EXPECT_TRUE(cert.Properties.ExpiresOn);
    EXPECT_TRUE(cert.Properties.CreatedOn);
    EXPECT_TRUE(cert.Properties.UpdatedOn);
    EXPECT_TRUE(cert.Properties.RecoverableDays);
    EXPECT_TRUE(cert.Properties.RecoveryLevel);

    // kid, sid, cer
    EXPECT_NE(cert.KeyIdUrl, "");
    EXPECT_NE(cert.SecretIdUrl, "");
    EXPECT_NE(cert.Cer.size(), 0);
  }
<<<<<<< HEAD

  {
    auto response = client.StartDeleteCertificate(certificateName);
    auto result = response.PollUntilDone(m_defaultWait);
    EXPECT_EQ(result.Value.Name(), certificateName);
    EXPECT_EQ(result.Value.Properties.Enabled.Value(), true);
    EXPECT_NE(result.Value.RecoveryIdUrl.length(), size_t(0));
    EXPECT_TRUE(result.Value.DeletedOn);
    EXPECT_TRUE(result.Value.ScheduledPurgeDate);
    client.PurgeDeletedCertificate(certificateName);
  }
=======
>>>>>>> 859694a9
}

TEST_F(KeyVaultCertificateClientTest, GetDeletedCertificate)
{
  auto testName = ::testing::UnitTest::GetInstance()->current_test_info()->name();
  std::string const certificateName(testName);

  auto const& client = GetClientForTest(testName);

  CreateCertificate(certificateName, client, m_defaultWait);

  {
    auto response = client.StartDeleteCertificate(certificateName);
    auto result = response.PollUntilDone(m_defaultWait);
    EXPECT_EQ(result.Value.Name(), certificateName);
  }
  {
    auto response = client.GetDeletedCertificate(certificateName);
    EXPECT_EQ(response.Value.Name(), certificateName);
  }
  {
    auto response = client.StartRecoverDeletedCertificate(certificateName);
    auto result = response.PollUntilDone(m_defaultWait);
    EXPECT_EQ(result.Value.Name(), certificateName);
  }
  {
    auto response = client.GetCertificate(certificateName);
    EXPECT_EQ(response.Value.Name(), certificateName);
  }
}

TEST_F(KeyVaultCertificateClientTest, DeleteWrongCertificate)
{
  auto testName = ::testing::UnitTest::GetInstance()->current_test_info()->name();
  std::string const certificateName(testName);

  auto const& client = GetClientForTest(testName);

  try
  {
    auto response = client.StartDeleteCertificate(certificateName);
    EXPECT_TRUE(false); // we should not reach this line
  }
  catch (Azure::Core::RequestFailedException const& ex)
  {
    EXPECT_EQ(ex.StatusCode, Azure::Core::Http::HttpStatusCode::NotFound);
    EXPECT_EQ(ex.ErrorCode, "CertificateNotFound");
  }

  try
  {
    auto response = client.StartRecoverDeletedCertificate(certificateName);
    EXPECT_TRUE(false); // we should not reach this line
  }
  catch (Azure::Core::RequestFailedException const& ex)
  {
    EXPECT_EQ(ex.StatusCode, Azure::Core::Http::HttpStatusCode::NotFound);
    EXPECT_EQ(ex.ErrorCode, "CertificateNotFound");
  }
}

TEST_F(KeyVaultCertificateClientTest, CreateGetIssuer)
{
  auto const& client
      = GetClientForTest(::testing::UnitTest::GetInstance()->current_test_info()->name());

  CertificateIssuer issuer;
  issuer.Name = "issuer01";
  issuer.Provider = "Test";
  issuer.Properties.Enabled = true;
  issuer.Credentials.AccountId = "keyvaultuser";
  issuer.Credentials.Password = "password";

  AdministratorDetails admin;
  admin.FirstName = "John";
  admin.LastName = "Doe";
  admin.EmailAddress = "admin@microsoft.com";
  admin.PhoneNumber = "4255555555";

  issuer.Organization.AdminDetails.emplace_back(admin);

  {
    auto result = client.CreateIssuer(issuer.Name, issuer);
    CheckIssuers(result.Value, issuer);
  }

  {
    auto result = client.GetIssuer(issuer.Name);
    CheckIssuers(result.Value, issuer);
  }

  {
    auto result = client.DeleteIssuer(issuer.Name);
    CheckIssuers(result.Value, issuer);
  }
}

TEST_F(KeyVaultCertificateClientTest, UpdateIssuer)
{
  auto const& client
      = GetClientForTest(::testing::UnitTest::GetInstance()->current_test_info()->name());

  CertificateIssuer issuer;
  issuer.Name = "issuer01";
  issuer.Provider = "Test";
  issuer.Properties.Enabled = true;
  issuer.Credentials.AccountId = "keyvaultuser";
  issuer.Credentials.Password = "password";

  AdministratorDetails admin;
  admin.FirstName = "John";
  admin.LastName = "Doe";
  admin.EmailAddress = "admin@microsoft.com";
  admin.PhoneNumber = "4255555555";

  issuer.Organization.AdminDetails.emplace_back(admin);

  {
    auto result = client.CreateIssuer(issuer.Name, issuer);
    CheckIssuers(result.Value, issuer);
  }

  {
    issuer.Credentials.Password = "password2";
    auto result = client.UpdateIssuer(issuer);
    CheckIssuers(result.Value, issuer);
  }

  {
    auto result = client.DeleteIssuer(issuer.Name);
    CheckIssuers(result.Value, issuer);
  }
}

TEST_F(KeyVaultCertificateClientTest, SetContacts)
{
  auto const& client
      = GetClientForTest(::testing::UnitTest::GetInstance()->current_test_info()->name());

  std::vector<CertificateContact> contacts;

  CertificateContact ctt;

  ctt.EmailAddress = "one@two.org";
  ctt.Name = "giqu"; // cspell:disable-line
  ctt.Phone = "1234567890";
  contacts.emplace_back(ctt);

  CertificateContact ctt2;

  ctt2.EmailAddress = "two@three.org";
  ctt2.Name = "giqu2"; // cspell:disable-line
  ctt2.Phone = "1234567891";
  contacts.emplace_back(ctt2);

  auto response = client.SetContacts(contacts);

  CheckContactsCollections(contacts, response.Value.Contacts);

  auto response2 = client.DeleteContacts();

  CheckContactsCollections(contacts, response2.Value.Contacts);
}

TEST_F(KeyVaultCertificateClientTest, GetContacts)
{
  auto const& client
      = GetClientForTest(::testing::UnitTest::GetInstance()->current_test_info()->name());

  std::vector<CertificateContact> contacts;

  CertificateContact ctt;

  ctt.EmailAddress = "one@two.org";
  ctt.Name = "giqu"; // cspell:disable-line
  ctt.Phone = "1234567890";
  contacts.emplace_back(ctt);

  CertificateContact ctt2;

  ctt2.EmailAddress = "two@three.org";
  ctt2.Name = "giqu2"; // cspell:disable-line
  ctt2.Phone = "1234567891";
  contacts.emplace_back(ctt2);

  client.SetContacts(contacts);
  auto response = client.GetContacts();

  CheckContactsCollections(contacts, response.Value.Contacts);

  auto response2 = client.DeleteContacts();

  CheckContactsCollections(contacts, response2.Value.Contacts);
}

TEST_F(KeyVaultCertificateClientTest, GetContactsPartial)
{
  auto const& client
      = GetClientForTest(::testing::UnitTest::GetInstance()->current_test_info()->name());

  std::vector<CertificateContact> contacts;

  CertificateContact ctt;

  ctt.EmailAddress = "one1@two.org";
  contacts.emplace_back(ctt);

  CertificateContact ctt2, ctt3;

  ctt2.EmailAddress = "two2@three.org";
  ctt2.Name = "giqu2"; // cspell:disable-line
  contacts.emplace_back(ctt2);

  ctt3.EmailAddress = "two3@three.org";
  ctt3.Phone = "1234567891";

  contacts.emplace_back(ctt3);

  client.SetContacts(contacts);
  auto response = client.GetContacts();

  CheckContactsCollections(contacts, response.Value.Contacts);

  auto response2 = client.DeleteContacts();

  CheckContactsCollections(contacts, response2.Value.Contacts);
}

TEST_F(KeyVaultCertificateClientTest, GetContactsDuplicateEmail)
{
  auto const& client
      = GetClientForTest(::testing::UnitTest::GetInstance()->current_test_info()->name());

  std::vector<CertificateContact> contacts;

  CertificateContact ctt;

  ctt.EmailAddress = "one1@two.org";
  contacts.emplace_back(ctt);

  CertificateContact ctt2, ctt3;

  ctt2.EmailAddress = "two@three.org";
  ctt2.Name = "giqu2"; // cspell:disable-line
  contacts.emplace_back(ctt2);

  ctt3.EmailAddress = "two@three.org";
  ctt3.Phone = "1234567891";

  contacts.emplace_back(ctt3);

  client.SetContacts(contacts);
  auto response = client.GetContacts();

  CheckContactsCollections(contacts, response.Value.Contacts);

  auto response2 = client.DeleteContacts();

  CheckContactsCollections(contacts, response2.Value.Contacts);
}

TEST_F(KeyVaultCertificateClientTest, GetCertificatePolicy)
{
  auto testName = ::testing::UnitTest::GetInstance()->current_test_info()->name();
  std::string const certificateName(testName);

  auto const& client = GetClientForTest(testName);

  CreateCertificate(certificateName, client, m_defaultWait);

  {
    auto response = client.GetCertificatePolicy(certificateName);
    auto const& policy = response.Value;

    // Key props
    EXPECT_TRUE(policy.Exportable);
    EXPECT_TRUE(policy.KeyType);
    EXPECT_TRUE(policy.ReuseKey);
    // Recording uses RSA with no curve-name. Use RSA key when running LIVE
    EXPECT_FALSE(policy.KeyCurveName);
    EXPECT_TRUE(policy.KeySize);
    // enabled
    EXPECT_TRUE(policy.Enabled);
    EXPECT_TRUE(policy.Enabled.Value());
    // validity
    EXPECT_TRUE(policy.ValidityInMonths);
    EXPECT_EQ(policy.ValidityInMonths.Value(), 12);
    // Secret props
    EXPECT_TRUE(policy.ContentType);
    EXPECT_EQ(policy.ContentType.Value(), CertificateContentType::Pkcs12);
    // x509_props
    EXPECT_TRUE(policy.Subject.size() > 0);
    EXPECT_EQ(policy.Subject, "CN=xyz");
    // issuer
    EXPECT_TRUE(policy.IssuerName);
    EXPECT_EQ(policy.IssuerName.Value(), "Self");
    // attributes
    EXPECT_TRUE(policy.CreatedOn);
    // lifetime_actions
    EXPECT_TRUE(policy.LifetimeActions.size() > 0);
    EXPECT_NE(policy.LifetimeActions[0].Action.ToString(), "");
  }
}

TEST_F(KeyVaultCertificateClientTest, UpdateCertificatePolicy)
{
  auto testName = ::testing::UnitTest::GetInstance()->current_test_info()->name();
  std::string const certificateName(testName);
  auto const& client = GetClientForTest(testName);

  CreateCertificate(certificateName, client, m_defaultWait);

  {
    auto response = client.GetCertificatePolicy(certificateName);
    auto policy = response.Value;

    // Key props
    EXPECT_TRUE(policy.Exportable);
    EXPECT_TRUE(policy.KeyType);
    EXPECT_TRUE(policy.ReuseKey);
    // Recording uses RSA with no curve-name. Use RSA key when running LIVE
    EXPECT_FALSE(policy.KeyCurveName);
    EXPECT_TRUE(policy.KeySize);
    // enabled
    EXPECT_TRUE(policy.Enabled);
    EXPECT_TRUE(policy.Enabled.Value());
    // validity
    EXPECT_TRUE(policy.ValidityInMonths);
    EXPECT_EQ(policy.ValidityInMonths.Value(), 12);
    // Secret props
    EXPECT_TRUE(policy.ContentType);
    EXPECT_EQ(policy.ContentType.Value(), CertificateContentType::Pkcs12);
    // x509_props
    EXPECT_TRUE(policy.Subject.size() > 0);
    EXPECT_EQ(policy.Subject, "CN=xyz");
    // issuer
    EXPECT_TRUE(policy.IssuerName);
    EXPECT_EQ(policy.IssuerName.Value(), "Self");
    // attributes
    EXPECT_TRUE(policy.CreatedOn);
    // lifetime_actions
    EXPECT_TRUE(policy.LifetimeActions.size() > 0);
    EXPECT_NE(policy.LifetimeActions[0].Action.ToString(), "");

    policy.ValidityInMonths = 8;
    policy.Subject = "CN=twa";

    auto updateResponse = client.UpdateCertificatePolicy(certificateName, policy);
    auto const& updatedPolicy = updateResponse.Value;

    // Key props
    EXPECT_TRUE(updatedPolicy.Exportable);
    EXPECT_TRUE(updatedPolicy.KeyType);
    EXPECT_TRUE(updatedPolicy.ReuseKey);
    // Recording uses RSA with no curve-name. Use RSA key when running LIVE
    EXPECT_FALSE(updatedPolicy.KeyCurveName);
    EXPECT_TRUE(updatedPolicy.KeySize);
    // enabled
    EXPECT_TRUE(updatedPolicy.Enabled);
    EXPECT_TRUE(updatedPolicy.Enabled.Value());
    // validity
    EXPECT_TRUE(updatedPolicy.ValidityInMonths);
    EXPECT_EQ(updatedPolicy.ValidityInMonths.Value(), 8);
    // Secret props
    EXPECT_TRUE(updatedPolicy.ContentType);
    EXPECT_EQ(updatedPolicy.ContentType.Value(), CertificateContentType::Pkcs12);
    // x509_props
    EXPECT_TRUE(updatedPolicy.Subject.size() > 0);
    EXPECT_EQ(updatedPolicy.Subject, "CN=twa");
    // issuer
    EXPECT_TRUE(updatedPolicy.IssuerName);
    EXPECT_EQ(updatedPolicy.IssuerName.Value(), "Self");
    // attributes
    EXPECT_TRUE(updatedPolicy.CreatedOn);
    // lifetime_actions
    EXPECT_TRUE(updatedPolicy.LifetimeActions.size() > 0);
    EXPECT_NE(updatedPolicy.LifetimeActions[0].Action.ToString(), "");
  }
}

TEST_F(KeyVaultCertificateClientTest, BackupRestoreCertificate)
{
  auto testName = ::testing::UnitTest::GetInstance()->current_test_info()->name();
  std::string const certificateName(testName);
  auto const& client = GetClientForTest(testName);

  CreateCertificate(certificateName, client, m_defaultWait);

  auto certBackup = client.BackupCertificate(certificateName);
  {
    EXPECT_TRUE(certBackup.Value.Certificate.size() > size_t(0));
    std::string text(certBackup.Value.Certificate.begin(), certBackup.Value.Certificate.end());
    EXPECT_EQ(text.find("AzureKeyVaultKeyBackupV1.microsoft.com"), 1);
  }
  {
    auto response = client.StartDeleteCertificate(certificateName);
    auto result = response.PollUntilDone(m_defaultWait);
    EXPECT_EQ(result.Value.Name(), certificateName);
    client.PurgeDeletedCertificate(certificateName);
    std::this_thread::sleep_for(m_defaultWait);
  }
  {
    auto responseRestore = client.RestoreCertificateBackup(certBackup.Value.Certificate);
    auto certificate = responseRestore.Value;

    EXPECT_EQ(certificate.Name(), certificateName);
    EXPECT_EQ(certificate.Policy.ValidityInMonths.Value(), 12);
    EXPECT_EQ(certificate.Policy.IssuerName.Value(), "Self");
  }
}

TEST_F(KeyVaultCertificateClientTest, GetPropertiesOfCertificates)
{
  auto testName = ::testing::UnitTest::GetInstance()->current_test_info()->name();
  std::string const certificateName(testName);
  std::string const certificateName2(certificateName + "2");

  auto const& client = GetClientForTest(testName);

  CreateCertificate(certificateName, client, m_defaultWait);
  CreateCertificate(certificateName2, client, m_defaultWait);

  {
    auto result = client.GetPropertiesOfCertificates(GetPropertiesOfCertificatesOptions());
    EXPECT_TRUE(result.Items.size() >= size_t(2));
    bool found1 = false;
    bool found2 = false;
    for (CertificateProperties prop : result.Items)
    {
      if (!found1)
      {
        found1 = prop.Name == certificateName;
      }

      if (!found2)
      {
        found2 = prop.Name == certificateName2;
      }
    }
    EXPECT_TRUE(found1 && found2);
  }
}

TEST_F(KeyVaultCertificateClientTest, GetPropertiesOfCertificateVersions)
{
  auto testName = ::testing::UnitTest::GetInstance()->current_test_info()->name();
  std::string const certificateName(testName);

  auto const& client = GetClientForTest(testName);

  CreateCertificate(certificateName, client, m_defaultWait);
  CreateCertificate(certificateName, client, m_defaultWait);

  {
    auto result = client.GetPropertiesOfCertificateVersions(
        certificateName, GetPropertiesOfCertificateVersionsOptions());
    EXPECT_EQ(result.Items.size(), size_t(2));
    for (CertificateProperties prop : result.Items)
    {
      EXPECT_TRUE(prop.Name == certificateName);
      EXPECT_TRUE(prop.Version.size() > size_t(0));
    }
  }
}

TEST_F(KeyVaultCertificateClientTest, GetPropertiesOfCertificatesVersionsNoCert)
{
  auto testName = ::testing::UnitTest::GetInstance()->current_test_info()->name();
  std::string const certificateName(testName);

  auto const& client = GetClientForTest(testName);
  try
  {

    auto result = client.GetPropertiesOfCertificateVersions(
        certificateName, GetPropertiesOfCertificateVersionsOptions());
  }
  catch (Azure::Core::RequestFailedException const& ex)
  {
    EXPECT_EQ(ex.StatusCode, Azure::Core::Http::HttpStatusCode::NotFound);
    EXPECT_EQ(ex.ErrorCode, "CertificateNotFound");
  }
}

TEST_F(KeyVaultCertificateClientTest, GetPropertiesOfIssuers)
{
  auto const& client
      = GetClientForTest(::testing::UnitTest::GetInstance()->current_test_info()->name());

  CertificateIssuer issuer;
  issuer.Name = "issuer01";
  issuer.Provider = "Test";
  issuer.Properties.Enabled = true;
  issuer.Credentials.AccountId = "keyvaultuser";
  issuer.Credentials.Password = "password";

  AdministratorDetails admin;
  admin.FirstName = "John";
  admin.LastName = "Doe";
  admin.EmailAddress = "admin@microsoft.com";
  admin.PhoneNumber = "4255555555";

  issuer.Organization.AdminDetails.emplace_back(admin);

  CertificateIssuer issuer2;
  issuer2.Name = "issuer02";
  issuer2.Provider = "Test";
  issuer2.Properties.Enabled = true;
  issuer2.Credentials.AccountId = "keyvaultuser";
  issuer2.Credentials.Password = "password";
  issuer2.Organization.AdminDetails.emplace_back(admin);

  {
    auto result = client.CreateIssuer(issuer.Name, issuer);
    CheckIssuers(result.Value, issuer);
  }
  {
    auto result = client.CreateIssuer(issuer2.Name, issuer2);
    CheckIssuers(result.Value, issuer2);
  }
  {
    auto result = client.GetPropertiesOfIssuers(GetPropertiesOfIssuersOptions());
    EXPECT_EQ(result.Items.size(), size_t(2));

    for (auto oneIssuer : result.Items)
    {
      EXPECT_EQ(oneIssuer.Provider, issuer.Provider.Value());
      EXPECT_TRUE(oneIssuer.Name == issuer.Name || oneIssuer.Name == issuer2.Name);
    }
  }
  {
    client.DeleteIssuer(issuer.Name);
    client.DeleteIssuer(issuer2.Name);
  }
}

TEST_F(KeyVaultCertificateClientTest, GetDeletedCertificates)
{
  auto testName = ::testing::UnitTest::GetInstance()->current_test_info()->name();
  std::string const certificateName(testName);
  std::string const certificateName2(certificateName + "2");

  auto const& client = GetClientForTest(testName);

  CreateCertificate(certificateName, client, m_defaultWait);
  CreateCertificate(certificateName2, client, m_defaultWait);

  {
    auto response = client.StartDeleteCertificate(certificateName);
    auto result = response.PollUntilDone(m_defaultWait);
    EXPECT_EQ(result.Value.Name(), certificateName);
  }
  {
    auto response = client.StartDeleteCertificate(certificateName2);
    auto result = response.PollUntilDone(m_defaultWait);
    EXPECT_EQ(result.Value.Name(), certificateName2);
  }
  {
    auto result = client.GetDeletedCertificates(GetDeletedCertificatesOptions());
    EXPECT_EQ(result.Items.size(), size_t(2));
    for (auto cert : result.Items)
    {
      EXPECT_TRUE(cert.Name() == certificateName || cert.Name() == certificateName2);
    }
  }
  {
    client.PurgeDeletedCertificate(certificateName);
    client.PurgeDeletedCertificate(certificateName2);
  }
}

TEST_F(KeyVaultCertificateClientTest, DownloadImportPkcs)
{
  auto testName = ::testing::UnitTest::GetInstance()->current_test_info()->name();
  std::string const pkcs(testName);
  std::string const importName(pkcs + "2");

  auto const& client = GetClientForTest(testName);

  auto originalCertificate
      = CreateCertificate(pkcs, client, m_defaultWait, "CN=xyz", CertificateContentType::Pkcs12);

  {
    auto result = DownloadCertificate(pkcs, client);
    ImportCertificateOptions options;
    options.Value = result.Value.Certificate;

    options.Policy.Enabled = true;
    options.Policy.KeyType = CertificateKeyType::Rsa;
    options.Policy.KeySize = 2048;
    options.Policy.ContentType = CertificateContentType::Pkcs12;
    options.Policy.Exportable = true;
    options.Properties.Name = importName;
    auto imported = client.ImportCertificate(importName, options).Value;

    EXPECT_EQ(imported.Properties.Name, importName);
    EXPECT_EQ(imported.Policy.ContentType.Value(), originalCertificate.Policy.ContentType.Value());
    EXPECT_EQ(imported.Policy.Enabled.Value(), originalCertificate.Policy.Enabled.Value());
    EXPECT_EQ(imported.Policy.KeySize.Value(), originalCertificate.Policy.KeySize.Value());
    EXPECT_EQ(imported.Policy.Subject, originalCertificate.Policy.Subject);
    EXPECT_EQ(imported.Cer, originalCertificate.Cer);
  }
}

TEST_F(KeyVaultCertificateClientTest, DownloadImportPem)
{
  auto testName = ::testing::UnitTest::GetInstance()->current_test_info()->name();
  std::string const pem(testName);
  std::string const importName(pem + "2");

  auto const& client = GetClientForTest(testName);

  auto originalCertificate
      = CreateCertificate(pem, client, m_defaultWait, "CN=xyz", CertificateContentType::Pem);

  {
    auto result = DownloadCertificate(pem, client);
    ImportCertificateOptions options;
    options.Value = result.Value.Certificate;

    options.Policy.Enabled = true;
    options.Policy.KeyType = CertificateKeyType::Rsa;
    options.Policy.KeySize = 2048;
    options.Policy.ContentType = CertificateContentType::Pem;
    options.Policy.Exportable = true;
    options.Properties.Name = importName;
    auto imported = client.ImportCertificate(importName, options).Value;

    EXPECT_EQ(imported.Properties.Name, importName);
    EXPECT_EQ(imported.Policy.ContentType.Value(), originalCertificate.Policy.ContentType.Value());
    EXPECT_EQ(imported.Policy.Enabled.Value(), originalCertificate.Policy.Enabled.Value());
    EXPECT_EQ(imported.Policy.KeySize.Value(), originalCertificate.Policy.KeySize.Value());
    EXPECT_EQ(imported.Policy.Subject, originalCertificate.Policy.Subject);
    EXPECT_EQ(imported.Cer, originalCertificate.Cer);
  }
  {
    auto response = client.StartDeleteCertificate(pem);
    auto result = response.PollUntilDone(m_defaultWait);
    EXPECT_EQ(result.Value.Name(), pem);
    client.PurgeDeletedCertificate(pem);
  }
}

TEST_F(KeyVaultCertificateClientTest, UpdateCertificate)
{
  auto testName = ::testing::UnitTest::GetInstance()->current_test_info()->name();
  std::string const certificateName(testName);

  auto const& client = GetClientForTest(testName);
  auto certificate = CreateCertificate(certificateName, client, m_defaultWait);

  {
    certificate.Properties.Enabled = false;
    auto updatedCert
        = client
              .UpdateCertificateProperties(
                  certificateName, certificate.Properties.Version, certificate.Properties)
              .Value;
    EXPECT_FALSE(updatedCert.Properties.Enabled.Value());
  }
}

// the api implementation is correct according to swagger and other languages.
// the issue revolves around the fact that to merge a certificate it needs to not be issued by self
// which causes some issues on the automation side as the issuer needs to approve and i need to find
// an issuer that would autoapprove requests, that is not self.
TEST_F(KeyVaultCertificateClientTest, DISABLED_MergeCertificate)
{
  auto const& client
      = GetClientForTest(::testing::UnitTest::GetInstance()->current_test_info()->name());

  // cspell: disable-next-line
  std::string pkcsToMerge = "aaaaa";
  // cspell: disable-next-line
  std::string mergeTarget = "baaab";
  // cspell: disable-next-line
  std::string mergeTarget2 = "ccaac";
  auto mergeOptions = MergeCertificateOptions();

  {
    auto certificate = CreateCertificate(pkcsToMerge, client, 1s, "CN=bbb");
    auto result = DownloadCertificate(pkcsToMerge, client);
    // mergeoptions.Certificates.emplace_back(Azure::Core::Convert::Base64Encode(certificate.Cer));
  }
  {
    auto response = client.StartDeleteCertificate(pkcsToMerge);
    auto result = response.PollUntilDone(m_defaultWait);
    client.PurgeDeletedCertificate(pkcsToMerge);
  }
  {
    // CreateCertificate(mergeTarget, client, 1s, "CN=bbb");
    CertificateCreateOptions options;
    options.Policy.Subject = "CN=bbb";
    options.Policy.ValidityInMonths = 12;
    options.Policy.Enabled = true;

    options.Properties.Enabled = true;
    options.Properties.Name = mergeTarget;
    options.Policy.ContentType = CertificateContentType::Pkcs12;
    options.Policy.IssuerName = "sss";

    auto response = client.StartCreateCertificate(mergeTarget, options);
    auto result = response.PollUntilDone(100ms);

    bool cont = true;
    while (cont)
    {
      try
      {
        auto merged = client.MergeCertificate(mergeTarget, mergeOptions);
        cont = false;
      }
      catch (...)
      {
      }
    }
  }
}<|MERGE_RESOLUTION|>--- conflicted
+++ resolved
@@ -71,21 +71,6 @@
     EXPECT_EQ(cert.Value.Name(), options.Properties.Name);
     EXPECT_EQ(cert.Value.Properties.Enabled.Value(), true);
   }
-<<<<<<< HEAD
-  {
-    auto response = client.StartDeleteCertificate(certificateName);
-    auto fromToken
-        = DeleteCertificateOperation::CreateFromResumeToken(response.GetResumeToken(), client);
-    auto result = fromToken.PollUntilDone(m_defaultWait);
-    EXPECT_EQ(result.Value.Name(), options.Properties.Name);
-    EXPECT_EQ(result.Value.Properties.Enabled.Value(), true);
-    EXPECT_NE(result.Value.RecoveryIdUrl.length(), size_t(0));
-    EXPECT_TRUE(result.Value.DeletedOn);
-    EXPECT_TRUE(result.Value.ScheduledPurgeDate);
-    client.PurgeDeletedCertificate(certificateName);
-  }
-=======
->>>>>>> 859694a9
 }
 
 TEST_F(KeyVaultCertificateClientTest, GetCertificate)
@@ -147,20 +132,6 @@
     EXPECT_TRUE(policy.LifetimeActions.size() > 0);
     EXPECT_NE(policy.LifetimeActions[0].Action.ToString(), "");
   }
-<<<<<<< HEAD
-
-  {
-    auto response = client.StartDeleteCertificate(certificateName);
-    auto result = response.PollUntilDone(m_defaultWait);
-    EXPECT_EQ(result.Value.Name(), certificateName);
-    EXPECT_EQ(result.Value.Properties.Enabled.Value(), true);
-    EXPECT_NE(result.Value.RecoveryIdUrl.length(), size_t(0));
-    EXPECT_TRUE(result.Value.DeletedOn);
-    EXPECT_TRUE(result.Value.ScheduledPurgeDate);
-    client.PurgeDeletedCertificate(certificateName);
-  }
-=======
->>>>>>> 859694a9
 }
 
 TEST_F(KeyVaultCertificateClientTest, GetCertificateVersion)
@@ -199,20 +170,6 @@
     EXPECT_NE(cert.SecretIdUrl, "");
     EXPECT_NE(cert.Cer.size(), 0);
   }
-<<<<<<< HEAD
-
-  {
-    auto response = client.StartDeleteCertificate(certificateName);
-    auto result = response.PollUntilDone(m_defaultWait);
-    EXPECT_EQ(result.Value.Name(), certificateName);
-    EXPECT_EQ(result.Value.Properties.Enabled.Value(), true);
-    EXPECT_NE(result.Value.RecoveryIdUrl.length(), size_t(0));
-    EXPECT_TRUE(result.Value.DeletedOn);
-    EXPECT_TRUE(result.Value.ScheduledPurgeDate);
-    client.PurgeDeletedCertificate(certificateName);
-  }
-=======
->>>>>>> 859694a9
 }
 
 TEST_F(KeyVaultCertificateClientTest, GetDeletedCertificate)
