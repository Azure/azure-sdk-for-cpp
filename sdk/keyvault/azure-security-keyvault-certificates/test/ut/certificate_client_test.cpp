﻿// Copyright (c) Microsoft Corporation. All rights reserved.
// SPDX-License-Identifier: MIT

#include <azure/identity/client_secret_credential.hpp>

#include "certificate_client_base_test.hpp"
#include <cstddef>
#include <gtest/gtest.h>

#include <string>

using namespace std::chrono_literals;
using namespace Azure::Security::KeyVault::Certificates;
using namespace Azure::Security::KeyVault::Certificates::Test;

<<<<<<< HEAD
TEST_F(KeyVaultCertificateClientTest, CreateCertificate)
=======
using namespace std::chrono_literals;

// NOTE:
// Disabling test as the createCertificate operation is currently broken. See:
// https://github.com/Azure/azure-sdk-for-cpp/issues/2938

TEST_F(KeyVaultCertificateClientTest, DISABLED_CreateCertificate)
>>>>>>> e5f190c7
{
  // cspell: disable-next-line
  std::string const certificateName("magiqStuff289123");

  auto const& client
      = GetClientForTest(::testing::UnitTest::GetInstance()->current_test_info()->name());

  auto params = CertificateCreateParameters();
  params.Policy.Subject = "CN=xyz";
  params.Policy.ValidityInMonths = 12;
  params.Policy.Enabled = true;

  params.Properties.Enabled = true;
  params.Properties.Name = certificateName;
  params.Policy.ContentType = CertificateContentType::Pkcs12;
  params.Policy.IssuerName = "Self";

  LifetimeAction action;
  action.LifetimePercentage = 80;
  action.Action = CertificatePolicyAction::AutoRenew;
  params.Policy.LifetimeActions.emplace_back(action);

  auto response = client.StartCreateCertificate(certificateName, params);
  auto result = response.PollUntilDone(m_defaultWait);

  EXPECT_EQ(result.Value.Name(), params.Properties.Name);
  EXPECT_EQ(result.Value.Properties.Enabled.Value(), true);
}

TEST_F(KeyVaultCertificateClientTest, DISABLED_GetCertificate)
{
  // cspell: disable-next-line
  std::string const certificateName("vivazqu");

  auto const& client
      = GetClientForTest(::testing::UnitTest::GetInstance()->current_test_info()->name());

  auto params = CertificateCreateParameters();
  params.Policy.Subject = "CN=xyz";
  params.Policy.ValidityInMonths = 12;
  params.Policy.Enabled = true;

  params.Properties.Enabled = true;
  params.Properties.Name = certificateName;
  params.Policy.ContentType = CertificateContentType::Pkcs12;
  params.Policy.IssuerName = "Self";

  LifetimeAction action;
  action.LifetimePercentage = 80;
  action.Action = CertificatePolicyAction::AutoRenew;
  params.Policy.LifetimeActions.emplace_back(action);

  {
    auto response = client.StartCreateCertificate(certificateName, params);
    auto result = response.PollUntilDone(m_defaultWait);
  }

  {
    auto response = client.GetCertificate(certificateName);
    CheckValidResponse(response);
    auto cert = response.Value;
    EXPECT_EQ(cert.Name(), cert.Properties.Name);
    EXPECT_EQ(cert.Properties.Name, certificateName);
    EXPECT_EQ(cert.Properties.VaultUrl, m_keyVaultUrl);
    // There should be a version
    EXPECT_NE(cert.Properties.Version, "");

    // x5t
    EXPECT_NE(cert.Properties.X509Thumbprint.size(), 0);
    EXPECT_EQ(cert.Properties.Tags.size(), 0);

    // attributes
    EXPECT_TRUE(cert.Properties.Enabled.HasValue());
    EXPECT_TRUE(cert.Properties.NotBefore.HasValue());
    EXPECT_TRUE(cert.Properties.ExpiresOn.HasValue());
    EXPECT_TRUE(cert.Properties.CreatedOn.HasValue());
    EXPECT_TRUE(cert.Properties.UpdatedOn.HasValue());
    EXPECT_TRUE(cert.Properties.RecoverableDays.HasValue());
    EXPECT_TRUE(cert.Properties.RecoveryLevel.HasValue());

    // kid, sid, cer
    EXPECT_NE(cert.KeyId, "");
    EXPECT_NE(cert.SecretId, "");
    EXPECT_NE(cert.Cer.size(), 0);

    // policy
    {
      auto const& policy = cert.Policy;

      // Key props
      EXPECT_TRUE(policy.Exportable.HasValue());
      EXPECT_TRUE(policy.KeyType.HasValue());
      EXPECT_TRUE(policy.ReuseKey.HasValue());
      // Recording uses RSA with no curve-name. Use RSA key when running LIVE
      EXPECT_FALSE(policy.KeyCurveName.HasValue());
      EXPECT_TRUE(policy.KeySize.HasValue());

      // Secret props
      EXPECT_TRUE(policy.ContentType.HasValue());

      // x509_props
      EXPECT_TRUE(policy.Subject.size() > 0);

      // issuer
      EXPECT_TRUE(policy.IssuerName.HasValue());

      // attributes
      EXPECT_TRUE(policy.CreatedOn.HasValue());

      // lifetime_actions
      EXPECT_TRUE(policy.LifetimeActions.size() > 0);
      EXPECT_NE(policy.LifetimeActions[0].Action.ToString(), "");
    }
  }
}

TEST_F(KeyVaultCertificateClientTest, DISABLED_GetCertificateVersion)
{
  // cspell: disable-next-line
  std::string const certificateName("vivazqu2");

  auto const& client
      = GetClientForTest(::testing::UnitTest::GetInstance()->current_test_info()->name());
  auto params = CertificateCreateParameters();
  params.Policy.Subject = "CN=xyz";
  params.Policy.ValidityInMonths = 12;
  params.Policy.Enabled = true;

  params.Properties.Enabled = true;
  params.Properties.Name = certificateName;
  params.Policy.ContentType = CertificateContentType::Pkcs12;
  params.Policy.IssuerName = "Self";

  LifetimeAction action;
  action.LifetimePercentage = 80;
  action.Action = CertificatePolicyAction::AutoRenew;
  params.Policy.LifetimeActions.emplace_back(action);
  GetCertificateOptions options;
  {
    auto response = client.StartCreateCertificate(certificateName, params);
    auto result = response.PollUntilDone(m_defaultWait);
    options.Version = result.Value.Properties.Version;
  }
  {

    auto response = client.GetCertificateVersion(certificateName, options);
    CheckValidResponse(response);
    auto cert = response.Value;
    EXPECT_EQ(cert.Name(), cert.Properties.Name);
    EXPECT_EQ(cert.Properties.Name, certificateName);
    EXPECT_EQ(cert.Properties.VaultUrl, m_keyVaultUrl);
    // There should be a version
    EXPECT_NE(cert.Properties.Version, "");

    // x5t
    EXPECT_NE(cert.Properties.X509Thumbprint.size(), 0);
    EXPECT_EQ(cert.Properties.Tags.size(), 0);

    // attributes
    EXPECT_TRUE(cert.Properties.Enabled.HasValue());
    EXPECT_TRUE(cert.Properties.NotBefore.HasValue());
    EXPECT_TRUE(cert.Properties.ExpiresOn.HasValue());
    EXPECT_TRUE(cert.Properties.CreatedOn.HasValue());
    EXPECT_TRUE(cert.Properties.UpdatedOn.HasValue());
    EXPECT_TRUE(cert.Properties.RecoverableDays.HasValue());
    EXPECT_TRUE(cert.Properties.RecoveryLevel.HasValue());

    // kid, sid, cer
    EXPECT_NE(cert.KeyId, "");
    EXPECT_NE(cert.SecretId, "");
    EXPECT_NE(cert.Cer.size(), 0);
  }
}

<<<<<<< HEAD
TEST_F(KeyVaultCertificateClientTest, SetContacts)
=======
TEST_F(KeyVaultCertificateClientTest, CreateGetIssuer)
>>>>>>> e5f190c7
{
  auto const& client
      = GetClientForTest(::testing::UnitTest::GetInstance()->current_test_info()->name());

<<<<<<< HEAD
  std::vector<CertificateContact> contacts;

  CertificateContact ctt;

  ctt.EmailAddress = "one@two.org";
  ctt.Name = "giqu"; // cspell:disable-line
  ctt.Phone = "1234567890";
  contacts.emplace_back(ctt);

  CertificateContact ctt2;

  ctt2.EmailAddress = "two@three.org";
  ctt2.Name = "giqu2"; // cspell:disable-line
  ctt2.Phone = "1234567891";
  contacts.emplace_back(ctt2);

  auto response = client.SetContacts(contacts);

  CheckContactsCollections(contacts, response.Value);

  auto response2 = client.DeleteContacts();

  CheckContactsCollections(contacts, response2.Value);
}

TEST_F(KeyVaultCertificateClientTest, GetContacts)
=======
  CertificateIssuer issuer;
  issuer.Name = "issuer01";
  issuer.Provider = "Test";
  issuer.Properties.Enabled = true;
  issuer.Credentials.AccountId = "keyvaultuser";
  issuer.Credentials.Password = "password";

  AdministratorDetails admin;
  admin.FirstName = "John";
  admin.LastName = "Doe";
  admin.EmailAddress = "admin@microsoft.com";
  admin.PhoneNumber = "4255555555";

  issuer.Organization.AdminDetails.emplace_back(admin);

  {
    auto result = client.CreateIssuer(issuer);
    CheckIssuers(result.Value, issuer);
  }

  {
    auto result = client.GetIssuer(issuer.Name);
    CheckIssuers(result.Value, issuer);
  }

  {
    auto result = client.DeleteIssuer(issuer.Name);
    CheckIssuers(result.Value, issuer);
  }
}

TEST_F(KeyVaultCertificateClientTest, UpdateIssuer)
>>>>>>> e5f190c7
{
  auto const& client
      = GetClientForTest(::testing::UnitTest::GetInstance()->current_test_info()->name());

<<<<<<< HEAD
  std::vector<CertificateContact> contacts;

  CertificateContact ctt;

  ctt.EmailAddress = "one@two.org";
  ctt.Name = "giqu"; // cspell:disable-line
  ctt.Phone = "1234567890";
  contacts.emplace_back(ctt);

  CertificateContact ctt2;

  ctt2.EmailAddress = "two@three.org";
  ctt2.Name = "giqu2"; // cspell:disable-line
  ctt2.Phone = "1234567891";
  contacts.emplace_back(ctt2);

  client.SetContacts(contacts);
  auto response = client.GetContacts();

  CheckContactsCollections(contacts, response.Value);

  auto response2 = client.DeleteContacts();

  CheckContactsCollections(contacts, response2.Value);
=======
  CertificateIssuer issuer;
  issuer.Name = "issuer01";
  issuer.Provider = "Test";
  issuer.Properties.Enabled = true;
  issuer.Credentials.AccountId = "keyvaultuser";
  issuer.Credentials.Password = "password";

  AdministratorDetails admin;
  admin.FirstName = "John";
  admin.LastName = "Doe";
  admin.EmailAddress = "admin@microsoft.com";
  admin.PhoneNumber = "4255555555";

  issuer.Organization.AdminDetails.emplace_back(admin);

  {
    auto result = client.CreateIssuer(issuer);
    CheckIssuers(result.Value, issuer);
  }

  {
    issuer.Credentials.Password = "password2";
    auto result = client.UpdateIssuer(issuer);
    CheckIssuers(result.Value, issuer);
  }

  {
    auto result = client.DeleteIssuer(issuer.Name);
    CheckIssuers(result.Value, issuer);
  }
>>>>>>> e5f190c7
}<|MERGE_RESOLUTION|>--- conflicted
+++ resolved
@@ -13,9 +13,6 @@
 using namespace Azure::Security::KeyVault::Certificates;
 using namespace Azure::Security::KeyVault::Certificates::Test;
 
-<<<<<<< HEAD
-TEST_F(KeyVaultCertificateClientTest, CreateCertificate)
-=======
 using namespace std::chrono_literals;
 
 // NOTE:
@@ -23,7 +20,6 @@
 // https://github.com/Azure/azure-sdk-for-cpp/issues/2938
 
 TEST_F(KeyVaultCertificateClientTest, DISABLED_CreateCertificate)
->>>>>>> e5f190c7
 {
   // cspell: disable-next-line
   std::string const certificateName("magiqStuff289123");
@@ -198,43 +194,11 @@
   }
 }
 
-<<<<<<< HEAD
-TEST_F(KeyVaultCertificateClientTest, SetContacts)
-=======
 TEST_F(KeyVaultCertificateClientTest, CreateGetIssuer)
->>>>>>> e5f190c7
-{
-  auto const& client
-      = GetClientForTest(::testing::UnitTest::GetInstance()->current_test_info()->name());
-
-<<<<<<< HEAD
-  std::vector<CertificateContact> contacts;
-
-  CertificateContact ctt;
-
-  ctt.EmailAddress = "one@two.org";
-  ctt.Name = "giqu"; // cspell:disable-line
-  ctt.Phone = "1234567890";
-  contacts.emplace_back(ctt);
-
-  CertificateContact ctt2;
-
-  ctt2.EmailAddress = "two@three.org";
-  ctt2.Name = "giqu2"; // cspell:disable-line
-  ctt2.Phone = "1234567891";
-  contacts.emplace_back(ctt2);
-
-  auto response = client.SetContacts(contacts);
-
-  CheckContactsCollections(contacts, response.Value);
-
-  auto response2 = client.DeleteContacts();
-
-  CheckContactsCollections(contacts, response2.Value);
-}
-
-TEST_F(KeyVaultCertificateClientTest, GetContacts)
-=======
+{
+  auto const& client
+      = GetClientForTest(::testing::UnitTest::GetInstance()->current_test_info()->name());
+
   CertificateIssuer issuer;
   issuer.Name = "issuer01";
   issuer.Provider = "Test";
@@ -267,37 +231,10 @@
 }
 
 TEST_F(KeyVaultCertificateClientTest, UpdateIssuer)
->>>>>>> e5f190c7
-{
-  auto const& client
-      = GetClientForTest(::testing::UnitTest::GetInstance()->current_test_info()->name());
-
-<<<<<<< HEAD
-  std::vector<CertificateContact> contacts;
-
-  CertificateContact ctt;
-
-  ctt.EmailAddress = "one@two.org";
-  ctt.Name = "giqu"; // cspell:disable-line
-  ctt.Phone = "1234567890";
-  contacts.emplace_back(ctt);
-
-  CertificateContact ctt2;
-
-  ctt2.EmailAddress = "two@three.org";
-  ctt2.Name = "giqu2"; // cspell:disable-line
-  ctt2.Phone = "1234567891";
-  contacts.emplace_back(ctt2);
-
-  client.SetContacts(contacts);
-  auto response = client.GetContacts();
-
-  CheckContactsCollections(contacts, response.Value);
-
-  auto response2 = client.DeleteContacts();
-
-  CheckContactsCollections(contacts, response2.Value);
-=======
+{
+  auto const& client
+      = GetClientForTest(::testing::UnitTest::GetInstance()->current_test_info()->name());
+
   CertificateIssuer issuer;
   issuer.Name = "issuer01";
   issuer.Provider = "Test";
@@ -328,5 +265,65 @@
     auto result = client.DeleteIssuer(issuer.Name);
     CheckIssuers(result.Value, issuer);
   }
->>>>>>> e5f190c7
+}
+
+TEST_F(KeyVaultCertificateClientTest, SetContacts)
+{
+  auto const& client
+      = GetClientForTest(::testing::UnitTest::GetInstance()->current_test_info()->name());
+
+  std::vector<CertificateContact> contacts;
+
+  CertificateContact ctt;
+
+  ctt.EmailAddress = "one@two.org";
+  ctt.Name = "giqu"; // cspell:disable-line
+  ctt.Phone = "1234567890";
+  contacts.emplace_back(ctt);
+
+  CertificateContact ctt2;
+
+  ctt2.EmailAddress = "two@three.org";
+  ctt2.Name = "giqu2"; // cspell:disable-line
+  ctt2.Phone = "1234567891";
+  contacts.emplace_back(ctt2);
+
+  auto response = client.SetContacts(contacts);
+
+  CheckContactsCollections(contacts, response.Value);
+
+  auto response2 = client.DeleteContacts();
+
+  CheckContactsCollections(contacts, response2.Value);
+}
+
+TEST_F(KeyVaultCertificateClientTest, GetContacts)
+{
+  auto const& client
+      = GetClientForTest(::testing::UnitTest::GetInstance()->current_test_info()->name());
+
+  std::vector<CertificateContact> contacts;
+
+  CertificateContact ctt;
+
+  ctt.EmailAddress = "one@two.org";
+  ctt.Name = "giqu"; // cspell:disable-line
+  ctt.Phone = "1234567890";
+  contacts.emplace_back(ctt);
+
+  CertificateContact ctt2;
+
+  ctt2.EmailAddress = "two@three.org";
+  ctt2.Name = "giqu2"; // cspell:disable-line
+  ctt2.Phone = "1234567891";
+  contacts.emplace_back(ctt2);
+
+  client.SetContacts(contacts);
+  auto response = client.GetContacts();
+
+  CheckContactsCollections(contacts, response.Value);
+
+  auto response2 = client.DeleteContacts();
+
+  CheckContactsCollections(contacts, response2.Value);
 }