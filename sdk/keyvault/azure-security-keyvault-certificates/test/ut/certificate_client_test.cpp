--- conflicted
+++ resolved
@@ -43,13 +43,8 @@
   params.Policy.LifetimeActions.emplace_back(action);
   {
 
-<<<<<<< HEAD
-    auto response = client.StartCreateCertificate("magiqStuff2", params);
-    auto result = response.PollUntilDone(m_defaultWait);
-=======
   auto response = client.StartCreateCertificate(certificateName, params);
   auto result = response.PollUntilDone(m_defaultWait);
->>>>>>> bcfbe44a
 
     EXPECT_EQ(result.Value.Name(), params.Properties.Name);
     EXPECT_EQ(result.Value.Properties.Enabled.Value(), true);
@@ -219,7 +214,6 @@
     EXPECT_NE(cert.SecretId, "");
     EXPECT_NE(cert.Cer.size(), 0);
   }
-<<<<<<< HEAD
 
   {
     auto response = client.StartDeleteCertificate(certificateName);
@@ -284,206 +278,4 @@
     EXPECT_EQ(result.Value.Name(), certificateName);
     client.PurgeDeletedCertificate(certificateName);
   }
-=======
-}
-
-TEST_F(KeyVaultCertificateClientTest, CreateGetIssuer)
-{
-  auto const& client
-      = GetClientForTest(::testing::UnitTest::GetInstance()->current_test_info()->name());
-
-  CertificateIssuer issuer;
-  issuer.Name = "issuer01";
-  issuer.Provider = "Test";
-  issuer.Properties.Enabled = true;
-  issuer.Credentials.AccountId = "keyvaultuser";
-  issuer.Credentials.Password = "password";
-
-  AdministratorDetails admin;
-  admin.FirstName = "John";
-  admin.LastName = "Doe";
-  admin.EmailAddress = "admin@microsoft.com";
-  admin.PhoneNumber = "4255555555";
-
-  issuer.Organization.AdminDetails.emplace_back(admin);
-
-  {
-    auto result = client.CreateIssuer(issuer);
-    CheckIssuers(result.Value, issuer);
-  }
-
-  {
-    auto result = client.GetIssuer(issuer.Name);
-    CheckIssuers(result.Value, issuer);
-  }
-
-  {
-    auto result = client.DeleteIssuer(issuer.Name);
-    CheckIssuers(result.Value, issuer);
-  }
-}
-
-TEST_F(KeyVaultCertificateClientTest, UpdateIssuer)
-{
-  auto const& client
-      = GetClientForTest(::testing::UnitTest::GetInstance()->current_test_info()->name());
-
-  CertificateIssuer issuer;
-  issuer.Name = "issuer01";
-  issuer.Provider = "Test";
-  issuer.Properties.Enabled = true;
-  issuer.Credentials.AccountId = "keyvaultuser";
-  issuer.Credentials.Password = "password";
-
-  AdministratorDetails admin;
-  admin.FirstName = "John";
-  admin.LastName = "Doe";
-  admin.EmailAddress = "admin@microsoft.com";
-  admin.PhoneNumber = "4255555555";
-
-  issuer.Organization.AdminDetails.emplace_back(admin);
-
-  {
-    auto result = client.CreateIssuer(issuer);
-    CheckIssuers(result.Value, issuer);
-  }
-
-  {
-    issuer.Credentials.Password = "password2";
-    auto result = client.UpdateIssuer(issuer);
-    CheckIssuers(result.Value, issuer);
-  }
-
-  {
-    auto result = client.DeleteIssuer(issuer.Name);
-    CheckIssuers(result.Value, issuer);
-  }
-}
-
-TEST_F(KeyVaultCertificateClientTest, SetContacts)
-{
-  auto const& client
-      = GetClientForTest(::testing::UnitTest::GetInstance()->current_test_info()->name());
-
-  std::vector<CertificateContact> contacts;
-
-  CertificateContact ctt;
-
-  ctt.EmailAddress = "one@two.org";
-  ctt.Name = "giqu"; // cspell:disable-line
-  ctt.Phone = "1234567890";
-  contacts.emplace_back(ctt);
-
-  CertificateContact ctt2;
-
-  ctt2.EmailAddress = "two@three.org";
-  ctt2.Name = "giqu2"; // cspell:disable-line
-  ctt2.Phone = "1234567891";
-  contacts.emplace_back(ctt2);
-
-  auto response = client.SetContacts(contacts);
-
-  CheckContactsCollections(contacts, response.Value);
-
-  auto response2 = client.DeleteContacts();
-
-  CheckContactsCollections(contacts, response2.Value);
-}
-
-TEST_F(KeyVaultCertificateClientTest, GetContacts)
-{
-  auto const& client
-      = GetClientForTest(::testing::UnitTest::GetInstance()->current_test_info()->name());
-
-  std::vector<CertificateContact> contacts;
-
-  CertificateContact ctt;
-
-  ctt.EmailAddress = "one@two.org";
-  ctt.Name = "giqu"; // cspell:disable-line
-  ctt.Phone = "1234567890";
-  contacts.emplace_back(ctt);
-
-  CertificateContact ctt2;
-
-  ctt2.EmailAddress = "two@three.org";
-  ctt2.Name = "giqu2"; // cspell:disable-line
-  ctt2.Phone = "1234567891";
-  contacts.emplace_back(ctt2);
-
-  client.SetContacts(contacts);
-  auto response = client.GetContacts();
-
-  CheckContactsCollections(contacts, response.Value);
-
-  auto response2 = client.DeleteContacts();
-
-  CheckContactsCollections(contacts, response2.Value);
-}
-
-TEST_F(KeyVaultCertificateClientTest, GetContactsPartial)
-{
-  auto const& client
-      = GetClientForTest(::testing::UnitTest::GetInstance()->current_test_info()->name());
-
-  std::vector<CertificateContact> contacts;
-
-  CertificateContact ctt;
-
-  ctt.EmailAddress = "one1@two.org";
-  contacts.emplace_back(ctt);
-
-  CertificateContact ctt2, ctt3;
-
-  ctt2.EmailAddress = "two2@three.org";
-  ctt2.Name = "giqu2"; // cspell:disable-line
-  contacts.emplace_back(ctt2);
-
-  ctt3.EmailAddress = "two3@three.org";
-  ctt3.Phone = "1234567891";
-
-  contacts.emplace_back(ctt3);
-
-  client.SetContacts(contacts);
-  auto response = client.GetContacts();
-
-  CheckContactsCollections(contacts, response.Value);
-
-  auto response2 = client.DeleteContacts();
-
-  CheckContactsCollections(contacts, response2.Value);
-}
-
-TEST_F(KeyVaultCertificateClientTest, GetContactsDuplicateEmail)
-{
-  auto const& client
-      = GetClientForTest(::testing::UnitTest::GetInstance()->current_test_info()->name());
-
-  std::vector<CertificateContact> contacts;
-
-  CertificateContact ctt;
-
-  ctt.EmailAddress = "one1@two.org";
-  contacts.emplace_back(ctt);
-
-  CertificateContact ctt2, ctt3;
-
-  ctt2.EmailAddress = "two@three.org";
-  ctt2.Name = "giqu2"; // cspell:disable-line
-  contacts.emplace_back(ctt2);
-
-  ctt3.EmailAddress = "two@three.org";
-  ctt3.Phone = "1234567891";
-
-  contacts.emplace_back(ctt3);
-
-  client.SetContacts(contacts);
-  auto response = client.GetContacts();
-
-  CheckContactsCollections(contacts, response.Value);
-
-  auto response2 = client.DeleteContacts();
-
-  CheckContactsCollections(contacts, response2.Value);
->>>>>>> bcfbe44a
 }