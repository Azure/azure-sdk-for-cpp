﻿// Copyright (c) Microsoft Corporation. All rights reserved.
// SPDX-License-Identifier: MIT

#include <azure/identity/client_secret_credential.hpp>

#include "certificate_client_base_test.hpp"
#include <azure/core/base64.hpp>
#include <cstddef>
#include <gtest/gtest.h>
#include <string>
#include <thread>

using namespace std::chrono_literals;
using namespace Azure::Security::KeyVault::Certificates;
using namespace Azure::Security::KeyVault::Certificates::Test;

using namespace std::chrono_literals;

TEST_F(KeyVaultCertificateClientTest, CreateCertificate)
{
  auto testName = ::testing::UnitTest::GetInstance()->current_test_info()->name();
  std::string const certificateName(testName);

  auto const& client = GetClientForTest(testName);
  // create certificate method contains all the checks
  KeyVaultCertificateClientTest::CreateCertificate(certificateName, client, m_defaultWait);

  {
    auto response = client.StartDeleteCertificate(certificateName);
    auto result = response.PollUntilDone(m_defaultWait);
    EXPECT_EQ(result.Value.Name(), certificateName);
    EXPECT_EQ(result.Value.Properties.Enabled.Value(), true);
    EXPECT_NE(result.Value.RecoveryId.length(), size_t(0));
    EXPECT_TRUE(result.Value.DeletedOn);
    EXPECT_TRUE(result.Value.ScheduledPurgeDate);
    client.PurgeDeletedCertificate(certificateName);
  }
}

TEST_F(KeyVaultCertificateClientTest, CreateCertificateResumeToken)
{
  auto testName = ::testing::UnitTest::GetInstance()->current_test_info()->name();
  std::string const certificateName(testName);

  auto const& client = GetClientForTest(testName);

  CertificateCreateOptions options;
  options.Policy.Subject = "CN=xyz";
  options.Policy.ValidityInMonths = 12;
  options.Policy.Enabled = true;

  options.Properties.Enabled = true;
  options.Properties.Name = certificateName;
  options.Policy.ContentType = CertificateContentType::Pkcs12;
  options.Policy.IssuerName = "Self";

  LifetimeAction action;
  action.LifetimePercentage = 80;
  action.Action = CertificatePolicyAction::AutoRenew;
  options.Policy.LifetimeActions.emplace_back(action);
  {

<<<<<<< HEAD
    auto response = client.StartCreateCertificate(params);
=======
    auto response = client.StartCreateCertificate(certificateName, options);
>>>>>>> 58c1ecfc

    auto fromToken
        = CreateCertificateOperation::CreateFromResumeToken(response.GetResumeToken(), client);

    auto result = fromToken.PollUntilDone(m_defaultWait);

    auto cert = client.GetCertificate(certificateName);
    EXPECT_EQ(cert.Value.Name(), options.Properties.Name);
    EXPECT_EQ(cert.Value.Properties.Enabled.Value(), true);
  }
  {
    auto response = client.StartDeleteCertificate(certificateName);
    auto fromToken
        = DeleteCertificateOperation::CreateFromResumeToken(response.GetResumeToken(), client);
    auto result = fromToken.PollUntilDone(m_defaultWait);
    EXPECT_EQ(result.Value.Name(), options.Properties.Name);
    EXPECT_EQ(result.Value.Properties.Enabled.Value(), true);
    EXPECT_NE(result.Value.RecoveryId.length(), size_t(0));
    EXPECT_TRUE(result.Value.DeletedOn);
    EXPECT_TRUE(result.Value.ScheduledPurgeDate);
    client.PurgeDeletedCertificate(certificateName);
  }
}

TEST_F(KeyVaultCertificateClientTest, DISABLED_GetCertificate)
{
  auto testName = ::testing::UnitTest::GetInstance()->current_test_info()->name();
  std::string const certificateName(testName);

  auto const& client = GetClientForTest(testName);

  auto cert = CreateCertificate(certificateName, client, m_defaultWait);
  EXPECT_EQ(cert.Name(), cert.Properties.Name);
  EXPECT_EQ(cert.Properties.Name, certificateName);
  EXPECT_EQ(cert.Properties.VaultUrl, m_keyVaultUrl);
  // There should be a version
  EXPECT_NE(cert.Properties.Version, "");

  // x5t
  EXPECT_NE(cert.Properties.X509Thumbprint.size(), 0);
  EXPECT_EQ(cert.Properties.Tags.size(), 0);

  // attributes
  EXPECT_TRUE(cert.Properties.Enabled);
  EXPECT_TRUE(cert.Properties.NotBefore);
  EXPECT_TRUE(cert.Properties.ExpiresOn);
  EXPECT_TRUE(cert.Properties.CreatedOn);
  EXPECT_TRUE(cert.Properties.UpdatedOn);
  EXPECT_TRUE(cert.Properties.RecoverableDays);
  EXPECT_TRUE(cert.Properties.RecoveryLevel);

  // kid, sid, cer
  EXPECT_NE(cert.KeyId, "");
  EXPECT_NE(cert.SecretId, "");
  EXPECT_NE(cert.Cer.size(), 0);

  // policy
  {
    auto const& policy = cert.Policy;

    // Key props
    EXPECT_TRUE(policy.Exportable);
    EXPECT_TRUE(policy.KeyType);
    EXPECT_TRUE(policy.ReuseKey);
    // Recording uses RSA with no curve-name. Use RSA key when running LIVE
    EXPECT_FALSE(policy.KeyCurveName);
    EXPECT_TRUE(policy.KeySize);

    // Secret props
    EXPECT_TRUE(policy.ContentType);

    // x509_props
    EXPECT_TRUE(policy.Subject.size() > 0);

    // issuer
    EXPECT_TRUE(policy.IssuerName);

    // attributes
    EXPECT_TRUE(policy.CreatedOn);

    // lifetime_actions
    EXPECT_TRUE(policy.LifetimeActions.size() > 0);
    EXPECT_NE(policy.LifetimeActions[0].Action.ToString(), "");
  }

  {
    auto response = client.StartDeleteCertificate(certificateName);
    auto result = response.PollUntilDone(m_defaultWait);
    EXPECT_EQ(result.Value.Name(), certificateName);
    EXPECT_EQ(result.Value.Properties.Enabled.Value(), true);
    EXPECT_NE(result.Value.RecoveryId.length(), size_t(0));
    EXPECT_TRUE(result.Value.DeletedOn);
    EXPECT_TRUE(result.Value.ScheduledPurgeDate);
    client.PurgeDeletedCertificate(certificateName);
  }
}

TEST_F(KeyVaultCertificateClientTest, DISABLED_GetCertificateVersion)
{
  auto testName = ::testing::UnitTest::GetInstance()->current_test_info()->name();
  std::string const certificateName(testName);

  auto const& client = GetClientForTest(testName);
  std::string version
      = CreateCertificate(certificateName, client, m_defaultWait).Properties.Version;
  {
    auto response = client.GetCertificateVersion(certificateName, version);
    CheckValidResponse(response);
    auto cert = response.Value;
    EXPECT_EQ(cert.Name(), cert.Properties.Name);
    EXPECT_EQ(cert.Properties.Name, certificateName);
    EXPECT_EQ(cert.Properties.VaultUrl, m_keyVaultUrl);
    // There should be a version
    EXPECT_NE(cert.Properties.Version, "");

    // x5t
    EXPECT_NE(cert.Properties.X509Thumbprint.size(), 0);
    EXPECT_EQ(cert.Properties.Tags.size(), 0);

    // attributes
    EXPECT_TRUE(cert.Properties.Enabled);
    EXPECT_TRUE(cert.Properties.NotBefore);
    EXPECT_TRUE(cert.Properties.ExpiresOn);
    EXPECT_TRUE(cert.Properties.CreatedOn);
    EXPECT_TRUE(cert.Properties.UpdatedOn);
    EXPECT_TRUE(cert.Properties.RecoverableDays);
    EXPECT_TRUE(cert.Properties.RecoveryLevel);

    // kid, sid, cer
    EXPECT_NE(cert.KeyId, "");
    EXPECT_NE(cert.SecretId, "");
    EXPECT_NE(cert.Cer.size(), 0);
  }

  {
    auto response = client.StartDeleteCertificate(certificateName);
    auto result = response.PollUntilDone(m_defaultWait);
    EXPECT_EQ(result.Value.Name(), certificateName);
    EXPECT_EQ(result.Value.Properties.Enabled.Value(), true);
    EXPECT_NE(result.Value.RecoveryId.length(), size_t(0));
    EXPECT_TRUE(result.Value.DeletedOn);
    EXPECT_TRUE(result.Value.ScheduledPurgeDate);
    client.PurgeDeletedCertificate(certificateName);
  }
}

TEST_F(KeyVaultCertificateClientTest, GetDeletedCertificate)
{
  auto testName = ::testing::UnitTest::GetInstance()->current_test_info()->name();
  std::string const certificateName(testName);

  auto const& client = GetClientForTest(testName);

  CreateCertificate(certificateName, client, m_defaultWait);

  {
    auto response = client.StartDeleteCertificate(certificateName);
    auto result = response.PollUntilDone(m_defaultWait);
    EXPECT_EQ(result.Value.Name(), certificateName);
  }
  {
    auto response = client.GetDeletedCertificate(certificateName);
    EXPECT_EQ(response.Value.Name(), certificateName);
  }
  {
    auto response = client.StartRecoverDeletedCertificate(certificateName);
    auto result = response.PollUntilDone(m_defaultWait);
    EXPECT_EQ(result.Value.Name(), certificateName);
  }
  {
    auto response = client.GetCertificate(certificateName);
    EXPECT_EQ(response.Value.Name(), certificateName);
  }
  {
    auto response = client.StartDeleteCertificate(certificateName);
    auto result = response.PollUntilDone(m_defaultWait);
    EXPECT_EQ(result.Value.Name(), certificateName);
    client.PurgeDeletedCertificate(certificateName);
  }
}

TEST_F(KeyVaultCertificateClientTest, DeleteWrongCertificate)
{
  auto testName = ::testing::UnitTest::GetInstance()->current_test_info()->name();
  std::string const certificateName(testName);

  auto const& client = GetClientForTest(testName);

  try
  {
    auto response = client.StartDeleteCertificate(certificateName);
    EXPECT_TRUE(false); // we should not reach this line
  }
  catch (Azure::Core::RequestFailedException const& ex)
  {
    EXPECT_EQ(ex.StatusCode, Azure::Core::Http::HttpStatusCode::NotFound);
    EXPECT_EQ(ex.ErrorCode, "CertificateNotFound");
  }

  try
  {
    auto response = client.StartRecoverDeletedCertificate(certificateName);
    EXPECT_TRUE(false); // we should not reach this line
  }
  catch (Azure::Core::RequestFailedException const& ex)
  {
    EXPECT_EQ(ex.StatusCode, Azure::Core::Http::HttpStatusCode::NotFound);
    EXPECT_EQ(ex.ErrorCode, "CertificateNotFound");
  }
}

TEST_F(KeyVaultCertificateClientTest, CreateGetIssuer)
{
  auto const& client
      = GetClientForTest(::testing::UnitTest::GetInstance()->current_test_info()->name());

  CertificateIssuer issuer;
  issuer.Name = "issuer01";
  issuer.Provider = "Test";
  issuer.Properties.Enabled = true;
  issuer.Credentials.AccountId = "keyvaultuser";
  issuer.Credentials.Password = "password";

  AdministratorDetails admin;
  admin.FirstName = "John";
  admin.LastName = "Doe";
  admin.EmailAddress = "admin@microsoft.com";
  admin.PhoneNumber = "4255555555";

  issuer.Organization.AdminDetails.emplace_back(admin);

  {
    auto result = client.CreateIssuer(issuer);
    CheckIssuers(result.Value, issuer);
  }

  {
    auto result = client.GetIssuer(issuer.Name);
    CheckIssuers(result.Value, issuer);
  }

  {
    auto result = client.DeleteIssuer(issuer.Name);
    CheckIssuers(result.Value, issuer);
  }
}

TEST_F(KeyVaultCertificateClientTest, UpdateIssuer)
{
  auto const& client
      = GetClientForTest(::testing::UnitTest::GetInstance()->current_test_info()->name());

  CertificateIssuer issuer;
  issuer.Name = "issuer01";
  issuer.Provider = "Test";
  issuer.Properties.Enabled = true;
  issuer.Credentials.AccountId = "keyvaultuser";
  issuer.Credentials.Password = "password";

  AdministratorDetails admin;
  admin.FirstName = "John";
  admin.LastName = "Doe";
  admin.EmailAddress = "admin@microsoft.com";
  admin.PhoneNumber = "4255555555";

  issuer.Organization.AdminDetails.emplace_back(admin);

  {
    auto result = client.CreateIssuer(issuer);
    CheckIssuers(result.Value, issuer);
  }

  {
    issuer.Credentials.Password = "password2";
    auto result = client.UpdateIssuer(issuer);
    CheckIssuers(result.Value, issuer);
  }

  {
    auto result = client.DeleteIssuer(issuer.Name);
    CheckIssuers(result.Value, issuer);
  }
}

TEST_F(KeyVaultCertificateClientTest, SetContacts)
{
  auto const& client
      = GetClientForTest(::testing::UnitTest::GetInstance()->current_test_info()->name());

  std::vector<CertificateContact> contacts;

  CertificateContact ctt;

  ctt.EmailAddress = "one@two.org";
  ctt.Name = "giqu"; // cspell:disable-line
  ctt.Phone = "1234567890";
  contacts.emplace_back(ctt);

  CertificateContact ctt2;

  ctt2.EmailAddress = "two@three.org";
  ctt2.Name = "giqu2"; // cspell:disable-line
  ctt2.Phone = "1234567891";
  contacts.emplace_back(ctt2);

  auto response = client.SetContacts(contacts);

  CheckContactsCollections(contacts, response.Value.Contacts);

  auto response2 = client.DeleteContacts();

  CheckContactsCollections(contacts, response2.Value.Contacts);
}

TEST_F(KeyVaultCertificateClientTest, GetContacts)
{
  auto const& client
      = GetClientForTest(::testing::UnitTest::GetInstance()->current_test_info()->name());

  std::vector<CertificateContact> contacts;

  CertificateContact ctt;

  ctt.EmailAddress = "one@two.org";
  ctt.Name = "giqu"; // cspell:disable-line
  ctt.Phone = "1234567890";
  contacts.emplace_back(ctt);

  CertificateContact ctt2;

  ctt2.EmailAddress = "two@three.org";
  ctt2.Name = "giqu2"; // cspell:disable-line
  ctt2.Phone = "1234567891";
  contacts.emplace_back(ctt2);

  client.SetContacts(contacts);
  auto response = client.GetContacts();

  CheckContactsCollections(contacts, response.Value.Contacts);

  auto response2 = client.DeleteContacts();

  CheckContactsCollections(contacts, response2.Value.Contacts);
}

TEST_F(KeyVaultCertificateClientTest, GetContactsPartial)
{
  auto const& client
      = GetClientForTest(::testing::UnitTest::GetInstance()->current_test_info()->name());

  std::vector<CertificateContact> contacts;

  CertificateContact ctt;

  ctt.EmailAddress = "one1@two.org";
  contacts.emplace_back(ctt);

  CertificateContact ctt2, ctt3;

  ctt2.EmailAddress = "two2@three.org";
  ctt2.Name = "giqu2"; // cspell:disable-line
  contacts.emplace_back(ctt2);

  ctt3.EmailAddress = "two3@three.org";
  ctt3.Phone = "1234567891";

  contacts.emplace_back(ctt3);

  client.SetContacts(contacts);
  auto response = client.GetContacts();

  CheckContactsCollections(contacts, response.Value.Contacts);

  auto response2 = client.DeleteContacts();

  CheckContactsCollections(contacts, response2.Value.Contacts);
}

TEST_F(KeyVaultCertificateClientTest, GetContactsDuplicateEmail)
{
  auto const& client
      = GetClientForTest(::testing::UnitTest::GetInstance()->current_test_info()->name());

  std::vector<CertificateContact> contacts;

  CertificateContact ctt;

  ctt.EmailAddress = "one1@two.org";
  contacts.emplace_back(ctt);

  CertificateContact ctt2, ctt3;

  ctt2.EmailAddress = "two@three.org";
  ctt2.Name = "giqu2"; // cspell:disable-line
  contacts.emplace_back(ctt2);

  ctt3.EmailAddress = "two@three.org";
  ctt3.Phone = "1234567891";

  contacts.emplace_back(ctt3);

  client.SetContacts(contacts);
  auto response = client.GetContacts();

  CheckContactsCollections(contacts, response.Value.Contacts);

  auto response2 = client.DeleteContacts();

  CheckContactsCollections(contacts, response2.Value.Contacts);
}

TEST_F(KeyVaultCertificateClientTest, GetCertificatePolicy)
{
  auto testName = ::testing::UnitTest::GetInstance()->current_test_info()->name();
  std::string const certificateName(testName);

  auto const& client = GetClientForTest(testName);

  CreateCertificate(certificateName, client, m_defaultWait);

  {
    auto response = client.GetCertificatePolicy(certificateName);
    auto const& policy = response.Value;

    // Key props
    EXPECT_TRUE(policy.Exportable);
    EXPECT_TRUE(policy.KeyType);
    EXPECT_TRUE(policy.ReuseKey);
    // Recording uses RSA with no curve-name. Use RSA key when running LIVE
    EXPECT_FALSE(policy.KeyCurveName);
    EXPECT_TRUE(policy.KeySize);
    // enabled
    EXPECT_TRUE(policy.Enabled);
    EXPECT_TRUE(policy.Enabled.Value());
    // validity
    EXPECT_TRUE(policy.ValidityInMonths);
    EXPECT_EQ(policy.ValidityInMonths.Value(), 12);
    // Secret props
    EXPECT_TRUE(policy.ContentType);
    EXPECT_EQ(policy.ContentType.Value(), CertificateContentType::Pkcs12);
    // x509_props
    EXPECT_TRUE(policy.Subject.size() > 0);
    EXPECT_EQ(policy.Subject, "CN=xyz");
    // issuer
    EXPECT_TRUE(policy.IssuerName);
    EXPECT_EQ(policy.IssuerName.Value(), "Self");
    // attributes
    EXPECT_TRUE(policy.CreatedOn);
    // lifetime_actions
    EXPECT_TRUE(policy.LifetimeActions.size() > 0);
    EXPECT_NE(policy.LifetimeActions[0].Action.ToString(), "");
  }

  {
    auto response = client.StartDeleteCertificate(certificateName);
    auto result = response.PollUntilDone(m_defaultWait);
    EXPECT_EQ(result.Value.Name(), certificateName);
    client.PurgeDeletedCertificate(certificateName);
  }
}

TEST_F(KeyVaultCertificateClientTest, UpdateCertificatePolicy)
{
  auto testName = ::testing::UnitTest::GetInstance()->current_test_info()->name();
  std::string const certificateName(testName);
  auto const& client = GetClientForTest(testName);

  CreateCertificate(certificateName, client, m_defaultWait);

  {
    auto response = client.GetCertificatePolicy(certificateName);
    auto policy = response.Value;

    // Key props
    EXPECT_TRUE(policy.Exportable);
    EXPECT_TRUE(policy.KeyType);
    EXPECT_TRUE(policy.ReuseKey);
    // Recording uses RSA with no curve-name. Use RSA key when running LIVE
    EXPECT_FALSE(policy.KeyCurveName);
    EXPECT_TRUE(policy.KeySize);
    // enabled
    EXPECT_TRUE(policy.Enabled);
    EXPECT_TRUE(policy.Enabled.Value());
    // validity
    EXPECT_TRUE(policy.ValidityInMonths);
    EXPECT_EQ(policy.ValidityInMonths.Value(), 12);
    // Secret props
    EXPECT_TRUE(policy.ContentType);
    EXPECT_EQ(policy.ContentType.Value(), CertificateContentType::Pkcs12);
    // x509_props
    EXPECT_TRUE(policy.Subject.size() > 0);
    EXPECT_EQ(policy.Subject, "CN=xyz");
    // issuer
    EXPECT_TRUE(policy.IssuerName);
    EXPECT_EQ(policy.IssuerName.Value(), "Self");
    // attributes
    EXPECT_TRUE(policy.CreatedOn);
    // lifetime_actions
    EXPECT_TRUE(policy.LifetimeActions.size() > 0);
    EXPECT_NE(policy.LifetimeActions[0].Action.ToString(), "");

    policy.ValidityInMonths = 8;
    policy.Subject = "CN=twa";

    auto updateResponse = client.UpdateCertificatePolicy(certificateName, policy);
    auto const& updatedPolicy = updateResponse.Value;

    // Key props
    EXPECT_TRUE(updatedPolicy.Exportable);
    EXPECT_TRUE(updatedPolicy.KeyType);
    EXPECT_TRUE(updatedPolicy.ReuseKey);
    // Recording uses RSA with no curve-name. Use RSA key when running LIVE
    EXPECT_FALSE(updatedPolicy.KeyCurveName);
    EXPECT_TRUE(updatedPolicy.KeySize);
    // enabled
    EXPECT_TRUE(updatedPolicy.Enabled);
    EXPECT_TRUE(updatedPolicy.Enabled.Value());
    // validity
    EXPECT_TRUE(updatedPolicy.ValidityInMonths);
    EXPECT_EQ(updatedPolicy.ValidityInMonths.Value(), 8);
    // Secret props
    EXPECT_TRUE(updatedPolicy.ContentType);
    EXPECT_EQ(updatedPolicy.ContentType.Value(), CertificateContentType::Pkcs12);
    // x509_props
    EXPECT_TRUE(updatedPolicy.Subject.size() > 0);
    EXPECT_EQ(updatedPolicy.Subject, "CN=twa");
    // issuer
    EXPECT_TRUE(updatedPolicy.IssuerName);
    EXPECT_EQ(updatedPolicy.IssuerName.Value(), "Self");
    // attributes
    EXPECT_TRUE(updatedPolicy.CreatedOn);
    // lifetime_actions
    EXPECT_TRUE(updatedPolicy.LifetimeActions.size() > 0);
    EXPECT_NE(updatedPolicy.LifetimeActions[0].Action.ToString(), "");
  }
  {
    auto response = client.StartDeleteCertificate(certificateName);
    auto result = response.PollUntilDone(m_defaultWait);
    EXPECT_EQ(result.Value.Name(), certificateName);
    client.PurgeDeletedCertificate(certificateName);
  }
}

TEST_F(KeyVaultCertificateClientTest, BackupRestoreCertificate)
{
  auto testName = ::testing::UnitTest::GetInstance()->current_test_info()->name();
  std::string const certificateName(testName);
  auto const& client = GetClientForTest(testName);

  CreateCertificate(certificateName, client, m_defaultWait);

  auto certBackup = client.BackupCertificate(certificateName);
  {
    EXPECT_TRUE(certBackup.Value.Certificate.size() > size_t(0));
    std::string text(certBackup.Value.Certificate.begin(), certBackup.Value.Certificate.end());
    EXPECT_EQ(text.find("AzureKeyVaultKeyBackupV1.microsoft.com"), 1);
  }
  {
    auto response = client.StartDeleteCertificate(certificateName);
    auto result = response.PollUntilDone(m_defaultWait);
    EXPECT_EQ(result.Value.Name(), certificateName);
    client.PurgeDeletedCertificate(certificateName);
    std::this_thread::sleep_for(m_defaultWait);
  }
  {
    auto responseRestore = client.RestoreCertificateBackup(certBackup.Value.Certificate);
    auto certificate = responseRestore.Value;

    EXPECT_EQ(certificate.Name(), certificateName);
    EXPECT_EQ(certificate.Policy.ValidityInMonths.Value(), 12);
    EXPECT_EQ(certificate.Policy.IssuerName.Value(), "Self");
  }
  {
    auto response = client.StartDeleteCertificate(certificateName);
    auto result = response.PollUntilDone(m_defaultWait);
    EXPECT_EQ(result.Value.Name(), certificateName);
    client.PurgeDeletedCertificate(certificateName);
  }
}

TEST_F(KeyVaultCertificateClientTest, GetPropertiesOfCertificates)
{
  auto testName = ::testing::UnitTest::GetInstance()->current_test_info()->name();
  std::string const certificateName(testName);
  std::string const certificateName2(certificateName + "2");

  auto const& client = GetClientForTest(testName);
  {
    auto result = client.GetPropertiesOfCertificates(GetPropertiesOfCertificatesOptions());
    EXPECT_EQ(result.Items.size(), size_t(0));
  }

  CreateCertificate(certificateName, client, m_defaultWait);
  CreateCertificate(certificateName2, client, m_defaultWait);

  {
    auto result = client.GetPropertiesOfCertificates(GetPropertiesOfCertificatesOptions());
    EXPECT_EQ(result.Items.size(), size_t(2));
    for (CertificateProperties prop : result.Items)
    {
      EXPECT_TRUE(prop.Name == certificateName || prop.Name == certificateName2);
    }
  }

  {
    auto response = client.StartDeleteCertificate(certificateName);
    auto result = response.PollUntilDone(m_defaultWait);
    EXPECT_EQ(result.Value.Name(), certificateName);
    client.PurgeDeletedCertificate(certificateName);
  }

  {
    auto response = client.StartDeleteCertificate(certificateName2);
    auto result = response.PollUntilDone(m_defaultWait);
    EXPECT_EQ(result.Value.Name(), certificateName2);
    client.PurgeDeletedCertificate(certificateName2);
  }
}

TEST_F(KeyVaultCertificateClientTest, GetPropertiesOfCertificateVersions)
{
  auto testName = ::testing::UnitTest::GetInstance()->current_test_info()->name();
  std::string const certificateName(testName);

  auto const& client = GetClientForTest(testName);

  CreateCertificate(certificateName, client, m_defaultWait);
  CreateCertificate(certificateName, client, m_defaultWait);

  {
    auto result = client.GetPropertiesOfCertificateVersions(
        certificateName, GetPropertiesOfCertificateVersionsOptions());
    EXPECT_EQ(result.Items.size(), size_t(2));
    for (CertificateProperties prop : result.Items)
    {
      EXPECT_TRUE(prop.Name == certificateName);
      EXPECT_TRUE(prop.Version.size() > size_t(0));
    }
  }

  {
    auto response = client.StartDeleteCertificate(certificateName);
    auto result = response.PollUntilDone(m_defaultWait);
    EXPECT_EQ(result.Value.Name(), certificateName);
    client.PurgeDeletedCertificate(certificateName);
  }
}

TEST_F(KeyVaultCertificateClientTest, GetPropertiesOfCertificatesVersionsNoCert)
{
  auto testName = ::testing::UnitTest::GetInstance()->current_test_info()->name();
  std::string const certificateName(testName);

  auto const& client = GetClientForTest(testName);
  try
  {

    auto result = client.GetPropertiesOfCertificateVersions(
        certificateName, GetPropertiesOfCertificateVersionsOptions());
  }
  catch (Azure::Core::RequestFailedException const& ex)
  {
    EXPECT_EQ(ex.StatusCode, Azure::Core::Http::HttpStatusCode::NotFound);
    EXPECT_EQ(ex.ErrorCode, "CertificateNotFound");
  }
}

TEST_F(KeyVaultCertificateClientTest, GetPropertiesOfIssuers)
{
  auto const& client
      = GetClientForTest(::testing::UnitTest::GetInstance()->current_test_info()->name());

  {
    auto result = client.GetPropertiesOfIssuers(GetPropertiesOfIssuersOptions());
    EXPECT_EQ(result.Items.size(), size_t(0));
  }

  CertificateIssuer issuer;
  issuer.Name = "issuer01";
  issuer.Provider = "Test";
  issuer.Properties.Enabled = true;
  issuer.Credentials.AccountId = "keyvaultuser";
  issuer.Credentials.Password = "password";

  AdministratorDetails admin;
  admin.FirstName = "John";
  admin.LastName = "Doe";
  admin.EmailAddress = "admin@microsoft.com";
  admin.PhoneNumber = "4255555555";

  issuer.Organization.AdminDetails.emplace_back(admin);

  CertificateIssuer issuer2;
  issuer2.Name = "issuer02";
  issuer2.Provider = "Test";
  issuer2.Properties.Enabled = true;
  issuer2.Credentials.AccountId = "keyvaultuser";
  issuer2.Credentials.Password = "password";
  issuer2.Organization.AdminDetails.emplace_back(admin);

  {
    auto result = client.CreateIssuer(issuer);
    CheckIssuers(result.Value, issuer);
  }
  {
    auto result = client.CreateIssuer(issuer2);
    CheckIssuers(result.Value, issuer2);
  }
  {
    auto result = client.GetPropertiesOfIssuers(GetPropertiesOfIssuersOptions());
    EXPECT_EQ(result.Items.size(), size_t(2));

    for (auto oneIssuer : result.Items)
    {
      EXPECT_EQ(oneIssuer.Provider, issuer.Provider.Value());
    }
  }
  {
    client.DeleteIssuer(issuer.Name);
    client.DeleteIssuer(issuer2.Name);
  }
}

TEST_F(KeyVaultCertificateClientTest, GetDeletedCertificates)
{
  auto testName = ::testing::UnitTest::GetInstance()->current_test_info()->name();
  std::string const certificateName(testName);
  std::string const certificateName2(certificateName + "2");

  auto const& client = GetClientForTest(testName);

  {
    auto result = client.GetDeletedCertificates(GetDeletedCertificatesOptions());
    EXPECT_EQ(result.Items.size(), size_t(0));
  }

  CreateCertificate(certificateName, client, m_defaultWait);
  CreateCertificate(certificateName2, client, m_defaultWait);

  {
    auto response = client.StartDeleteCertificate(certificateName);
    auto result = response.PollUntilDone(m_defaultWait);
    EXPECT_EQ(result.Value.Name(), certificateName);
  }
  {
    auto response = client.StartDeleteCertificate(certificateName2);
    auto result = response.PollUntilDone(m_defaultWait);
    EXPECT_EQ(result.Value.Name(), certificateName2);
  }
  {
    auto result = client.GetDeletedCertificates(GetDeletedCertificatesOptions());
    EXPECT_EQ(result.Items.size(), size_t(2));
    for (auto cert : result.Items)
    {
      EXPECT_TRUE(cert.Name() == certificateName || cert.Name() == certificateName2);
    }
  }
  {
    client.PurgeDeletedCertificate(certificateName);
    client.PurgeDeletedCertificate(certificateName2);
  }
}

TEST_F(KeyVaultCertificateClientTest, DownloadImportPkcs)
{
  auto testName = ::testing::UnitTest::GetInstance()->current_test_info()->name();
  std::string const pkcs(testName);
  std::string const importName(pkcs + "2");

  auto const& client = GetClientForTest(testName);

  {
    auto result = client.GetPropertiesOfCertificates(GetPropertiesOfCertificatesOptions());
    EXPECT_EQ(result.Items.size(), size_t(0));
  }

  auto originalCertificate
      = CreateCertificate(pkcs, client, m_defaultWait, "CN=xyz", CertificateContentType::Pkcs12);

  {
    auto result = DownloadCertificate(pkcs, client);
    ImportCertificateOptions options;
    options.Value = result.Value.Certificate;

<<<<<<< HEAD
    params.Policy.Enabled = true;
    params.Policy.KeyType = CertificateKeyType::Rsa;
    params.Policy.KeySize = 2048;
    params.Policy.ContentType = CertificateContentType::Pkcs12;
    params.Policy.Exportable = true;
    params.Properties.Name = importName;
    auto imported = client.ImportCertificate(params).Value;
=======
    options.Policy.Enabled = true;
    options.Policy.KeyType = CertificateKeyType::Rsa;
    options.Policy.KeySize = 2048;
    options.Policy.ContentType = CertificateContentType::Pkcs12;
    options.Policy.Exportable = true;

    auto imported = client.ImportCertificate(importName, options).Value;
>>>>>>> 58c1ecfc

    EXPECT_EQ(imported.Properties.Name, importName);
    EXPECT_EQ(imported.Policy.ContentType.Value(), originalCertificate.Policy.ContentType.Value());
    EXPECT_EQ(imported.Policy.Enabled.Value(), originalCertificate.Policy.Enabled.Value());
    EXPECT_EQ(imported.Policy.KeySize.Value(), originalCertificate.Policy.KeySize.Value());
    EXPECT_EQ(imported.Policy.Subject, originalCertificate.Policy.Subject);
    EXPECT_EQ(imported.Cer, originalCertificate.Cer);
  }
  {
    auto response = client.StartDeleteCertificate(pkcs);
    auto result = response.PollUntilDone(m_defaultWait);
    EXPECT_EQ(result.Value.Name(), pkcs);
    client.PurgeDeletedCertificate(pkcs);
  }
  {
    auto response = client.StartDeleteCertificate(importName);
    auto result = response.PollUntilDone(m_defaultWait);
    EXPECT_EQ(result.Value.Name(), importName);
    client.PurgeDeletedCertificate(importName);
  }
}

TEST_F(KeyVaultCertificateClientTest, DownloadImportPem)
{
  auto testName = ::testing::UnitTest::GetInstance()->current_test_info()->name();
  std::string const pem(testName);
  std::string const importName(pem + "2");

  auto const& client = GetClientForTest(testName);
  {
    auto result = client.GetPropertiesOfCertificates(GetPropertiesOfCertificatesOptions());
    EXPECT_EQ(result.Items.size(), size_t(0));
  }

  auto originalCertificate
      = CreateCertificate(pem, client, m_defaultWait, "CN=xyz", CertificateContentType::Pem);

  {
    auto result = DownloadCertificate(pem, client);
    ImportCertificateOptions options;
    options.Value = result.Value.Certificate;

<<<<<<< HEAD
    params.Policy.Enabled = true;
    params.Policy.KeyType = CertificateKeyType::Rsa;
    params.Policy.KeySize = 2048;
    params.Policy.ContentType = CertificateContentType::Pem;
    params.Policy.Exportable = true;
    params.Properties.Name = importName;

    auto imported = client.ImportCertificate(params).Value;
=======
    options.Policy.Enabled = true;
    options.Policy.KeyType = CertificateKeyType::Rsa;
    options.Policy.KeySize = 2048;
    options.Policy.ContentType = CertificateContentType::Pem;
    options.Policy.Exportable = true;

    auto imported = client.ImportCertificate(importName, options).Value;
>>>>>>> 58c1ecfc

    EXPECT_EQ(imported.Properties.Name, importName);
    EXPECT_EQ(imported.Policy.ContentType.Value(), originalCertificate.Policy.ContentType.Value());
    EXPECT_EQ(imported.Policy.Enabled.Value(), originalCertificate.Policy.Enabled.Value());
    EXPECT_EQ(imported.Policy.KeySize.Value(), originalCertificate.Policy.KeySize.Value());
    EXPECT_EQ(imported.Policy.Subject, originalCertificate.Policy.Subject);
    EXPECT_EQ(imported.Cer, originalCertificate.Cer);
  }
  {
    auto response = client.StartDeleteCertificate(pem);
    auto result = response.PollUntilDone(m_defaultWait);
    EXPECT_EQ(result.Value.Name(), pem);
    client.PurgeDeletedCertificate(pem);
  }
  {
    auto response = client.StartDeleteCertificate(importName);
    auto result = response.PollUntilDone(m_defaultWait);
    EXPECT_EQ(result.Value.Name(), importName);
    client.PurgeDeletedCertificate(importName);
  }
}

TEST_F(KeyVaultCertificateClientTest, UpdateCertificate)
{
  auto testName = ::testing::UnitTest::GetInstance()->current_test_info()->name();
  std::string const certificateName(testName);

  auto const& client = GetClientForTest(testName);
  auto certificate = CreateCertificate(certificateName, client, m_defaultWait);

  {
    certificate.Properties.Enabled = false;
    CertificateUpdateOptions updateOptions;
    updateOptions.Properties = certificate.Properties;
    auto updatedCert = client.UpdateCertificateProperties(updateOptions).Value;
    EXPECT_FALSE(updatedCert.Properties.Enabled.Value());
  }
  {
    auto response = client.StartDeleteCertificate(certificate.Properties.Name);
    auto result = response.PollUntilDone(m_defaultWait);
    EXPECT_EQ(result.Value.Name(), certificateName);
    client.PurgeDeletedCertificate(certificateName);
  }
}

// the api implementation is correct according to swagger and other languages.
// the issue revolves around the fact that to merge a certificate it needs to not be issued by self
// which causes some issues on the automation side as the issuer needs to approve and i need to find
// an issuer that would autoapprove requests, that is not self.
TEST_F(KeyVaultCertificateClientTest, DISABLED_MergeCertificate)
{
  auto const& client
      = GetClientForTest(::testing::UnitTest::GetInstance()->current_test_info()->name());
  {
    auto result = client.GetPropertiesOfCertificates(GetPropertiesOfCertificatesOptions());
    EXPECT_EQ(result.Items.size(), size_t(0));
  }

  // cspell: disable-next-line
  std::string pkcsToMerge = "aaaaa";
  // cspell: disable-next-line
  std::string mergeTarget = "baaab";
  // cspell: disable-next-line
  std::string mergeTarget2 = "ccaac";
  auto mergeOptions = MergeCertificateOptions();

  {
    auto certificate = CreateCertificate(pkcsToMerge, client, 1s, "CN=bbb");
    auto result = DownloadCertificate(pkcsToMerge, client);
    // mergeoptions.Certificates.emplace_back(Azure::Core::Convert::Base64Encode(certificate.Cer));
  }
  {
    auto response = client.StartDeleteCertificate(pkcsToMerge);
    auto result = response.PollUntilDone(m_defaultWait);
    client.PurgeDeletedCertificate(pkcsToMerge);
  }
  {
    // CreateCertificate(mergeTarget, client, 1s, "CN=bbb");
    CertificateCreateOptions options;
    options.Policy.Subject = "CN=bbb";
    options.Policy.ValidityInMonths = 12;
    options.Policy.Enabled = true;

    options.Properties.Enabled = true;
    options.Properties.Name = mergeTarget;
    options.Policy.ContentType = CertificateContentType::Pkcs12;
    options.Policy.IssuerName = "sss";

<<<<<<< HEAD
    auto response = client.StartCreateCertificate(params);
=======
    auto response = client.StartCreateCertificate(mergeTarget, options);
>>>>>>> 58c1ecfc
    auto result = response.PollUntilDone(100ms);

    bool cont = true;
    while (cont)
    {
      try
      {
<<<<<<< HEAD
        auto merged = client.MergeCertificate(mergeParams);
=======
        auto merged = client.MergeCertificate(mergeTarget, mergeOptions);
>>>>>>> 58c1ecfc
        cont = false;
      }
      catch (...)
      {
      }
    }
  }
}<|MERGE_RESOLUTION|>--- conflicted
+++ resolved
@@ -60,11 +60,7 @@
   options.Policy.LifetimeActions.emplace_back(action);
   {
 
-<<<<<<< HEAD
-    auto response = client.StartCreateCertificate(params);
-=======
-    auto response = client.StartCreateCertificate(certificateName, options);
->>>>>>> 58c1ecfc
+    auto response = client.StartCreateCertificate(options);
 
     auto fromToken
         = CreateCertificateOperation::CreateFromResumeToken(response.GetResumeToken(), client);
@@ -849,23 +845,13 @@
     ImportCertificateOptions options;
     options.Value = result.Value.Certificate;
 
-<<<<<<< HEAD
-    params.Policy.Enabled = true;
-    params.Policy.KeyType = CertificateKeyType::Rsa;
-    params.Policy.KeySize = 2048;
-    params.Policy.ContentType = CertificateContentType::Pkcs12;
-    params.Policy.Exportable = true;
-    params.Properties.Name = importName;
-    auto imported = client.ImportCertificate(params).Value;
-=======
     options.Policy.Enabled = true;
     options.Policy.KeyType = CertificateKeyType::Rsa;
     options.Policy.KeySize = 2048;
     options.Policy.ContentType = CertificateContentType::Pkcs12;
     options.Policy.Exportable = true;
-
-    auto imported = client.ImportCertificate(importName, options).Value;
->>>>>>> 58c1ecfc
+    options.Properties.Name = importName;
+    auto imported = client.ImportCertificate(options).Value;
 
     EXPECT_EQ(imported.Properties.Name, importName);
     EXPECT_EQ(imported.Policy.ContentType.Value(), originalCertificate.Policy.ContentType.Value());
@@ -908,24 +894,13 @@
     ImportCertificateOptions options;
     options.Value = result.Value.Certificate;
 
-<<<<<<< HEAD
-    params.Policy.Enabled = true;
-    params.Policy.KeyType = CertificateKeyType::Rsa;
-    params.Policy.KeySize = 2048;
-    params.Policy.ContentType = CertificateContentType::Pem;
-    params.Policy.Exportable = true;
-    params.Properties.Name = importName;
-
-    auto imported = client.ImportCertificate(params).Value;
-=======
     options.Policy.Enabled = true;
     options.Policy.KeyType = CertificateKeyType::Rsa;
     options.Policy.KeySize = 2048;
     options.Policy.ContentType = CertificateContentType::Pem;
     options.Policy.Exportable = true;
-
-    auto imported = client.ImportCertificate(importName, options).Value;
->>>>>>> 58c1ecfc
+    options.Properties.Name = importName;
+    auto imported = client.ImportCertificate(options).Value;
 
     EXPECT_EQ(imported.Properties.Name, importName);
     EXPECT_EQ(imported.Policy.ContentType.Value(), originalCertificate.Policy.ContentType.Value());
@@ -1014,11 +989,7 @@
     options.Policy.ContentType = CertificateContentType::Pkcs12;
     options.Policy.IssuerName = "sss";
 
-<<<<<<< HEAD
-    auto response = client.StartCreateCertificate(params);
-=======
-    auto response = client.StartCreateCertificate(mergeTarget, options);
->>>>>>> 58c1ecfc
+    auto response = client.StartCreateCertificate(options);
     auto result = response.PollUntilDone(100ms);
 
     bool cont = true;
@@ -1026,11 +997,7 @@
     {
       try
       {
-<<<<<<< HEAD
-        auto merged = client.MergeCertificate(mergeParams);
-=======
-        auto merged = client.MergeCertificate(mergeTarget, mergeOptions);
->>>>>>> 58c1ecfc
+        auto merged = client.MergeCertificate(mergeOptions);
         cont = false;
       }
       catch (...)
