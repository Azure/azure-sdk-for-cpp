// Copyright (c) Microsoft Corporation. All rights reserved.
// SPDX-License-Identifier: MIT

/**
 * @brief This sample provides the code implementation to use the Key Vault Certificates SDK client
 * for C++ to create, get, update, delete and purge a certificate.
 *
 * @remark The following environment variables must be set before running the sample.
 * - AZURE_KEYVAULT_URL:  To the Key Vault account URL.
 * - AZURE_TENANT_ID:     Tenant ID for the Azure account.
 * - AZURE_CLIENT_ID:     The Client ID to authenticate the request.
 * - AZURE_CLIENT_SECRET: The client secret.
 *
 */
#if defined(_MSC_VER)
#define _CRT_SECURE_NO_WARNINGS
#endif

#include <azure/identity.hpp>
#include <azure/keyvault/keyvault_certificates.hpp>

#include <chrono>
#include <iostream>
#include <thread>

using namespace Azure::Security::KeyVault::Certificates;
using namespace std::chrono_literals;

int main()
{
  auto tenantId = std::getenv("AZURE_TENANT_ID");
  auto clientId = std::getenv("AZURE_CLIENT_ID");
  auto clientSecret = std::getenv("AZURE_CLIENT_SECRET");
  auto credential
      = std::make_shared<Azure::Identity::ClientSecretCredential>(tenantId, clientId, clientSecret);
  std::chrono::milliseconds defaultWait(10s);
  // create client
  CertificateClient certificateClient(std::getenv("AZURE_KEYVAULT_URL"), credential);

  try
  {
    std::string certificateName = "Sample1";
    KeyVaultCertificateWithPolicy certificate;
    CertificateCreateOptions options;
    // setup certificate create properties/policy
    {
      // create a lifetime action
      LifetimeAction action;
      action.LifetimePercentage = 80;
      action.Action = CertificatePolicyAction::AutoRenew;

      // etu properties
      options.Properties.Enabled = true;
      options.Properties.Name = certificateName;

      // setup policy
      options.Policy.Subject = "CN=sample1";
      options.Policy.ValidityInMonths = 12;
      options.Policy.Enabled = true;
      options.Policy.ContentType = CertificateContentType::Pkcs12;
      options.Policy.IssuerName = "Self";

      // add a lifetime action
      options.Policy.LifetimeActions.emplace_back(action);
    }
    // create a certificate
    {
      // start the create process
<<<<<<< HEAD
      auto response = certificateClient.StartCreateCertificate(params);
=======
      auto response = certificateClient.StartCreateCertificate(certificateName, options);
>>>>>>> 58c1ecfc
      auto result = response.PollUntilDone(defaultWait);

      // get the certificate
      certificate = certificateClient.GetCertificate(certificateName).Value;

      std::cout << "Created certificate with policy. Certificate name : " << certificate.Name();
    }
    // update certificate
    {
      std::cout << "Certificate is enabled : "
                << (certificate.Properties.Enabled.Value() ? "true" : "false");
      CertificateUpdateOptions updateOptions;
      updateOptions.Properties = certificate.Properties;
      updateOptions.Properties.Enabled = false;

      auto updatedCertificate = certificateClient.UpdateCertificateProperties(updateOptions).Value;

      std::cout << "After update certificate is enabled : "
                << (updatedCertificate.Properties.Enabled.Value() ? "true" : "false");
    }
    // delete the certificate
    {
      auto response = certificateClient.StartDeleteCertificate(certificateName);
      auto result = response.PollUntilDone(defaultWait);
      certificateClient.PurgeDeletedCertificate(certificateName);
    }
  }
  catch (Azure::Core::Credentials::AuthenticationException const& e)
  {
    std::cout << "Authentication Exception happened:" << std::endl << e.what() << std::endl;
    return 1;
  }
  catch (Azure::Core::RequestFailedException const& e)
  {
    std::cout << "Key Vault Certificate Client Exception happened:" << std::endl
              << e.Message << std::endl;
    return 1;
  }
  return 0;
}<|MERGE_RESOLUTION|>--- conflicted
+++ resolved
@@ -66,11 +66,7 @@
     // create a certificate
     {
       // start the create process
-<<<<<<< HEAD
-      auto response = certificateClient.StartCreateCertificate(params);
-=======
-      auto response = certificateClient.StartCreateCertificate(certificateName, options);
->>>>>>> 58c1ecfc
+      auto response = certificateClient.StartCreateCertificate(options);
       auto result = response.PollUntilDone(defaultWait);
 
       // get the certificate
