<<<<<<< HEAD
# Copyright (c) Microsoft Corporation. All rights reserved.
# SPDX-License-Identifier: MIT

cmake_minimum_required (VERSION 3.13)
project(azure-security-keyvault-certificates LANGUAGES CXX)
set(AZ_ALL_LIBRARIES ON)

# Compile Options
option(BUILD_SOURCE_DEPS "build source dependencies" OFF)

set(CMAKE_CXX_STANDARD 14)
set(CMAKE_CXX_STANDARD_REQUIRED True)
set(CMAKE_WINDOWS_EXPORT_ALL_SYMBOLS ON)

list(APPEND CMAKE_MODULE_PATH "${CMAKE_CURRENT_SOURCE_DIR}/../../../cmake-modules")

if(BUILD_SOURCE_DEPS)
    include(FolderList)
    SetCompileOptions(CERTIFICATES)
endif()

include(AzureVcpkg)
include(AzureVersion)
include(AzureCodeCoverage)
include(AzureTransportAdapters)
include(AzureDoxygen)
include(AzureGlobalCompileOptions)
include(AzureConfigRTTI)

az_vcpkg_integrate()

if(BUILD_SOURCE_DEPS)
    GetFolderList(CERTIFICATES)
    foreach(oneFolder IN LISTS BUILD_FOLDERS)
        message("add folder ${oneFolder}")
        add_subdirectory(${oneFolder})
    endforeach()
elseif(NOT AZ_ALL_LIBRARIES)
  find_package(azure-core-cpp "1.2.0" CONFIG QUIET)
  if(NOT azure-core-cpp_FOUND)
    find_package(azure-core-cpp "1.2.0" REQUIRED)
  endif()
endif()

set(
  AZURE_KEYVAULT_CERTIFICATES_HEADER
    inc/azure/keyvault/certificates/certificate_client.hpp
    inc/azure/keyvault/certificates/certificate_client_models.hpp
    inc/azure/keyvault/certificates/certificate_client_options.hpp
    inc/azure/keyvault/certificates/certificate_client_operations.hpp
)

set(
  AZURE_KEYVAULT_CERTIFICATES_SOURCE
    src/certificate_client.cpp
    src/certificate_serializers.cpp
    src/keyvault_certificates_common_request.cpp
    src/certificate_client_operations.cpp
    src/certificate_client_paged_response.cpp
)

add_library(azure-security-keyvault-certificates
  ${AZURE_KEYVAULT_CERTIFICATES_HEADER} ${AZURE_KEYVAULT_CERTIFICATES_SOURCE}
)
add_library(Azure::azure-security-keyvault-certificates ALIAS azure-security-keyvault-certificates)

target_include_directories(
  azure-security-keyvault-certificates
    PUBLIC
      $<BUILD_INTERFACE:${CMAKE_CURRENT_SOURCE_DIR}/inc>
      $<BUILD_INTERFACE:${CMAKE_SOURCE_DIR}/../../../sdk/core/inc>
      $<BUILD_INTERFACE:${CMAKE_CURRENT_SOURCE_DIR}/sdk/core/azure-core/inc>
      $<INSTALL_INTERFACE:include>
)
message($<BUILD_INTERFACE:${CMAKE_CURRENT_SOURCE_DIR}/inc)
# Include shared source code
# NOTE: Use shared-code only within .cpp files. DO NEVER consume the shared-code from header files.
target_include_directories(
  azure-security-keyvault-certificates
    PRIVATE
      $<BUILD_INTERFACE:${CMAKE_CURRENT_SOURCE_DIR}/../azure-security-keyvault-shared/inc>
)

target_link_libraries(azure-security-keyvault-certificates PUBLIC Azure::azure-core)

# coverage. Has no effect if BUILD_CODE_COVERAGE is OFF
create_code_coverage(keyvault azure-security-keyvault-certificates azure-security-keyvault-certificates-test "tests?/*;samples?/*")

get_az_version("${CMAKE_CURRENT_SOURCE_DIR}/src/private/package_version.hpp")
generate_documentation(azure-security-keyvault-certificates ${AZ_LIBRARY_VERSION})

if(BUILD_TESTING)
  if (NOT AZ_ALL_LIBRARIES OR BUILD_SOURCE_DEPS)
    include(AddGoogleTest)
    enable_testing ()
  endif()
  
  add_subdirectory(test/ut)  
endif()


# if (BUILD_PERFORMANCE_TESTS)
#   add_subdirectory(test/perf)
# endif()

if(BUILD_SAMPLES)
   add_subdirectory(test/samples)
endif()

az_vcpkg_export(
    azure-security-keyvault-certificates
    SECURITY_KEYVAULT_CERTIFICATES
    "azure/keyvault/certificates/dll_import_export.hpp"
  )

az_rtti_setup(
  azure-security-keyvault-certificates
  SECURITY_KEYVAULT_CERTIFICATES
  "azure/keyvault/certificates/rtti.hpp"
)

unset(BUILD_SOURCE_DEPS CACHE)
=======
# Copyright (c) Microsoft Corporation. All rights reserved.
# SPDX-License-Identifier: MIT

# setting CMAKE_TOOLCHAIN_FILE must happen before creating the project
list(APPEND CMAKE_MODULE_PATH "${CMAKE_CURRENT_SOURCE_DIR}/../../../cmake-modules")
include(AzureVcpkg)
az_vcpkg_integrate()

cmake_minimum_required (VERSION 3.13)
project(azure-security-keyvault-certificates LANGUAGES CXX)

set(CMAKE_CXX_STANDARD 14)
set(CMAKE_CXX_STANDARD_REQUIRED True)
set(CMAKE_WINDOWS_EXPORT_ALL_SYMBOLS ON)

include(AzureVersion)
include(AzureCodeCoverage)
include(AzureTransportAdapters)
include(AzureDoxygen)
include(AzureGlobalCompileOptions)
include(AzureConfigRTTI)
# Add create_map_file function
include(CreateMapFile)

if(NOT AZ_ALL_LIBRARIES)
  find_package(azure-core-cpp "1.2.0" CONFIG QUIET)
  if(NOT azure-core-cpp_FOUND)
    find_package(azure-core-cpp "1.2.0" REQUIRED)
  endif()
endif()

set(
  AZURE_KEYVAULT_CERTIFICATES_HEADER
    inc/azure/keyvault/certificates/certificate_client.hpp
    inc/azure/keyvault/certificates/certificate_client_models.hpp
    inc/azure/keyvault/certificates/certificate_client_options.hpp
    inc/azure/keyvault/certificates/certificate_client_operations.hpp
)

set(
  AZURE_KEYVAULT_CERTIFICATES_SOURCE
    src/certificate_client.cpp
    src/certificate_serializers.cpp
    src/keyvault_certificates_common_request.cpp
    src/certificate_client_operations.cpp
    src/certificate_client_paged_response.cpp
)

add_library(azure-security-keyvault-certificates
  ${AZURE_KEYVAULT_CERTIFICATES_HEADER} ${AZURE_KEYVAULT_CERTIFICATES_SOURCE}
)
add_library(Azure::azure-security-keyvault-certificates ALIAS azure-security-keyvault-certificates)

target_include_directories(
  azure-security-keyvault-certificates
    PUBLIC
      $<BUILD_INTERFACE:${CMAKE_CURRENT_SOURCE_DIR}/inc>
      $<INSTALL_INTERFACE:include>
)

# Include shared source code
# NOTE: Use shared-code only within .cpp files. DO NEVER consume the shared-code from header files.
target_include_directories(
  azure-security-keyvault-certificates
    PRIVATE
      $<BUILD_INTERFACE:${CMAKE_CURRENT_SOURCE_DIR}/../azure-security-keyvault-shared/inc>
)

target_link_libraries(azure-security-keyvault-certificates PUBLIC Azure::azure-core)

# coverage. Has no effect if BUILD_CODE_COVERAGE is OFF
create_code_coverage(keyvault azure-security-keyvault-certificates azure-security-keyvault-certificates-test "tests?/*;samples?/*")

get_az_version("${CMAKE_CURRENT_SOURCE_DIR}/src/private/package_version.hpp")
generate_documentation(azure-security-keyvault-certificates ${AZ_LIBRARY_VERSION})

if(BUILD_TESTING)

  if (NOT AZ_ALL_LIBRARIES)
    include(AddGoogleTest)
    enable_testing ()
  endif()
  
  add_subdirectory(test/ut)
endif()

# if (BUILD_PERFORMANCE_TESTS)
#   add_subdirectory(test/perf)
# endif()

if(BUILD_SAMPLES)
   add_subdirectory(test/samples)
endif()

az_vcpkg_export(
    azure-security-keyvault-certificates
    SECURITY_KEYVAULT_CERTIFICATES
    "azure/keyvault/certificates/dll_import_export.hpp"
  )

az_rtti_setup(
  azure-security-keyvault-certificates
  SECURITY_KEYVAULT_CERTIFICATES
  "azure/keyvault/certificates/rtti.hpp"
)
>>>>>>> dc5b45e7
<|MERGE_RESOLUTION|>--- conflicted
+++ resolved
@@ -1,230 +1,124 @@
-<<<<<<< HEAD
-# Copyright (c) Microsoft Corporation. All rights reserved.
-# SPDX-License-Identifier: MIT
-
-cmake_minimum_required (VERSION 3.13)
-project(azure-security-keyvault-certificates LANGUAGES CXX)
-set(AZ_ALL_LIBRARIES ON)
-
-# Compile Options
-option(BUILD_SOURCE_DEPS "build source dependencies" OFF)
-
-set(CMAKE_CXX_STANDARD 14)
-set(CMAKE_CXX_STANDARD_REQUIRED True)
-set(CMAKE_WINDOWS_EXPORT_ALL_SYMBOLS ON)
-
-list(APPEND CMAKE_MODULE_PATH "${CMAKE_CURRENT_SOURCE_DIR}/../../../cmake-modules")
-
-if(BUILD_SOURCE_DEPS)
-    include(FolderList)
-    SetCompileOptions(CERTIFICATES)
-endif()
-
-include(AzureVcpkg)
-include(AzureVersion)
-include(AzureCodeCoverage)
-include(AzureTransportAdapters)
-include(AzureDoxygen)
-include(AzureGlobalCompileOptions)
-include(AzureConfigRTTI)
-
-az_vcpkg_integrate()
-
-if(BUILD_SOURCE_DEPS)
-    GetFolderList(CERTIFICATES)
-    foreach(oneFolder IN LISTS BUILD_FOLDERS)
-        message("add folder ${oneFolder}")
-        add_subdirectory(${oneFolder})
-    endforeach()
-elseif(NOT AZ_ALL_LIBRARIES)
-  find_package(azure-core-cpp "1.2.0" CONFIG QUIET)
-  if(NOT azure-core-cpp_FOUND)
-    find_package(azure-core-cpp "1.2.0" REQUIRED)
-  endif()
-endif()
-
-set(
-  AZURE_KEYVAULT_CERTIFICATES_HEADER
-    inc/azure/keyvault/certificates/certificate_client.hpp
-    inc/azure/keyvault/certificates/certificate_client_models.hpp
-    inc/azure/keyvault/certificates/certificate_client_options.hpp
-    inc/azure/keyvault/certificates/certificate_client_operations.hpp
-)
-
-set(
-  AZURE_KEYVAULT_CERTIFICATES_SOURCE
-    src/certificate_client.cpp
-    src/certificate_serializers.cpp
-    src/keyvault_certificates_common_request.cpp
-    src/certificate_client_operations.cpp
-    src/certificate_client_paged_response.cpp
-)
-
-add_library(azure-security-keyvault-certificates
-  ${AZURE_KEYVAULT_CERTIFICATES_HEADER} ${AZURE_KEYVAULT_CERTIFICATES_SOURCE}
-)
-add_library(Azure::azure-security-keyvault-certificates ALIAS azure-security-keyvault-certificates)
-
-target_include_directories(
-  azure-security-keyvault-certificates
-    PUBLIC
-      $<BUILD_INTERFACE:${CMAKE_CURRENT_SOURCE_DIR}/inc>
-      $<BUILD_INTERFACE:${CMAKE_SOURCE_DIR}/../../../sdk/core/inc>
-      $<BUILD_INTERFACE:${CMAKE_CURRENT_SOURCE_DIR}/sdk/core/azure-core/inc>
-      $<INSTALL_INTERFACE:include>
-)
-message($<BUILD_INTERFACE:${CMAKE_CURRENT_SOURCE_DIR}/inc)
-# Include shared source code
-# NOTE: Use shared-code only within .cpp files. DO NEVER consume the shared-code from header files.
-target_include_directories(
-  azure-security-keyvault-certificates
-    PRIVATE
-      $<BUILD_INTERFACE:${CMAKE_CURRENT_SOURCE_DIR}/../azure-security-keyvault-shared/inc>
-)
-
-target_link_libraries(azure-security-keyvault-certificates PUBLIC Azure::azure-core)
-
-# coverage. Has no effect if BUILD_CODE_COVERAGE is OFF
-create_code_coverage(keyvault azure-security-keyvault-certificates azure-security-keyvault-certificates-test "tests?/*;samples?/*")
-
-get_az_version("${CMAKE_CURRENT_SOURCE_DIR}/src/private/package_version.hpp")
-generate_documentation(azure-security-keyvault-certificates ${AZ_LIBRARY_VERSION})
-
-if(BUILD_TESTING)
-  if (NOT AZ_ALL_LIBRARIES OR BUILD_SOURCE_DEPS)
-    include(AddGoogleTest)
-    enable_testing ()
-  endif()
-  
-  add_subdirectory(test/ut)  
-endif()
-
-
-# if (BUILD_PERFORMANCE_TESTS)
-#   add_subdirectory(test/perf)
-# endif()
-
-if(BUILD_SAMPLES)
-   add_subdirectory(test/samples)
-endif()
-
-az_vcpkg_export(
-    azure-security-keyvault-certificates
-    SECURITY_KEYVAULT_CERTIFICATES
-    "azure/keyvault/certificates/dll_import_export.hpp"
-  )
-
-az_rtti_setup(
-  azure-security-keyvault-certificates
-  SECURITY_KEYVAULT_CERTIFICATES
-  "azure/keyvault/certificates/rtti.hpp"
-)
-
-unset(BUILD_SOURCE_DEPS CACHE)
-=======
-# Copyright (c) Microsoft Corporation. All rights reserved.
-# SPDX-License-Identifier: MIT
-
-# setting CMAKE_TOOLCHAIN_FILE must happen before creating the project
-list(APPEND CMAKE_MODULE_PATH "${CMAKE_CURRENT_SOURCE_DIR}/../../../cmake-modules")
-include(AzureVcpkg)
-az_vcpkg_integrate()
-
-cmake_minimum_required (VERSION 3.13)
-project(azure-security-keyvault-certificates LANGUAGES CXX)
-
-set(CMAKE_CXX_STANDARD 14)
-set(CMAKE_CXX_STANDARD_REQUIRED True)
-set(CMAKE_WINDOWS_EXPORT_ALL_SYMBOLS ON)
-
-include(AzureVersion)
-include(AzureCodeCoverage)
-include(AzureTransportAdapters)
-include(AzureDoxygen)
-include(AzureGlobalCompileOptions)
-include(AzureConfigRTTI)
-# Add create_map_file function
-include(CreateMapFile)
-
-if(NOT AZ_ALL_LIBRARIES)
-  find_package(azure-core-cpp "1.2.0" CONFIG QUIET)
-  if(NOT azure-core-cpp_FOUND)
-    find_package(azure-core-cpp "1.2.0" REQUIRED)
-  endif()
-endif()
-
-set(
-  AZURE_KEYVAULT_CERTIFICATES_HEADER
-    inc/azure/keyvault/certificates/certificate_client.hpp
-    inc/azure/keyvault/certificates/certificate_client_models.hpp
-    inc/azure/keyvault/certificates/certificate_client_options.hpp
-    inc/azure/keyvault/certificates/certificate_client_operations.hpp
-)
-
-set(
-  AZURE_KEYVAULT_CERTIFICATES_SOURCE
-    src/certificate_client.cpp
-    src/certificate_serializers.cpp
-    src/keyvault_certificates_common_request.cpp
-    src/certificate_client_operations.cpp
-    src/certificate_client_paged_response.cpp
-)
-
-add_library(azure-security-keyvault-certificates
-  ${AZURE_KEYVAULT_CERTIFICATES_HEADER} ${AZURE_KEYVAULT_CERTIFICATES_SOURCE}
-)
-add_library(Azure::azure-security-keyvault-certificates ALIAS azure-security-keyvault-certificates)
-
-target_include_directories(
-  azure-security-keyvault-certificates
-    PUBLIC
-      $<BUILD_INTERFACE:${CMAKE_CURRENT_SOURCE_DIR}/inc>
-      $<INSTALL_INTERFACE:include>
-)
-
-# Include shared source code
-# NOTE: Use shared-code only within .cpp files. DO NEVER consume the shared-code from header files.
-target_include_directories(
-  azure-security-keyvault-certificates
-    PRIVATE
-      $<BUILD_INTERFACE:${CMAKE_CURRENT_SOURCE_DIR}/../azure-security-keyvault-shared/inc>
-)
-
-target_link_libraries(azure-security-keyvault-certificates PUBLIC Azure::azure-core)
-
-# coverage. Has no effect if BUILD_CODE_COVERAGE is OFF
-create_code_coverage(keyvault azure-security-keyvault-certificates azure-security-keyvault-certificates-test "tests?/*;samples?/*")
-
-get_az_version("${CMAKE_CURRENT_SOURCE_DIR}/src/private/package_version.hpp")
-generate_documentation(azure-security-keyvault-certificates ${AZ_LIBRARY_VERSION})
-
-if(BUILD_TESTING)
-
-  if (NOT AZ_ALL_LIBRARIES)
-    include(AddGoogleTest)
-    enable_testing ()
-  endif()
-  
-  add_subdirectory(test/ut)
-endif()
-
-# if (BUILD_PERFORMANCE_TESTS)
-#   add_subdirectory(test/perf)
-# endif()
-
-if(BUILD_SAMPLES)
-   add_subdirectory(test/samples)
-endif()
-
-az_vcpkg_export(
-    azure-security-keyvault-certificates
-    SECURITY_KEYVAULT_CERTIFICATES
-    "azure/keyvault/certificates/dll_import_export.hpp"
-  )
-
-az_rtti_setup(
-  azure-security-keyvault-certificates
-  SECURITY_KEYVAULT_CERTIFICATES
-  "azure/keyvault/certificates/rtti.hpp"
-)
->>>>>>> dc5b45e7
+# Copyright (c) Microsoft Corporation. All rights reserved.
+# SPDX-License-Identifier: MIT
+
+# setting CMAKE_TOOLCHAIN_FILE must happen before creating the project
+list(APPEND CMAKE_MODULE_PATH "${CMAKE_CURRENT_SOURCE_DIR}/../../../cmake-modules")
+include(AzureVcpkg)
+az_vcpkg_integrate()
+
+cmake_minimum_required (VERSION 3.13)
+project(azure-security-keyvault-certificates LANGUAGES CXX)
+set(AZ_ALL_LIBRARIES ON)
+
+# Compile Options
+option(BUILD_SOURCE_DEPS "build source dependencies" OFF)
+
+set(CMAKE_CXX_STANDARD 14)
+set(CMAKE_CXX_STANDARD_REQUIRED True)
+set(CMAKE_WINDOWS_EXPORT_ALL_SYMBOLS ON)
+
+if(BUILD_SOURCE_DEPS)
+    include(FolderList)
+    SetCompileOptions(CERTIFICATES)
+endif()
+
+include(AzureVersion)
+include(AzureCodeCoverage)
+include(AzureTransportAdapters)
+include(AzureDoxygen)
+include(AzureGlobalCompileOptions)
+include(AzureConfigRTTI)
+# Add create_map_file function
+include(CreateMapFile)
+
+if(BUILD_SOURCE_DEPS)
+    GetFolderList(CERTIFICATES)
+    foreach(oneFolder IN LISTS BUILD_FOLDERS)
+        message("add folder ${oneFolder}")
+        add_subdirectory(${oneFolder})
+    endforeach()
+elseif(NOT AZ_ALL_LIBRARIES)
+  find_package(azure-core-cpp "1.2.0" CONFIG QUIET)
+  if(NOT azure-core-cpp_FOUND)
+    find_package(azure-core-cpp "1.2.0" REQUIRED)
+  endif()
+endif()
+
+set(
+  AZURE_KEYVAULT_CERTIFICATES_HEADER
+    inc/azure/keyvault/certificates/certificate_client.hpp
+    inc/azure/keyvault/certificates/certificate_client_models.hpp
+    inc/azure/keyvault/certificates/certificate_client_options.hpp
+    inc/azure/keyvault/certificates/certificate_client_operations.hpp
+)
+
+set(
+  AZURE_KEYVAULT_CERTIFICATES_SOURCE
+    src/certificate_client.cpp
+    src/certificate_serializers.cpp
+    src/keyvault_certificates_common_request.cpp
+    src/certificate_client_operations.cpp
+    src/certificate_client_paged_response.cpp
+)
+
+add_library(azure-security-keyvault-certificates
+  ${AZURE_KEYVAULT_CERTIFICATES_HEADER} ${AZURE_KEYVAULT_CERTIFICATES_SOURCE}
+)
+add_library(Azure::azure-security-keyvault-certificates ALIAS azure-security-keyvault-certificates)
+
+target_include_directories(
+  azure-security-keyvault-certificates
+    PUBLIC
+      $<BUILD_INTERFACE:${CMAKE_CURRENT_SOURCE_DIR}/inc>
+      $<BUILD_INTERFACE:${CMAKE_SOURCE_DIR}/../../../sdk/core/inc>
+      $<BUILD_INTERFACE:${CMAKE_CURRENT_SOURCE_DIR}/sdk/core/azure-core/inc>
+      $<INSTALL_INTERFACE:include>
+)
+message($<BUILD_INTERFACE:${CMAKE_CURRENT_SOURCE_DIR}/inc)
+# Include shared source code
+# NOTE: Use shared-code only within .cpp files. DO NEVER consume the shared-code from header files.
+target_include_directories(
+  azure-security-keyvault-certificates
+    PRIVATE
+      $<BUILD_INTERFACE:${CMAKE_CURRENT_SOURCE_DIR}/../azure-security-keyvault-shared/inc>
+)
+
+target_link_libraries(azure-security-keyvault-certificates PUBLIC Azure::azure-core)
+
+# coverage. Has no effect if BUILD_CODE_COVERAGE is OFF
+create_code_coverage(keyvault azure-security-keyvault-certificates azure-security-keyvault-certificates-test "tests?/*;samples?/*")
+
+get_az_version("${CMAKE_CURRENT_SOURCE_DIR}/src/private/package_version.hpp")
+generate_documentation(azure-security-keyvault-certificates ${AZ_LIBRARY_VERSION})
+
+if(BUILD_TESTING)
+  if (NOT AZ_ALL_LIBRARIES OR BUILD_SOURCE_DEPS)
+    include(AddGoogleTest)
+    enable_testing ()
+  endif()
+  
+  add_subdirectory(test/ut)  
+endif()
+
+
+# if (BUILD_PERFORMANCE_TESTS)
+#   add_subdirectory(test/perf)
+# endif()
+
+if(BUILD_SAMPLES)
+   add_subdirectory(test/samples)
+endif()
+
+az_vcpkg_export(
+    azure-security-keyvault-certificates
+    SECURITY_KEYVAULT_CERTIFICATES
+    "azure/keyvault/certificates/dll_import_export.hpp"
+  )
+
+az_rtti_setup(
+  azure-security-keyvault-certificates
+  SECURITY_KEYVAULT_CERTIFICATES
+  "azure/keyvault/certificates/rtti.hpp"
+)
+
+unset(BUILD_SOURCE_DEPS CACHE)