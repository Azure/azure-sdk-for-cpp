--- conflicted
+++ resolved
@@ -1,10 +1,6 @@
 # Release History
 
-<<<<<<< HEAD
-## 4.1.0-beta.1 (Unreleased)
-=======
 ## 4.2.0-beta.1 (Unreleased)
->>>>>>> 6fc0ba7d
 
 ### Features Added
 
@@ -14,8 +10,6 @@
 
 ### Other Changes
 
-<<<<<<< HEAD
-=======
 ## 4.1.0 (2022-10-11)
 
 ### Features Added
@@ -32,7 +26,6 @@
 
 - Removed ServiceVersion type, replaced with ApiVersion field in the CertificateClientOptions type.
 
->>>>>>> 6fc0ba7d
 ## 4.0.0 (2022-06-07)
 
 ### Breaking Changes
