# Release History

## 4.1.0-beta.1 (Unreleased)

### Features Added

- Keyvault 7.3 support added for Certificates.
### Breaking Changes

<<<<<<< HEAD
=======
### Bugs Fixed

### Other Changes

## 4.0.0 (2022-06-07)

### Breaking Changes

>>>>>>> 06aa86bb
- Renamed `keyvault_certificates.hpp` to `certificates.hpp`.

## 4.0.0-beta.2 (2022-03-08)

### Breaking Changes
- Updated `CreateCertificateOperation.PollUntilDone()` (returned from `StartCreateCertificate()`)  to return the operation status instead of the newly created certificate.

## 4.0.0-beta.1 (2021-11-09)

### New Features

- Initial beta release of Azure Security Key Vault Certificates API for CPP.
  - Added `Azure::Security::KeyVault::Certificates::CertificateClient` for get, create, list, delete, backup, restore, and import certificate operations.
  - Added high-level and simplified `keyvault_certificates.hpp` file for simpler include experience for customers.
  - Added model types which are returned from the `CertificateClient` operations, such as `Azure::Security::KeyVault::Certificates::KeyVaultCertificate`.<|MERGE_RESOLUTION|>--- conflicted
+++ resolved
@@ -5,19 +5,11 @@
 ### Features Added
 
 - Keyvault 7.3 support added for Certificates.
-### Breaking Changes
-
-<<<<<<< HEAD
-=======
-### Bugs Fixed
-
-### Other Changes
 
 ## 4.0.0 (2022-06-07)
 
 ### Breaking Changes
 
->>>>>>> 06aa86bb
 - Renamed `keyvault_certificates.hpp` to `certificates.hpp`.
 
 ## 4.0.0-beta.2 (2022-03-08)
