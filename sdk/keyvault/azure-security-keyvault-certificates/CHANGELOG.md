# Release History

## 4.0.0-beta.3 (Unreleased)

### Features Added

<<<<<<< HEAD
- Keyvault 7.3 support added for Certificates.
=======
### Breaking Changes

- Renamed `keyvault_certificates.hpp` to `certificates.hpp`.

### Bugs Fixed

### Other Changes
>>>>>>> 3eeeac66

## 4.0.0-beta.2 (2022-03-08)

### Breaking Changes
- Updated `CreateCertificateOperation.PollUntilDone()` (returned from `StartCreateCertificate()`)  to return the operation status instead of the newly created certificate.

## 4.0.0-beta.1 (2021-11-09)

### New Features

- Initial beta release of Azure Security Key Vault Certificates API for CPP.
  - Added `Azure::Security::KeyVault::Certificates::CertificateClient` for get, create, list, delete, backup, restore, and import certificate operations.
  - Added high-level and simplified `keyvault_certificates.hpp` file for simpler include experience for customers.
  - Added model types which are returned from the `CertificateClient` operations, such as `Azure::Security::KeyVault::Certificates::KeyVaultCertificate`.<|MERGE_RESOLUTION|>--- conflicted
+++ resolved
@@ -4,17 +4,10 @@
 
 ### Features Added
 
-<<<<<<< HEAD
 - Keyvault 7.3 support added for Certificates.
-=======
 ### Breaking Changes
 
 - Renamed `keyvault_certificates.hpp` to `certificates.hpp`.
-
-### Bugs Fixed
-
-### Other Changes
->>>>>>> 3eeeac66
 
 ## 4.0.0-beta.2 (2022-03-08)
 
