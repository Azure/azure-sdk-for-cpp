﻿// Copyright (c) Microsoft Corporation. All rights reserved.
// SPDX-License-Identifier: MIT

#include <azure/core/base64.hpp>
#include <azure/core/internal/json/json.hpp>
#include <azure/core/internal/json/json_optional.hpp>
#include <azure/core/internal/json/json_serializable.hpp>
#include <azure/core/url.hpp>

#include "azure/keyvault/certificates/certificate_client_models.hpp"
#include "private/certificate_constants.hpp"
#include "private/certificate_key_usage.hpp"
#include "private/certificate_serializers.hpp"

using namespace Azure::Security::KeyVault::Certificates::_detail;
using namespace Azure::Security::KeyVault::Certificates;
using namespace Azure::Core::Json::_internal;
using namespace Azure::Core::_internal;

using Azure::Core::_internal::PosixTimeConverter;

void _detail::KeyVaultCertificateSerializer::Deserialize(
    KeyVaultCertificateWithPolicy& certificate,
    std::string const& name,
    Azure::Core::Http::RawResponse const& rawResponse)
{
  certificate = Deserialize(name, rawResponse);
}

KeyVaultCertificateWithPolicy _detail::KeyVaultCertificateSerializer::Deserialize(
    std::string const& name,
    Azure::Core::Http::RawResponse const& rawResponse)
{
  CertificateProperties properties(name);
  auto const& body = rawResponse.GetBody();
  auto jsonResponse = json::parse(body);

  // Parse URL for the name, vaultUrl and version
  _detail::KeyVaultCertificateSerializer::ParseKeyUrl(
      properties, jsonResponse[IdName].get<std::string>());

  // x5t
  properties.X509Thumbprint = Base64Url::Base64UrlDecode(jsonResponse[X5tName].get<std::string>());

  // "Tags"
  if (jsonResponse.contains(TagsPropertyName))
  {
    properties.Tags
        = jsonResponse[TagsPropertyName].get<std::unordered_map<std::string, std::string>>();
  }

  // "Attributes"
  if (jsonResponse.contains(AttributesPropertyName))
  {
    auto attributes = jsonResponse[AttributesPropertyName];
    CertificatePropertiesSerializer::Deserialize(properties, attributes);
  }

  KeyVaultCertificateWithPolicy certificate(std::move(properties));

  // kid
  if (jsonResponse.contains(KidPropertyName))
  {

    certificate.KeyId = jsonResponse[KidPropertyName].get<std::string>();
  } // sid
  if (jsonResponse.contains(SidPropertyName))
  {
    certificate.SecretId = jsonResponse[SidPropertyName].get<std::string>();
  }
  // cer
  if (jsonResponse.contains(CerPropertyName))
  {
    certificate.Cer = Base64Url::Base64UrlDecode(jsonResponse[CerPropertyName].get<std::string>());
  }

  // policy
  if (jsonResponse.contains(PolicyPropertyName))
  {
    auto const policyJson = jsonResponse[PolicyPropertyName];
    CertificatePolicySerializer::Deserialize(certificate.Policy, policyJson);
  }

  return certificate;
}

void CertificatePropertiesSerializer::Deserialize(
    CertificateProperties& properties,
    Azure::Core::Json::_internal::json fragment)
{
  JsonOptional::SetIfExists(properties.Enabled, fragment, EnabledPropertyName);

  JsonOptional::SetIfExists<int64_t, Azure::DateTime>(
      properties.NotBefore, fragment, NbfPropertyName, PosixTimeConverter::PosixTimeToDateTime);
  JsonOptional::SetIfExists<int64_t, Azure::DateTime>(
      properties.ExpiresOn, fragment, ExpPropertyName, PosixTimeConverter::PosixTimeToDateTime);
  JsonOptional::SetIfExists<int64_t, Azure::DateTime>(
      properties.CreatedOn, fragment, CreatedPropertyName, PosixTimeConverter::PosixTimeToDateTime);
  JsonOptional::SetIfExists<int64_t, Azure::DateTime>(
      properties.UpdatedOn, fragment, UpdatedPropertyName, PosixTimeConverter::PosixTimeToDateTime);
  JsonOptional::SetIfExists(properties.RecoveryLevel, fragment, RecoveryLevelPropertyName);
  JsonOptional::SetIfExists(properties.RecoverableDays, fragment, RecoverableDaysPropertyName);
}

std::string CertificatePropertiesSerializer::Serialize(CertificateProperties const& properties)
{
  return JsonSerialize(properties).dump();
}

Azure::Core::Json::_internal::json CertificatePropertiesSerializer::JsonSerialize(
    CertificateProperties const& properties)
{
  json attributes;

  JsonOptional::SetFromNullable(properties.Enabled, attributes, EnabledPropertyName);
  JsonOptional::SetFromNullable<Azure::DateTime, int64_t>(
      properties.NotBefore, attributes, NbfPropertyName, PosixTimeConverter::DateTimeToPosixTime);
  JsonOptional::SetFromNullable<Azure::DateTime, int64_t>(
      properties.ExpiresOn, attributes, ExpPropertyName, PosixTimeConverter::DateTimeToPosixTime);
  JsonOptional::SetFromNullable<Azure::DateTime, int64_t>(
      properties.CreatedOn,
      attributes,
      CreatedPropertyName,
      PosixTimeConverter::DateTimeToPosixTime);
  JsonOptional::SetFromNullable<Azure::DateTime, int64_t>(
      properties.UpdatedOn,
      attributes,
      UpdatedPropertyName,
      PosixTimeConverter::DateTimeToPosixTime);
  JsonOptional::SetFromNullable(properties.RecoveryLevel, attributes, RecoveryLevelPropertyName);
  JsonOptional::SetFromNullable(
      properties.RecoverableDays, attributes, RecoverableDaysPropertyName);

  return attributes;
}

CertificatePolicy CertificatePolicySerializer::Deserialize(
    Azure::Core::Http::RawResponse const& rawResponse)
{
  CertificatePolicy policy;
  auto const& body = rawResponse.GetBody();
  auto jsonResponse = json::parse(body);

  Deserialize(policy, jsonResponse);

  return policy;
}

void CertificatePolicySerializer::Deserialize(
    CertificatePolicy& policy,
    Azure::Core::Json::_internal::json fragment)
{
  // key_props
  {
    auto const keyPropsJson = fragment[KeyPropsPropertyName];
    JsonOptional::SetIfExists<std::string, CertificateKeyType>(
        policy.KeyType, keyPropsJson, KeyTypePropertyName, [](std::string value) {
          return CertificateKeyType(value);
        });
    JsonOptional::SetIfExists(policy.ReuseKey, keyPropsJson, ReuseKeyPropertyName);
    JsonOptional::SetIfExists(policy.Exportable, keyPropsJson, ExportablePropertyName);
    JsonOptional::SetIfExists<std::string, CertificateKeyCurveName>(
        policy.KeyCurveName, keyPropsJson, CurveNamePropertyName, [](std::string value) {
          return CertificateKeyCurveName(value);
        });
    JsonOptional::SetIfExists(policy.KeySize, keyPropsJson, KeySizePropertyName);
  }
  // secret_props
  {
    auto const secretPropsJson = fragment[SecretPropsPropertyName];
    JsonOptional::SetIfExists<std::string, CertificateContentType>(
        policy.ContentType, secretPropsJson, ContentTypePropertyName, [](std::string value) {
          return CertificateContentType(value);
        });
  }
  // x509_props
  {
    auto const x509PropsJson = fragment[X509PropsPropertyName];
    policy.Subject = x509PropsJson[SubjectPropertyName].get<std::string>();
    JsonOptional::SetIfExists<std::vector<std::string>, std::vector<std::string>>(
        policy.SubjectAlternativeNames.DnsNames,
        x509PropsJson,
        DnsPropertyName,
        [](std::vector<std::string> const& values) { return values; });
    JsonOptional::SetIfExists<std::vector<std::string>, std::vector<std::string>>(
        policy.SubjectAlternativeNames.Emails,
        x509PropsJson,
        EmailsPropertyName,
        [](std::vector<std::string> const& values) { return values; });
    JsonOptional::SetIfExists<std::vector<std::string>, std::vector<std::string>>(
        policy.SubjectAlternativeNames.UserPrincipalNames,
        x509PropsJson,
        UserPrincipalNamesPropertyName,
        [](std::vector<std::string> const& values) { return values; });
    JsonOptional::SetIfExists<std::vector<std::string>, std::vector<CertificateKeyUsage>>(
        policy.KeyUsage,
        x509PropsJson,
        UserPrincipalNamesPropertyName,
        [](std::vector<std::string> const& values) {
          std::vector<CertificateKeyUsage> keyUsage;
          for (auto const& item : values)
          {
            keyUsage.emplace_back(CertificateKeyUsage(item));
          }
          return keyUsage;
        });
    JsonOptional::SetIfExists<std::vector<std::string>, std::vector<std::string>>(
        policy.EnhancedKeyUsage,
        x509PropsJson,
        EkusPropertyName,
        [](std::vector<std::string> const& values) { return values; });
    JsonOptional::SetIfExists(policy.ValidityInMonths, x509PropsJson, ValidityMonthsPropertyName);
  }
  // issuer
  {
    auto const issuerJson = fragment[IssuerPropertyName];
    JsonOptional::SetIfExists(policy.IssuerName, issuerJson, IssuerNamePropertyName);
    JsonOptional::SetIfExists(
        policy.CertificateTransparency, issuerJson, CertTransparencyPropertyName);
    JsonOptional::SetIfExists(policy.CertificateType, issuerJson, CtyPropertyName);
  }
  // attributes
  {
    auto const policyAttributesJson = fragment[AttributesPropertyName];
    JsonOptional::SetIfExists(policy.Enabled, policyAttributesJson, EnabledPropertyName);
    JsonOptional::SetIfExists<int64_t, Azure::DateTime>(
        policy.CreatedOn,
        policyAttributesJson,
        CreatedPropertyName,
        PosixTimeConverter::PosixTimeToDateTime);
    JsonOptional::SetIfExists<int64_t, Azure::DateTime>(
        policy.UpdatedOn,
        policyAttributesJson,
        UpdatedPropertyName,
        PosixTimeConverter::PosixTimeToDateTime);
  }
  // lifetime_actions
  {
    auto const policyAttributesJson = fragment[LifetimeActionsPropertyName];
    for (auto const& attributeItem : policyAttributesJson)
    {
      LifetimeAction action;
      JsonOptional::SetIfExists<json, CertificatePolicyAction>(
          action.Action, attributeItem, ActionPropertyName, [](json const& value) {
            return CertificatePolicyAction(value[ActionTypePropertyName].get<std::string>());
          });

      if (attributeItem.contains(TriggerPropertyName))
      {
        auto const triggerPropertyJson = attributeItem[TriggerPropertyName];
        JsonOptional::SetIfExists(
            action.DaysBeforeExpiry, triggerPropertyJson, DaysBeforeExpiryPropertyName);
        JsonOptional::SetIfExists(
            action.LifetimePercentage, triggerPropertyJson, LifetimePercentagePropertyName);
      }
      // At this point the action is parsed from json and can be added to the LifeTimeActions from
      // the policy.
      policy.LifetimeActions.emplace_back(action);
    }
  }
}

std::string CertificatePolicySerializer::Serialize(CertificatePolicy const& policy)
{
  return JsonSerialize(policy).dump();
}

Azure::Core::Json::_internal::json CertificatePolicySerializer::JsonSerialize(
    CertificatePolicy const& policy)
{
  json result;
  // key_props
  {
    json fragment;
    JsonOptional::SetFromNullable<CertificateKeyType, std::string>(
        policy.KeyType, fragment, KeyTypePropertyName, [](CertificateKeyType const& keyType) {
          return keyType.ToString();
        });
    JsonOptional::SetFromNullable(policy.ReuseKey, fragment, ReuseKeyPropertyName);
    JsonOptional::SetFromNullable(policy.Exportable, fragment, ExportablePropertyName);
    JsonOptional::SetFromNullable<CertificateKeyCurveName, std::string>(
        policy.KeyCurveName, fragment, CurveNamePropertyName, [](CertificateKeyCurveName name) {
          return name.ToString();
        });
    JsonOptional::SetFromNullable(policy.KeySize, fragment, KeySizePropertyName);

    result[KeyPropsPropertyName] = fragment;
  }

  // secret_props
  {
    json fragment;

    JsonOptional::SetFromNullable<CertificateContentType, std::string>(
        policy.ContentType, fragment, ContentTypePropertyName, [](CertificateContentType value) {
          return value.ToString();
        });

    result[SecretPropsPropertyName] = fragment;
  }

  // x509_props
  {
    json fragment;
    fragment[SubjectPropertyName] = policy.Subject;
    JsonOptional::SetFromNullable<std::vector<std::string>, std::vector<std::string>>(
        policy.SubjectAlternativeNames.DnsNames,
        fragment,
        DnsPropertyName,
        [](std::vector<std::string> const& values) { return values; });
    JsonOptional::SetFromNullable<std::vector<std::string>, std::vector<std::string>>(
        policy.SubjectAlternativeNames.Emails,
        fragment,
        EmailsPropertyName,
        [](std::vector<std::string> const& values) { return values; });
    JsonOptional::SetFromNullable<std::vector<std::string>, std::vector<std::string>>(
        policy.SubjectAlternativeNames.UserPrincipalNames,
        fragment,
        UserPrincipalNamesPropertyName,
        [](std::vector<std::string> const& values) { return values; });
    JsonOptional::SetFromNullable<std::vector<CertificateKeyUsage>, std::vector<std::string>>(
        policy.KeyUsage,
        fragment,
        UserPrincipalNamesPropertyName,
        [](std::vector<CertificateKeyUsage> const& values) {
          std::vector<std::string> keyUsage;
          for (auto const& item : values)
          {
            keyUsage.emplace_back(item.ToString());
          }
          return keyUsage;
        });
    JsonOptional::SetFromNullable<std::vector<std::string>, std::vector<std::string>>(
        policy.EnhancedKeyUsage,
        fragment,
        EkusPropertyName,
        [](std::vector<std::string> const& values) { return values; });
    JsonOptional::SetFromNullable(policy.ValidityInMonths, fragment, ValidityMonthsPropertyName);

    result[X509PropsPropertyName] = fragment;
  }

  // issuer
  {
    json fragment;

    JsonOptional::SetFromNullable(policy.IssuerName, fragment, IssuerNamePropertyName);
    JsonOptional::SetFromNullable(
        policy.CertificateTransparency, fragment, CertTransparencyPropertyName);
    JsonOptional::SetFromNullable(policy.CertificateType, fragment, CtyPropertyName);

    result[IssuerPropertyName] = fragment;
  }

  // attributes
  {
    json fragment;

    JsonOptional::SetFromNullable(policy.Enabled, fragment, EnabledPropertyName);
    JsonOptional::SetFromNullable<Azure::DateTime, int64_t>(
        policy.CreatedOn, fragment, CreatedPropertyName, PosixTimeConverter::DateTimeToPosixTime);
    JsonOptional::SetFromNullable<Azure::DateTime, int64_t>(
        policy.UpdatedOn, fragment, UpdatedPropertyName, PosixTimeConverter::DateTimeToPosixTime);

    result[AttributesPropertyName] = fragment;
  }

  // lifetime_actions

  {
    std::vector<json> fragment;
    for (auto const& action : policy.LifetimeActions)
    {
      json trigger;
      JsonOptional::SetFromNullable(
          action.LifetimePercentage, trigger, LifetimePercentagePropertyName);
      JsonOptional::SetFromNullable(action.DaysBeforeExpiry, trigger, DaysBeforeExpiryPropertyName);

      json actionFragment;

      JsonOptional::SetFromNullable<CertificatePolicyAction, std::string>(
          action.Action,
          actionFragment,
          ActionTypePropertyName,
          [](CertificatePolicyAction const& certAction) { return certAction.ToString(); });
      json lifetimeAction;
      lifetimeAction[TriggerPropertyName] = trigger;
      lifetimeAction[ActionPropertyName] = actionFragment;
      fragment.emplace_back(lifetimeAction);
    }

    result[LifetimeActionsPropertyName] = fragment;
  }

  return result;
}

std::string CertificateCreateParametersSerializer::Serialize(
    CertificateCreateParameters const& parameters)
{
  json parameter;

  parameter[PolicyPropertyName] = CertificatePolicySerializer::JsonSerialize(parameters.Policy);

  parameter[AttributesPropertyName]
      = CertificatePropertiesSerializer::JsonSerialize(parameters.Properties);

  parameter[TagsPropertyName] = json(parameters.Properties.Tags);

  return parameter.dump();
}

CertificateIssuer CertificateIssuerSerializer::Deserialize(
    std::string const& name,
    Azure::Core::Http::RawResponse const& rawResponse)
{
  CertificateIssuer issuer;
  issuer.Name = name;
  auto const& body = rawResponse.GetBody();
  auto jsonResponse = json::parse(body);

  issuer.Id = jsonResponse[IdName];
  issuer.Provider = jsonResponse[ProviderPropertyValue];

  if (jsonResponse.contains(CredentialsPropertyValue))
  {
    auto credentialsJson = jsonResponse[CredentialsPropertyValue];
    JsonOptional::SetIfExists(issuer.Credentials.AccountId, credentialsJson, AccountIdValue);
    JsonOptional::SetIfExists(issuer.Credentials.Password, credentialsJson, PwdPropertyValue);
  }

  if (jsonResponse.contains(OrgDetailsPropertyValue))
  {
    auto orgJson = jsonResponse[OrgDetailsPropertyValue];
    JsonOptional::SetIfExists(issuer.Organization.Id, orgJson, IdName);

    for (auto adminJson : orgJson[AdminDetailsPropertyValue])
    {
      AdministratorDetails admin;
      JsonOptional::SetIfExists(admin.EmailAddress, adminJson, EmailPropertyValue);
      JsonOptional::SetIfExists(admin.FirstName, adminJson, FirstNamePropertyValue);
      JsonOptional::SetIfExists(admin.LastName, adminJson, LastNamePropertyValue);
      JsonOptional::SetIfExists(admin.PhoneNumber, adminJson, PhonePropertyValue);

      issuer.Organization.AdminDetails.emplace_back(admin);
    }
  }

  if (jsonResponse.contains(AttributesPropertyName))
  {
    auto attributesJson = jsonResponse[AttributesPropertyName];

    JsonOptional::SetIfExists(issuer.Properties.Enabled, attributesJson, EnabledPropertyName);
    JsonOptional::SetIfExists<int64_t, Azure::DateTime>(
        issuer.Properties.Created,
        attributesJson,
        CreatedPropertyName,
        PosixTimeConverter::PosixTimeToDateTime);
    JsonOptional::SetIfExists<int64_t, Azure::DateTime>(
        issuer.Properties.Updated,
        attributesJson,
        UpdatedPropertyName,
        PosixTimeConverter::PosixTimeToDateTime);
  }

  return issuer;
}

std::string CertificateIssuerSerializer::Serialize(CertificateIssuer const& issuer)
{

  json jsonResponse;
  JsonOptional::SetFromNullable(issuer.Provider, jsonResponse, ProviderPropertyValue);

  {
    json credentialsJson;
    JsonOptional::SetFromNullable(issuer.Credentials.AccountId, credentialsJson, AccountIdValue);
    JsonOptional::SetFromNullable(issuer.Credentials.Password, credentialsJson, PwdPropertyValue);
    jsonResponse[CredentialsPropertyValue] = credentialsJson;
  }

  {
    json orgJson;
    JsonOptional::SetFromNullable(issuer.Organization.Id, orgJson, IdName);

    for (auto admin : issuer.Organization.AdminDetails)
    {
      json adminJson;
      JsonOptional::SetFromNullable(admin.EmailAddress, adminJson, EmailPropertyValue);
      JsonOptional::SetFromNullable(admin.FirstName, adminJson, FirstNamePropertyValue);
      JsonOptional::SetFromNullable(admin.LastName, adminJson, LastNamePropertyValue);
      JsonOptional::SetFromNullable(admin.PhoneNumber, adminJson, PhonePropertyValue);

      orgJson[AdminDetailsPropertyValue].emplace_back(adminJson);
    }

    jsonResponse[OrgDetailsPropertyValue] = orgJson;
  }

  {
    json attributesJson;

    JsonOptional::SetFromNullable(issuer.Properties.Enabled, attributesJson, EnabledPropertyName);
    JsonOptional::SetFromNullable<Azure::DateTime, int64_t>(
        issuer.Properties.Created,
        attributesJson,
        CreatedPropertyName,
        PosixTimeConverter::DateTimeToPosixTime);
    JsonOptional::SetFromNullable<Azure::DateTime, int64_t>(
        issuer.Properties.Updated,
        attributesJson,
        UpdatedPropertyName,
        PosixTimeConverter::DateTimeToPosixTime);

    jsonResponse[AttributesPropertyName] = attributesJson;
  }

  return jsonResponse.dump();
}

std::string CertificateContactsSerializer::Serialize(
    std::vector<CertificateContact> const& contacts)
{
  json payload;

  for (auto contact : contacts)
  {
    json contactJson;

    contactJson[EmailPropertyName] = contact.EmailAddress;
    JsonOptional::SetFromNullable(contact.Name, contactJson, NamePropertyName);
    JsonOptional::SetFromNullable(contact.Phone, contactJson, PhonePropertyName);

    payload[ContactsPropertyName].emplace_back(contactJson);
  }

  return payload.dump();
}

std::vector<CertificateContact> CertificateContactsSerializer::Deserialize(
    Azure::Core::Http::RawResponse const& rawResponse)
{
  std::vector<CertificateContact> response;

  auto const& body = rawResponse.GetBody();
  auto jsonResponse = json::parse(body);

  if (jsonResponse.contains(ContactsPropertyName))
  {
    for (auto contactJson : jsonResponse[ContactsPropertyName])
    {
      CertificateContact contact;

      contact.EmailAddress = contactJson[EmailPropertyName];
      JsonOptional::SetIfExists(contact.Name, contactJson, NamePropertyName);
      JsonOptional::SetIfExists(contact.Phone, contactJson, PhonePropertyName);

      response.emplace_back(contact);
    }
  }

  return response;
}

CertificateOperationProperties CertificateOperationSerializer ::Deserialize(
    Azure::Core::Http::RawResponse const& rawResponse)
{
  CertificateOperationProperties operation;

  auto const& body = rawResponse.GetBody();
  auto jsonResponse = json::parse(body);

  ParseKeyUrl(operation, jsonResponse[IdName]);

  // issuer
  {
    auto const issuerJson = jsonResponse[IssuerPropertyName];
    JsonOptional::SetIfExists(operation.IssuerName, issuerJson, IssuerNamePropertyName);
    JsonOptional::SetIfExists(
        operation.CertificateTransparency, issuerJson, CertTransparencyPropertyName);
    JsonOptional::SetIfExists(operation.CertificateType, issuerJson, CtyPropertyName);
  }

  operation.Csr = Base64Url::Base64UrlDecode(jsonResponse[CsrPropertyName].get<std::string>());
  JsonOptional::SetIfExists(
      operation.CancellationRequested, jsonResponse, CancelationRequestedPropertyName);
  JsonOptional::SetIfExists(operation.Status, jsonResponse, StatusPropertyName);
  JsonOptional::SetIfExists(operation.StatusDetails, jsonResponse, StatusDetailsPropertyName);
  JsonOptional::SetIfExists(operation.Target, jsonResponse, TargetPropertyName);
  JsonOptional::SetIfExists(operation.RequestId, jsonResponse, RequestIdPropertyName);

  return operation;
}

DeletedCertificate DeletedCertificateSerializer::Deserialize(
    std::string const& name,
    Azure::Core::Http::RawResponse const& rawResponse)
{
  DeletedCertificate result;

  KeyVaultCertificateSerializer::Deserialize(result, name, rawResponse);

  auto const& body = rawResponse.GetBody();
  auto jsonResponse = json::parse(body);

  result.RecoveryId = jsonResponse[RecoveryIdPropertyName];

  JsonOptional::SetIfExists<int64_t, Azure::DateTime>(
      result.DeletedOn,
      jsonResponse,
      DeletedDatePropertyName,
      PosixTimeConverter::PosixTimeToDateTime);

  JsonOptional::SetIfExists<int64_t, Azure::DateTime>(
      result.ScheduledPurgeDate,
      jsonResponse,
      ScheduledPurgeDatePropertyName,
      PosixTimeConverter::PosixTimeToDateTime);

  return result;
}
<<<<<<< HEAD
CerticatePropertiesPagedResponse CerticatePropertiesPagedResponseSerializer::Deserialize(
    Azure::Core::Http::RawResponse const& rawResponse)
{
  CerticatePropertiesPagedResponse response;

  auto const& body = rawResponse.GetBody();
  auto jsonResponse = json::parse(body);

  JsonOptional::SetIfExists(response.NextPageToken, jsonResponse, NextLinkPropertyName);

  auto certificatePropertiesJson = jsonResponse[ValuePropertyName];

  for (auto const& certificate : certificatePropertiesJson)
  {
    CertificateProperties properties;
    // Parse URL for the name, vaultUrl and version
    _detail::KeyVaultCertificateSerializer::ParseKeyUrl(
        properties, certificate[IdName].get<std::string>());

    // x5t
    properties.X509Thumbprint = Base64Url::Base64UrlDecode(certificate[X5tName].get<std::string>());

    // "Tags"
    if (certificate.contains(TagsPropertyName))
    {
      properties.Tags
          = certificate[TagsPropertyName].get<std::unordered_map<std::string, std::string>>();
    }

    // "Attributes"
    if (certificate.contains(AttributesPropertyName))
    {
      auto attributes = certificate[AttributesPropertyName];
      CertificatePropertiesSerializer::Deserialize(properties, attributes);
    }

    response.Items.emplace_back(properties);
  }

  return response;
}

IssuerPropertiesPagedResponse IssuerPropertiesPagedResponseSerializer::Deserialize(
    Azure::Core::Http::RawResponse const& rawResponse)
{
  IssuerPropertiesPagedResponse response;
  auto const& body = rawResponse.GetBody();
  auto jsonResponse = json::parse(body);
  std::string str = jsonResponse.dump();

  JsonOptional::SetIfExists(response.NextPageToken, jsonResponse, NextLinkPropertyName);

  auto issuersPropertiesJson = jsonResponse[ValuePropertyName];

  for (auto const& oneIssuer : issuersPropertiesJson)
  {
    CertificateIssuerItem issuer;
    issuer.Id = oneIssuer[IdName].get<std::string>();
    issuer.Provider = oneIssuer[ProviderPropertyValue].get<std::string>();
    response.Items.emplace_back(issuer);
  }

  return response;
}

DeletedCertificatesPagedResponse DeletedCertificatesPagedResponseSerializer::Deserialize(
    Azure::Core::Http::RawResponse const& rawResponse)
{
  DeletedCertificatesPagedResponse response;
  auto const& body = rawResponse.GetBody();
  auto jsonResponse = json::parse(body);
  std::string str = jsonResponse.dump();

  JsonOptional::SetIfExists(response.NextPageToken, jsonResponse, NextLinkPropertyName);
  auto deletedCertificates = jsonResponse[ValuePropertyName];

  for (auto const& oneDeleted : deletedCertificates)
  {
    std::string deletedString = oneDeleted.dump();
    std::vector<uint8_t> vec(deletedString.begin(), deletedString.end());

    Azure::Core::Http::RawResponse fakeResponse(
        1, 1, Azure::Core::Http::HttpStatusCode::Ok, "Success");
    fakeResponse.SetBody(vec);

    auto deserializedDeletedCert = DeletedCertificateSerializer::Deserialize("", fakeResponse);

    response.Items.emplace_back(deserializedDeletedCert);
  }

  return response;
=======

BackupCertificateResult BackupCertificateSerializer::Deserialize(
    Azure::Core::Http::RawResponse const& rawResponse)
{
  auto const& body = rawResponse.GetBody();
  auto jsonParser = json::parse(body);
  auto encodedResult = jsonParser[ValuePropertyName].get<std::string>();
  BackupCertificateResult data;
  data.Certificate = Base64Url::Base64UrlDecode(encodedResult);

  return data;
}

std::string BackupCertificateSerializer::Serialize(std::vector<uint8_t> const& backup)
{
  json payload;
  payload[_detail::ValuePropertyName] = Base64Url::Base64UrlEncode(backup);
  return payload.dump();
>>>>>>> 11b6fc8d
}<|MERGE_RESOLUTION|>--- conflicted
+++ resolved
@@ -619,7 +619,25 @@
 
   return result;
 }
-<<<<<<< HEAD
+
+BackupCertificateResult BackupCertificateSerializer::Deserialize(
+    Azure::Core::Http::RawResponse const& rawResponse)
+{
+  auto const& body = rawResponse.GetBody();
+  auto jsonParser = json::parse(body);
+  auto encodedResult = jsonParser[ValuePropertyName].get<std::string>();
+  BackupCertificateResult data;
+  data.Certificate = Base64Url::Base64UrlDecode(encodedResult);
+
+  return data;
+}
+
+std::string BackupCertificateSerializer::Serialize(std::vector<uint8_t> const& backup)
+{
+  json payload;
+  payload[_detail::ValuePropertyName] = Base64Url::Base64UrlEncode(backup);
+  return payload.dump();
+}
 CerticatePropertiesPagedResponse CerticatePropertiesPagedResponseSerializer::Deserialize(
     Azure::Core::Http::RawResponse const& rawResponse)
 {
@@ -711,24 +729,4 @@
   }
 
   return response;
-=======
-
-BackupCertificateResult BackupCertificateSerializer::Deserialize(
-    Azure::Core::Http::RawResponse const& rawResponse)
-{
-  auto const& body = rawResponse.GetBody();
-  auto jsonParser = json::parse(body);
-  auto encodedResult = jsonParser[ValuePropertyName].get<std::string>();
-  BackupCertificateResult data;
-  data.Certificate = Base64Url::Base64UrlDecode(encodedResult);
-
-  return data;
-}
-
-std::string BackupCertificateSerializer::Serialize(std::vector<uint8_t> const& backup)
-{
-  json payload;
-  payload[_detail::ValuePropertyName] = Base64Url::Base64UrlEncode(backup);
-  return payload.dump();
->>>>>>> 11b6fc8d
 }