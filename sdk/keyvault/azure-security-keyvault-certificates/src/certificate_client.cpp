--- conflicted
+++ resolved
@@ -242,35 +242,6 @@
   return Azure::Response<CertificateOperationProperties>(std::move(value), std::move(rawResponse));
 }
 
-<<<<<<< HEAD
-Azure::Response<CertificatePolicy> CertificateClient::GetCertificatePolicy(
-    std::string const& name,
-    Azure::Core::Context const& context) const
-{
-  auto request = CreateRequest(HttpMethod::Get, {CertificatesPath, name, PolicyPath});
-  auto rawResponse = SendRequest(request, context);
-
-  auto value = CertificatePolicySerializer::Deserialize(*rawResponse);
-  return Azure::Response<CertificatePolicy>(std::move(value), std::move(rawResponse));
-}
-
-Azure::Response<CertificatePolicy> CertificateClient::UpdateCertificatePolicy(
-    std::string const& name,
-    CertificatePolicy const& certificatePolicy,
-    Azure::Core::Context const& context) const
-{
-  auto payload = CertificatePolicySerializer::Serialize(certificatePolicy);
-  Azure::Core::IO::MemoryBodyStream payloadStream(
-      reinterpret_cast<const uint8_t*>(payload.data()), payload.size());
-  auto request
-      = CreateRequest(HttpMethod::Patch, {CertificatesPath, name, PolicyPath}, &payloadStream);
-  auto rawResponse = SendRequest(request, context);
-
-  auto value = CertificatePolicySerializer::Deserialize(*rawResponse);
-  return Azure::Response<CertificatePolicy>(std::move(value), std::move(rawResponse));
-}
-
-=======
 Response<PurgedCertificate> CertificateClient::PurgeDeletedCertificate(
     std::string const& name,
     Azure::Core::Context const& context) const
@@ -311,5 +282,31 @@
   return RecoverDeletedCertificateOperation(
       std::make_shared<CertificateClient>(*this), std::move(responseT));
 }
->>>>>>> a2e5262d
+Azure::Response<CertificatePolicy> CertificateClient::GetCertificatePolicy(
+    std::string const& name,
+    Azure::Core::Context const& context) const
+{
+  auto request = CreateRequest(HttpMethod::Get, {CertificatesPath, name, PolicyPath});
+  auto rawResponse = SendRequest(request, context);
+
+  auto value = CertificatePolicySerializer::Deserialize(*rawResponse);
+  return Azure::Response<CertificatePolicy>(std::move(value), std::move(rawResponse));
+}
+
+Azure::Response<CertificatePolicy> CertificateClient::UpdateCertificatePolicy(
+    std::string const& name,
+    CertificatePolicy const& certificatePolicy,
+    Azure::Core::Context const& context) const
+{
+  auto payload = CertificatePolicySerializer::Serialize(certificatePolicy);
+  Azure::Core::IO::MemoryBodyStream payloadStream(
+      reinterpret_cast<const uint8_t*>(payload.data()), payload.size());
+  auto request
+      = CreateRequest(HttpMethod::Patch, {CertificatesPath, name, PolicyPath}, &payloadStream);
+  auto rawResponse = SendRequest(request, context);
+
+  auto value = CertificatePolicySerializer::Deserialize(*rawResponse);
+  return Azure::Response<CertificatePolicy>(std::move(value), std::move(rawResponse));
+}
+
 const ServiceVersion ServiceVersion::V7_2("7.2");