﻿// Copyright (c) Microsoft Corporation. All rights reserved.
// SPDX-License-Identifier: MIT

#include "azure/keyvault/certificates/certificate_client.hpp"

#include "private/certificate_constants.hpp"
#include "private/certificate_serializers.hpp"
#include "private/keyvault_certificates_common_request.hpp"
#include "private/package_version.hpp"
#include <azure/core/base64.hpp>
#include <azure/keyvault/shared/keyvault_shared.hpp>

#include <azure/core/credentials/credentials.hpp>
#include <azure/core/http/http.hpp>
#include <azure/core/http/policies/policy.hpp>
#include <azure/core/internal/http/pipeline.hpp>

#include <memory>
#include <string>
#include <vector>

using namespace Azure::Security::KeyVault::Certificates;
using namespace Azure::Security::KeyVault::Certificates::_detail;
using namespace Azure;
using namespace Azure::Core;
using namespace Azure::Core::Http;
using namespace Azure::Core::Http::Policies;
using namespace Azure::Core::Http::Policies::_internal;
using namespace Azure::Core::Http::_internal;
using namespace Azure::Security::KeyVault::_detail;

namespace {
} // namespace

std::unique_ptr<RawResponse> CertificateClient::SendRequest(
    Azure::Core::Http::Request& request,
    Azure::Core::Context const& context) const
{
  return KeyVaultCertificatesCommonRequest::SendRequest(*m_pipeline, request, context);
}

Request CertificateClient::CreateRequest(
    HttpMethod method,
    std::vector<std::string> const& path,
    Azure::Core::IO::BodyStream* content) const
{
  return KeyVaultCertificatesCommonRequest::CreateRequest(
      m_vaultUrl, m_apiVersion, method, path, content);
}

Request CertificateClient::ContinuationTokenRequest(
    std::vector<std::string> const& path,
    const Azure::Nullable<std::string>& NextPageToken) const
{
  if (NextPageToken)
  {
    // Using a continuation token requires to send the request to the continuation token URL instead
    // of the default URL which is used only for the first page.
    Azure::Core::Url nextPageUrl(NextPageToken.Value());
    return Request(HttpMethod::Get, nextPageUrl);
  }
  return CreateRequest(HttpMethod::Get, path);
}

CertificateClient::CertificateClient(
    std::string const& vaultUrl,
    std::shared_ptr<Core::Credentials::TokenCredential const> credential,
    CertificateClientOptions options)
    : m_vaultUrl(vaultUrl), m_apiVersion(options.Version.ToString())
{
  auto apiVersion = options.Version.ToString();

  std::vector<std::unique_ptr<HttpPolicy>> perRetrypolicies;
  {
    Azure::Core::Credentials::TokenRequestContext const tokenContext
        = {{_internal::UrlScope::GetScopeFromUrl(m_vaultUrl)}};

    perRetrypolicies.emplace_back(
        std::make_unique<BearerTokenAuthenticationPolicy>(credential, std::move(tokenContext)));
  }
  std::vector<std::unique_ptr<HttpPolicy>> perCallpolicies;

  m_pipeline = std::make_shared<Azure::Core::Http::_internal::HttpPipeline>(
      options,
      KeyVaultServicePackageName,
      PackageVersion::ToString(),
      std::move(perRetrypolicies),
      std::move(perCallpolicies));
}

Response<KeyVaultCertificateWithPolicy> CertificateClient::GetCertificate(
    std::string const& certificateName,
    Context const& context) const
{
  auto request = CreateRequest(HttpMethod::Get, {CertificatesPath, certificateName});

  // Send and parse respone
  auto rawResponse = SendRequest(request, context);
  auto value = _detail::KeyVaultCertificateSerializer::Deserialize(certificateName, *rawResponse);
  return Azure::Response<KeyVaultCertificateWithPolicy>(std::move(value), std::move(rawResponse));
}

Response<KeyVaultCertificateWithPolicy> CertificateClient::GetCertificateVersion(
    std::string const& certificateName,
    std::string const& certificateVersion,
    Context const& context) const
{
  // Request with no payload
  std::vector<std::string> path{{CertificatesPath, certificateName, certificateVersion}};

  auto request = CreateRequest(HttpMethod::Get, std::move(path));

  // Send and parse respone
  auto rawResponse = SendRequest(request, context);
  auto value = _detail::KeyVaultCertificateSerializer::Deserialize(certificateName, *rawResponse);
  return Azure::Response<KeyVaultCertificateWithPolicy>(std::move(value), std::move(rawResponse));
}

CreateCertificateOperation CertificateClient::StartCreateCertificate(
<<<<<<< HEAD
    CertificateCreateParameters const& parameters,
=======
    std::string const& name,
    CertificateCreateOptions const& options,
>>>>>>> 58c1ecfc
    Azure::Core::Context const& context) const
{
  auto payload = CertificateCreateOptionsSerializer::Serialize(options);
  Azure::Core::IO::MemoryBodyStream payloadStream(
      reinterpret_cast<const uint8_t*>(payload.data()), payload.size());

  auto request = CreateRequest(
      HttpMethod::Post,
      {CertificatesPath, parameters.Properties.Name, CertificatesCreatePath},
      &payloadStream);

  auto rawResponse = SendRequest(request, context);
  auto value = _detail::CertificateOperationSerializer::Deserialize(*rawResponse);
  auto responseT
      = Azure::Response<CertificateOperationProperties>(std::move(value), std::move(rawResponse));
  return CreateCertificateOperation(
      std::make_shared<CertificateClient>(*this), std::move(responseT));
}

Response<DeletedCertificate> CertificateClient::GetDeletedCertificate(
    std::string const& certificateName,
    Azure::Core::Context const& context) const
{
  auto request = CreateRequest(HttpMethod::Get, {DeletedCertificatesPath, certificateName});

  // Send and parse respone
  auto rawResponse = SendRequest(request, context);
  auto value = DeletedCertificateSerializer::Deserialize(certificateName, *rawResponse);
  return Azure::Response<DeletedCertificate>(std::move(value), std::move(rawResponse));
}

Azure::Response<CertificateIssuer> CertificateClient::GetIssuer(
    std::string const& issuerName,
    Azure::Core::Context const& context) const
{
  auto request = CreateRequest(HttpMethod::Get, {CertificatesPath, IssuersPath, issuerName});
  auto rawResponse = SendRequest(request, context);

  auto value = CertificateIssuerSerializer::Deserialize(issuerName, *rawResponse);
  return Azure::Response<CertificateIssuer>(std::move(value), std::move(rawResponse));
}

Azure::Response<CertificateIssuer> CertificateClient::DeleteIssuer(
    std::string const& issuerName,
    Azure::Core::Context const& context) const
{
  auto request = CreateRequest(HttpMethod::Delete, {CertificatesPath, IssuersPath, issuerName});
  auto rawResponse = SendRequest(request, context);

  auto value = CertificateIssuerSerializer::Deserialize(issuerName, *rawResponse);
  return Azure::Response<CertificateIssuer>(std::move(value), std::move(rawResponse));
}

Azure::Response<CertificateIssuer> CertificateClient::CreateIssuer(
    CertificateIssuer const& certificateIssuer,
    Azure::Core::Context const& context) const
{
  auto payload = CertificateIssuerSerializer::Serialize(certificateIssuer);
  Azure::Core::IO::MemoryBodyStream payloadStream(
      reinterpret_cast<const uint8_t*>(payload.data()), payload.size());

  auto request = CreateRequest(
      HttpMethod::Put, {CertificatesPath, IssuersPath, certificateIssuer.Name}, &payloadStream);

  auto rawResponse = SendRequest(request, context);
  auto value = CertificateIssuerSerializer::Deserialize(certificateIssuer.Name, *rawResponse);
  return Azure::Response<CertificateIssuer>(std::move(value), std::move(rawResponse));
}

Azure::Response<CertificateIssuer> CertificateClient::UpdateIssuer(
    CertificateIssuer const& certificateIssuer,
    Azure::Core::Context const& context) const
{
  std::string name = certificateIssuer.Name;
  auto payload = CertificateIssuerSerializer::Serialize(certificateIssuer);
  Azure::Core::IO::MemoryBodyStream payloadStream(
      reinterpret_cast<const uint8_t*>(payload.data()), payload.size());

  auto request
      = CreateRequest(HttpMethod::Patch, {CertificatesPath, IssuersPath, name}, &payloadStream);

  auto rawResponse = SendRequest(request, context);
  auto value = CertificateIssuerSerializer::Deserialize(name, *rawResponse);
  return Azure::Response<CertificateIssuer>(std::move(value), std::move(rawResponse));
}

Response<CertificateContactsResult> CertificateClient::GetContacts(
    Azure::Core::Context const& context) const
{
  auto request = CreateRequest(HttpMethod::Get, {CertificatesPath, ContactsPath});

  // Send and parse respone
  auto rawResponse = SendRequest(request, context);
  auto value = CertificateContactsSerializer::Deserialize(*rawResponse);
  return Azure::Response<CertificateContactsResult>(std::move(value), std::move(rawResponse));
}

Response<CertificateContactsResult> CertificateClient::DeleteContacts(
    Azure::Core::Context const& context) const
{
  auto request = CreateRequest(HttpMethod::Delete, {CertificatesPath, ContactsPath});

  // Send and parse respone
  auto rawResponse = SendRequest(request, context);
  auto value = CertificateContactsSerializer::Deserialize(*rawResponse);
  return Azure::Response<CertificateContactsResult>(std::move(value), std::move(rawResponse));
}

Response<CertificateContactsResult> CertificateClient::SetContacts(
    std::vector<CertificateContact> const& contacts,
    Azure::Core::Context const& context) const
{
  auto payload = CertificateContactsSerializer::Serialize(contacts);
  Azure::Core::IO::MemoryBodyStream payloadStream(
      reinterpret_cast<const uint8_t*>(payload.data()), payload.size());

  auto request = CreateRequest(HttpMethod::Put, {CertificatesPath, ContactsPath}, &payloadStream);

  auto rawResponse = SendRequest(request, context);
  auto value = CertificateContactsSerializer::Deserialize(*rawResponse);
  return Azure::Response<CertificateContactsResult>(std::move(value), std::move(rawResponse));
}

Azure::Response<CertificateOperationProperties> CertificateClient::GetPendingCertificateOperation(
    std::string const& certificateName,
    Azure::Core::Context const& context) const
{
  auto request = CreateRequest(HttpMethod::Get, {CertificatesPath, certificateName, PendingPath});
  auto rawResponse = SendRequest(request, context);

  auto value = CertificateOperationSerializer::Deserialize(*rawResponse);
  return Azure::Response<CertificateOperationProperties>(std::move(value), std::move(rawResponse));
}

Azure::Response<CertificateOperationProperties>
CertificateClient::CancelPendingCertificateOperation(
    std::string const& certificateName,
    Azure::Core::Context const& context) const
{
  CertificateOperationUpdateOptions option;
  option.CancelationRequested = true;
  auto payload = CertificateOperationUpdateOptionSerializer::Serialize(option);
  Azure::Core::IO::MemoryBodyStream payloadStream(
      reinterpret_cast<const uint8_t*>(payload.data()), payload.size());

  auto request = CreateRequest(
      HttpMethod::Patch, {CertificatesPath, certificateName, PendingPath}, &payloadStream);
  auto rawResponse = SendRequest(request, context);

  auto value = CertificateOperationSerializer::Deserialize(*rawResponse);
  return Azure::Response<CertificateOperationProperties>(std::move(value), std::move(rawResponse));
}

Azure::Response<CertificateOperationProperties>
CertificateClient::DeletePendingCertificateOperation(
    std::string const& certificateName,
    Azure::Core::Context const& context) const
{
  auto request
      = CreateRequest(HttpMethod::Delete, {CertificatesPath, certificateName, PendingPath});
  auto rawResponse = SendRequest(request, context);

  auto value = CertificateOperationSerializer::Deserialize(*rawResponse);
  return Azure::Response<CertificateOperationProperties>(std::move(value), std::move(rawResponse));
}

Response<PurgedCertificate> CertificateClient::PurgeDeletedCertificate(
    std::string const& certificateName,
    Azure::Core::Context const& context) const
{
  auto request = CreateRequest(HttpMethod::Delete, {DeletedCertificatesPath, certificateName});

  // Send and parse respone
  auto rawResponse = SendRequest(request, context);
  PurgedCertificate value;
  return Azure::Response<PurgedCertificate>(std::move(value), std::move(rawResponse));
}

DeleteCertificateOperation CertificateClient::StartDeleteCertificate(
    std::string const& certificateName,
    Azure::Core::Context const& context) const
{
  auto request = CreateRequest(HttpMethod::Delete, {CertificatesPath, certificateName});

  auto rawResponse = SendRequest(request, context);
  auto value = DeletedCertificate();
  value.Properties.Name = certificateName;
  auto responseT = Azure::Response<DeletedCertificate>(std::move(value), std::move(rawResponse));
  return DeleteCertificateOperation(
      std::make_shared<CertificateClient>(*this), std::move(responseT));
}

RecoverDeletedCertificateOperation CertificateClient::StartRecoverDeletedCertificate(
    std::string const& certificateName,
    Azure::Core::Context const& context) const
{
  auto request
      = CreateRequest(HttpMethod::Post, {DeletedCertificatesPath, certificateName, RecoverPath});

  auto rawResponse = SendRequest(request, context);
  auto value = KeyVaultCertificateWithPolicy();
  value.Properties.Name = certificateName;
  auto responseT
      = Azure::Response<KeyVaultCertificateWithPolicy>(std::move(value), std::move(rawResponse));
  return RecoverDeletedCertificateOperation(
      std::make_shared<CertificateClient>(*this), std::move(responseT));
}
Azure::Response<CertificatePolicy> CertificateClient::GetCertificatePolicy(
    std::string const& certificateName,
    Azure::Core::Context const& context) const
{
  auto request = CreateRequest(HttpMethod::Get, {CertificatesPath, certificateName, PolicyPath});
  auto rawResponse = SendRequest(request, context);

  auto value = CertificatePolicySerializer::Deserialize(*rawResponse);
  return Azure::Response<CertificatePolicy>(std::move(value), std::move(rawResponse));
}

Azure::Response<CertificatePolicy> CertificateClient::UpdateCertificatePolicy(
    std::string const& certificateName,
    CertificatePolicy const& certificatePolicy,
    Azure::Core::Context const& context) const
{
  auto payload = CertificatePolicySerializer::Serialize(certificatePolicy);
  Azure::Core::IO::MemoryBodyStream payloadStream(
      reinterpret_cast<const uint8_t*>(payload.data()), payload.size());
  auto request = CreateRequest(
      HttpMethod::Patch, {CertificatesPath, certificateName, PolicyPath}, &payloadStream);
  auto rawResponse = SendRequest(request, context);

  auto value = CertificatePolicySerializer::Deserialize(*rawResponse);
  return Azure::Response<CertificatePolicy>(std::move(value), std::move(rawResponse));
}

Azure::Response<BackupCertificateResult> CertificateClient::BackupCertificate(
    std::string certificateName,
    Azure::Core::Context const& context) const
{
  auto request = CreateRequest(HttpMethod::Post, {CertificatesPath, certificateName, BackupPath});
  auto rawResponse = SendRequest(request, context);

  auto value = BackupCertificateSerializer::Deserialize(*rawResponse);
  return Azure::Response<BackupCertificateResult>(std::move(value), std::move(rawResponse));
}

Azure::Response<KeyVaultCertificateWithPolicy> CertificateClient::RestoreCertificateBackup(
    std::vector<uint8_t> const& certificateBackup,
    Azure::Core::Context const& context) const
{
  auto payload = BackupCertificateSerializer::Serialize(certificateBackup);
  Azure::Core::IO::MemoryBodyStream payloadStream(
      reinterpret_cast<const uint8_t*>(payload.data()), payload.size());

  auto request = CreateRequest(HttpMethod::Post, {CertificatesPath, RestorePath}, &payloadStream);

  auto rawResponse = SendRequest(request, context);
  auto value = KeyVaultCertificateSerializer::Deserialize("", *rawResponse);
  return Azure::Response<KeyVaultCertificateWithPolicy>(std::move(value), std::move(rawResponse));
}
CertificatePropertiesPagedResponse CertificateClient::GetPropertiesOfCertificates(
    GetPropertiesOfCertificatesOptions const& options,
    Azure::Core::Context const& context) const
{
  (void)options;
  // Request and settings
  auto request = ContinuationTokenRequest({CertificatesPath}, options.NextPageToken);
  if (options.IncludePending)
  {
    request.GetUrl().AppendQueryParameter(
        IncludePendingQuery, options.IncludePending.Value() ? TrueQueryValue : FalseQueryValue);
  }
  // Send and parse respone
  auto rawResponse = SendRequest(request, context);
  auto value = CertificatePropertiesPagedResponseSerializer::Deserialize(*rawResponse);
  return CertificatePropertiesPagedResponse(
      std::move(value), std::move(rawResponse), std::make_unique<CertificateClient>(*this));
}

CertificatePropertiesPagedResponse CertificateClient::GetPropertiesOfCertificateVersions(
    std::string const& certificateName,
    GetPropertiesOfCertificateVersionsOptions const& options,
    Azure::Core::Context const& context) const
{
  // Request and settings
  auto request = ContinuationTokenRequest(
      {CertificatesPath, certificateName, VersionsPath}, options.NextPageToken);

  // Send and parse respone
  auto rawResponse = SendRequest(request, context);
  auto value = CertificatePropertiesPagedResponseSerializer::Deserialize(*rawResponse);
  return CertificatePropertiesPagedResponse(
      std::move(value), std::move(rawResponse), std::make_unique<CertificateClient>(*this));
}

IssuerPropertiesPagedResponse CertificateClient::GetPropertiesOfIssuers(
    GetPropertiesOfIssuersOptions const& options,
    Azure::Core::Context const& context) const
{
  // Request and settings
  auto request = ContinuationTokenRequest({CertificatesPath, IssuersPath}, options.NextPageToken);

  // Send and parse respone
  auto rawResponse = SendRequest(request, context);
  auto value = IssuerPropertiesPagedResponseSerializer::Deserialize(*rawResponse);
  return IssuerPropertiesPagedResponse(
      std::move(value), std::move(rawResponse), std::make_unique<CertificateClient>(*this));
}

DeletedCertificatesPagedResponse CertificateClient::GetDeletedCertificates(
    GetDeletedCertificatesOptions const& options,
    Azure::Core::Context const& context) const
{
  // Request and settings
  auto request = ContinuationTokenRequest({DeletedCertificatesPath}, options.NextPageToken);

  // Send and parse respone
  auto rawResponse = SendRequest(request, context);
  auto value = DeletedCertificatesPagedResponseSerializer::Deserialize(*rawResponse);
  return DeletedCertificatesPagedResponse(
      std::move(value), std::move(rawResponse), std::make_unique<CertificateClient>(*this));
}

Azure::Response<KeyVaultCertificateWithPolicy> CertificateClient::ImportCertificate(
    ImportCertificateOptions const& options,
    Azure::Core::Context const& context) const
{
  auto payload = ImportCertificateOptionsSerializer::Serialize(options);
  Azure::Core::IO::MemoryBodyStream payloadStream(
      reinterpret_cast<const uint8_t*>(payload.data()), payload.size());

  auto request = CreateRequest(
      HttpMethod::Post, {CertificatesPath, options.Properties.Name, ImportPath}, &payloadStream);

  auto rawResponse = SendRequest(request, context);
  auto value = KeyVaultCertificateSerializer::Deserialize(options.Properties.Name, *rawResponse);
  return Azure::Response<KeyVaultCertificateWithPolicy>(std::move(value), std::move(rawResponse));
}

Azure::Response<KeyVaultCertificateWithPolicy> CertificateClient::MergeCertificate(
    MergeCertificateOptions const& options,
    Azure::Core::Context const& context) const
{
  auto payload = MergeCertificateOptionsSerializer::Serialize(options);
  Azure::Core::IO::MemoryBodyStream payloadStream(
      reinterpret_cast<const uint8_t*>(payload.data()), payload.size());

  auto request = CreateRequest(
      HttpMethod::Post,
      {CertificatesPath, options.Properties.Name, PendingPath, MergePath},
      &payloadStream);

  auto rawResponse = SendRequest(request, context);
  auto value = KeyVaultCertificateSerializer::Deserialize(options.Properties.Name, *rawResponse);
  return Azure::Response<KeyVaultCertificateWithPolicy>(std::move(value), std::move(rawResponse));
}

Azure::Response<KeyVaultCertificateWithPolicy> CertificateClient::UpdateCertificateProperties(
    CertificateUpdateOptions const& options,
    Azure::Core::Context const& context) const
{
  auto payload = CertificateUpdateOptionsSerializer::Serialize(options);
  Azure::Core::IO::MemoryBodyStream payloadStream(
      reinterpret_cast<const uint8_t*>(payload.data()), payload.size());

  auto request = CreateRequest(
      HttpMethod::Patch,
      {CertificatesPath, options.Properties.Name, options.Properties.Version},
      &payloadStream);

  auto rawResponse = SendRequest(request, context);
  auto value = KeyVaultCertificateSerializer::Deserialize(options.Properties.Name, *rawResponse);
  return Azure::Response<KeyVaultCertificateWithPolicy>(std::move(value), std::move(rawResponse));
}

const ServiceVersion ServiceVersion::V7_2("7.2");<|MERGE_RESOLUTION|>--- conflicted
+++ resolved
@@ -117,12 +117,7 @@
 }
 
 CreateCertificateOperation CertificateClient::StartCreateCertificate(
-<<<<<<< HEAD
-    CertificateCreateParameters const& parameters,
-=======
-    std::string const& name,
     CertificateCreateOptions const& options,
->>>>>>> 58c1ecfc
     Azure::Core::Context const& context) const
 {
   auto payload = CertificateCreateOptionsSerializer::Serialize(options);
@@ -131,7 +126,7 @@
 
   auto request = CreateRequest(
       HttpMethod::Post,
-      {CertificatesPath, parameters.Properties.Name, CertificatesCreatePath},
+      {CertificatesPath, options.Properties.Name, CertificatesCreatePath},
       &payloadStream);
 
   auto rawResponse = SendRequest(request, context);
