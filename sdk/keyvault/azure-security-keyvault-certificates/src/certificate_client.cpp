﻿// Copyright (c) Microsoft Corporation. All rights reserved.
// SPDX-License-Identifier: MIT

#include "azure/keyvault/certificates/certificate_client.hpp"

#include "private/certificate_constants.hpp"
#include "private/certificate_serializers.hpp"
#include "private/keyvault_certificates_common_request.hpp"
#include "private/package_version.hpp"

#include <azure/keyvault/shared/keyvault_shared.hpp>

#include <azure/core/credentials/credentials.hpp>
#include <azure/core/http/http.hpp>
#include <azure/core/http/policies/policy.hpp>
#include <azure/core/internal/http/pipeline.hpp>

#include <memory>
#include <string>
#include <vector>

using namespace Azure::Security::KeyVault::Certificates;
using namespace Azure::Security::KeyVault::Certificates::_detail;
using namespace Azure;
using namespace Azure::Core;
using namespace Azure::Core::Http;
using namespace Azure::Core::Http::Policies;
using namespace Azure::Core::Http::Policies::_internal;
using namespace Azure::Core::Http::_internal;
using namespace Azure::Security::KeyVault::_detail;

namespace {
} // namespace

std::unique_ptr<RawResponse> CertificateClient::SendRequest(
    Azure::Core::Http::Request& request,
    Azure::Core::Context const& context) const
{
  return KeyVaultCertificatesCommonRequest::SendRequest(*m_pipeline, request, context);
}

Request CertificateClient::CreateRequest(
    HttpMethod method,
    std::vector<std::string> const& path,
    Azure::Core::IO::BodyStream* content) const
{
  return KeyVaultCertificatesCommonRequest::CreateRequest(
      m_vaultUrl, m_apiVersion, method, path, content);
}

Request CertificateClient::ContinuationTokenRequest(
    std::vector<std::string> const& path,
    const Azure::Nullable<std::string>& NextPageToken) const
{
  if (NextPageToken)
  {
    // Using a continuation token requires to send the request to the continuation token URL instead
    // of the default URL which is used only for the first page.
    Azure::Core::Url nextPageUrl(NextPageToken.Value());
    return Request(HttpMethod::Get, nextPageUrl);
  }
  return CreateRequest(HttpMethod::Get, path);
}

CertificateClient::CertificateClient(
    std::string const& vaultUrl,
    std::shared_ptr<Core::Credentials::TokenCredential const> credential,
    CertificateClientOptions options)
    : m_vaultUrl(vaultUrl), m_apiVersion(options.Version.ToString())
{
  auto apiVersion = options.Version.ToString();

  std::vector<std::unique_ptr<HttpPolicy>> perRetrypolicies;
  {
    Azure::Core::Credentials::TokenRequestContext const tokenContext
        = {{_internal::UrlScope::GetScopeFromUrl(m_vaultUrl)}};

    perRetrypolicies.emplace_back(
        std::make_unique<BearerTokenAuthenticationPolicy>(credential, std::move(tokenContext)));
  }
  std::vector<std::unique_ptr<HttpPolicy>> perCallpolicies;

  m_pipeline = std::make_shared<Azure::Core::Http::_internal::HttpPipeline>(
      options,
      KeyVaultServicePackageName,
      PackageVersion::ToString(),
      std::move(perRetrypolicies),
      std::move(perCallpolicies));
}

Response<KeyVaultCertificateWithPolicy> CertificateClient::GetCertificate(
    std::string const& name,
    Context const& context) const
{
  auto request = CreateRequest(HttpMethod::Get, {CertificatesPath, name});

  // Send and parse respone
  auto rawResponse = SendRequest(request, context);
  auto value = _detail::KeyVaultCertificateSerializer::Deserialize(name, *rawResponse);
  return Azure::Response<KeyVaultCertificateWithPolicy>(std::move(value), std::move(rawResponse));
}

Response<KeyVaultCertificate> CertificateClient::GetCertificateVersion(
    std::string const& name,
    GetCertificateOptions const& options,
    Context const& context) const
{
  // Request with no payload
  std::vector<std::string> path{{CertificatesPath, name}};
  if (!options.Version.empty())
  {
    path.emplace_back(options.Version);
  }

  auto request = CreateRequest(HttpMethod::Get, std::move(path));

  // Send and parse respone
  auto rawResponse = SendRequest(request, context);
  auto value = _detail::KeyVaultCertificateSerializer::Deserialize(name, *rawResponse);
  return Azure::Response<KeyVaultCertificate>(std::move(value), std::move(rawResponse));
}

CreateCertificateOperation CertificateClient::StartCreateCertificate(
    std::string const& name,
    CertificateCreateParameters const& parameters,
    Azure::Core::Context const& context) const
{
  auto payload = CertificateCreateParametersSerializer::Serialize(parameters);
  Azure::Core::IO::MemoryBodyStream payloadStream(
      reinterpret_cast<const uint8_t*>(payload.data()), payload.size());

  auto request = CreateRequest(
      HttpMethod::Post, {CertificatesPath, name, CertificatesCreatePath}, &payloadStream);

  auto rawResponse = SendRequest(request, context);
  auto value = _detail::CertificateOperationSerializer::Deserialize(*rawResponse);
  auto responseT
      = Azure::Response<CertificateOperationProperties>(std::move(value), std::move(rawResponse));
  return CreateCertificateOperation(
      std::make_shared<CertificateClient>(*this), std::move(responseT));
}

Response<DeletedCertificate> CertificateClient::GetDeletedCertificate(
    std::string const& name,
    Azure::Core::Context const& context) const
{
  auto request = CreateRequest(HttpMethod::Get, {DeletedCertificatesPath, name});

  // Send and parse respone
  auto rawResponse = SendRequest(request, context);
  auto value = DeletedCertificateSerializer::Deserialize(name, *rawResponse);
  return Azure::Response<DeletedCertificate>(std::move(value), std::move(rawResponse));
}

Azure::Response<CertificateIssuer> CertificateClient::GetIssuer(
    std::string const& name,
    Azure::Core::Context const& context) const
{
  auto request = CreateRequest(HttpMethod::Get, {CertificatesPath, IssuersPath, name});
  auto rawResponse = SendRequest(request, context);

  auto value = CertificateIssuerSerializer::Deserialize(name, *rawResponse);
  return Azure::Response<CertificateIssuer>(std::move(value), std::move(rawResponse));
}

Azure::Response<CertificateIssuer> CertificateClient::DeleteIssuer(
    std::string const& name,
    Azure::Core::Context const& context) const
{
  auto request = CreateRequest(HttpMethod::Delete, {CertificatesPath, IssuersPath, name});
  auto rawResponse = SendRequest(request, context);

  auto value = CertificateIssuerSerializer::Deserialize(name, *rawResponse);
  return Azure::Response<CertificateIssuer>(std::move(value), std::move(rawResponse));
}

Azure::Response<CertificateIssuer> CertificateClient::CreateIssuer(
    CertificateIssuer const& issuer,
    Azure::Core::Context const& context) const
{
  std::string name = issuer.Name;
  auto payload = CertificateIssuerSerializer::Serialize(issuer);
  Azure::Core::IO::MemoryBodyStream payloadStream(
      reinterpret_cast<const uint8_t*>(payload.data()), payload.size());

  auto request
      = CreateRequest(HttpMethod::Put, {CertificatesPath, IssuersPath, name}, &payloadStream);

  auto rawResponse = SendRequest(request, context);
  auto value = CertificateIssuerSerializer::Deserialize(name, *rawResponse);
  return Azure::Response<CertificateIssuer>(std::move(value), std::move(rawResponse));
}

Azure::Response<CertificateIssuer> CertificateClient::UpdateIssuer(
    CertificateIssuer const& issuer,
    Azure::Core::Context const& context) const
{
  std::string name = issuer.Name;
  auto payload = CertificateIssuerSerializer::Serialize(issuer);
  Azure::Core::IO::MemoryBodyStream payloadStream(
      reinterpret_cast<const uint8_t*>(payload.data()), payload.size());

  auto request
      = CreateRequest(HttpMethod::Patch, {CertificatesPath, IssuersPath, name}, &payloadStream);

  auto rawResponse = SendRequest(request, context);
  auto value = CertificateIssuerSerializer::Deserialize(name, *rawResponse);
  return Azure::Response<CertificateIssuer>(std::move(value), std::move(rawResponse));
}

Response<std::vector<CertificateContact>> CertificateClient::GetContacts(
    Azure::Core::Context const& context) const
{
  auto request = CreateRequest(HttpMethod::Get, {CertificatesPath, ContactsPath});

  // Send and parse respone
  auto rawResponse = SendRequest(request, context);
  auto value = CertificateContactsSerializer::Deserialize(*rawResponse);
  return Azure::Response<std::vector<CertificateContact>>(std::move(value), std::move(rawResponse));
}

Response<std::vector<CertificateContact>> CertificateClient::DeleteContacts(
    Azure::Core::Context const& context) const
{
  auto request = CreateRequest(HttpMethod::Delete, {CertificatesPath, ContactsPath});

  // Send and parse respone
  auto rawResponse = SendRequest(request, context);
  auto value = CertificateContactsSerializer::Deserialize(*rawResponse);
  return Azure::Response<std::vector<CertificateContact>>(std::move(value), std::move(rawResponse));
}

Response<std::vector<CertificateContact>> CertificateClient::SetContacts(
    std::vector<CertificateContact> const& contacts,
    Azure::Core::Context const& context) const
{
  auto payload = CertificateContactsSerializer::Serialize(contacts);
  Azure::Core::IO::MemoryBodyStream payloadStream(
      reinterpret_cast<const uint8_t*>(payload.data()), payload.size());

  auto request = CreateRequest(HttpMethod::Put, {CertificatesPath, ContactsPath}, &payloadStream);

  auto rawResponse = SendRequest(request, context);
  auto value = CertificateContactsSerializer::Deserialize(*rawResponse);
  return Azure::Response<std::vector<CertificateContact>>(std::move(value), std::move(rawResponse));
}

Azure::Response<CertificateOperationProperties> CertificateClient::GetCertificateOperation(
    std::string const& name,
    Azure::Core::Context const& context) const
{
  auto request = CreateRequest(HttpMethod::Get, {CertificatesPath, name, PendingPath});
  auto rawResponse = SendRequest(request, context);

  auto value = CertificateOperationSerializer::Deserialize(*rawResponse);
  return Azure::Response<CertificateOperationProperties>(std::move(value), std::move(rawResponse));
}

<<<<<<< HEAD
CerticatePropertiesPagedResponse CertificateClient::GetPropertiesOfCertificates(
    GetPropertiesOfCertificatesOptions const& options,
    Azure::Core::Context const& context) const
{
  // Request and settings
  auto request = ContinuationTokenRequest({CertificatesPath}, options.NextPageToken);
  if (options.IncludePending.HasValue())
  {
    request.GetUrl().AppendQueryParameter(
        IncludePendingQuery, options.IncludePending.Value() ? TrueQueryValue : FalseQueryValue);
  }
  // Send and parse respone
  auto rawResponse = SendRequest(request, context);
  auto value = CerticatePropertiesPagedResponseSerializer::Deserialize(*rawResponse);
  return CerticatePropertiesPagedResponse(
      std::move(value), std::move(rawResponse), std::make_unique<CertificateClient>(*this));
}

CerticatePropertiesPagedResponse CertificateClient::GetPropertiesOfCertificateVersions(
    std::string const& name,
    GetPropertiesOfCertificateVersionsOptions const& options,
    Azure::Core::Context const& context) const
{
  // Request and settings
  auto request
      = ContinuationTokenRequest({CertificatesPath, name, VersionsPath}, options.NextPageToken);

  // Send and parse respone
  auto rawResponse = SendRequest(request, context);
  auto value = CerticatePropertiesPagedResponseSerializer::Deserialize(*rawResponse);
  return CerticatePropertiesPagedResponse(
      std::move(value), std::move(rawResponse), std::make_unique<CertificateClient>(*this));
}

IssuerPropertiesPagedResponse CertificateClient::GetPropertiesOfIssuers(
    GetPropertiesOfIssuersOptions const& options,
    Azure::Core::Context const& context) const
{
  // Request and settings
  auto request = ContinuationTokenRequest({CertificatesPath, IssuersPath}, options.NextPageToken);

  // Send and parse respone
  auto rawResponse = SendRequest(request, context);
  auto value = IssuerPropertiesPagedResponseSerializer::Deserialize(*rawResponse);
  return IssuerPropertiesPagedResponse(
      std::move(value), std::move(rawResponse), std::make_unique<CertificateClient>(*this));
}

=======
Response<PurgedCertificate> CertificateClient::PurgeDeletedCertificate(
    std::string const& name,
    Azure::Core::Context const& context) const
{
  auto request = CreateRequest(HttpMethod::Delete, {DeletedCertificatesPath, name});

  // Send and parse respone
  auto rawResponse = SendRequest(request, context);
  PurgedCertificate value;
  return Azure::Response<PurgedCertificate>(std::move(value), std::move(rawResponse));
}

DeleteCertificateOperation CertificateClient::StartDeleteCertificate(
    std::string const& name,
    Azure::Core::Context const& context) const
{
  auto request = CreateRequest(HttpMethod::Delete, {CertificatesPath, name});

  auto rawResponse = SendRequest(request, context);
  auto value = DeletedCertificate();
  value.Properties.Name = name;
  auto responseT = Azure::Response<DeletedCertificate>(std::move(value), std::move(rawResponse));
  return DeleteCertificateOperation(
      std::make_shared<CertificateClient>(*this), std::move(responseT));
}

RecoverDeletedCertificateOperation CertificateClient::StartRecoverDeletedCertificate(
    std::string const& name,
    Azure::Core::Context const& context) const
{
  auto request = CreateRequest(HttpMethod::Post, {DeletedCertificatesPath, name, RecoverPath});

  auto rawResponse = SendRequest(request, context);
  auto value = KeyVaultCertificateWithPolicy();
  value.Properties.Name = name;
  auto responseT
      = Azure::Response<KeyVaultCertificateWithPolicy>(std::move(value), std::move(rawResponse));
  return RecoverDeletedCertificateOperation(
      std::make_shared<CertificateClient>(*this), std::move(responseT));
}
>>>>>>> a2e5262d
const ServiceVersion ServiceVersion::V7_2("7.2");<|MERGE_RESOLUTION|>--- conflicted
+++ resolved
@@ -256,7 +256,46 @@
   return Azure::Response<CertificateOperationProperties>(std::move(value), std::move(rawResponse));
 }
 
-<<<<<<< HEAD
+Response<PurgedCertificate> CertificateClient::PurgeDeletedCertificate(
+    std::string const& name,
+    Azure::Core::Context const& context) const
+{
+  auto request = CreateRequest(HttpMethod::Delete, {DeletedCertificatesPath, name});
+
+  // Send and parse respone
+  auto rawResponse = SendRequest(request, context);
+  PurgedCertificate value;
+  return Azure::Response<PurgedCertificate>(std::move(value), std::move(rawResponse));
+}
+
+DeleteCertificateOperation CertificateClient::StartDeleteCertificate(
+    std::string const& name,
+    Azure::Core::Context const& context) const
+{
+  auto request = CreateRequest(HttpMethod::Delete, {CertificatesPath, name});
+
+  auto rawResponse = SendRequest(request, context);
+  auto value = DeletedCertificate();
+  value.Properties.Name = name;
+  auto responseT = Azure::Response<DeletedCertificate>(std::move(value), std::move(rawResponse));
+  return DeleteCertificateOperation(
+      std::make_shared<CertificateClient>(*this), std::move(responseT));
+}
+
+RecoverDeletedCertificateOperation CertificateClient::StartRecoverDeletedCertificate(
+    std::string const& name,
+    Azure::Core::Context const& context) const
+{
+  auto request = CreateRequest(HttpMethod::Post, {DeletedCertificatesPath, name, RecoverPath});
+
+  auto rawResponse = SendRequest(request, context);
+  auto value = KeyVaultCertificateWithPolicy();
+  value.Properties.Name = name;
+  auto responseT
+      = Azure::Response<KeyVaultCertificateWithPolicy>(std::move(value), std::move(rawResponse));
+  return RecoverDeletedCertificateOperation(
+      std::make_shared<CertificateClient>(*this), std::move(responseT));
+}
 CerticatePropertiesPagedResponse CertificateClient::GetPropertiesOfCertificates(
     GetPropertiesOfCertificatesOptions const& options,
     Azure::Core::Context const& context) const
@@ -305,46 +344,4 @@
       std::move(value), std::move(rawResponse), std::make_unique<CertificateClient>(*this));
 }
 
-=======
-Response<PurgedCertificate> CertificateClient::PurgeDeletedCertificate(
-    std::string const& name,
-    Azure::Core::Context const& context) const
-{
-  auto request = CreateRequest(HttpMethod::Delete, {DeletedCertificatesPath, name});
-
-  // Send and parse respone
-  auto rawResponse = SendRequest(request, context);
-  PurgedCertificate value;
-  return Azure::Response<PurgedCertificate>(std::move(value), std::move(rawResponse));
-}
-
-DeleteCertificateOperation CertificateClient::StartDeleteCertificate(
-    std::string const& name,
-    Azure::Core::Context const& context) const
-{
-  auto request = CreateRequest(HttpMethod::Delete, {CertificatesPath, name});
-
-  auto rawResponse = SendRequest(request, context);
-  auto value = DeletedCertificate();
-  value.Properties.Name = name;
-  auto responseT = Azure::Response<DeletedCertificate>(std::move(value), std::move(rawResponse));
-  return DeleteCertificateOperation(
-      std::make_shared<CertificateClient>(*this), std::move(responseT));
-}
-
-RecoverDeletedCertificateOperation CertificateClient::StartRecoverDeletedCertificate(
-    std::string const& name,
-    Azure::Core::Context const& context) const
-{
-  auto request = CreateRequest(HttpMethod::Post, {DeletedCertificatesPath, name, RecoverPath});
-
-  auto rawResponse = SendRequest(request, context);
-  auto value = KeyVaultCertificateWithPolicy();
-  value.Properties.Name = name;
-  auto responseT
-      = Azure::Response<KeyVaultCertificateWithPolicy>(std::move(value), std::move(rawResponse));
-  return RecoverDeletedCertificateOperation(
-      std::make_shared<CertificateClient>(*this), std::move(responseT));
-}
->>>>>>> a2e5262d
 const ServiceVersion ServiceVersion::V7_2("7.2");