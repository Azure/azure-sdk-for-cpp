﻿// Copyright (c) Microsoft Corporation. All rights reserved.
// SPDX-License-Identifier: MIT

/**
 * @file
 * @brief Centralize the serialize and de-serialize methods for the key vault keys models.
 *
 */

#pragma once

#include "azure/keyvault/certificates/certificate_client_models.hpp"
#include "azure/keyvault/certificates/certificate_client_options.hpp"
#include <azure/core/internal/json/json.hpp>

#include <string>

namespace Azure { namespace Security { namespace KeyVault { namespace Certificates {
  namespace _detail {
    /***************** Certificate  *****************/
    class KeyVaultCertificateSerializer final {
    public:
      // Creates a new key based on a name and an HTTP raw response.
      static KeyVaultCertificateWithPolicy KeyVaultCertificateDeserialize(
          std::string const& name,
          Azure::Core::Http::RawResponse const& rawResponse);

      static std::string GetUrlAuthorityWithScheme(Azure::Core::Url const& url)
      {
        std::string urlString;
        if (!url.GetScheme().empty())
        {
          urlString += url.GetScheme() + "://";
        }
        urlString += url.GetHost();
        if (url.GetPort() != 0)
        {
          urlString += ":" + std::to_string(url.GetPort());
        }
        return urlString;
      }

      void static inline ParseKeyUrl(
          CertificateProperties& certificateProperties,
          std::string const& url)
      {
        Azure::Core::Url kid(url);
        certificateProperties.Id = url;
        certificateProperties.VaultUrl = GetUrlAuthorityWithScheme(kid);
        auto const& path = kid.GetPath();
        //  path is in the form of `verb/keyName{/keyVersion}`
        auto const separatorChar = '/';
        auto pathEnd = path.end();
        auto start = path.begin();
        start = std::find(start, pathEnd, separatorChar);
        start += 1;
        auto separator = std::find(start, pathEnd, separatorChar);
        if (separator != pathEnd)
        {
          certificateProperties.Name = std::string(start, separator);
          start = separator + 1;
          certificateProperties.Version = std::string(start, pathEnd);
        }
        else
        {
          // Nothing but the name+
          certificateProperties.Name = std::string(start, pathEnd);
        }
      }
    };

    class CertificatePropertiesSerializer final {
      CertificatePropertiesSerializer() = delete;

    public:
      static std::string Serialize(CertificateProperties const& properties);
      static Azure::Core::Json::_internal::json JsonSerialize(
          CertificateProperties const& properties);
      static void Deserialize(
          CertificateProperties& properties,
          Azure::Core::Json::_internal::json fragment);
    };

    class CertificatePolicySerializer final {
      CertificatePolicySerializer() = delete;

    public:
      static std::string Serialize(CertificatePolicy const& policy);
      static Azure::Core::Json::_internal::json JsonSerialize(CertificatePolicy const& policy);
      static void Deserialize(
          CertificatePolicy& policy,
          Azure::Core::Json::_internal::json fragment);
    };

    class CertificateCreateParametersSerializer final {
      CertificateCreateParametersSerializer() = delete;

    public:
      static std::string Serialize(CertificateCreateParameters const& parameters);
    };
<<<<<<< HEAD
    struct CertificateContactsSerializer final
    {
      static std::string Serialize(std::vector<CertificateContact> const& constacts);
      static std::vector<CertificateContact> Deserialize(
          Azure::Core::Http::RawResponse const& rawResponse);
=======

    class CertificateIssuerSerializer final {
      CertificateIssuerSerializer() = delete;

    public:
      static CertificateIssuer Deserialize(
          std::string const& name,
          Azure::Core::Http::RawResponse const& rawResponse);

      static std::string Serialize(CertificateIssuer const& issuer);
>>>>>>> e5f190c7
    };
}}}}} // namespace Azure::Security::KeyVault::Certificates::_detail<|MERGE_RESOLUTION|>--- conflicted
+++ resolved
@@ -98,13 +98,6 @@
     public:
       static std::string Serialize(CertificateCreateParameters const& parameters);
     };
-<<<<<<< HEAD
-    struct CertificateContactsSerializer final
-    {
-      static std::string Serialize(std::vector<CertificateContact> const& constacts);
-      static std::vector<CertificateContact> Deserialize(
-          Azure::Core::Http::RawResponse const& rawResponse);
-=======
 
     class CertificateIssuerSerializer final {
       CertificateIssuerSerializer() = delete;
@@ -115,6 +108,11 @@
           Azure::Core::Http::RawResponse const& rawResponse);
 
       static std::string Serialize(CertificateIssuer const& issuer);
->>>>>>> e5f190c7
+    };
+    struct CertificateContactsSerializer final
+    {
+      static std::string Serialize(std::vector<CertificateContact> const& constacts);
+      static std::vector<CertificateContact> Deserialize(
+          Azure::Core::Http::RawResponse const& rawResponse);
     };
 }}}}} // namespace Azure::Security::KeyVault::Certificates::_detail