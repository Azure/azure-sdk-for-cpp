﻿// Copyright (c) Microsoft Corporation. All rights reserved.
// SPDX-License-Identifier: MIT

/**
 * @file
 * @brief Centralize the serialize and de-serialize methods for the key vault keys models.
 *
 */

#pragma once

#include "azure/keyvault/certificates/certificate_client_models.hpp"
#include "azure/keyvault/certificates/certificate_client_options.hpp"
#include <azure/core/internal/json/json.hpp>

#include <string>

namespace Azure { namespace Security { namespace KeyVault { namespace Certificates {
  namespace _detail {
    /***************** Certificate  *****************/
    class KeyVaultCertificateSerializer final {
    public:
      // Creates a new key based on a name and an HTTP raw response.
      static KeyVaultCertificateWithPolicy KeyVaultCertificateDeserialize(
          std::string const& name,
          Azure::Core::Http::RawResponse const& rawResponse);

      static std::string GetUrlAuthorityWithScheme(Azure::Core::Url const& url)
      {
        std::string urlString;
        if (!url.GetScheme().empty())
        {
          urlString += url.GetScheme() + "://";
        }
        urlString += url.GetHost();
        if (url.GetPort() != 0)
        {
          urlString += ":" + std::to_string(url.GetPort());
        }
        return urlString;
      }

      void static inline ParseKeyUrl(
          CertificateProperties& certificateProperties,
          std::string const& url)
      {
        Azure::Core::Url kid(url);
        certificateProperties.Id = url;
        certificateProperties.VaultUrl = GetUrlAuthorityWithScheme(kid);
        auto const& path = kid.GetPath();
        //  path is in the form of `verb/keyName{/keyVersion}`
        auto const separatorChar = '/';
        auto pathEnd = path.end();
        auto start = path.begin();
        start = std::find(start, pathEnd, separatorChar);
        start += 1;
        auto separator = std::find(start, pathEnd, separatorChar);
        if (separator != pathEnd)
        {
          certificateProperties.Name = std::string(start, separator);
          start = separator + 1;
          certificateProperties.Version = std::string(start, pathEnd);
        }
        else
        {
          // Nothing but the name+
          certificateProperties.Name = std::string(start, pathEnd);
        }
      }
    };

    class CertificatePropertiesSerializer final {
      CertificatePropertiesSerializer() = delete;

    public:
      static std::string Serialize(CertificateProperties const& properties);
      static Azure::Core::Json::_internal::json JsonSerialize(
          CertificateProperties const& properties);
      static void Deserialize(
          CertificateProperties& properties,
          Azure::Core::Json::_internal::json fragment);
    };

    class CertificatePolicySerializer final {
      CertificatePolicySerializer() = delete;

    public:
      static std::string Serialize(CertificatePolicy const& policy);
      static Azure::Core::Json::_internal::json JsonSerialize(CertificatePolicy const& policy);
      static void Deserialize(
          CertificatePolicy& policy,
          Azure::Core::Json::_internal::json fragment);
    };

    class CertificateCreateParametersSerializer final {
      CertificateCreateParametersSerializer() = delete;

    public:
      static std::string Serialize(CertificateCreateParameters const& parameters);
    };

    class CertificateIssuerSerializer final {
      CertificateIssuerSerializer() = delete;

    public:
      static CertificateIssuer Deserialize(
          std::string const& name,
          Azure::Core::Http::RawResponse const& rawResponse);

      static std::string Serialize(CertificateIssuer const& issuer);
    };

<<<<<<< HEAD
    class CertificateOperationSerializer final {
      CertificateOperationSerializer() = delete;

    public:
      static CertificateOperationProperties Deserialize(
          Azure::Core::Http::RawResponse const& rawResponse);

      static std::string GetUrlAuthorityWithScheme(Azure::Core::Url const& url)
      {
        std::string urlString;
        if (!url.GetScheme().empty())
        {
          urlString += url.GetScheme() + "://";
        }
        urlString += url.GetHost();
        if (url.GetPort() != 0)
        {
          urlString += ":" + std::to_string(url.GetPort());
        }
        return urlString;
      }

      void static inline ParseKeyUrl(
          CertificateOperationProperties& certificateProperties,
          std::string const& url)
      {
        Azure::Core::Url kid(url);
        certificateProperties.Id = url;
        certificateProperties.VaultUrl = GetUrlAuthorityWithScheme(kid);
        auto const& path = kid.GetPath();
        // path in format certificates/{name}/pending
        auto const separatorChar = '/';
        auto pathEnd = path.end();
        auto start = path.begin();
        start = std::find(start, pathEnd, separatorChar);
        start += 1;
        auto separator = std::find(start, pathEnd, separatorChar);
        if (separator != pathEnd)
        {
          certificateProperties.Name = std::string(start, separator);
        }
        else
        {
          // Nothing but the name+
          certificateProperties.Name = std::string(start, pathEnd);
        }
      }
=======
    class CertificateContactsSerializer final {
      CertificateContactsSerializer() = delete;

    public:
      static std::string Serialize(std::vector<CertificateContact> const& constacts);
      static std::vector<CertificateContact> Deserialize(
          Azure::Core::Http::RawResponse const& rawResponse);
>>>>>>> e5a01a29
    };
}}}}} // namespace Azure::Security::KeyVault::Certificates::_detail<|MERGE_RESOLUTION|>--- conflicted
+++ resolved
@@ -110,7 +110,15 @@
       static std::string Serialize(CertificateIssuer const& issuer);
     };
 
-<<<<<<< HEAD
+    class CertificateContactsSerializer final {
+      CertificateContactsSerializer() = delete;
+
+    public:
+      static std::string Serialize(std::vector<CertificateContact> const& constacts);
+      static std::vector<CertificateContact> Deserialize(
+          Azure::Core::Http::RawResponse const& rawResponse);
+    };
+
     class CertificateOperationSerializer final {
       CertificateOperationSerializer() = delete;
 
@@ -158,14 +166,5 @@
           certificateProperties.Name = std::string(start, pathEnd);
         }
       }
-=======
-    class CertificateContactsSerializer final {
-      CertificateContactsSerializer() = delete;
-
-    public:
-      static std::string Serialize(std::vector<CertificateContact> const& constacts);
-      static std::vector<CertificateContact> Deserialize(
-          Azure::Core::Http::RawResponse const& rawResponse);
->>>>>>> e5a01a29
     };
 }}}}} // namespace Azure::Security::KeyVault::Certificates::_detail