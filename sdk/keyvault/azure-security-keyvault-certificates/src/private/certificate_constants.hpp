﻿// Copyright (c) Microsoft Corporation. All rights reserved.
// SPDX-License-Identifier: MIT

/**
 * @file
 * @brief Centralize the string constants used by Key Vault Certificates Client.
 *
 */

#pragma once

namespace Azure { namespace Security { namespace KeyVault { namespace Certificates {
  namespace _detail {

    /***************** Certificates Requests *****************/
    constexpr static const char KeyVaultServicePackageName[] = "keyvault-certificates";
    constexpr static const char CertificatesPath[] = "certificates";
    constexpr static const char CertificatesCreatePath[] = "create";
    constexpr static const char IssuersPath[] = "issuers";
    constexpr static const char ContactsPath[] = "contacts";
    constexpr static const char PendingPath[] = "pending";
    constexpr static const char DeletedCertificatesPath[] = "deletedcertificates";
    constexpr static const char RecoverPath[] = "recover";
<<<<<<< HEAD
    constexpr static const char IncludePendingQuery[] = "includePending";
    constexpr static const char VersionsPath[] = "versions";
=======
    constexpr static const char PolicyPath[] = "policy";
    constexpr static const char BackupPath[] = "backup";
    constexpr static const char RestorePath[] = "restore";
>>>>>>> 11b6fc8d

    /***************** Certificates Properties *****************/
    constexpr static const char IdName[] = "id";
    constexpr static const char X5tName[] = "x5t";
    constexpr static const char TagsPropertyName[] = "tags";
    constexpr static const char AttributesPropertyName[] = "attributes";
    constexpr static const char EnabledPropertyName[] = "enabled";
    constexpr static const char NbfPropertyName[] = "nbf";
    constexpr static const char ExpPropertyName[] = "exp";
    constexpr static const char CreatedPropertyName[] = "created";
    constexpr static const char UpdatedPropertyName[] = "updated";
    constexpr static const char RecoverableDaysPropertyName[] = "recoverableDays";
    constexpr static const char RecoveryLevelPropertyName[] = "recoveryLevel";
    constexpr static const char KidPropertyName[] = "kid";
    constexpr static const char SidPropertyName[] = "sid";
    constexpr static const char CerPropertyName[] = "cer";

    /***************** Certificates Policy *****************/
    constexpr static const char PolicyPropertyName[] = "policy";
    constexpr static const char KeyPropsPropertyName[] = "key_props";
    constexpr static const char KeyTypePropertyName[] = "kty";
    constexpr static const char ReuseKeyPropertyName[] = "reuse_key";
    constexpr static const char ExportablePropertyName[] = "exportable";
    constexpr static const char CurveNamePropertyName[] = "crv";
    constexpr static const char KeySizePropertyName[] = "key_size";
    constexpr static const char SecretPropsPropertyName[] = "secret_props";
    constexpr static const char ContentTypePropertyName[] = "contentType";
    constexpr static const char X509PropsPropertyName[] = "x509_props";
    constexpr static const char SubjectPropertyName[] = "subject";
    constexpr static const char SansPropertyName[] = "sans";
    constexpr static const char DnsPropertyName[] = "dns_names";
    constexpr static const char EmailsPropertyName[] = "emails";
    constexpr static const char UserPrincipalNamesPropertyName[] = "upns";
    constexpr static const char KeyUsagePropertyName[] = "key_usage";
    constexpr static const char EkusPropertyName[] = "ekus";
    constexpr static const char ValidityMonthsPropertyName[] = "validity_months";
    constexpr static const char IssuerPropertyName[] = "issuer";
    constexpr static const char CertTransparencyPropertyName[] = "cert_transparency";
    constexpr static const char CtyPropertyName[] = "cty";
    constexpr static const char IssuerNamePropertyName[] = "name";
    constexpr static const char LifetimeActionsPropertyName[] = "lifetime_actions";
    constexpr static const char TriggerPropertyName[] = "trigger";
    constexpr static const char ActionPropertyName[] = "action";
    constexpr static const char LifetimePercentagePropertyName[] = "lifetime_percentage";
    constexpr static const char DaysBeforeExpiryPropertyName[] = "days_before_expiry";
    constexpr static const char ActionTypePropertyName[] = "action_type";

    /***************** Certificates Key Usage *****************/
    constexpr static const char DigitalSignatureValue[] = "digitalSignature";
    constexpr static const char NonRepudiationValue[] = "nonRepudiation";
    constexpr static const char KeyEnciphermentValue[] = "keyEncipherment";
    constexpr static const char DataEnciphermentValue[] = "dataEncipherment";
    constexpr static const char KeyAgreementValue[] = "keyAgreement";
    constexpr static const char KeyCertSignValue[] = "keyCertSign";
    constexpr static const char CrlSignValue[] = "crlSign";
    constexpr static const char EncipherOnlyValue[] = "encipherOnly";
    constexpr static const char DecipherOnlyValue[] = "decipherOnly";

    /***************** Certificates Key Type *****************/
    constexpr static const char EcValue[] = "EC";
    constexpr static const char EcHsmValue[] = "EC-HSM";
    constexpr static const char RsaValue[] = "RSA";
    constexpr static const char RsaHsmValue[] = "RSA-HSM";

    /***************** Certificates Curve Name *****************/
    constexpr static const char P256Value[] = "P-256";
    constexpr static const char P256KValue[] = "P-256K";
    constexpr static const char P384Value[] = "P-384";
    constexpr static const char P521Value[] = "P-521";

    /***************** Certificates Content Type *****************/
    constexpr static const char Pkc12Value[] = "application/x-pkcs12";
    constexpr static const char PemValue[] = "application/x-pem-file";

    /***************** Certificates Policy Action *****************/
    constexpr static const char AutoRenewValue[] = "AutoRenew";
    constexpr static const char EmailContactsValue[] = "EmailContacts";

    /***************** Certificates Issuer Action *****************/
    constexpr static const char CredentialsPropertyValue[] = "credentials";
    constexpr static const char AccountIdValue[] = "account_id";
    constexpr static const char PwdPropertyValue[] = "pwd";
    constexpr static const char ProviderPropertyValue[] = "provider";
    constexpr static const char OrgDetailsPropertyValue[] = "org_details";
    constexpr static const char AdminDetailsPropertyValue[] = "admin_details";
    constexpr static const char FirstNamePropertyValue[] = "first_name";
    constexpr static const char LastNamePropertyValue[] = "last_name";
    constexpr static const char EmailPropertyValue[] = "email";
    constexpr static const char PhonePropertyValue[] = "phone";

    /***************** Certificates Contact *****************/
    constexpr static const char EmailPropertyName[] = "email";
    constexpr static const char NamePropertyName[] = "name";
    constexpr static const char PhonePropertyName[] = "phone";
    constexpr static const char ContactsPropertyName[] = "contacts";

    /****************** Certificate Operation Properties **********/
    constexpr static const char CsrPropertyName[] = "csr";
    constexpr static const char StatusPropertyName[] = "status";
    constexpr static const char ErrorPropertyName[] = "error";
    constexpr static const char CodePropertyName[] = "code";
    constexpr static const char RequestIdPropertyName[] = "request_id";
    constexpr static const char TargetPropertyName[] = "target";
    constexpr static const char MessagePropertyName[] = "message";
    constexpr static const char InnerErrorPropertyName[] = "innererror";
    constexpr static const char StatusDetailsPropertyName[] = "status_details";
    constexpr static const char CancelationRequestedPropertyName[] = "cancellation_requested";
    constexpr static const char CompletedValue[] = "completed";

    /**************** Deleted Certificate property names ********/
    constexpr static const char RecoveryIdPropertyName[] = "recoveryId";
    constexpr static const char ScheduledPurgeDatePropertyName[] = "scheduledPurgeDate";
    constexpr static const char DeletedDatePropertyName[] = "deletedDate";
<<<<<<< HEAD
    /****************** Paged Properties **********/
    constexpr static const char TrueQueryValue[] = "true";
    constexpr static const char FalseQueryValue[] = "false";
    constexpr static const char NextLinkPropertyName[] = "nextLink";
=======
    /****************** Certificate Backup/Restore Properties **********/
>>>>>>> 11b6fc8d
    constexpr static const char ValuePropertyName[] = "value";
}}}}} // namespace Azure::Security::KeyVault::Certificates::_detail<|MERGE_RESOLUTION|>--- conflicted
+++ resolved
@@ -21,14 +21,11 @@
     constexpr static const char PendingPath[] = "pending";
     constexpr static const char DeletedCertificatesPath[] = "deletedcertificates";
     constexpr static const char RecoverPath[] = "recover";
-<<<<<<< HEAD
-    constexpr static const char IncludePendingQuery[] = "includePending";
-    constexpr static const char VersionsPath[] = "versions";
-=======
     constexpr static const char PolicyPath[] = "policy";
     constexpr static const char BackupPath[] = "backup";
     constexpr static const char RestorePath[] = "restore";
->>>>>>> 11b6fc8d
+    constexpr static const char IncludePendingQuery[] = "includePending";
+    constexpr static const char VersionsPath[] = "versions";
 
     /***************** Certificates Properties *****************/
     constexpr static const char IdName[] = "id";
@@ -142,13 +139,10 @@
     constexpr static const char RecoveryIdPropertyName[] = "recoveryId";
     constexpr static const char ScheduledPurgeDatePropertyName[] = "scheduledPurgeDate";
     constexpr static const char DeletedDatePropertyName[] = "deletedDate";
-<<<<<<< HEAD
+    /****************** Certificate Backup/Restore Properties **********/
+    constexpr static const char ValuePropertyName[] = "value";
     /****************** Paged Properties **********/
     constexpr static const char TrueQueryValue[] = "true";
     constexpr static const char FalseQueryValue[] = "false";
     constexpr static const char NextLinkPropertyName[] = "nextLink";
-=======
-    /****************** Certificate Backup/Restore Properties **********/
->>>>>>> 11b6fc8d
-    constexpr static const char ValuePropertyName[] = "value";
 }}}}} // namespace Azure::Security::KeyVault::Certificates::_detail