--- conflicted
+++ resolved
@@ -1084,19 +1084,6 @@
     Azure::Nullable<bool> CertificateTransparency;
   };
 
-<<<<<<< HEAD
-  /**
-   * @brief A certificate backup data.
-   *
-   */
-  struct BackupCertificateResult
-  {
-    /**
-     * @brief The backup blob containing the backed up certificate.
-     *
-     */
-    std::vector<uint8_t> Certificate;
-=======
   struct DeletedCertificate final : public KeyVaultCertificateWithPolicy
   {
     /**
@@ -1140,6 +1127,17 @@
    */
   struct PurgedCertificate final
   {
->>>>>>> 239c3c9f
+  };
+  /**
+   * @brief A certificate backup data.
+   *
+   */
+  struct BackupCertificateResult
+  {
+    /**
+     * @brief The backup blob containing the backed up certificate.
+     *
+     */
+    std::vector<uint8_t> Certificate;
   };
 }}}} // namespace Azure::Security::KeyVault::Certificates