﻿// Copyright (c) Microsoft Corporation. All rights reserved.
// SPDX-License-Identifier: MIT

/**
 * @file
 * @brief Defines the Key Vault Certificates types.
 *
 */

#pragma once

#include "azure/keyvault/certificates/dll_import_export.hpp"

#include <azure/core/context.hpp>
#include <azure/core/http/http.hpp>
#include <azure/core/nullable.hpp>
#include <azure/core/response.hpp>

#include <memory>
#include <string>
#include <unordered_map>
#include <vector>

namespace Azure { namespace Security { namespace KeyVault { namespace Certificates {

  /**
   * @brief Contains identity and other basic properties of a Certificate.
   *
   */
  struct CertificateProperties final
  {
    // Attributes

    /**
     * @brief Indicate when the certificate will be valid and can be used for cryptographic
     * operations.
     *
     */
    Azure::Nullable<Azure::DateTime> NotBefore;

    /**
     * @brief Indicate when the certificate will expire and cannot be used for cryptographic
     * operations.
     *
     */
    Azure::Nullable<Azure::DateTime> ExpiresOn;

    /**
     * @brief Indicate when the certificate was created.
     *
     */
    Azure::Nullable<Azure::DateTime> CreatedOn;

    /**
     * @brief Indicate when the certificate was updated.
     *
     */
    Azure::Nullable<Azure::DateTime> UpdatedOn;

    /**
     * @brief The number of days a certificate is retained before being deleted for a soft
     * delete-enabled Key Vault.
     *
     */
    Azure::Nullable<int32_t> RecoverableDays;

    /**
     * @brief The recovery level currently in effect for keys in the Key Vault.
     *
     * @remark If Purgeable, the certificate can be permanently deleted by an authorized user;
     * otherwise, only the service can purge the keys at the end of the retention interval.
     *
     */
    Azure::Nullable<std::string> RecoveryLevel;

    // Properties

    /**
     * @brief Dictionary of tags with specific metadata about the certificate.
     *
     */
    std::unordered_map<std::string, std::string> Tags;

    /**
     * @brief The name of the certificate.
     *
     */
    std::string Name;

    /**
     * @brief The certificate identifier.
     *
     */
    std::string Id;

    /**
     * @brief The Key Vault base Url.
     *
     */
    std::string VaultUrl;

    /**
     * @brief The version of the certificate.
     *
     */
    std::string Version;

    /**
     * @brief Get the digital thumbprint of the certificate which can be used to uniquely identify
     * it.
     *
     */
    std::vector<uint8_t> X509Thumbprint;

    /**
     * @brief Indicate whether the certificate is enabled and useable for cryptographic operations.
     *
     */
    Azure::Nullable<bool> Enabled;

    /**
     * @brief Construct a new Certificate Properties object
     *
     */
    CertificateProperties() = default;

    /**
     * @brief Construct a new Certificate Properties object
     *
     * @param name The name of the certificate.
     */
    CertificateProperties(std::string const& name) : Name(name) {}
  };

  /**
   * @brief An Azure Key Vault certificate.
   *
   */
  class KeyVaultCertificate {
  public:
    /**
     * @brief Get the identifier of the certificate.
     *
     */
    std::string KeyId;

    /**
     * @brief Get the identifier of the Key Vault Secret which contains the PEM of PFX formatted
     * content of the certificate and its private key.
     *
     */
    std::string SecretId;

    /**
     * @brief Additional fields for the certificate.
     *
     */
    CertificateProperties Properties;

    /**
     * @brief Get the CER formatted public X509 certificate.
     *
     * @remarks This property contains only the public key.
     *
     */
    std::vector<uint8_t> Cer;

    /**
     * @brief Get the name of the certificate.
     *
     * @return The name of the certificate.
     */
    std::string const& Name() const { return Properties.Name; }

    /**
     * @brief Get the certificate Id,
     *
     * @return The id of the certificate.
     */
    std::string const& Id() const { return Properties.Id; }

    /**
     * @brief Construct a new Key Vault Certificate object
     *
     * @param properties The properties to create a new certificate.
     */
    KeyVaultCertificate(CertificateProperties const& properties) : Properties(properties) {}

    /**
     * @brief Construct a new Key Vault Certificate object
     *
     */
    KeyVaultCertificate() = default;

    /**
     * @brief Destroy the Key Vault Certificate object
     *
     */
    virtual ~KeyVaultCertificate() = default;
  };

  /**
   * @brief Supported JsonWebKey key types (kty).
   *
   */
  class CertificateKeyType final {
  private:
    std::string m_value;

  public:
    /**
     * @brief Construct a new Certificate Key Type object
     *
     * @param keyType The type of the certificate.
     */
    explicit CertificateKeyType(std::string keyType) : m_value(std::move(keyType)) {}

    /**
     * @brief Construct a new Certificate Key Type object
     *
     */
    CertificateKeyType() = default;

    /**
     * @brief Enables using the equal operator for JWT.
     *
     * @param other A JWT to be compared.
     */
    bool operator==(const CertificateKeyType& other) const noexcept
    {
      return m_value == other.m_value;
    }

    /**
     * @brief Return the JSON Web Token (JWT) as a string.
     *
     * @return The JWT represented as string.
     */
    std::string const& ToString() const { return m_value; }

    /**
     * @brief An Elliptic Curve Cryptographic (ECC) algorithm.
     *
     */
    AZ_SECURITY_KEYVAULT_CERTIFICATES_DLLEXPORT static const CertificateKeyType Ec;

    /**
     * @brief An Elliptic Curve Cryptographic (ECC) algorithm backed by a Hardware Security Module
     * (HSM).
     *
     */
    AZ_SECURITY_KEYVAULT_CERTIFICATES_DLLEXPORT static const CertificateKeyType EcHsm;

    /**
     * @brief An RSA cryptographic algorithm.
     *
     */
    AZ_SECURITY_KEYVAULT_CERTIFICATES_DLLEXPORT static const CertificateKeyType Rsa;

    /**
     * @brief An RSA cryptographic algorithm backed by a Hardware Security Module (HSM).
     *
     */
    AZ_SECURITY_KEYVAULT_CERTIFICATES_DLLEXPORT static const CertificateKeyType RsaHsm;
  };

  /**
   * @brief Elliptic Curve Cryptography (ECC) curve names.
   *
   */
  class CertificateKeyCurveName final {
  private:
    std::string m_value;

  public:
    /**
     * @brief Construct a new Key Curve Name object.
     *
     * @param value The string value of the instance.
     */
    explicit CertificateKeyCurveName(std::string value)
    {
      if (value.empty())
      {
        throw std::invalid_argument("The value for the curve name can not be empty");
      }
      m_value = std::move(value);
    }

    /**
     * @brief Construct a default key curve.
     *
     */
    CertificateKeyCurveName() = default;

    /**
     * @brief Enables using the equal operator for key curve.
     *
     * @param other A key curve to be compared.
     */
    bool operator==(const CertificateKeyCurveName& other) const noexcept
    {
      return m_value == other.m_value;
    }

    /**
     * @brief Get the string value of the key curve.
     *
     */
    std::string const& ToString() const { return m_value; }

    /**
     * @brief Get the NIST P-256 elliptic curve, AKA SECG curve SECP256R1.
     *
     * @remark For more information, see
     *  <a href="https://docs.microsoft.com/azure/key-vault/keys/about-keys#curve-types">Curve
     * types</a>.
     *
     */
    AZ_SECURITY_KEYVAULT_CERTIFICATES_DLLEXPORT static const CertificateKeyCurveName P256;

    /**
     * @brief Get the SECG SECP256K1 elliptic curve.
     *
     * @remark For more information, see
     * <a href="https://docs.microsoft.com/azure/key-vault/keys/about-keys#curve-types">Curve
     * types</a>.
     *
     */
    AZ_SECURITY_KEYVAULT_CERTIFICATES_DLLEXPORT static const CertificateKeyCurveName P256K;

    /**
     * @brief Get the NIST P-384 elliptic curve, AKA SECG curve SECP384R1.
     *
     * @remark For more information, see
     * <a href="https://docs.microsoft.com/azure/key-vault/keys/about-keys#curve-types">Curve
     * types</a>.
     *
     */
    AZ_SECURITY_KEYVAULT_CERTIFICATES_DLLEXPORT static const CertificateKeyCurveName P384;

    /**
     * @brief Get the NIST P-521 elliptic curve, AKA SECG curve SECP521R1.
     *
     * @remark For more information, see
     * <a href="https://docs.microsoft.com/azure/key-vault/keys/about-keys#curve-types">Curve
     * types</a>.
     *
     */
    AZ_SECURITY_KEYVAULT_CERTIFICATES_DLLEXPORT static const CertificateKeyCurveName P521;
  };

  /**
   * @brief A collection of subject alternative names (SANs) for a X.509 certificate. SANs can be
   * DNS entries, emails, or unique principal names.
   *
   */
  struct SubjectAlternativeNames final
  {
    /**
     * @brief Get a collection of DNS names.
     *
     */
    std::vector<std::string> DnsNames;

    /**
     * @brief Get a collection of email addresses.
     *
     */
    std::vector<std::string> Emails;

    /**
     * @brief Get a collection of user principal names (UPNs).
     *
     */
    std::vector<std::string> UserPrincipalNames;
  };

  /**
   * @brief Content type of the certificate when downloaded from getecret.
   *
   */
  class CertificateContentType final {
  private:
    std::string m_value;

  public:
    /**
     * @brief Construct a new Key Curve Name object.
     *
     * @param value The string value of the instance.
     */
    explicit CertificateContentType(std::string value)
    {
      if (value.empty())
      {
        throw std::invalid_argument("The value for the curve name can not be empty");
      }
      m_value = std::move(value);
    }

    /**
     * @brief Construct a default key curve.
     *
     */
    CertificateContentType() = default;

    /**
     * @brief Enables using the equal operator for key curve.
     *
     * @param other A key curve to be compared.
     */
    bool operator==(const CertificateContentType& other) const noexcept
    {
      return m_value == other.m_value;
    }

    /**
     * @brief Get the string value of the key curve.
     *
     */
    std::string const& ToString() const { return m_value; }

    /**
     * @brief Get the NIST P-256 elliptic curve, AKA SECG curve SECP256R1.
     *
     * @remark For more information, see
     *  <a href="https://docs.microsoft.com/azure/key-vault/keys/about-keys#curve-types">Curve
     * types</a>.
     *
     */
    AZ_SECURITY_KEYVAULT_CERTIFICATES_DLLEXPORT static const CertificateContentType Pkcs12;

    /**
     * @brief Get the SECG SECP256K1 elliptic curve.
     *
     * @remark For more information, see
     * <a href="https://docs.microsoft.com/azure/key-vault/keys/about-keys#curve-types">Curve
     * types</a>.
     *
     */
    AZ_SECURITY_KEYVAULT_CERTIFICATES_DLLEXPORT static const CertificateContentType Pem;
  };

  /**
   * @brief Supported usages of a certificate key.
   *
   */
  class CertificateKeyUsage final {
  private:
    std::string m_value;

  public:
    /**
     * @brief Construct a new Key Curve Name object.
     *
     * @param value The string value of the instance.
     */
    explicit CertificateKeyUsage(std::string value)
    {
      if (value.empty())
      {
        throw std::invalid_argument("The value for the curve name can not be empty");
      }
      m_value = std::move(value);
    }

    /**
     * @brief Construct a default key curve.
     *
     */
    CertificateKeyUsage() = default;

    /**
     * @brief Enables using the equal operator for key curve.
     *
     * @param other A key curve to be compared.
     */
    bool operator==(const CertificateKeyUsage& other) const noexcept
    {
      return m_value == other.m_value;
    }

    /**
     * @brief Get the string value of the key curve.
     *
     */
    std::string const& ToString() const { return m_value; }

    /**
     * @brief Get a CertificateKeyUsage indicating that the certificate key can be
     * used as a digital signatures.
     *
     */
    AZ_SECURITY_KEYVAULT_CERTIFICATES_DLLEXPORT static const CertificateKeyUsage DigitalSignature;

    /**
     * @brief Get a CertificateKeyUsage indicating that the certificate key can be used for
     * authentication.
     *
     */
    AZ_SECURITY_KEYVAULT_CERTIFICATES_DLLEXPORT static const CertificateKeyUsage NonRepudiation;

    /**
     * @brief Get a CertificateKeyUsage indicating that the certificate key can be used for key
     * encryption.
     *
     */
    AZ_SECURITY_KEYVAULT_CERTIFICATES_DLLEXPORT static const CertificateKeyUsage KeyEncipherment;

    /**
     * @brief Get a CertificateKeyUsage indicating that the certificate key can be used for data
     * encryption.
     *
     */
    AZ_SECURITY_KEYVAULT_CERTIFICATES_DLLEXPORT static const CertificateKeyUsage DataEncipherment;

    /**
     * @brief Get a CertificateKeyUsage indicating that the certificate key can be used to determine
     * key agreement, such as a key created using the Diffie-Hellman key agreement algorithm.
     *
     */
    AZ_SECURITY_KEYVAULT_CERTIFICATES_DLLEXPORT static const CertificateKeyUsage KeyAgreement;

    /**
     * @brief Get a CertificateKeyUsage indicating that the certificate key can be used to sign
     * certificates.
     *
     */
    AZ_SECURITY_KEYVAULT_CERTIFICATES_DLLEXPORT static const CertificateKeyUsage KeyCertSign;

    /**
     * @brief Get a CertificateKeyUsage indicating that the certificate key can be used to sign a
     * certificate revocation list.
     *
     */
    AZ_SECURITY_KEYVAULT_CERTIFICATES_DLLEXPORT static const CertificateKeyUsage CrlSign;

    /**
     * @brief Get a CertificateKeyUsage indicating that the certificate key can be used for
     * encryption only.
     *
     */
    AZ_SECURITY_KEYVAULT_CERTIFICATES_DLLEXPORT static const CertificateKeyUsage EncipherOnly;

    /**
     * @brief Get a CertificateKeyUsage indicating that the certificate key can be used for
     * decryption only.
     *
     */
    AZ_SECURITY_KEYVAULT_CERTIFICATES_DLLEXPORT static const CertificateKeyUsage DecipherOnly;
  };

  /**
   * @brief An action that will be executed.
   *
   */
  class CertificatePolicyAction final {
  private:
    std::string m_value;

  public:
    /**
     * @brief Construct a new Key Curve Name object.
     *
     * @param value The string value of the instance.
     */
    explicit CertificatePolicyAction(std::string value)
    {
      if (value.empty())
      {
        throw std::invalid_argument("The value for the curve name can not be empty");
      }
      m_value = std::move(value);
    }

    /**
     * @brief Construct a default key curve.
     *
     */
    CertificatePolicyAction() = default;

    /**
     * @brief Enables using the equal operator for key curve.
     *
     * @param other A key curve to be compared.
     */
    bool operator==(const CertificatePolicyAction& other) const noexcept
    {
      return m_value == other.m_value;
    }

    /**
     * @brief Get the string value of the key curve.
     *
     */
    std::string const& ToString() const { return m_value; }

    /**
     * @brief Get the NIST P-256 elliptic curve, AKA SECG curve SECP256R1.
     *
     * @remark For more information, see
     *  <a href="https://docs.microsoft.com/azure/key-vault/keys/about-keys#curve-types">Curve
     * types</a>.
     *
     */
    AZ_SECURITY_KEYVAULT_CERTIFICATES_DLLEXPORT static const CertificatePolicyAction
        DigitalSignature;

    /**
     * @brief Gets a CertificatePolicyAction that will auto-renew a certificate.
     *
     */
    AZ_SECURITY_KEYVAULT_CERTIFICATES_DLLEXPORT static const CertificatePolicyAction AutoRenew;

    /**
     * @brief Get a CertificatePolicyAction action that will email certificate contacts.
     *
     */
    AZ_SECURITY_KEYVAULT_CERTIFICATES_DLLEXPORT static const CertificatePolicyAction EmailContacts;
  };

  /**
   * @brief An action to be executed at a prescribed time in a certificates lifecycle.
   *
   */
  struct LifetimeAction final
  {
    /**
     * @brief Get the CertificatePolicyAction to be performed.
     *
     */
    CertificatePolicyAction Action;

    /**
     * @brief Get the action should be performed the specified number of days before the certificate
     * will expire.
     *
     */
    Azure::Nullable<int32_t> DaysBeforeExpiry;

    /**
     * @brief Get the action should be performed when the certificate reaches the specified
     * percentage of its lifetime. Valid values include 1-99.
     *
     */
    Azure::Nullable<int32_t> LifetimePercentage;
  };

  /**
   * @brief A policy which governs the lifecycle a properties of a certificate managed by Azure Key
   * Vault.
   *
   */
  struct CertificatePolicy final
  {
    /**
     * @brief Get the type of backing key to be generated when issuing new certificates.
     *
     */
    Azure::Nullable<CertificateKeyType> KeyType;

    /**
     * @brief Get a value indicating whether the certificate key should be reused when rotating the
     * certificate.
     *
     */
    Azure::Nullable<bool> ReuseKey;

    /**
     * @brief Get a value indicating whether the certificate key is exportable from the vault or
     * secure certificate store.
     *
     */
    Azure::Nullable<bool> Exportable;

    /**
     * @brief Get the curve which back an Elliptic Curve (EC) key.
     *
     */
    Azure::Nullable<CertificateKeyCurveName> KeyCurveName;

    /**
     * @brief Get the size of the RSA key. The value must be a valid RSA key length such as 2048 or
     * 4092.
     *
     */
    Azure::Nullable<int32_t> KeySize;

    /**
     * @brief Get the subject name of a certificate.
     *
     */
    std::string Subject;

    /**
     * @brief Get the subject alternative names (SANs) of a certificate.
     *
     */
    struct SubjectAlternativeNames SubjectAlternativeNames;

    /**
     * @brief Indicates if the certificates generated under this policy should be published to
     * certificate transparency logs.
     *
     */
    Azure::Nullable<bool> CertificateTransparency;

    /**
     * @brief Certificate type as supported by the provider (optional); for example 'OV-SSL',
     * 'EV-SSL'.
     *
     */
    Azure::Nullable<std::string> CertificateType;

    /**
     * @brief Name of the referenced issuer object or reserved names; for example, 'Self' or
     'Unknown'.
     *
     */
    Azure::Nullable<std::string> IssuerName;

    /**
     * @brief Get the CertificateContentType of the certificate.
     *
     */
    Azure::Nullable<CertificateContentType> ContentType;

    /**
     * @brief Get the validity period for a certificate in months.
     *
     */
    Azure::Nullable<int32_t> ValidityInMonths;

    /**
     * @brief Get a value indicating whether the certificate is currently enabled. If null, the
     * server default will be used.
     *
     */
    Azure::Nullable<bool> Enabled;

    /**
     * @brief Get a DateTime indicating when the certificate was updated.
     *
     */
    Azure::Nullable<Azure::DateTime> UpdatedOn;

    /**
     * @brief Get a DateTime indicating when the certificate was created.
     *
     */
    Azure::Nullable<Azure::DateTime> CreatedOn;

    /**
     * @brief Gets the allowed usages for the key of the certificate.
     *
     */
    std::vector<CertificateKeyUsage> KeyUsage;

    /**
     * @brief Get the allowed enhanced key usages (EKUs) of the certificate.
     *
     */
    std::vector<std::string> EnhancedKeyUsage;

    /**
     * @brief Get the actions to be executed at specified times in the certificates lifetime.
     *
     */
    std::vector<LifetimeAction> LifetimeActions;
  };

  /**
   * @brief A KeyVaultCertificate along with its CertificatePolicy.
   *
   */
  struct KeyVaultCertificateWithPolicy final : public KeyVaultCertificate
  {
    /**
     * @brief Gets the current policy for the certificate.
     *
     */
    CertificatePolicy Policy;

    /**
     * @brief Construct a new Key Vault Certificate With Policy object
     *
     * @param properties The properties to create a new certificate.
     */
    KeyVaultCertificateWithPolicy(CertificateProperties const& properties)
        : KeyVaultCertificate(properties)
    {
    }
  };

  /**
   * @brief The options for calling GetCertificate.
   *
   */
  struct GetCertificateOptions final
  {
    std::string Version;
  };

  /**
   * @brief Parameters for StartCreateCertificate.
   *
   */
  struct CertificateCreateParameters final
  {
    /**
     * @brief Certificate policy.
     *
     */
    CertificatePolicy Policy;

    /**
     * @brief Certificate attributes.
     *
     */
    CertificateProperties Properties;

    /**
     * @brief Respresents if certificate is enabled.
     *
     */
    Azure::Nullable<bool> Enabled() { return Properties.Enabled; }

    /**
     * @brief Certificate tags.
     *
     */
    std::unordered_map<std::string, std::string> Tags;
  };

  /**
<<<<<<< HEAD
   * @brief The contact information for the vault certificates.
   *
   */
  struct CertificateContact
  {
    /**
     * @brief Contact email address of.
=======
   * @brief Issuer Credentials
   *
   */
  struct IssuerCredentials final
  {
    /**
     * @brief Account ID.
     *
     */
    Azure::Nullable<std::string> AccountId;

    /**
     * @brief Password.
     *
     */
    Azure::Nullable<std::string> Password;
  };

  /**
   * @brief Administrator details
   *
   */
  struct AdministratorDetails final
  {
    /**
     * @brief Administrator first name.
     *
     */
    Azure::Nullable<std::string> FirstName;

    /**
     * @brief Administrator last name.
     *
     */
    Azure::Nullable<std::string> LastName;

    /**
     * @brief Administrator email address.
>>>>>>> e5f190c7
     *
     */
    Azure::Nullable<std::string> EmailAddress;

    /**
<<<<<<< HEAD
     * @brief Contact name.
     *
     */
    Azure::Nullable<std::string> Name;

    /**
     * @brief Contact phone number.
     *
     */
    Azure::Nullable<std::string> Phone;
  };
=======
     * @brief Administrator phone number.
     *
     */
    Azure::Nullable<std::string> PhoneNumber;
  };

  /**
   * @brief Certificate Issuer Properties.
   *
   */
  struct IssuerProperties final
  {
    /**
     * @brief Issuer enabled.
     *
     */
    Azure::Nullable<bool> Enabled;

    /**
     * @brief Issuer creation date.
     *
     */
    Azure::Nullable<DateTime> Created;

    /**
     * @brief Issuer last update date.
     *
     */
    Azure::Nullable<DateTime> Updated;
  };

  /**
   * @brief Organization details.
   *
   */
  struct OrganizationDetails final
  {
    /**
     * @brief Organization id
     *
     */
    Azure::Nullable<std::string> Id;

    /**
     * @brief Organization Administators collection.
     *
     */
    std::vector<AdministratorDetails> AdminDetails;
  };

  /**
   * @brief Certificate issuer.
   *
   */
  struct CertificateIssuer final
  {
    /**
     * @brief Certificate issuer name.
     *
     */
    std::string Name;

    /**
     * @brief  Certificate issuer id.
     *
     */
    Azure::Nullable<std::string> Id;

    /**
     * @brief Certificate issuer provider.
     *
     */
    Azure::Nullable<std::string> Provider;

    /**
     * @brief Certificate issuer credentials.
     *
     */
    IssuerCredentials Credentials;

    /**
     * @brief Certificate issuer organization.
     *
     */
    OrganizationDetails Organization;

    /**
     * @brief Certificate issuer properties.
     *
     */
    IssuerProperties Properties;
  };

>>>>>>> e5f190c7
}}}} // namespace Azure::Security::KeyVault::Certificates<|MERGE_RESOLUTION|>--- conflicted
+++ resolved
@@ -834,7 +834,144 @@
   };
 
   /**
-<<<<<<< HEAD
+   * @brief Issuer Credentials
+   *
+   */
+  struct IssuerCredentials final
+  {
+    /**
+     * @brief Account ID.
+     *
+     */
+    Azure::Nullable<std::string> AccountId;
+
+    /**
+     * @brief Password.
+     *
+     */
+    Azure::Nullable<std::string> Password;
+  };
+
+  /**
+   * @brief Administrator details
+   *
+   */
+  struct AdministratorDetails final
+  {
+    /**
+     * @brief Administrator first name.
+     *
+     */
+    Azure::Nullable<std::string> FirstName;
+
+    /**
+     * @brief Administrator last name.
+     *
+     */
+    Azure::Nullable<std::string> LastName;
+
+    /**
+     * @brief Administrator email address.
+     *
+     */
+    Azure::Nullable<std::string> EmailAddress;
+
+    /**
+     * @brief Administrator phone number.
+     *
+     */
+    Azure::Nullable<std::string> PhoneNumber;
+  };
+
+  /**
+   * @brief Certificate Issuer Properties.
+   *
+   */
+  struct IssuerProperties final
+  {
+    /**
+     * @brief Issuer enabled.
+     *
+     */
+    Azure::Nullable<bool> Enabled;
+
+    /**
+     * @brief Issuer creation date.
+     *
+     */
+    Azure::Nullable<DateTime> Created;
+
+    /**
+     * @brief Issuer last update date.
+     *
+     */
+    Azure::Nullable<DateTime> Updated;
+  };
+
+  /**
+   * @brief Organization details.
+   *
+   */
+  struct OrganizationDetails final
+  {
+    /**
+     * @brief Organization id
+     *
+     */
+    Azure::Nullable<std::string> Id;
+
+    /**
+     * @brief Organization Administators collection.
+     *
+     */
+    std::vector<AdministratorDetails> AdminDetails;
+  };
+
+  /**
+   * @brief Certificate issuer.
+   *
+   */
+  struct CertificateIssuer final
+  {
+    /**
+     * @brief Certificate issuer name.
+     *
+     */
+    std::string Name;
+
+    /**
+     * @brief  Certificate issuer id.
+     *
+     */
+    Azure::Nullable<std::string> Id;
+
+    /**
+     * @brief Certificate issuer provider.
+     *
+     */
+    Azure::Nullable<std::string> Provider;
+
+    /**
+     * @brief Certificate issuer credentials.
+     *
+     */
+    IssuerCredentials Credentials;
+
+    /**
+     * @brief Certificate issuer organization.
+     *
+     */
+    OrganizationDetails Organization;
+
+    /**
+     * @brief Certificate issuer properties.
+     *
+     */
+    IssuerProperties Properties;
+  };
+
+
+  /**
    * @brief The contact information for the vault certificates.
    *
    */
@@ -842,52 +979,11 @@
   {
     /**
      * @brief Contact email address of.
-=======
-   * @brief Issuer Credentials
-   *
-   */
-  struct IssuerCredentials final
-  {
-    /**
-     * @brief Account ID.
-     *
-     */
-    Azure::Nullable<std::string> AccountId;
-
-    /**
-     * @brief Password.
-     *
-     */
-    Azure::Nullable<std::string> Password;
-  };
-
-  /**
-   * @brief Administrator details
-   *
-   */
-  struct AdministratorDetails final
-  {
-    /**
-     * @brief Administrator first name.
-     *
-     */
-    Azure::Nullable<std::string> FirstName;
-
-    /**
-     * @brief Administrator last name.
-     *
-     */
-    Azure::Nullable<std::string> LastName;
-
-    /**
-     * @brief Administrator email address.
->>>>>>> e5f190c7
      *
      */
     Azure::Nullable<std::string> EmailAddress;
 
     /**
-<<<<<<< HEAD
      * @brief Contact name.
      *
      */
@@ -899,99 +995,4 @@
      */
     Azure::Nullable<std::string> Phone;
   };
-=======
-     * @brief Administrator phone number.
-     *
-     */
-    Azure::Nullable<std::string> PhoneNumber;
-  };
-
-  /**
-   * @brief Certificate Issuer Properties.
-   *
-   */
-  struct IssuerProperties final
-  {
-    /**
-     * @brief Issuer enabled.
-     *
-     */
-    Azure::Nullable<bool> Enabled;
-
-    /**
-     * @brief Issuer creation date.
-     *
-     */
-    Azure::Nullable<DateTime> Created;
-
-    /**
-     * @brief Issuer last update date.
-     *
-     */
-    Azure::Nullable<DateTime> Updated;
-  };
-
-  /**
-   * @brief Organization details.
-   *
-   */
-  struct OrganizationDetails final
-  {
-    /**
-     * @brief Organization id
-     *
-     */
-    Azure::Nullable<std::string> Id;
-
-    /**
-     * @brief Organization Administators collection.
-     *
-     */
-    std::vector<AdministratorDetails> AdminDetails;
-  };
-
-  /**
-   * @brief Certificate issuer.
-   *
-   */
-  struct CertificateIssuer final
-  {
-    /**
-     * @brief Certificate issuer name.
-     *
-     */
-    std::string Name;
-
-    /**
-     * @brief  Certificate issuer id.
-     *
-     */
-    Azure::Nullable<std::string> Id;
-
-    /**
-     * @brief Certificate issuer provider.
-     *
-     */
-    Azure::Nullable<std::string> Provider;
-
-    /**
-     * @brief Certificate issuer credentials.
-     *
-     */
-    IssuerCredentials Credentials;
-
-    /**
-     * @brief Certificate issuer organization.
-     *
-     */
-    OrganizationDetails Organization;
-
-    /**
-     * @brief Certificate issuer properties.
-     *
-     */
-    IssuerProperties Properties;
-  };
-
->>>>>>> e5f190c7
 }}}} // namespace Azure::Security::KeyVault::Certificates