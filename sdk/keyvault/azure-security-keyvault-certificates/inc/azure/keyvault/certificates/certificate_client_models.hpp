﻿// Copyright (c) Microsoft Corporation. All rights reserved.
// SPDX-License-Identifier: MIT

/**
 * @file
 * @brief Defines the Key Vault Certificates types.
 *
 */

#pragma once

#include "azure/keyvault/certificates/dll_import_export.hpp"

#include <azure/core/context.hpp>
#include <azure/core/http/http.hpp>
#include <azure/core/nullable.hpp>
#include <azure/core/paged_response.hpp>
#include <azure/core/response.hpp>
#include <memory>
#include <string>
#include <unordered_map>
#include <vector>

namespace Azure { namespace Security { namespace KeyVault { namespace Certificates {
  class CertificateClient;
  /**
   * @brief Contains identity and other basic properties of a Certificate.
   *
   */
  struct CertificateProperties final
  {
    // Attributes

    /**
     * @brief Indicate when the certificate will be valid and can be used for cryptographic
     * operations.
     *
     */
    Azure::Nullable<Azure::DateTime> NotBefore;

    /**
     * @brief Indicate when the certificate will expire and cannot be used for cryptographic
     * operations.
     *
     */
    Azure::Nullable<Azure::DateTime> ExpiresOn;

    /**
     * @brief Indicate when the certificate was created.
     *
     */
    Azure::Nullable<Azure::DateTime> CreatedOn;

    /**
     * @brief Indicate when the certificate was updated.
     *
     */
    Azure::Nullable<Azure::DateTime> UpdatedOn;

    /**
     * @brief The number of days a certificate is retained before being deleted for a soft
     * delete-enabled Key Vault.
     *
     */
    Azure::Nullable<int32_t> RecoverableDays;

    /**
     * @brief The recovery level currently in effect for keys in the Key Vault.
     *
     * @remark If Purgeable, the certificate can be permanently deleted by an authorized user;
     * otherwise, only the service can purge the keys at the end of the retention interval.
     *
     */
    Azure::Nullable<std::string> RecoveryLevel;

    // Properties

    /**
     * @brief Dictionary of tags with specific metadata about the certificate.
     *
     */
    std::unordered_map<std::string, std::string> Tags;

    /**
     * @brief The name of the certificate.
     *
     */
    std::string Name;

    /**
     * @brief The certificate identifier.
     *
     */
    std::string Id;

    /**
     * @brief The Key Vault base Url.
     *
     */
    std::string VaultUrl;

    /**
     * @brief The version of the certificate.
     *
     */
    std::string Version;

    /**
     * @brief Get the digital thumbprint of the certificate which can be used to uniquely identify
     * it.
     *
     */
    std::vector<uint8_t> X509Thumbprint;

    /**
     * @brief Indicate whether the certificate is enabled and useable for cryptographic operations.
     *
     */
    Azure::Nullable<bool> Enabled;

    /**
     * @brief Construct a new Certificate Properties object
     *
     */
    CertificateProperties() = default;

    /**
     * @brief Construct a new Certificate Properties object
     *
     * @param name The name of the certificate.
     */
    CertificateProperties(std::string const& name) : Name(name) {}
  };

  /**
   * @brief An Azure Key Vault certificate.
   *
   */
  class KeyVaultCertificate {
  public:
    /**
     * @brief Get the identifier of the certificate.
     *
     */
    std::string KeyId;

    /**
     * @brief Get the identifier of the Key Vault Secret which contains the PEM of PFX formatted
     * content of the certificate and its private key.
     *
     */
    std::string SecretId;

    /**
     * @brief Additional fields for the certificate.
     *
     */
    CertificateProperties Properties;

    /**
     * @brief Get the CER formatted public X509 certificate.
     *
     * @remarks This property contains only the public key.
     *
     */
    std::vector<uint8_t> Cer;

    /**
     * @brief Get the name of the certificate.
     *
     * @return The name of the certificate.
     */
    std::string const& Name() const { return Properties.Name; }

    /**
     * @brief Get the certificate Id,
     *
     * @return The id of the certificate.
     */
    std::string const& Id() const { return Properties.Id; }

    /**
     * @brief Construct a new Key Vault Certificate object
     *
     * @param properties The properties to create a new certificate.
     */
    KeyVaultCertificate(CertificateProperties const& properties) : Properties(properties) {}

    /**
     * @brief Construct a new Key Vault Certificate object
     *
     */
    KeyVaultCertificate() = default;

    /**
     * @brief Destroy the Key Vault Certificate object
     *
     */
    virtual ~KeyVaultCertificate() = default;
  };

  /**
   * @brief Supported JsonWebKey key types (kty).
   *
   */
  class CertificateKeyType final {
  private:
    std::string m_value;

  public:
    /**
     * @brief Construct a new Certificate Key Type object
     *
     * @param keyType The type of the certificate.
     */
    explicit CertificateKeyType(std::string keyType) : m_value(std::move(keyType)) {}

    /**
     * @brief Construct a new Certificate Key Type object
     *
     */
    CertificateKeyType() = default;

    /**
     * @brief Enables using the equal operator for JWT.
     *
     * @param other A JWT to be compared.
     */
    bool operator==(const CertificateKeyType& other) const noexcept
    {
      return m_value == other.m_value;
    }

    /**
     * @brief Return the JSON Web Token (JWT) as a string.
     *
     * @return The JWT represented as string.
     */
    std::string const& ToString() const { return m_value; }

    /**
     * @brief An Elliptic Curve Cryptographic (ECC) algorithm.
     *
     */
    AZ_SECURITY_KEYVAULT_CERTIFICATES_DLLEXPORT static const CertificateKeyType Ec;

    /**
     * @brief An Elliptic Curve Cryptographic (ECC) algorithm backed by a Hardware Security Module
     * (HSM).
     *
     */
    AZ_SECURITY_KEYVAULT_CERTIFICATES_DLLEXPORT static const CertificateKeyType EcHsm;

    /**
     * @brief An RSA cryptographic algorithm.
     *
     */
    AZ_SECURITY_KEYVAULT_CERTIFICATES_DLLEXPORT static const CertificateKeyType Rsa;

    /**
     * @brief An RSA cryptographic algorithm backed by a Hardware Security Module (HSM).
     *
     */
    AZ_SECURITY_KEYVAULT_CERTIFICATES_DLLEXPORT static const CertificateKeyType RsaHsm;
  };

  /**
   * @brief Elliptic Curve Cryptography (ECC) curve names.
   *
   */
  class CertificateKeyCurveName final {
  private:
    std::string m_value;

  public:
    /**
     * @brief Construct a new Key Curve Name object.
     *
     * @param value The string value of the instance.
     */
    explicit CertificateKeyCurveName(std::string value)
    {
      if (value.empty())
      {
        throw std::invalid_argument("The value for the curve name can not be empty");
      }
      m_value = std::move(value);
    }

    /**
     * @brief Construct a default key curve.
     *
     */
    CertificateKeyCurveName() = default;

    /**
     * @brief Enables using the equal operator for key curve.
     *
     * @param other A key curve to be compared.
     */
    bool operator==(const CertificateKeyCurveName& other) const noexcept
    {
      return m_value == other.m_value;
    }

    /**
     * @brief Get the string value of the key curve.
     *
     */
    std::string const& ToString() const { return m_value; }

    /**
     * @brief Get the NIST P-256 elliptic curve, AKA SECG curve SECP256R1.
     *
     * @remark For more information, see
     *  <a href="https://docs.microsoft.com/azure/key-vault/keys/about-keys#curve-types">Curve
     * types</a>.
     *
     */
    AZ_SECURITY_KEYVAULT_CERTIFICATES_DLLEXPORT static const CertificateKeyCurveName P256;

    /**
     * @brief Get the SECG SECP256K1 elliptic curve.
     *
     * @remark For more information, see
     * <a href="https://docs.microsoft.com/azure/key-vault/keys/about-keys#curve-types">Curve
     * types</a>.
     *
     */
    AZ_SECURITY_KEYVAULT_CERTIFICATES_DLLEXPORT static const CertificateKeyCurveName P256K;

    /**
     * @brief Get the NIST P-384 elliptic curve, AKA SECG curve SECP384R1.
     *
     * @remark For more information, see
     * <a href="https://docs.microsoft.com/azure/key-vault/keys/about-keys#curve-types">Curve
     * types</a>.
     *
     */
    AZ_SECURITY_KEYVAULT_CERTIFICATES_DLLEXPORT static const CertificateKeyCurveName P384;

    /**
     * @brief Get the NIST P-521 elliptic curve, AKA SECG curve SECP521R1.
     *
     * @remark For more information, see
     * <a href="https://docs.microsoft.com/azure/key-vault/keys/about-keys#curve-types">Curve
     * types</a>.
     *
     */
    AZ_SECURITY_KEYVAULT_CERTIFICATES_DLLEXPORT static const CertificateKeyCurveName P521;
  };

  /**
   * @brief A collection of subject alternative names (SANs) for a X.509 certificate. SANs can be
   * DNS entries, emails, or unique principal names.
   *
   */
  struct SubjectAlternativeNames final
  {
    /**
     * @brief Get a collection of DNS names.
     *
     */
    std::vector<std::string> DnsNames;

    /**
     * @brief Get a collection of email addresses.
     *
     */
    std::vector<std::string> Emails;

    /**
     * @brief Get a collection of user principal names (UPNs).
     *
     */
    std::vector<std::string> UserPrincipalNames;
  };

  /**
   * @brief Content type of the certificate when downloaded from getecret.
   *
   */
  class CertificateContentType final {
  private:
    std::string m_value;

  public:
    /**
     * @brief Construct a new Key Curve Name object.
     *
     * @param value The string value of the instance.
     */
    explicit CertificateContentType(std::string value)
    {
      if (value.empty())
      {
        throw std::invalid_argument("The value for the curve name can not be empty");
      }
      m_value = std::move(value);
    }

    /**
     * @brief Construct a default key curve.
     *
     */
    CertificateContentType() = default;

    /**
     * @brief Enables using the equal operator for key curve.
     *
     * @param other A key curve to be compared.
     */
    bool operator==(const CertificateContentType& other) const noexcept
    {
      return m_value == other.m_value;
    }

    /**
     * @brief Get the string value of the key curve.
     *
     */
    std::string const& ToString() const { return m_value; }

    /**
     * @brief Get the NIST P-256 elliptic curve, AKA SECG curve SECP256R1.
     *
     * @remark For more information, see
     *  <a href="https://docs.microsoft.com/azure/key-vault/keys/about-keys#curve-types">Curve
     * types</a>.
     *
     */
    AZ_SECURITY_KEYVAULT_CERTIFICATES_DLLEXPORT static const CertificateContentType Pkcs12;

    /**
     * @brief Get the SECG SECP256K1 elliptic curve.
     *
     * @remark For more information, see
     * <a href="https://docs.microsoft.com/azure/key-vault/keys/about-keys#curve-types">Curve
     * types</a>.
     *
     */
    AZ_SECURITY_KEYVAULT_CERTIFICATES_DLLEXPORT static const CertificateContentType Pem;
  };

  /**
   * @brief Supported usages of a certificate key.
   *
   */
  class CertificateKeyUsage final {
  private:
    std::string m_value;

  public:
    /**
     * @brief Construct a new Key Curve Name object.
     *
     * @param value The string value of the instance.
     */
    explicit CertificateKeyUsage(std::string value)
    {
      if (value.empty())
      {
        throw std::invalid_argument("The value for the curve name can not be empty");
      }
      m_value = std::move(value);
    }

    /**
     * @brief Construct a default key curve.
     *
     */
    CertificateKeyUsage() = default;

    /**
     * @brief Enables using the equal operator for key curve.
     *
     * @param other A key curve to be compared.
     */
    bool operator==(const CertificateKeyUsage& other) const noexcept
    {
      return m_value == other.m_value;
    }

    /**
     * @brief Get the string value of the key curve.
     *
     */
    std::string const& ToString() const { return m_value; }

    /**
     * @brief Get a CertificateKeyUsage indicating that the certificate key can be
     * used as a digital signatures.
     *
     */
    AZ_SECURITY_KEYVAULT_CERTIFICATES_DLLEXPORT static const CertificateKeyUsage DigitalSignature;

    /**
     * @brief Get a CertificateKeyUsage indicating that the certificate key can be used for
     * authentication.
     *
     */
    AZ_SECURITY_KEYVAULT_CERTIFICATES_DLLEXPORT static const CertificateKeyUsage NonRepudiation;

    /**
     * @brief Get a CertificateKeyUsage indicating that the certificate key can be used for key
     * encryption.
     *
     */
    AZ_SECURITY_KEYVAULT_CERTIFICATES_DLLEXPORT static const CertificateKeyUsage KeyEncipherment;

    /**
     * @brief Get a CertificateKeyUsage indicating that the certificate key can be used for data
     * encryption.
     *
     */
    AZ_SECURITY_KEYVAULT_CERTIFICATES_DLLEXPORT static const CertificateKeyUsage DataEncipherment;

    /**
     * @brief Get a CertificateKeyUsage indicating that the certificate key can be used to determine
     * key agreement, such as a key created using the Diffie-Hellman key agreement algorithm.
     *
     */
    AZ_SECURITY_KEYVAULT_CERTIFICATES_DLLEXPORT static const CertificateKeyUsage KeyAgreement;

    /**
     * @brief Get a CertificateKeyUsage indicating that the certificate key can be used to sign
     * certificates.
     *
     */
    AZ_SECURITY_KEYVAULT_CERTIFICATES_DLLEXPORT static const CertificateKeyUsage KeyCertSign;

    /**
     * @brief Get a CertificateKeyUsage indicating that the certificate key can be used to sign a
     * certificate revocation list.
     *
     */
    AZ_SECURITY_KEYVAULT_CERTIFICATES_DLLEXPORT static const CertificateKeyUsage CrlSign;

    /**
     * @brief Get a CertificateKeyUsage indicating that the certificate key can be used for
     * encryption only.
     *
     */
    AZ_SECURITY_KEYVAULT_CERTIFICATES_DLLEXPORT static const CertificateKeyUsage EncipherOnly;

    /**
     * @brief Get a CertificateKeyUsage indicating that the certificate key can be used for
     * decryption only.
     *
     */
    AZ_SECURITY_KEYVAULT_CERTIFICATES_DLLEXPORT static const CertificateKeyUsage DecipherOnly;
  };

  /**
   * @brief An action that will be executed.
   *
   */
  class CertificatePolicyAction final {
  private:
    std::string m_value;

  public:
    /**
     * @brief Construct a new Key Curve Name object.
     *
     * @param value The string value of the instance.
     */
    explicit CertificatePolicyAction(std::string value)
    {
      if (value.empty())
      {
        throw std::invalid_argument("The value for the curve name can not be empty");
      }
      m_value = std::move(value);
    }

    /**
     * @brief Construct a default key curve.
     *
     */
    CertificatePolicyAction() = default;

    /**
     * @brief Enables using the equal operator for key curve.
     *
     * @param other A key curve to be compared.
     */
    bool operator==(const CertificatePolicyAction& other) const noexcept
    {
      return m_value == other.m_value;
    }

    /**
     * @brief Get the string value of the key curve.
     *
     */
    std::string const& ToString() const { return m_value; }

    /**
     * @brief Get the NIST P-256 elliptic curve, AKA SECG curve SECP256R1.
     *
     * @remark For more information, see
     *  <a href="https://docs.microsoft.com/azure/key-vault/keys/about-keys#curve-types">Curve
     * types</a>.
     *
     */
    AZ_SECURITY_KEYVAULT_CERTIFICATES_DLLEXPORT static const CertificatePolicyAction
        DigitalSignature;

    /**
     * @brief Gets a CertificatePolicyAction that will auto-renew a certificate.
     *
     */
    AZ_SECURITY_KEYVAULT_CERTIFICATES_DLLEXPORT static const CertificatePolicyAction AutoRenew;

    /**
     * @brief Get a CertificatePolicyAction action that will email certificate contacts.
     *
     */
    AZ_SECURITY_KEYVAULT_CERTIFICATES_DLLEXPORT static const CertificatePolicyAction EmailContacts;
  };

  /**
   * @brief An action to be executed at a prescribed time in a certificates lifecycle.
   *
   */
  struct LifetimeAction final
  {
    /**
     * @brief Get the CertificatePolicyAction to be performed.
     *
     */
    CertificatePolicyAction Action;

    /**
     * @brief Get the action should be performed the specified number of days before the certificate
     * will expire.
     *
     */
    Azure::Nullable<int32_t> DaysBeforeExpiry;

    /**
     * @brief Get the action should be performed when the certificate reaches the specified
     * percentage of its lifetime. Valid values include 1-99.
     *
     */
    Azure::Nullable<int32_t> LifetimePercentage;
  };

  /**
   * @brief A policy which governs the lifecycle a properties of a certificate managed by Azure Key
   * Vault.
   *
   */
  struct CertificatePolicy final
  {
    /**
     * @brief Get the type of backing key to be generated when issuing new certificates.
     *
     */
    Azure::Nullable<CertificateKeyType> KeyType;

    /**
     * @brief Get a value indicating whether the certificate key should be reused when rotating the
     * certificate.
     *
     */
    Azure::Nullable<bool> ReuseKey;

    /**
     * @brief Get a value indicating whether the certificate key is exportable from the vault or
     * secure certificate store.
     *
     */
    Azure::Nullable<bool> Exportable;

    /**
     * @brief Get the curve which back an Elliptic Curve (EC) key.
     *
     */
    Azure::Nullable<CertificateKeyCurveName> KeyCurveName;

    /**
     * @brief Get the size of the RSA key. The value must be a valid RSA key length such as 2048 or
     * 4092.
     *
     */
    Azure::Nullable<int32_t> KeySize;

    /**
     * @brief Get the subject name of a certificate.
     *
     */
    std::string Subject;

    /**
     * @brief Get the subject alternative names (SANs) of a certificate.
     *
     */
    struct SubjectAlternativeNames SubjectAlternativeNames;

    /**
     * @brief Indicates if the certificates generated under this policy should be published to
     * certificate transparency logs.
     *
     */
    Azure::Nullable<bool> CertificateTransparency;

    /**
     * @brief Certificate type as supported by the provider (optional); for example 'OV-SSL',
     * 'EV-SSL'.
     *
     */
    Azure::Nullable<std::string> CertificateType;

    /**
     * @brief Name of the referenced issuer object or reserved names; for example, 'Self' or
     'Unknown'.
     *
     */
    Azure::Nullable<std::string> IssuerName;

    /**
     * @brief Get the CertificateContentType of the certificate.
     *
     */
    Azure::Nullable<CertificateContentType> ContentType;

    /**
     * @brief Get the validity period for a certificate in months.
     *
     */
    Azure::Nullable<int32_t> ValidityInMonths;

    /**
     * @brief Get a value indicating whether the certificate is currently enabled. If null, the
     * server default will be used.
     *
     */
    Azure::Nullable<bool> Enabled;

    /**
     * @brief Get a DateTime indicating when the certificate was updated.
     *
     */
    Azure::Nullable<Azure::DateTime> UpdatedOn;

    /**
     * @brief Get a DateTime indicating when the certificate was created.
     *
     */
    Azure::Nullable<Azure::DateTime> CreatedOn;

    /**
     * @brief Gets the allowed usages for the key of the certificate.
     *
     */
    std::vector<CertificateKeyUsage> KeyUsage;

    /**
     * @brief Get the allowed enhanced key usages (EKUs) of the certificate.
     *
     */
    std::vector<std::string> EnhancedKeyUsage;

    /**
     * @brief Get the actions to be executed at specified times in the certificates lifetime.
     *
     */
    std::vector<LifetimeAction> LifetimeActions;
  };

  /**
   * @brief A KeyVaultCertificate along with its CertificatePolicy.
   *
   */
  struct KeyVaultCertificateWithPolicy : public KeyVaultCertificate
  {
    /**
     * @brief Gets the current policy for the certificate.
     *
     */
    CertificatePolicy Policy;

    /**
     * @brief Construct a new Key Vault Certificate With Policy object
     *
     * @param properties The properties to create a new certificate.
     */
    KeyVaultCertificateWithPolicy(CertificateProperties const& properties)
        : KeyVaultCertificate(properties)
    {
    }

    /**
     * @brief Default constructorfor Key Vault Certificate With Policy object
     *
     *
     */
    KeyVaultCertificateWithPolicy() = default;
  };

  /**
   * @brief The options for calling GetCertificate.
   *
   */
  struct GetCertificateVersionOptions final
  {
    std::string Version;
  };

  /**
   * @brief The options for calling GetCertificate.
   *
   */
  struct DownloadCertificateOptions final
  {
    Azure::Nullable<std::string> Version;
  };

  /**
   * @brief Parameters for StartCreateCertificate.
   *
   */
  struct CertificateCreateParameters final
  {
    /**
     * @brief Certificate policy.
     *
     */
    CertificatePolicy Policy;

    /**
     * @brief Certificate attributes.
     *
     */
    CertificateProperties Properties;

    /**
     * @brief Respresents if certificate is enabled.
     *
     */
    Azure::Nullable<bool> Enabled() { return Properties.Enabled; }

    /**
     * @brief Certificate tags.
     *
     */
    std::unordered_map<std::string, std::string> Tags;
  };

  /**
   * @brief The certificate operation update parameters.
   *
   */
<<<<<<< HEAD
  struct CertificateOperationUpdateParameter
=======
  struct CertificateOperationUpdateParameter final
>>>>>>> 60ba5599
  {

    /**
     * @brief Indicates if cancellation was requested on the certificate operation.
     *
     */
    bool CancelationRequested;
  };

  /**
   * @brief Issuer Credentials
   *
   */
  struct IssuerCredentials final
  {
    /**
     * @brief Account ID.
     *
     */
    Azure::Nullable<std::string> AccountId;

    /**
     * @brief Password.
     *
     */
    Azure::Nullable<std::string> Password;
  };

  /**
   * @brief Administrator details
   *
   */
  struct AdministratorDetails final
  {
    /**
     * @brief Administrator first name.
     *
     */
    Azure::Nullable<std::string> FirstName;

    /**
     * @brief Administrator last name.
     *
     */
    Azure::Nullable<std::string> LastName;

    /**
     * @brief Administrator email address.
     *
     */
    Azure::Nullable<std::string> EmailAddress;

    /**
     * @brief Administrator phone number.
     *
     */
    Azure::Nullable<std::string> PhoneNumber;
  };

  /**
   * @brief Certificate Issuer Properties.
   *
   */
  struct IssuerProperties final
  {
    /**
     * @brief Issuer enabled.
     *
     */
    Azure::Nullable<bool> Enabled;

    /**
     * @brief Issuer creation date.
     *
     */
    Azure::Nullable<DateTime> Created;

    /**
     * @brief Issuer last update date.
     *
     */
    Azure::Nullable<DateTime> Updated;
  };

  /**
   * @brief Organization details.
   *
   */
  struct OrganizationDetails final
  {
    /**
     * @brief Organization id
     *
     */
    Azure::Nullable<std::string> Id;

    /**
     * @brief Organization Administators collection.
     *
     */
    std::vector<AdministratorDetails> AdminDetails;
  };

  /**
   * @brief Certificate issuer.
   *
   */
  struct CertificateIssuer final
  {
    /**
     * @brief Certificate issuer name.
     *
     */
    std::string Name;

    /**
     * @brief  Certificate issuer id.
     *
     */
    Azure::Nullable<std::string> Id;

    /**
     * @brief Certificate issuer provider.
     *
     */
    Azure::Nullable<std::string> Provider;

    /**
     * @brief Certificate issuer credentials.
     *
     */
    IssuerCredentials Credentials;

    /**
     * @brief Certificate issuer organization.
     *
     */
    OrganizationDetails Organization;

    /**
     * @brief Certificate issuer properties.
     *
     */
    IssuerProperties Properties;
  };

  /**
   * @brief The contact information for the vault certificates.
   *
   */
  struct CertificateContact final
  {
    /**
     * @brief Contact e-mail address.
     *
     */
    std::string EmailAddress;

    /**
     * @brief Contact name.
     *
     */
    Azure::Nullable<std::string> Name;

    /**
     * @brief Contact phone number.
     *
     */
    Azure::Nullable<std::string> Phone;
  };

  /**
   * @brief Key vault server error
   *
   */
<<<<<<< HEAD
  struct ServerError
=======
  struct ServerError final
>>>>>>> 60ba5599
  {
    ~ServerError() = default;
    /**
     * @brief Error Code
     *
     */
    std::string Code;

    /**
     * @brief Error Message
     *
     */
    std::string Message;

    /**
     * @brief Inner Error
     *
     */
    std::shared_ptr<ServerError> InnerError;
  };

  /**
   * @brief A certificate operation.
   *
   */
  struct CertificateOperationProperties final
  {
    /**
     * @brief The certificate id.
     *
     */
    std::string Id;

    /**
     * @brief The certificate name.
     *
     */
    std::string Name;

    /**
     * @brief The vault URI.
     *
     */
    std::string VaultUrl;

    /**
     * @brief The certificate signing request (CSR) that is being used in the certificate operation.
     *
     */
    std::vector<uint8_t> Csr;

    /**
     * @brief Indicates if cancellation was requested on the certificate operation.
     *
     */
    Azure::Nullable<bool> CancellationRequested;

    /**
     * @brief Status of the certificate operation.
     *
     */
    Azure::Nullable<std::string> Status;

    /**
     * @brief The status details of the certificate operation.
     *
     */
    Azure::Nullable<std::string> StatusDetails;

    /**
     * @brief Location which contains the result of the certificate operation.
     *
     */
    Azure::Nullable<std::string> Target;

    /**
     * @brief Identifier for the certificate operation.
     *
     */
    Azure::Nullable<std::string> RequestId;

    /**
     * @brief Name of the referenced issuer object or reserved names; for example, 'Self' or
     * 'Unknown'.
     *
     */
    Azure::Nullable<std::string> IssuerName;

    /**
     * @brief Certificate type as supported by the provider (optional); for example 'OV-SSL',
     * 'EV-SSL'
     *
     */
    Azure::Nullable<std::string> CertificateType;

    /**
     * @brief Indicates if the certificates generated under this policy should be published to
     * certificate transparency logs.
     *
     */
    Azure::Nullable<bool> CertificateTransparency;

    /**
     * @brief Error encountered, if any, during the certificate operation.
     *
     */
    Azure::Nullable<ServerError> Error;

    ~CertificateOperationProperties() = default;
  };

  struct DeletedCertificate final : public KeyVaultCertificateWithPolicy
  {
    /**
     * @brief Gets the identifier of the deleted certificate.
     *
     */
    std::string RecoveryId;

    /**
     * @brief DateTime indicating when the certificate was deleted.
     *
     */
    Azure::Nullable<DateTime> DeletedOn;

    /**
     * @brief DateTime for when the deleted certificate will be purged.
     *
     */
    Azure::Nullable<DateTime> ScheduledPurgeDate;

    /**
     * @brief Construct a new Key Vault Deleted Certificate
     *
     * @param properties The properties to create a new certificate.
     */
    DeletedCertificate(CertificateProperties const& properties)
        : KeyVaultCertificateWithPolicy(properties)
    {
    }

    /**
     * @brief Default constructor.
     *
     */
    DeletedCertificate() = default;
  };

  /**
   * @brief Define a model for a purged Certificate.
   *
   */
  struct PurgedCertificate final
  {
  };
  /**
   * @brief The options for calling an operation #GetPropertiesOfCertificates.
   *
   */
  struct GetPropertiesOfCertificatesOptions final
  {
    /**
     * @brief Next page token.
     *
     */
    Azure::Nullable<std::string> NextPageToken;
    /**
     * @brief Include pending certificates.
     *
     */
    Azure::Nullable<bool> IncludePending;
  };

  /**
   * @brief The options for calling an operation #GetPropertiesOfCertificateVersions.
   *
   */
  struct GetPropertiesOfCertificateVersionsOptions final
  {
    Azure::Nullable<std::string> NextPageToken;
  };

  /**
   * @brief The options for calling an operation #GetPropertiesOfIssuers
   *
   */
  struct GetPropertiesOfIssuersOptions final
  {
    Azure::Nullable<std::string> NextPageToken;
  };

  /**
   * @brief The options for calling an operation #GetDeletedCertificates
   *
   */
  struct GetDeletedCertificatesOptions final
  {
    Azure::Nullable<std::string> NextPageToken;
  };
  /**
   * @brief A certificate backup data.
   *
   */
  struct BackupCertificateResult final
  {
    /**
     * @brief The backup blob containing the backed up certificate.
     *
     */
    std::vector<uint8_t> Certificate;
  };
  /**
   * @brief represents on item from GetPropertiesOfIssuers
   *
   */
  struct CertificateIssuerItem final
  {
    /**
     * @brief Certificate Identifier.
     *
     */
    std::string Id;
    /**
     * @brief The issuer provider.
     *
     */
    std::string Provider;
  };

  /**
   * @brief A certificate downloaded X509 data.
   *
   */
  struct DownloadCertificateResult final
  {
    /**
     * @brief Certificate data.
     *
     */
    std::string Certificate;

    /**
     * @brief Content Type.
     *
     */
    CertificateContentType ContentType;
  };

  /**
   * @brief Define a single page to list the certificates from the Key Vault.
   *
   */
  class CertificatePropertiesPagedResponse final
      : public Azure::Core::PagedResponse<CertificatePropertiesPagedResponse> {
  private:
    friend class CertificateClient;
    friend class Azure::Core::PagedResponse<CertificatePropertiesPagedResponse>;

    std::string m_certificateName;
    std::shared_ptr<CertificateClient> m_certificateClient;
    void OnNextPage(const Azure::Core::Context&);

    /**
     * @brief Construct a new Certificate Properties Single Page object.
     *
     * @remark The constructor is private and only a certificate client or PagedResponse can init
     * this.
     *
     * @param certificateProperties A previously created #CertificatePropertiesPageResponse that is
     * used to init this instance.
     * @param rawResponse The HTTP raw response from where the #CertificatePropertiesPagedResponse
     * was parsed.
     * @param certificateClient A certificate client required for getting the next pages.
     * @param certificateName When \p certificateName is set, the response is listing certificate
     * versions. Otherwise, the response is for listing certificates from the Key Vault.
     */
    CertificatePropertiesPagedResponse(
        CertificatePropertiesPagedResponse&& certificateProperties,
        std::unique_ptr<Azure::Core::Http::RawResponse> rawResponse,
        std::shared_ptr<CertificateClient> certificateClient,
        std::string const& certificateName = std::string())
        : PagedResponse(std::move(certificateProperties)), m_certificateName(certificateName),
          m_certificateClient(certificateClient), Items(std::move(certificateProperties.Items))
    {
      RawResponse = std::move(rawResponse);
    }

  public:
    /**
     * @brief Construct a new certificate properties object.
     *
     */
    CertificatePropertiesPagedResponse() = default;

    /**
     * @brief Each #certificateProperties represent a Key in the Key Vault.
     *
     */
    std::vector<CertificateProperties> Items;
  };

  /**
   * @brief Define a single page to list the issuers from the Key Vault.
   *
   */
  class IssuerPropertiesPagedResponse final
      : public Azure::Core::PagedResponse<IssuerPropertiesPagedResponse> {
  private:
    friend class CertificateClient;
    friend class Azure::Core::PagedResponse<IssuerPropertiesPagedResponse>;

    std::shared_ptr<CertificateClient> m_certificateClient;
    void OnNextPage(const Azure::Core::Context&);

    IssuerPropertiesPagedResponse(
        IssuerPropertiesPagedResponse&& issuerProperties,
        std::unique_ptr<Azure::Core::Http::RawResponse> rawResponse,
        std::shared_ptr<CertificateClient> certificateClient)
        : PagedResponse(std::move(issuerProperties)), m_certificateClient(certificateClient),
          Items(std::move(issuerProperties.Items))
    {
      RawResponse = std::move(rawResponse);
    }

  public:
    /**
     * @brief Construct a new certificate properties object.
     *
     */
    IssuerPropertiesPagedResponse() = default;

    /**
     * @brief Each #certificateProperties represent a Key in the Key Vault.
     *
     */
    std::vector<CertificateIssuerItem> Items;
  };

  /**
   * @brief Define a single page to list the issuers from the Key Vault.
   *
   */
  class DeletedCertificatesPagedResponse final
      : public Azure::Core::PagedResponse<DeletedCertificatesPagedResponse> {
  private:
    friend class CertificateClient;
    friend class Azure::Core::PagedResponse<DeletedCertificatesPagedResponse>;

    std::shared_ptr<CertificateClient> m_certificateClient;
    void OnNextPage(const Azure::Core::Context&);

    DeletedCertificatesPagedResponse(
        DeletedCertificatesPagedResponse&& deletedProperties,
        std::unique_ptr<Azure::Core::Http::RawResponse> rawResponse,
        std::shared_ptr<CertificateClient> certificateClient)
        : PagedResponse(std::move(deletedProperties)), m_certificateClient(certificateClient),
          Items(std::move(deletedProperties.Items))
    {
      RawResponse = std::move(rawResponse);
    }

  public:
    /**
     * @brief Construct a new certificate properties object.
     *
     */
    DeletedCertificatesPagedResponse() = default;

    /**
     * @brief Each #certificateProperties represent a Key in the Key Vault.
     *
     */
    std::vector<DeletedCertificate> Items;
  };

  /**
   * @brief Certificate associated secret.
   *
   */
  struct KeyVaultSecret final
  {
    /**
     * @brief Content Type.
     *
     */
    Azure::Nullable<CertificateContentType> ContentType;
    /**
     * @brief Secret value.
     *
     */
    std::string Value;
  };
  /**
   * @brief
   *
   */

  struct ImportCertificateOptions final
  {
    /**
     * @brief Base64 encoded representation of the certificate object to import. This certificate
     * needs to contain the private key.
     *
     */
    std::string Value;

    /**
     * @brief If the private key in base64EncodedCertificate is encrypted, the password used for
     * encryption.
     *
     */
    Azure::Nullable<std::string> Password;

    /**
     * @brief Management policy for the certificate.
     *
     */
    CertificatePolicy Policy;

    /**
     * @brief Certificate Properties
     *
     */
    CertificateProperties Properties;

    /**
     * @brief Dictionary of tags with specific metadata about the certificate.
     *
     */
    std::unordered_map<std::string, std::string> Tags;
  };

  /**
   * @brief The certificate merge parameters
   *
   */
  struct MergeCertificateOptions final
  { /**
     * @brief The certificate or the certificate chain to merge.
     *
     */
    std::vector<std::string> Certificates;
    /**
     * @brief The attributes of the certificate (optional).
     *
     */
    CertificateProperties Properties;
    /**
     * @brief Dictionary of tags with specific metadata about the certificate.
     *
     */
    std::unordered_map<std::string, std::string> Tags;
  };

  /**
   * @brief The certificate update parameters.
   *
   */
  struct CertificateUpdateOptions final
  {
    /**
     * @brief The attributes of the certificate (optional).
     *
     */
    CertificateProperties Properties;
    /**
     * @brief Dictionary of tags with specific metadata about the certificate.
     *
     */
    std::unordered_map<std::string, std::string> Tags;
  };
}}}} // namespace Azure::Security::KeyVault::Certificates<|MERGE_RESOLUTION|>--- conflicted
+++ resolved
@@ -853,11 +853,7 @@
    * @brief The certificate operation update parameters.
    *
    */
-<<<<<<< HEAD
-  struct CertificateOperationUpdateParameter
-=======
   struct CertificateOperationUpdateParameter final
->>>>>>> 60ba5599
   {
 
     /**
@@ -1033,11 +1029,7 @@
    * @brief Key vault server error
    *
    */
-<<<<<<< HEAD
-  struct ServerError
-=======
   struct ServerError final
->>>>>>> 60ba5599
   {
     ~ServerError() = default;
     /**
