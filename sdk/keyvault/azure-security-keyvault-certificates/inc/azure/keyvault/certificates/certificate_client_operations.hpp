--- conflicted
+++ resolved
@@ -1,10 +1,5 @@
-<<<<<<< HEAD
-﻿
+
 //  Copyright (c) Microsoft Corporation. All rights reserved.
-=======
-
-// Copyright (c) Microsoft Corporation. All rights reserved.
->>>>>>> a3e9ad1d
 // SPDX-License-Identifier: MIT
 
 /**
