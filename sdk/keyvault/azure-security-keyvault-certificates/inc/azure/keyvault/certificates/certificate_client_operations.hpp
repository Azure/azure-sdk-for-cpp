﻿
// Copyright (c) Microsoft Corporation. All rights reserved.
// SPDX-License-Identifier: MIT

/**
 * @file
 * @brief Defines the Key Vault Certificate llong running operations.
 *
 */

#pragma once

#include "azure/keyvault/certificates/certificate_client_models.hpp"
#include "azure/keyvault/certificates/dll_import_export.hpp"

#include <azure/core/operation.hpp>
#include <azure/core/operation_status.hpp>
#include <azure/core/response.hpp>

namespace Azure { namespace Security { namespace KeyVault { namespace Certificates {
  class CertificateClient;
  /**
   * @brief Represents a create certificate long running operation
   */
  class CreateCertificateOperation final
      : public Azure::Core::Operation<CertificateOperationProperties> {

    friend class CertificateClient;

  private:
    std::shared_ptr<CertificateClient> m_certificateClient;
    CertificateOperationProperties m_value;
    std::string m_continuationToken;

    Azure::Response<CertificateOperationProperties> PollUntilDoneInternal(
        std::chrono::milliseconds period,
        Azure::Core::Context& context) override;

    std::unique_ptr<Azure::Core::Http::RawResponse> PollInternal(
        Azure::Core::Context const& context) override;

    /*
     * Only friend classes are permitted to call the constructor .
     *
     * Since C++ doesn't offer `internal` access, we use friends-only instead.
     */
    CreateCertificateOperation(
        std::shared_ptr<CertificateClient> certificateClient,
        Azure::Response<CertificateOperationProperties> response);

    CreateCertificateOperation(
        std::string resumeToken,
        std::shared_ptr<CertificateClient> certificateClient);

    /**
     * @brief Get the #Azure::Core::Http::RawResponse of the operation request.
     * @return A reference to an #Azure::Core::Http::RawResponse.
     * @note Does not give up ownership of the RawResponse.
     */
    Azure::Core::Http::RawResponse const& GetRawResponseInternal() const override
    {
      return *m_rawResponse;
    }

  public:
    /**
     * @brief Get the #Azure::Security::KeyVault::Certificates::KeyVaultCertificateWithPolicy
     * object.
     *
     * @return A certificate object.
     */
    CertificateOperationProperties Value() const override { return m_value; }

    /**
     * @brief Get the properties of the pending certificate operation.
     *
     */
    CertificateOperationProperties Properties;

    /**
     * @brief Get an Url as string which can be used to get the status of the
     * operation.
     *
     * @return std::string
     */
    std::string GetResumeToken() const override { return m_continuationToken; }

    /**
     * @brief Create a #CreateCertificateOperation from the \p resumeToken fetched from another
     * `Operation<T>`, updated to the the latest operation status.
     *
     * @remark After the operation is initialized, it is used to poll the last update from the
     * server using the \p context.
     *
     * @param resumeToken A previously generated token used to resume the polling of the
     * operation.
     * @param client A #CertificateClient that is used for getting status updates.
     * @param context A #Azure::Core::Context controlling the request lifetime.
     * @return CreateCertificateOperation
     */
    static CreateCertificateOperation CreateFromResumeToken(
        std::string const& resumeToken,
        CertificateClient const& client,
        Azure::Core::Context const& context = Azure::Core::Context());

    /**
     * @brief Updates the properties of the operation by querying the key vault.
     *
     * @param context A #Azure::Core::Context controlling the request lifetime.
     * @return updated properties
     */
    CertificateOperationProperties UpdateProperties(
        Azure::Core::Context const& context = Azure::Core::Context());

    /**
     * @brief Cancels the operation.
     *
     * @param context A #Azure::Core::Context controlling the request lifetime.
     */
    void Cancel(Azure::Core::Context const& context = Azure::Core::Context());

    /**
     * @brief Delete operation.
     *
     * @param context A #Azure::Core::Context controlling the request lifetime.
<<<<<<< HEAD
     * @return updated properties
=======
>>>>>>> 60ba5599
     */
    void Delete(Azure::Core::Context const& context = Azure::Core::Context());

    /**
     * @brief Determines if the operation has completed.
     *
<<<<<<< HEAD
     * @param context A #Azure::Core::Context controlling the request lifetime.
     * @return Completed status.
     */
    bool IsCompleted();
=======
     * @return Completed status.
     */
    bool IsCompleted() const;
>>>>>>> 60ba5599
  };

  /**
   * @brief Represents a delete certificate long running operation
   */
  class DeleteCertificateOperation final : public Azure::Core::Operation<DeletedCertificate> {

    friend class CertificateClient;

  private:
    std::shared_ptr<CertificateClient> m_certificateClient;
    DeletedCertificate m_value;
    std::string m_continuationToken;

    Azure::Response<DeletedCertificate> PollUntilDoneInternal(
        std::chrono::milliseconds period,
        Azure::Core::Context& context) override;

    std::unique_ptr<Azure::Core::Http::RawResponse> PollInternal(
        Azure::Core::Context const& context) override;

    /*
     * Only friend classes are permitted to call the constructor .
     *
     * Since C++ doesn't offer `internal` access, we use friends-only instead.
     */
    DeleteCertificateOperation(
        std::shared_ptr<CertificateClient> certificateClient,
        Azure::Response<DeletedCertificate> response);

    DeleteCertificateOperation(
        std::string resumeToken,
        std::shared_ptr<CertificateClient> certificateClient);

    /**
     * @brief Get the #Azure::Core::Http::RawResponse of the operation request.
     * @return A reference to an #Azure::Core::Http::RawResponse.
     * @note Does not give up ownership of the RawResponse.
     */
    Azure::Core::Http::RawResponse const& GetRawResponseInternal() const override
    {
      return *m_rawResponse;
    }

  public:
    /**
     * @brief Get the #Azure::Security::KeyVault::Certificates::DeletedCertificate object.
     *
     * @return A deleted certificate object.
     */
    DeletedCertificate Value() const override { return m_value; }

    /**
     * @brief Get an Url as string which can be used to get the status of the
     * operation.
     *
     * @return std::string
     */
    std::string GetResumeToken() const override { return m_continuationToken; }

    /**
     * @brief Create a #DeleteCertificateOperation from the \p resumeToken fetched from another
     * `Operation<T>`, updated to the the latest operation status.
     *
     * @remark After the operation is initialized, it is used to poll the last update from the
     * server using the \p context.
     *
     * @param resumeToken A previously generated token used to resume the polling of the
     * operation.
     * @param client A #CertificateClient that is used for getting status updates.
     * @param context A #Azure::Core::Context controlling the request lifetime.
     * @return DeleteCertificateOperation
     */
    static DeleteCertificateOperation CreateFromResumeToken(
        std::string const& resumeToken,
        CertificateClient const& client,
        Azure::Core::Context const& context = Azure::Core::Context());
  };

  /**
   * @brief Represents a recover deleted certificate long running operation
   */
  class RecoverDeletedCertificateOperation final
      : public Azure::Core::Operation<KeyVaultCertificateWithPolicy> {

    friend class CertificateClient;

  private:
    std::shared_ptr<CertificateClient> m_certificateClient;
    KeyVaultCertificateWithPolicy m_value;
    std::string m_continuationToken;

    Azure::Response<KeyVaultCertificateWithPolicy> PollUntilDoneInternal(
        std::chrono::milliseconds period,
        Azure::Core::Context& context) override;

    std::unique_ptr<Azure::Core::Http::RawResponse> PollInternal(
        Azure::Core::Context const& context) override;

    /*
     * Only friend classes are permitted to call the constructor .
     *
     * Since C++ doesn't offer `internal` access, we use friends-only instead.
     */
    RecoverDeletedCertificateOperation(
        std::shared_ptr<CertificateClient> certificateClient,
        Azure::Response<KeyVaultCertificateWithPolicy> response);

    RecoverDeletedCertificateOperation(
        std::string resumeToken,
        std::shared_ptr<CertificateClient> certificateClient);

    /**
     * @brief Get the #Azure::Core::Http::RawResponse of the operation request.
     * @return A reference to an #Azure::Core::Http::RawResponse.
     * @note Does not give up ownership of the RawResponse.
     */
    Azure::Core::Http::RawResponse const& GetRawResponseInternal() const override
    {
      return *m_rawResponse;
    }

  public:
    /**
     * @brief Get the #Azure::Security::KeyVault::Certificates::KeyVaultCertificateWithPolicy
     * object.
     *
     * @return A key vault certificate object.
     */
    KeyVaultCertificateWithPolicy Value() const override { return m_value; }

    /**
     * @brief Get an Url as string which can be used to get the status of the
     * operation.
     *
     * @return std::string
     */
    std::string GetResumeToken() const override { return m_continuationToken; }

    /**
     * @brief Create a #RecoverDeletedCertificateOperation from the \p resumeToken fetched from
     * another `Operation<T>`, updated to the the latest operation status.
     *
     * @remark After the operation is initialized, it is used to poll the last update from the
     * server using the \p context.
     *
     * @param resumeToken A previously generated token used to resume the polling of the
     * operation.
     * @param client A #CertificateClient that is used for getting status updates.
     * @param context A #Azure::Core::Context controlling the request lifetime.
     * @return RecoverDeletedCertificateOperation
     */
    static RecoverDeletedCertificateOperation CreateFromResumeToken(
        std::string const& resumeToken,
        CertificateClient const& client,
        Azure::Core::Context const& context = Azure::Core::Context());
  };
}}}} // namespace Azure::Security::KeyVault::Certificates<|MERGE_RESOLUTION|>--- conflicted
+++ resolved
@@ -123,26 +123,15 @@
      * @brief Delete operation.
      *
      * @param context A #Azure::Core::Context controlling the request lifetime.
-<<<<<<< HEAD
-     * @return updated properties
-=======
->>>>>>> 60ba5599
      */
     void Delete(Azure::Core::Context const& context = Azure::Core::Context());
 
     /**
      * @brief Determines if the operation has completed.
      *
-<<<<<<< HEAD
-     * @param context A #Azure::Core::Context controlling the request lifetime.
      * @return Completed status.
      */
-    bool IsCompleted();
-=======
-     * @return Completed status.
-     */
     bool IsCompleted() const;
->>>>>>> 60ba5599
   };
 
   /**
