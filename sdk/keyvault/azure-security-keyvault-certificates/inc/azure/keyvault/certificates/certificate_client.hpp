﻿// Copyright (c) Microsoft Corporation. All rights reserved.
// SPDX-License-Identifier: MIT

/**
 * @file
 * @brief Defines the Key Vault Certificates client.
 *
 */

#pragma once

#include "azure/keyvault/certificates/certificate_client_models.hpp"
#include "azure/keyvault/certificates/certificate_client_operations.hpp"
#include "azure/keyvault/certificates/certificate_client_options.hpp"
#include <azure/core/context.hpp>
#include <azure/core/http/http.hpp>
#include <azure/core/internal/http/pipeline.hpp>
#include <azure/core/response.hpp>

#include <memory>
#include <string>

namespace Azure { namespace Security { namespace KeyVault { namespace Certificates {

  /**
   * @brief The CertificateClient provides synchronous methods to manage KeyVaultCertificate in
   * Azure Key Vault.
   *
   * @details The client supports retrieving KeyVaultCertificate.
   */
  class CertificateClient
#if !defined(TESTING_BUILD)
      final
#endif
  {
    friend class CreateCertificateOperation;

  protected:
    // Using a shared pipeline for a client to share it with LRO (like delete key)
    Azure::Core::Url m_vaultUrl;
    std::string m_apiVersion;
    std::shared_ptr<Azure::Core::Http::_internal::HttpPipeline> m_pipeline;

  public:
    /**
     * @brief Destructor.
     *
     */
    virtual ~CertificateClient() = default;

    /**
     * @brief Construct a new Key Client object
     *
     * @param vaultUrl The URL address where the client will send the requests to.
     * @param credential The authentication method to use.
     * @param options The options to customize the client behavior.
     */
    explicit CertificateClient(
        std::string const& vaultUrl,
        std::shared_ptr<Core::Credentials::TokenCredential const> credential,
        CertificateClientOptions options = CertificateClientOptions());

    /**
     * @brief Construct a new Key Client object from another key client.
     *
     * @param keyClient An existing key vault key client.
     */
    explicit CertificateClient(CertificateClient const& keyClient) = default;

    /**
     * @brief Return the latest version of the KeyVaultCertificate along with its
     * CertificatePolicy.
     *
     * @remark This operation requires the certificates/get permission.
     *
     * @param name The name of the certificate.
     * @param context The context for the operation can be used for request cancellation.
     * @return A response containing the certificate and policy as a KeyVaultCertificateWithPolicy
     * instance.
     */
    Azure::Response<KeyVaultCertificateWithPolicy> GetCertificate(
        std::string const& name,
        Azure::Core::Context const& context = Azure::Core::Context()) const;

    /**
     * @brief Return a specific version of the certificate without its CertificatePolicy.
     *
     * @details If the version is not set in the options, the latest version is returned.
     *
     * @remark This operation requires the certificates/get permission.
     *
     * @param name The name of the certificate.
     * @param options Optional parameters for this operation.
     * @param context The context for the operation can be used for request cancellation.
     * @return A response containing the certificate and policy as a KeyVaultCertificateWithPolicy
     * instance.
     */
    Azure::Response<KeyVaultCertificate> GetCertificateVersion(
        std::string const& name,
        GetCertificateOptions const& options = GetCertificateOptions(),
        Azure::Core::Context const& context = Azure::Core::Context()) const;

    /**
     * @brief Create a new certificate.
     *
     * @details If this is the first version, the certificate resource is created.
     *
     * @remark This operation requires the certificates/create permission.
     *
     * @param name The name of the certificate.
     * @param parameters Parameters for this operation.
     * @param context The context for the operation can be used for request cancellation.
     * @return CreateCertificateOperation instance used to determine create status.
     */
    CreateCertificateOperation StartCreateCertificate(
        std::string const& name,
        CertificateCreateParameters const& parameters,
        Azure::Core::Context const& context = Azure::Core::Context()) const;

    /**
<<<<<<< HEAD
     * @brief Retrieves information about the specified deleted certificate.
     *
     * @details The GetDeletedCertificate operation retrieves the deleted certificate
     * information plus its attributes, such as retention interval,
     * scheduled permanent deletion and the current deletion recovery level.
     *
     * @remark This operation requires the certificates/get permission.
     *
     * @param name The name of the certificate.
     * @param context The context for the operation can be used for request cancellation.
     * @return The deleted certificate.
     */
    Azure::Response<DeletedCertificate> GetDeletedCertificate(
        std::string const& name,
        Azure::Core::Context const& context = Azure::Core::Context()) const;

    /**
     * @brief Permanently deletes the specified deleted certificate.
     *
     * @details The PurgeDeletedCertificate operation performs an irreversible
     * deletion of the specified certificate, without possibility for recovery.
     * The operation is not available if the recovery level does not specify 'Purgeable'
     *
     * @remark This operation requires the certificate/purge permission.
     *
     * @param name The name of the certificate.
     * @param context The context for the operation can be used for request cancellation.
     * @return Empty object.
     */
    Azure::Response<PurgedCertificate> PurgeDeletedCertificate(
=======
     * @brief Create a new certificate issuer.
     *
     * @details The  operation adds or updates the specified certificate issuer.
     *
     * @remark This operation requires the certificates/setissuers permission.
     *
     * @param issuer The certificate issuer.
     * @param context The context for the operation can be used for request cancellation.
     * @return CertificateIssuer instance used to determine create status.
     */
    Azure::Response<CertificateIssuer> CreateIssuer(
        CertificateIssuer const& issuer,
        Azure::Core::Context const& context = Azure::Core::Context()) const;

    /**
     * @brief List the specified certificate issuer.
     *
     * @details The GetCertificateIssuer operation returns the specified
     * certificate issuer resources in the specified key vault.
     *
     * @remark This operation requires the certificates/manageissuers/getissuers permission.
     *
     * @param name The certificate issuer name.
     * @param context The context for the operation can be used for request cancellation.
     * @return CertificateIssuer instance .
     */
    Azure::Response<CertificateIssuer> GetIssuer(
>>>>>>> bcfbe44a
        std::string const& name,
        Azure::Core::Context const& context = Azure::Core::Context()) const;

    /**
<<<<<<< HEAD
     * @brief Deletes a certificate from a specified key vault.
     *
     * @details Deletes all versions of a certificate object along with its associated policy.
     * Delete certificate cannot be used to remove individual versions of a certificate object.
     *
     * @remark This operation requires the certificate/delete permission.
     *
     * @param name The name of the certificate.
     * @param context The context for the operation can be used for request cancellation.
     * @return Delete Certificate operation.
     */
    DeleteCertificateOperation StartDeleteCertificate(
        std::string const& name,
        Azure::Core::Context const& context = Azure::Core::Context()) const;

    /**
     * @brief Recovers the deleted certificate back to its current version under /certificates.
     *
     * @details The StartRecoverDeletedCertificate operation performs the reversal of the Delete
     * operation. The operation is applicable in vaults enabled for soft-delete, and must be issued
     * during the retention interval (available in the deleted certificate's attributes).
     *
     * @remark This operation requires the certificate/recover permission.
     *
     * @param name The name of the certificate.
     * @param context The context for the operation can be used for request cancellation.
     * @return Recover deleted certificate operation.
     */
    RecoverDeletedCertificateOperation StartRecoverDeletedCertificate(
        std::string const& name,
        Azure::Core::Context const& context = Azure::Core::Context()) const;

=======
     * @brief Update the specified certificate issuer.
     *
     * @details The operation performs an update on the specified certificate issuer entity.
     *
     * @remark This operation requires the certificates/setissuers permission.
     *
     * @param issuer The certificate issuer.
     * @param context The context for the operation can be used for request cancellation.
     * @return CertificateIssuer instance .
     */
    Azure::Response<CertificateIssuer> UpdateIssuer(
        CertificateIssuer const& issuer,
        Azure::Core::Context const& context = Azure::Core::Context()) const;

    /**
     * @brief Delete the specified certificate issuer.
     *
     * @details The operation permanently removes the specified certificate issuer from the vault.
     *
     * @remark This operation requires the certificates/manageissuers/deleteissuers permission.
     *
     * @param name The certificate issuer name.
     * @param context The context for the operation can be used for request cancellation.
     * @return CertificateIssuer instance .
     */
    Azure::Response<CertificateIssuer> DeleteIssuer(
        std::string const& name,
        Azure::Core::Context const& context = Azure::Core::Context()) const;

    /**
     * @brief List the certificate contacts for a specified key vault.
     *
     * @details The GetContacts operation returns the set of certificate contact
     * resources in the specified key vault.
     *
     * @remark This operation requires the certificates/managecontacts permission.
     *
     * @param context The context for the operation can be used for request cancellation.
     * @return The contacts list for the key vault certificate.
     */
    Azure::Response<std::vector<CertificateContact>> GetContacts(
        Azure::Core::Context const& context = Azure::Core::Context()) const;

    /**
     * @brief Delete the certificate contacts for a specified key vault.
     *
     * @details Deletes the certificate contacts for a specified key vault certificate.
     *
     * @remark This operation requires the certificates/managecontacts permission.
     *
     * @param context The context for the operation can be used for request cancellation.
     * @return The contacts for the key vault certificate.
     */
    Azure::Response<std::vector<CertificateContact>> DeleteContacts(
        Azure::Core::Context const& context = Azure::Core::Context()) const;

    /**
     * @brief Set certificate contacts.
     *
     * @details Set the certificate contacts for the specified key vault.
     *
     * @remark This operation requires the certificates/managecontacts permission.
     *
     * @param contacts The contacts for the key vault certificate.
     * @param context The context for the operation can be used for request cancellation.
     * @return The contacts for the key vault certificate.
     */
    Azure::Response<std::vector<CertificateContact>> SetContacts(
        std::vector<CertificateContact> const& contacts,
        Azure::Core::Context const& context = Azure::Core::Context()) const;

>>>>>>> bcfbe44a
  private:
    /**
     * @brief Gets the creation operation of a certificate.
     *
     * @details Gets the creation operation associated with a specified certificate.
     *
     * @remark This operation requires the certificates/get permission.
     *
     * @param name The certificate name.
     * @param context The context for the operation can be used for request cancellation.
     * @return CertificateOperationProperties instance representing the status of the operation.
     */
    Azure::Response<CertificateOperationProperties> GetCertificateOperation(
        std::string const& name,
        Azure::Core::Context const& context = Azure::Core::Context()) const;

    std::unique_ptr<Azure::Core::Http::RawResponse> SendRequest(
        Azure::Core::Http::Request& request,
        Azure::Core::Context const& context) const;

    Azure::Core::Http::Request CreateRequest(
        Azure::Core::Http::HttpMethod method,
        std::vector<std::string> const& path = {},
        Azure::Core::IO::BodyStream* content = nullptr) const;
  };
}}}} // namespace Azure::Security::KeyVault::Certificates<|MERGE_RESOLUTION|>--- conflicted
+++ resolved
@@ -118,7 +118,109 @@
         Azure::Core::Context const& context = Azure::Core::Context()) const;
 
     /**
-<<<<<<< HEAD
+     * @brief Create a new certificate issuer.
+     *
+     * @details The  operation adds or updates the specified certificate issuer.
+     *
+     * @remark This operation requires the certificates/setissuers permission.
+     *
+     * @param issuer The certificate issuer.
+     * @param context The context for the operation can be used for request cancellation.
+     * @return CertificateIssuer instance used to determine create status.
+     */
+    Azure::Response<CertificateIssuer> CreateIssuer(
+        CertificateIssuer const& issuer,
+        Azure::Core::Context const& context = Azure::Core::Context()) const;
+
+    /**
+     * @brief List the specified certificate issuer.
+     *
+     * @details The GetCertificateIssuer operation returns the specified
+     * certificate issuer resources in the specified key vault.
+     *
+     * @remark This operation requires the certificates/manageissuers/getissuers permission.
+     *
+     * @param name The certificate issuer name.
+     * @param context The context for the operation can be used for request cancellation.
+     * @return CertificateIssuer instance .
+     */
+    Azure::Response<CertificateIssuer> GetIssuer(
+        std::string const& name,
+        Azure::Core::Context const& context = Azure::Core::Context()) const;
+
+    /**
+     * @brief Update the specified certificate issuer.
+     *
+     * @details The operation performs an update on the specified certificate issuer entity.
+     *
+     * @remark This operation requires the certificates/setissuers permission.
+     *
+     * @param issuer The certificate issuer.
+     * @param context The context for the operation can be used for request cancellation.
+     * @return CertificateIssuer instance .
+     */
+    Azure::Response<CertificateIssuer> UpdateIssuer(
+        CertificateIssuer const& issuer,
+        Azure::Core::Context const& context = Azure::Core::Context()) const;
+
+    /**
+     * @brief Delete the specified certificate issuer.
+     *
+     * @details The operation permanently removes the specified certificate issuer from the vault.
+     *
+     * @remark This operation requires the certificates/manageissuers/deleteissuers permission.
+     *
+     * @param name The certificate issuer name.
+     * @param context The context for the operation can be used for request cancellation.
+     * @return CertificateIssuer instance .
+     */
+    Azure::Response<CertificateIssuer> DeleteIssuer(
+        std::string const& name,
+        Azure::Core::Context const& context = Azure::Core::Context()) const;
+
+    /**
+     * @brief List the certificate contacts for a specified key vault.
+     *
+     * @details The GetContacts operation returns the set of certificate contact
+     * resources in the specified key vault.
+     *
+     * @remark This operation requires the certificates/managecontacts permission.
+     *
+     * @param context The context for the operation can be used for request cancellation.
+     * @return The contacts list for the key vault certificate.
+     */
+    Azure::Response<std::vector<CertificateContact>> GetContacts(
+        Azure::Core::Context const& context = Azure::Core::Context()) const;
+
+    /**
+     * @brief Delete the certificate contacts for a specified key vault.
+     *
+     * @details Deletes the certificate contacts for a specified key vault certificate.
+     *
+     * @remark This operation requires the certificates/managecontacts permission.
+     *
+     * @param context The context for the operation can be used for request cancellation.
+     * @return The contacts for the key vault certificate.
+     */
+    Azure::Response<std::vector<CertificateContact>> DeleteContacts(
+        Azure::Core::Context const& context = Azure::Core::Context()) const;
+
+    /**
+     * @brief Set certificate contacts.
+     *
+     * @details Set the certificate contacts for the specified key vault.
+     *
+     * @remark This operation requires the certificates/managecontacts permission.
+     *
+     * @param contacts The contacts for the key vault certificate.
+     * @param context The context for the operation can be used for request cancellation.
+     * @return The contacts for the key vault certificate.
+     */
+    Azure::Response<std::vector<CertificateContact>> SetContacts(
+        std::vector<CertificateContact> const& contacts,
+        Azure::Core::Context const& context = Azure::Core::Context()) const;
+
+    /**
      * @brief Retrieves information about the specified deleted certificate.
      *
      * @details The GetDeletedCertificate operation retrieves the deleted certificate
@@ -149,40 +251,10 @@
      * @return Empty object.
      */
     Azure::Response<PurgedCertificate> PurgeDeletedCertificate(
-=======
-     * @brief Create a new certificate issuer.
-     *
-     * @details The  operation adds or updates the specified certificate issuer.
-     *
-     * @remark This operation requires the certificates/setissuers permission.
-     *
-     * @param issuer The certificate issuer.
-     * @param context The context for the operation can be used for request cancellation.
-     * @return CertificateIssuer instance used to determine create status.
-     */
-    Azure::Response<CertificateIssuer> CreateIssuer(
-        CertificateIssuer const& issuer,
-        Azure::Core::Context const& context = Azure::Core::Context()) const;
-
-    /**
-     * @brief List the specified certificate issuer.
-     *
-     * @details The GetCertificateIssuer operation returns the specified
-     * certificate issuer resources in the specified key vault.
-     *
-     * @remark This operation requires the certificates/manageissuers/getissuers permission.
-     *
-     * @param name The certificate issuer name.
-     * @param context The context for the operation can be used for request cancellation.
-     * @return CertificateIssuer instance .
-     */
-    Azure::Response<CertificateIssuer> GetIssuer(
->>>>>>> bcfbe44a
-        std::string const& name,
-        Azure::Core::Context const& context = Azure::Core::Context()) const;
-
-    /**
-<<<<<<< HEAD
+        std::string const& name,
+        Azure::Core::Context const& context = Azure::Core::Context()) const;
+
+    /**
      * @brief Deletes a certificate from a specified key vault.
      *
      * @details Deletes all versions of a certificate object along with its associated policy.
@@ -215,79 +287,6 @@
         std::string const& name,
         Azure::Core::Context const& context = Azure::Core::Context()) const;
 
-=======
-     * @brief Update the specified certificate issuer.
-     *
-     * @details The operation performs an update on the specified certificate issuer entity.
-     *
-     * @remark This operation requires the certificates/setissuers permission.
-     *
-     * @param issuer The certificate issuer.
-     * @param context The context for the operation can be used for request cancellation.
-     * @return CertificateIssuer instance .
-     */
-    Azure::Response<CertificateIssuer> UpdateIssuer(
-        CertificateIssuer const& issuer,
-        Azure::Core::Context const& context = Azure::Core::Context()) const;
-
-    /**
-     * @brief Delete the specified certificate issuer.
-     *
-     * @details The operation permanently removes the specified certificate issuer from the vault.
-     *
-     * @remark This operation requires the certificates/manageissuers/deleteissuers permission.
-     *
-     * @param name The certificate issuer name.
-     * @param context The context for the operation can be used for request cancellation.
-     * @return CertificateIssuer instance .
-     */
-    Azure::Response<CertificateIssuer> DeleteIssuer(
-        std::string const& name,
-        Azure::Core::Context const& context = Azure::Core::Context()) const;
-
-    /**
-     * @brief List the certificate contacts for a specified key vault.
-     *
-     * @details The GetContacts operation returns the set of certificate contact
-     * resources in the specified key vault.
-     *
-     * @remark This operation requires the certificates/managecontacts permission.
-     *
-     * @param context The context for the operation can be used for request cancellation.
-     * @return The contacts list for the key vault certificate.
-     */
-    Azure::Response<std::vector<CertificateContact>> GetContacts(
-        Azure::Core::Context const& context = Azure::Core::Context()) const;
-
-    /**
-     * @brief Delete the certificate contacts for a specified key vault.
-     *
-     * @details Deletes the certificate contacts for a specified key vault certificate.
-     *
-     * @remark This operation requires the certificates/managecontacts permission.
-     *
-     * @param context The context for the operation can be used for request cancellation.
-     * @return The contacts for the key vault certificate.
-     */
-    Azure::Response<std::vector<CertificateContact>> DeleteContacts(
-        Azure::Core::Context const& context = Azure::Core::Context()) const;
-
-    /**
-     * @brief Set certificate contacts.
-     *
-     * @details Set the certificate contacts for the specified key vault.
-     *
-     * @remark This operation requires the certificates/managecontacts permission.
-     *
-     * @param contacts The contacts for the key vault certificate.
-     * @param context The context for the operation can be used for request cancellation.
-     * @return The contacts for the key vault certificate.
-     */
-    Azure::Response<std::vector<CertificateContact>> SetContacts(
-        std::vector<CertificateContact> const& contacts,
-        Azure::Core::Context const& context = Azure::Core::Context()) const;
-
->>>>>>> bcfbe44a
   private:
     /**
      * @brief Gets the creation operation of a certificate.
