﻿// Copyright (c) Microsoft Corporation. All rights reserved.
// SPDX-License-Identifier: MIT

/**
 * @file
 * @brief Defines the Key Vault Certificates client.
 *
 */

#pragma once

#include "azure/keyvault/certificates/certificate_client_models.hpp"
#include "azure/keyvault/certificates/certificate_client_operations.hpp"
#include "azure/keyvault/certificates/certificate_client_options.hpp"
#include <azure/core/context.hpp>
#include <azure/core/http/http.hpp>
#include <azure/core/internal/http/pipeline.hpp>
#include <azure/core/response.hpp>

#include <memory>
#include <string>

namespace Azure { namespace Security { namespace KeyVault { namespace Certificates {
#if defined(TESTING_BUILD)
  namespace Test {
    class KeyVaultCertificateClientTest;
  }
#endif
  /**
   * @brief The CertificateClient provides synchronous methods to manage KeyVaultCertificate in
   * Azure Key Vault.
   *
   * @details The client supports retrieving KeyVaultCertificate.
   */
  class CertificateClient
#if !defined(TESTING_BUILD)
      final
#endif
  {
    friend class CreateCertificateOperation;

#if defined(TESTING_BUILD)
    friend class Test::KeyVaultCertificateClientTest;
#endif

  private:
    // Using a shared pipeline for a client to share it with LRO (like delete key)
    Azure::Core::Url m_vaultUrl;
    std::string m_apiVersion;
    std::shared_ptr<Azure::Core::Http::_internal::HttpPipeline> m_pipeline;

  public:
    /**
     * @brief Destructor.
     *
     */
    virtual ~CertificateClient() = default;

    /**
     * @brief Construct a new Key Client object
     *
     * @param vaultUrl The URL address where the client will send the requests to.
     * @param credential The authentication method to use.
     * @param options The options to customize the client behavior.
     */
    explicit CertificateClient(
        std::string const& vaultUrl,
        std::shared_ptr<Core::Credentials::TokenCredential const> credential,
        CertificateClientOptions options = CertificateClientOptions());

    /**
     * @brief Construct a new Key Client object from another key client.
     *
     * @param keyClient An existing key vault key client.
     */
    explicit CertificateClient(CertificateClient const& keyClient) = default;

    /**
     * @brief Return the latest version of the KeyVaultCertificate along with its
     * CertificatePolicy.
     *
     * @remark This operation requires the certificates/get permission.
     *
     * @param certificateName The name of the certificate.
     * @param context The context for the operation can be used for request cancellation.
     * @return A response containing the certificate and policy as a KeyVaultCertificateWithPolicy
     * instance.
     */
    Azure::Response<KeyVaultCertificateWithPolicy> GetCertificate(
        std::string const& certificateName,
        Azure::Core::Context const& context = Azure::Core::Context()) const;

    /**
     * @brief Return a specific version of the certificate without its CertificatePolicy.
     *
     * @details If the version is not set in the options, the latest version is returned.
     *
     * @remark This operation requires the certificates/get permission.
     *
     * @param certificateName The name of the certificate.
     * @param certificateVersion The version of the certificate.
     * @param context The context for the operation can be used for request cancellation.
     * @return A response containing the certificate and policy as a KeyVaultCertificateWithPolicy
     * instance.
     */
    Azure::Response<KeyVaultCertificateWithPolicy> GetCertificateVersion(
        std::string const& certificateName,
        std::string const& certificateVersion,
        Azure::Core::Context const& context = Azure::Core::Context()) const;

    /**
     * @brief Create a new certificate.
     *
     * @details If this is the first version, the certificate resource is created.
     *
     * @remark This operation requires the certificates/create permission.
     *
<<<<<<< HEAD
     * @param certificateName The name of the certificate.
     * @param parameters Parameters for this operation.
=======
     * @param name The name of the certificate.
     * @param options Options for this operation.
>>>>>>> 58c1ecfc
     * @param context The context for the operation can be used for request cancellation.
     * @return CreateCertificateOperation instance used to determine create status.
     */
    CreateCertificateOperation StartCreateCertificate(
<<<<<<< HEAD
        CertificateCreateParameters const& parameters,
=======
        std::string const& name,
        CertificateCreateOptions const& options,
>>>>>>> 58c1ecfc
        Azure::Core::Context const& context = Azure::Core::Context()) const;

    /**
     * @brief Create a new certificate issuer.
     *
     * @details The  operation adds or updates the specified certificate issuer.
     *
     * @remark This operation requires the certificates/setissuers permission.
     *
     * @param certificateIssuer The certificate issuer.
     * @param context The context for the operation can be used for request cancellation.
     * @return CertificateIssuer instance used to determine create status.
     */
    Azure::Response<CertificateIssuer> CreateIssuer(
        CertificateIssuer const& certificateIssuer,
        Azure::Core::Context const& context = Azure::Core::Context()) const;

    /**
     * @brief List the specified certificate issuer.
     *
     * @details The GetCertificateIssuer operation returns the specified
     * certificate issuer resources in the specified key vault.
     *
     * @remark This operation requires the certificates/manageissuers/getissuers permission.
     *
     * @param issuerName The certificate issuer name.
     * @param context The context for the operation can be used for request cancellation.
     * @return CertificateIssuer instance.
     */
    Azure::Response<CertificateIssuer> GetIssuer(
        std::string const& issuerName,
        Azure::Core::Context const& context = Azure::Core::Context()) const;

    /**
     * @brief Update the specified certificate issuer.
     *
     * @details The operation performs an update on the specified certificate issuer entity.
     *
     * @remark This operation requires the certificates/setissuers permission.
     *
     * @param certificateIssuer The certificate issuer.
     * @param context The context for the operation can be used for request cancellation.
     * @return CertificateIssuer instance.
     */
    Azure::Response<CertificateIssuer> UpdateIssuer(
        CertificateIssuer const& certificateIssuer,
        Azure::Core::Context const& context = Azure::Core::Context()) const;

    /**
     * @brief Delete the specified certificate issuer.
     *
     * @details The operation permanently removes the specified certificate issuer from the vault.
     *
     * @remark This operation requires the certificates/manageissuers/deleteissuers permission.
     *
     * @param issuerName The certificate issuer name.
     * @param context The context for the operation can be used for request cancellation.
     * @return CertificateIssuer instance.
     */
    Azure::Response<CertificateIssuer> DeleteIssuer(
        std::string const& issuerName,
        Azure::Core::Context const& context = Azure::Core::Context()) const;

    /**
     * @brief List the certificate contacts for a specified key vault.
     *
     * @details The GetContacts operation returns the set of certificate contact
     * resources in the specified key vault.
     *
     * @remark This operation requires the certificates/managecontacts permission.
     *
     * @param context The context for the operation can be used for request cancellation.
     * @return The contacts list for the key vault certificate.
     */
    Azure::Response<CertificateContactsResult> GetContacts(
        Azure::Core::Context const& context = Azure::Core::Context()) const;

    /**
     * @brief Delete the certificate contacts for a specified key vault.
     *
     * @details Deletes the certificate contacts for a specified key vault certificate.
     *
     * @remark This operation requires the certificates/managecontacts permission.
     *
     * @param context The context for the operation can be used for request cancellation.
     * @return The contacts for the key vault certificate.
     */
    Azure::Response<CertificateContactsResult> DeleteContacts(
        Azure::Core::Context const& context = Azure::Core::Context()) const;

    /**
     * @brief Set certificate contacts.
     *
     * @details Set the certificate contacts for the specified key vault.
     *
     * @remark This operation requires the certificates/managecontacts permission.
     *
     * @param contacts The contacts for the key vault certificate.
     * @param context The context for the operation can be used for request cancellation.
     * @return The contacts for the key vault certificate.
     */
    Azure::Response<CertificateContactsResult> SetContacts(
        std::vector<CertificateContact> const& contacts,
        Azure::Core::Context const& context = Azure::Core::Context()) const;

    /**
     * @brief Retrieves information about the specified deleted certificate.
     *
     * @details The GetDeletedCertificate operation retrieves the deleted certificate
     * information plus its attributes, such as retention interval,
     * scheduled permanent deletion and the current deletion recovery level.
     *
     * @remark This operation requires the certificates/get permission.
     *
     * @param certificateName The name of the certificate.
     * @param context The context for the operation can be used for request cancellation.
     * @return The deleted certificate.
     */
    Azure::Response<DeletedCertificate> GetDeletedCertificate(
        std::string const& certificateName,
        Azure::Core::Context const& context = Azure::Core::Context()) const;

    /**
     * @brief Permanently deletes the specified deleted certificate.
     *
     * @details The PurgeDeletedCertificate operation performs an irreversible
     * deletion of the specified certificate, without possibility for recovery.
     * The operation is not available if the recovery level does not specify 'Purgeable'.
     *
     * @remark This operation requires the certificate/purge permission.
     *
     * @param certificateName The name of the certificate.
     * @param context The context for the operation can be used for request cancellation.
     * @return Empty object.
     */
    Azure::Response<PurgedCertificate> PurgeDeletedCertificate(
        std::string const& certificateName,
        Azure::Core::Context const& context = Azure::Core::Context()) const;

    /**
     * @brief Deletes a certificate from a specified key vault.
     *
     * @details Deletes all versions of a certificate object along with its associated policy.
     * Delete certificate cannot be used to remove individual versions of a certificate object.
     *
     * @remark This operation requires the certificate/delete permission.
     *
     * @param certificateName The name of the certificate.
     * @param context The context for the operation can be used for request cancellation.
     * @return Delete Certificate operation.
     */
    DeleteCertificateOperation StartDeleteCertificate(
        std::string const& certificateName,
        Azure::Core::Context const& context = Azure::Core::Context()) const;

    /**
     * @brief Recovers the deleted certificate back to its current version under /certificates.
     *
     * @details The StartRecoverDeletedCertificate operation performs the reversal of the Delete
     * operation. The operation is applicable in vaults enabled for soft-delete, and must be issued
     * during the retention interval (available in the deleted certificate's attributes).
     *
     * @remark This operation requires the certificate/recover permission.
     *
     * @param certificateName The name of the certificate.
     * @param context The context for the operation can be used for request cancellation.
     * @return Recover deleted certificate operation.
     */
    RecoverDeletedCertificateOperation StartRecoverDeletedCertificate(
        std::string const& certificateName,
        Azure::Core::Context const& context = Azure::Core::Context()) const;

    /**
     * @brief "List the policy for a certificate.
     *
     * @details The GetCertificatePolicy operation returns the specified certificate policy
     * resources in the specified key vault.
     *
     * @remark This operation requires the certificates/get permission.
     *
     * @param certificateName The name of the certificate.
     * @param context The context for the operation can be used for request cancellation.
     * @return The contact properties.
     */
    Azure::Response<CertificatePolicy> GetCertificatePolicy(
        std::string const& certificateName,
        Azure::Core::Context const& context = Azure::Core::Context()) const;

    /**
     * @brief Update the policy for a certificate.
     *
     * @details Set specified members in the certificate policy. Leave others as null.
     *
     * @remark This operation requires the certificates/update permission.
     *
     * @param certificateName The name of the certificate.
     * @param certificatePolicy The updated certificate policy.
     * @param context The context for the operation can be used for request cancellation.
     * @return The updated contact properties.
     */
    Azure::Response<CertificatePolicy> UpdateCertificatePolicy(
        std::string const& certificateName,
        CertificatePolicy const& certificatePolicy,
        Azure::Core::Context const& context = Azure::Core::Context()) const;

    /**
     * @brief Backs up the specified certificate.
     *
     * @details Request that a backup of the specified certificate be downloaded to the client.
     * All versions of the certificate will be downloaded.
     *
     * @remark This operation requires the certificates/backup permission.
     *
     * @param certificateName The name of the certificate.
     * @param context The context for the operation can be used for request cancellation.
     * @return Certificate backup.
     */
    Azure::Response<BackupCertificateResult> BackupCertificate(
        std::string certificateName,
        Azure::Core::Context const& context = Azure::Core::Context()) const;

    /**
     * @brief Restores a backed up certificate to a vault.
     *
     * @details Restore a backed up certificate, and all its versions, to a vault.
     *
     * @remark This operation requires the certificates/restore permission.
     *
     * @param certificateBackup The backup blob to restore.
     * @param context The context for the operation can be used for request cancellation.
     * @return The restored certificate.
     */
    Azure::Response<KeyVaultCertificateWithPolicy> RestoreCertificateBackup(
        std::vector<uint8_t> const& certificateBackup,
        Azure::Core::Context const& context = Azure::Core::Context()) const;

    /**
     * @brief List certificates in a specified key vault.
     *
     * @details The GetPropertiesOfCertificates operation returns
     * the set of certificates resources in the specified key vault.
     *
     * @remark This operation requires the certificates/list permission.
     *
     * @param options The options for the request.
     * @param context The context for the operation can be used for request cancellation.
     * @return A response message containing a list of certificates along with a link to the next
     * page of certificates.
     */
    CertificatePropertiesPagedResponse GetPropertiesOfCertificates(
        GetPropertiesOfCertificatesOptions const& options = GetPropertiesOfCertificatesOptions(),
        Azure::Core::Context const& context = Azure::Core::Context()) const;

    /**
     * @brief List the versions of a certificate.
     *
     * @details The GetCertificateVersions operation returns the versions
     * of a certificate in the specified key vault.
     *
     * @remark This operation requires the certificates/list permission.
     *
     * @param certificateName The name of the certificate.
     * @param options The options for the request.
     * @param context The context for the operation can be used for request cancellation.
     * @return A response message containing a list of certificate versions along with a link to the
     * next page of certificates.
     */
    CertificatePropertiesPagedResponse GetPropertiesOfCertificateVersions(
        std::string const& certificateName,
        GetPropertiesOfCertificateVersionsOptions const& options
        = GetPropertiesOfCertificateVersionsOptions(),
        Azure::Core::Context const& context = Azure::Core::Context()) const;

    /**
     * @brief List certificate issuers for a specified key vault.
     *
     * @details The GetPropertiesOfIssuers operation returns the set of certificate issuer resources
     * in the specified key vault.
     *
     * @remark This operation requires the certificates/manageissuers/getissuers permission.
     *
     * @param options The options for the request.
     * @param context The context for the operation can be used for request cancellation.
     * @return A response message containing a list of issuers along with a link to the
     * next page of certificates.
     */
    IssuerPropertiesPagedResponse GetPropertiesOfIssuers(
        GetPropertiesOfIssuersOptions const& options = GetPropertiesOfIssuersOptions(),
        Azure::Core::Context const& context = Azure::Core::Context()) const;

    /**
     * @brief Lists the deleted certificates in the specified vault currently available for
     * recovery.
     *
     * @details The GetDeletedCertificates operation retrieves the certificates in the current vault
     * which are in a deleted state and ready for recovery or purging. This operation includes
     * deletion-specific information. This operation requires the certificates/get/list permission.
     *
     * @remark This operation can only be enabled on soft-delete enabled vaults.
     *
     * @param options The options for the request.
     * @param context The context for the operation can be used for request cancellation.
     * @return A response message containing a list of deleted certificates in the vault along with
     * a link to the next page of deleted certificates.
     */
    DeletedCertificatesPagedResponse GetDeletedCertificates(
        GetDeletedCertificatesOptions const& options = GetDeletedCertificatesOptions(),
        Azure::Core::Context const& context = Azure::Core::Context()) const;

    /**
     * @brief Imports a certificate into a specified key vault.
     *
     * @details Imports an existing valid certificate, containing a private key, into Azure Key
     * Vault. The certificate to be imported can be in either PFX or PEM format. If the certificate
     * is in PEM format the PEM file must contain the key as well as x509 certificates.
     *
     * @remark This operation requires the certificates/import permission.
     *
     * @param options The options for the request.
     * @param context The context for the operation can be used for request cancellation.
     * @return Imported certificate bundle to the vault.
     */
    Azure::Response<KeyVaultCertificateWithPolicy> ImportCertificate(
        ImportCertificateOptions const& options,
        Azure::Core::Context const& context = Azure::Core::Context()) const;

    /**
     * @brief Merges a certificate or a certificate chain with a key pair existing on the server.
     *
     * @details The MergeCertificate operation performs the merging of a certificate or certificate
     * chain with a key pair currently available in the service.
     *
     * @remark This operation requires the certificates/create permission.
     *
     * @param certificatename The name of the certificate.
     * @param options The options for the request.
     * @param context The context for the operation can be used for request cancellation.
     * @return Merged certificate bundle to the vault.
     */
    Azure::Response<KeyVaultCertificateWithPolicy> MergeCertificate(
        MergeCertificateOptions const& options,
        Azure::Core::Context const& context = Azure::Core::Context()) const;

    /**
     * @brief Updates the specified attributes associated with a certificate.
     *
     * @details The UpdateCertificate operation applies the specified update on the given
     * certificate; the only elements updated are the certificate's attributes.
     *
     * @remark This operation requires the certificates/update permission.
     *
     * @param certificateName The certificate name.
     * @param certificateVersion The certificate version.
     * @param options The options for the request.
     * @param context The context for the operation can be used for request cancellation.
     * @return The updated certificate.
     */
    Azure::Response<KeyVaultCertificateWithPolicy> UpdateCertificateProperties(
        CertificateUpdateOptions const& options,
        Azure::Core::Context const& context = Azure::Core::Context()) const;

  private:
    /**
     * @brief Gets the creation operation of a certificate.
     *
     * @details Gets the creation operation associated with a specified certificate.
     *
     * @remark This operation requires the certificates/get permission.
     *
     * @param name The certificate name.
     * @param context The context for the operation can be used for request cancellation.
     * @return CertificateOperationProperties instance representing the status of the operation.
     */
    Azure::Response<CertificateOperationProperties> GetPendingCertificateOperation(
        std::string const& certificateName,
        Azure::Core::Context const& context = Azure::Core::Context()) const;

    Azure::Response<CertificateOperationProperties> DeletePendingCertificateOperation(
        std::string const& certificateName,
        Azure::Core::Context const& context = Azure::Core::Context()) const;

    Azure::Response<CertificateOperationProperties> CancelPendingCertificateOperation(
        std::string const& certificateName,
        Azure::Core::Context const& context = Azure::Core::Context()) const;

    std::unique_ptr<Azure::Core::Http::RawResponse> SendRequest(
        Azure::Core::Http::Request& request,
        Azure::Core::Context const& context) const;

    Azure::Core::Http::Request CreateRequest(
        Azure::Core::Http::HttpMethod method,
        std::vector<std::string> const& path = {},
        Azure::Core::IO::BodyStream* content = nullptr) const;

    Azure::Core::Http::Request ContinuationTokenRequest(
        std::vector<std::string> const& path,
        const Azure::Nullable<std::string>& NextPageToken) const;
  };
}}}} // namespace Azure::Security::KeyVault::Certificates<|MERGE_RESOLUTION|>--- conflicted
+++ resolved
@@ -115,23 +115,12 @@
      *
      * @remark This operation requires the certificates/create permission.
      *
-<<<<<<< HEAD
-     * @param certificateName The name of the certificate.
-     * @param parameters Parameters for this operation.
-=======
-     * @param name The name of the certificate.
      * @param options Options for this operation.
->>>>>>> 58c1ecfc
      * @param context The context for the operation can be used for request cancellation.
      * @return CreateCertificateOperation instance used to determine create status.
      */
     CreateCertificateOperation StartCreateCertificate(
-<<<<<<< HEAD
-        CertificateCreateParameters const& parameters,
-=======
-        std::string const& name,
         CertificateCreateOptions const& options,
->>>>>>> 58c1ecfc
         Azure::Core::Context const& context = Azure::Core::Context()) const;
 
     /**
