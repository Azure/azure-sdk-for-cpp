--- conflicted
+++ resolved
@@ -34,11 +34,7 @@
    *
    * @details The client supports retrieving KeyVaultCertificate.
    */
-<<<<<<< HEAD
   class CertificateClient final {
-=======
-  class CertificateClient _azure_NON_FINAL_FOR_TESTS {
->>>>>>> 256c2df8
     friend class CreateCertificateOperation;
 
 #if defined(_azure_TESTING_BUILD)
