--- conflicted
+++ resolved
@@ -221,20 +221,6 @@
         Azure::Core::Context const& context = Azure::Core::Context()) const;
 
     /**
-<<<<<<< HEAD
-     * @brief "List the policy for a certificate.
-     *
-     * @details The GetCertificatePolicy operation returns the specified certificate policy
-     * resources in the specified key vault.
-     *
-     * @remark This operation requires the certificates/get permission.
-     *
-     * @param name The name of the certificate
-     * @param context The context for the operation can be used for request cancellation.
-     * @return The contact properties.
-     */
-    Azure::Response<CertificatePolicy> GetCertificatePolicy(
-=======
      * @brief Retrieves information about the specified deleted certificate.
      *
      * @details The GetDeletedCertificate operation retrieves the deleted certificate
@@ -248,27 +234,10 @@
      * @return The deleted certificate.
      */
     Azure::Response<DeletedCertificate> GetDeletedCertificate(
->>>>>>> a2e5262d
-        std::string const& name,
-        Azure::Core::Context const& context = Azure::Core::Context()) const;
-
-    /**
-<<<<<<< HEAD
-     * @brief Update the policy for a certificate.
-     *
-     * @details Set specified members in the certificate policy. Leave others as null.
-     *
-     * @remark This operation requires the certificates/update permission.
-     *
-     * @param name The name of the certificate
-     * @param certificatePolicy The updated certificate policy.
-     * @param context The context for the operation can be used for request cancellation.
-     * @return The updated contact properties.
-     */
-    Azure::Response<CertificatePolicy> UpdateCertificatePolicy(
-        std::string const& name,
-        CertificatePolicy const& certificatePolicy,
-=======
+        std::string const& name,
+        Azure::Core::Context const& context = Azure::Core::Context()) const;
+
+    /**
      * @brief Permanently deletes the specified deleted certificate.
      *
      * @details The PurgeDeletedCertificate operation performs an irreversible
@@ -316,7 +285,39 @@
      */
     RecoverDeletedCertificateOperation StartRecoverDeletedCertificate(
         std::string const& name,
->>>>>>> a2e5262d
+        Azure::Core::Context const& context = Azure::Core::Context()) const;
+
+    /**
+     * @brief "List the policy for a certificate.
+     *
+     * @details The GetCertificatePolicy operation returns the specified certificate policy
+     * resources in the specified key vault.
+     *
+     * @remark This operation requires the certificates/get permission.
+     *
+     * @param name The name of the certificate
+     * @param context The context for the operation can be used for request cancellation.
+     * @return The contact properties.
+     */
+    Azure::Response<CertificatePolicy> GetCertificatePolicy(
+        std::string const& name,
+        Azure::Core::Context const& context = Azure::Core::Context()) const;
+
+    /**
+     * @brief Update the policy for a certificate.
+     *
+     * @details Set specified members in the certificate policy. Leave others as null.
+     *
+     * @remark This operation requires the certificates/update permission.
+     *
+     * @param name The name of the certificate
+     * @param certificatePolicy The updated certificate policy.
+     * @param context The context for the operation can be used for request cancellation.
+     * @return The updated contact properties.
+     */
+    Azure::Response<CertificatePolicy> UpdateCertificatePolicy(
+        std::string const& name,
+        CertificatePolicy const& certificatePolicy,
         Azure::Core::Context const& context = Azure::Core::Context()) const;
 
   private:
