--- conflicted
+++ resolved
@@ -221,36 +221,6 @@
         Azure::Core::Context const& context = Azure::Core::Context()) const;
 
     /**
-<<<<<<< HEAD
-     * @brief Backs up the specified certificate.
-     *
-     * @details Request that a backup of the specified certificate be downloaded to the client.
-     * All versions of the certificate will be downloaded.
-     *
-     * @remark This operation requires the certificates/backup permission.
-     *
-     * @param name The name of the certificate.
-     * @param context The context for the operation can be used for request cancellation.
-     * @return Certificate backup.
-     */
-    Azure::Response<BackupCertificateResult> BackupCertificate(
-        std::string name,
-        Azure::Core::Context const& context = Azure::Core::Context()) const;
-
-    /**
-     * @brief Restores a backed up certificate to a vault.
-     *
-     * @details Restore a backed up certificate, and all its versions, to a vault.
-     *
-     * @remark This operation requires the certificates/restore permission.
-     *
-     * @param backup The backup to restore
-     * @param context The context for the operation can be used for request cancellation.
-     * @return The restored certificate.
-     */
-    Azure::Response<KeyVaultCertificateWithPolicy> RestoreCertificateBackup(
-        BackupCertificateResult const& backup,
-=======
      * @brief Retrieves information about the specified deleted certificate.
      *
      * @details The GetDeletedCertificate operation retrieves the deleted certificate
@@ -348,7 +318,37 @@
     Azure::Response<CertificatePolicy> UpdateCertificatePolicy(
         std::string const& name,
         CertificatePolicy const& certificatePolicy,
->>>>>>> 239c3c9f
+        Azure::Core::Context const& context = Azure::Core::Context()) const;
+
+    /**
+     * @brief Backs up the specified certificate.
+     *
+     * @details Request that a backup of the specified certificate be downloaded to the client.
+     * All versions of the certificate will be downloaded.
+     *
+     * @remark This operation requires the certificates/backup permission.
+     *
+     * @param name The name of the certificate.
+     * @param context The context for the operation can be used for request cancellation.
+     * @return Certificate backup.
+     */
+    Azure::Response<BackupCertificateResult> BackupCertificate(
+        std::string name,
+        Azure::Core::Context const& context = Azure::Core::Context()) const;
+
+    /**
+     * @brief Restores a backed up certificate to a vault.
+     *
+     * @details Restore a backed up certificate, and all its versions, to a vault.
+     *
+     * @remark This operation requires the certificates/restore permission.
+     *
+     * @param backup The backup to restore
+     * @param context The context for the operation can be used for request cancellation.
+     * @return The restored certificate.
+     */
+    Azure::Response<KeyVaultCertificateWithPolicy> RestoreCertificateBackup(
+        BackupCertificateResult const& backup,
         Azure::Core::Context const& context = Azure::Core::Context()) const;
 
   private:
