# Copyright (c) Microsoft Corporation. All rights reserved.
# SPDX-License-Identifier: MIT

cmake_minimum_required (VERSION 3.13)
project(azure-security-keyvault-secrets LANGUAGES CXX)

set(CMAKE_CXX_STANDARD 14)
set(CMAKE_CXX_STANDARD_REQUIRED True)
set(CMAKE_WINDOWS_EXPORT_ALL_SYMBOLS ON)

list(APPEND CMAKE_MODULE_PATH "${CMAKE_CURRENT_SOURCE_DIR}/../../../cmake-modules")

include(AzureVcpkg)
include(AzureVersion)
include(AzureCodeCoverage)
include(AzureTransportAdapters)
include(AzureDoxygen)
include(AzureGlobalCompileOptions)

az_vcpkg_integrate()

if(NOT AZ_ALL_LIBRARIES)
  find_package(azure-core-cpp "1.1.0" CONFIG QUIET)
  if(NOT azure-core-cpp_FOUND)
    find_package(azure-core-cpp "1.1.0" REQUIRED)
  endif()
endif()

set(
  AZURE_SECURITY_KEYVAULT_SECRETS_HEADER
    inc/azure/keyvault/secrets/dll_import_export.hpp
    inc/azure/keyvault/secrets/keyvault_secret.hpp
    inc/azure/keyvault/secrets/keyvault_secret_properties.hpp
    inc/azure/keyvault/secrets/secret_client.hpp
    inc/azure/keyvault/keyvault_secrets.hpp
    inc/azure/keyvault/secrets/keyvault_deleted_secret.hpp
    inc/azure/keyvault/secrets/keyvault_secret_paged_response.hpp
    inc/azure/keyvault/secrets/keyvault_backup_secret.hpp
    inc/azure/keyvault/secrets/keyvault_operations.hpp
    inc/azure/keyvault/secrets/keyvault_options.hpp
)

set(
  AZURE_SECURITY_KEYVAULT_SECRETS_SOURCE
    src/private/package_version.hpp
    src/private/keyvault_protocol.hpp
    src/private/secret_constants.hpp
    src/private/secret_serializers.hpp
    src/keyvault_protocol.cpp
    src/secret_client.cpp
    src/secret_serializers.cpp
<<<<<<< HEAD
    src/keyvault_secret_paged_response.cpp
=======
    src/keyvault_operations.cpp
>>>>>>> 650a74ca
)

add_library(azure-security-keyvault-secrets ${AZURE_SECURITY_KEYVAULT_SECRETS_HEADER} ${AZURE_SECURITY_KEYVAULT_SECRETS_SOURCE})
add_library(Azure::azure-security-keyvault-secrets ALIAS azure-security-keyvault-secrets)

target_include_directories(
  azure-security-keyvault-secrets
    PUBLIC
      $<BUILD_INTERFACE:${CMAKE_CURRENT_SOURCE_DIR}/inc>
      $<INSTALL_INTERFACE:include>
)

target_link_libraries(azure-security-keyvault-secrets PUBLIC Azure::azure-core)

# coverage. Has no effect if BUILD_CODE_COVERAGE is OFF
create_code_coverage(keyvault-secrets azure-security-keyvault-secrets azure-security-keyvault-secrets-test)

get_az_version("${CMAKE_CURRENT_SOURCE_DIR}/src/private/package_version.hpp")
generate_documentation(azure-security-keyvault-secrets ${AZ_LIBRARY_VERSION})
if(BUILD_TESTING)

  if (NOT AZ_ALL_LIBRARIES)
    include(AddGoogleTest)
    enable_testing ()
  endif()
  
  add_subdirectory(test/ut)
  add_subdirectory(test/sample)
endif()

if (BUILD_PERFORMANCE_TESTS)
  #add_subdirectory(test/perf)
endif()

if(BUILD_SAMPLES)
  #add_subdirectory(test/samples)
endif()

az_vcpkg_export(
    azure-security-keyvault-secrets
    SECURITY_KEYVAULT_KEYS
    "azure/keyvault/secrets/dll_import_export.hpp"
  )<|MERGE_RESOLUTION|>--- conflicted
+++ resolved
@@ -49,11 +49,8 @@
     src/keyvault_protocol.cpp
     src/secret_client.cpp
     src/secret_serializers.cpp
-<<<<<<< HEAD
+    src/keyvault_operations.cpp
     src/keyvault_secret_paged_response.cpp
-=======
-    src/keyvault_operations.cpp
->>>>>>> 650a74ca
 )
 
 add_library(azure-security-keyvault-secrets ${AZURE_SECURITY_KEYVAULT_SECRETS_HEADER} ${AZURE_SECURITY_KEYVAULT_SECRETS_SOURCE})
