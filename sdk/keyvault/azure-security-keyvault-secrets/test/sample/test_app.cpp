// Copyright (c) Microsoft Corporation. All rights reserved.
// SPDX-License-Identifier: MIT
#if defined(_MSC_VER)
#define _CRT_SECURE_NO_WARNINGS
#endif

#include "azure/keyvault/keyvault_secrets.hpp"
#include <azure/identity.hpp>

using namespace Azure::Security::KeyVault::Secrets;

int main()
{
  auto tenantId = std::getenv("AZURE_TENANT_ID");
  auto clientId = std::getenv("AZURE_CLIENT_ID");
  auto clientSecret = std::getenv("AZURE_CLIENT_SECRET");
  auto credential
      = std::make_shared<Azure::Identity::ClientSecretCredential>(tenantId, clientId, clientSecret);

  SecretClient secretClient(std::getenv("AZURE_KEYVAULT_URL"), credential);
  // just a response, with a secret
  // auto response = secretClient.GetSecret("testSecret");
  // response.Value.Properties.ContentType = "weqeq";
  // GetSecretOptions options;

  // response = secretClient.UpdateSecretProperties(
  //     response.Value.Name, response.Value.Properties.Version, response.Value.Properties);

  // just a response, with a secret
  // auto response3 = secretClient.GetDeletedSecret("someSecret");

  // auto response4 = secretClient.BackupSecret("someSecret2");
  // auto response5 = secretClient.RestoreSecretBackup(response4.Value.Secret);

  // auto response = secretClient.PurgeDeletedSecret("someSecret3");

  // auto response4 = secretClient.BackupSecret("someSecret2");
  // auto response5 = secretClient.RestoreSecretBackup(response4.Value.Secret);
<<<<<<< HEAD
  // GetPropertiesOfSecretsOptions options;
  // options.MaxResults = 1;
  // auto r1 = secretClient.GetPropertiesOfSecrets(options);
  // auto r2 = secretClient.GetPropertiesOfSecretsVersions(r1.Items[0].Name);
  auto r3 = secretClient.GetDeletedSecrets();
  // r1.MoveToNextPage();
=======

  auto response6 = secretClient.StartRecoverDeletedSecret("someSecret2");
  if (!response6.IsDone())
  {
    auto resumeToken = response6.GetResumeToken();
    auto response7 = response6.CreateFromResumeToken(resumeToken, secretClient);
    auto reasponse8 = response7.Poll();
  }
>>>>>>> 650a74ca
  return 0;
}<|MERGE_RESOLUTION|>--- conflicted
+++ resolved
@@ -36,14 +36,6 @@
 
   // auto response4 = secretClient.BackupSecret("someSecret2");
   // auto response5 = secretClient.RestoreSecretBackup(response4.Value.Secret);
-<<<<<<< HEAD
-  // GetPropertiesOfSecretsOptions options;
-  // options.MaxResults = 1;
-  // auto r1 = secretClient.GetPropertiesOfSecrets(options);
-  // auto r2 = secretClient.GetPropertiesOfSecretsVersions(r1.Items[0].Name);
-  auto r3 = secretClient.GetDeletedSecrets();
-  // r1.MoveToNextPage();
-=======
 
   auto response6 = secretClient.StartRecoverDeletedSecret("someSecret2");
   if (!response6.IsDone())
@@ -52,6 +44,13 @@
     auto response7 = response6.CreateFromResumeToken(resumeToken, secretClient);
     auto reasponse8 = response7.Poll();
   }
->>>>>>> 650a74ca
+  // auto response4 = secretClient.BackupSecret("someSecret2");
+  // auto response5 = secretClient.RestoreSecretBackup(response4.Value.Secret);
+  // GetPropertiesOfSecretsOptions options;
+  // options.MaxResults = 1;
+  // auto r1 = secretClient.GetPropertiesOfSecrets(options);
+  // auto r2 = secretClient.GetPropertiesOfSecretsVersions(r1.Items[0].Name);
+  auto r3 = secretClient.GetDeletedSecrets();
+  // r1.MoveToNextPage();
   return 0;
 }