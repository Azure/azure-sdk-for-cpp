// Copyright (c) Microsoft Corporation. All rights reserved.
// SPDX-License-Identifier: MIT
#if defined(_MSC_VER)
#define _CRT_SECURE_NO_WARNINGS
#endif

#include <azure/identity.hpp>
#include <azure/keyvault/keyvault_secrets.hpp>

using namespace Azure::Security::KeyVault::Secrets;

int main()
{
  auto tenantId = std::getenv("AZURE_TENANT_ID");
  auto clientId = std::getenv("AZURE_CLIENT_ID");
  auto clientSecret = std::getenv("AZURE_CLIENT_SECRET");
  auto credential
      = std::make_shared<Azure::Identity::ClientSecretCredential>(tenantId, clientId, clientSecret);

  SecretClient secretClient(std::getenv("AZURE_KEYVAULT_URL"), credential);
  // just a response, with a secret
  // auto response = secretClient.GetSecret("testSecret");
  // response.Value.Properties.ContentType = "weqeq";
  // GetSecretOptions options;

  // response = secretClient.UpdateSecretProperties(
  //     response.Value.Name, response.Value.Properties.Version, response.Value.Properties);

  // just a response, with a secret
  // auto response3 = secretClient.GetDeletedSecret("someSecret");

  // auto response4 = secretClient.BackupSecret("someSecret2");
  // auto response5 = secretClient.RestoreSecretBackup(response4.Value.Secret);

<<<<<<< HEAD
  auto response6 = secretClient.StartRecoverDeletedSecret("someSecret2");
  if (!response6.IsDone())
  {
    auto resumeToken = response6.GetResumeToken();
    auto response7 = response6.CreateFromResumeToken(resumeToken, secretClient);
    auto reasponse8 = response7.Poll();
  }
=======
  auto response = secretClient.PurgeDeletedSecret("someSecret3");

>>>>>>> 697f45a4
  return 0;
}<|MERGE_RESOLUTION|>--- conflicted
+++ resolved
@@ -32,7 +32,11 @@
   // auto response4 = secretClient.BackupSecret("someSecret2");
   // auto response5 = secretClient.RestoreSecretBackup(response4.Value.Secret);
 
-<<<<<<< HEAD
+  auto response = secretClient.PurgeDeletedSecret("someSecret3");
+
+  // auto response4 = secretClient.BackupSecret("someSecret2");
+  // auto response5 = secretClient.RestoreSecretBackup(response4.Value.Secret);
+
   auto response6 = secretClient.StartRecoverDeletedSecret("someSecret2");
   if (!response6.IsDone())
   {
@@ -40,9 +44,5 @@
     auto response7 = response6.CreateFromResumeToken(resumeToken, secretClient);
     auto reasponse8 = response7.Poll();
   }
-=======
-  auto response = secretClient.PurgeDeletedSecret("someSecret3");
-
->>>>>>> 697f45a4
   return 0;
 }