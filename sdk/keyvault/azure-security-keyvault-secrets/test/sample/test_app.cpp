--- conflicted
+++ resolved
@@ -11,37 +11,36 @@
 
 int main()
 {
-  auto tenantId = std::getenv("AZURE_TENANT_ID");
-  auto clientId = std::getenv("AZURE_CLIENT_ID");
-  auto clientSecret = std::getenv("AZURE_CLIENT_SECRET");
-  auto credential
-      = std::make_shared<Azure::Identity::ClientSecretCredential>(tenantId, clientId, clientSecret);
+	auto tenantId = std::getenv("AZURE_TENANT_ID");
+	auto clientId = std::getenv("AZURE_CLIENT_ID");
+	auto clientSecret = std::getenv("AZURE_CLIENT_SECRET");
+	auto credential
+		= std::make_shared<Azure::Identity::ClientSecretCredential>(tenantId, clientId, clientSecret);
 
-  SecretClient secretClient(std::getenv("AZURE_KEYVAULT_URL"), credential);
-  // just a response, with a secret
-  // auto response = secretClient.GetSecret("testSecret");
-  // response.Value.Properties.ContentType = "weqeq";
-  // GetSecretOptions options;
+	SecretClient secretClient(std::getenv("AZURE_KEYVAULT_URL"), credential);
+	// just a response, with a secret
+	// auto response = secretClient.GetSecret("testSecret");
+	// response.Value.Properties.ContentType = "weqeq";
+	// GetSecretOptions options;
 
-  // response = secretClient.UpdateSecretProperties(
-  //     response.Value.Name, response.Value.Properties.Version, response.Value.Properties);
+	// response = secretClient.UpdateSecretProperties(
+	//     response.Value.Name, response.Value.Properties.Version, response.Value.Properties);
 
-  // just a response, with a secret
-  // auto response3 = secretClient.GetDeletedSecret("someSecret");
+	// just a response, with a secret
+	// auto response3 = secretClient.GetDeletedSecret("someSecret");
 
-  // auto response4 = secretClient.BackupSecret("someSecret2");
-  // auto response5 = secretClient.RestoreSecretBackup(response4.Value.Secret);
-<<<<<<< HEAD
-  GetPropertiesOfSecretsOptions options;
-  options.MaxResults = 1;
-  // auto r1 = secretClient.GetPropertiesOfSecrets(options);
-  // auto r2 = secretClient.GetPropertiesOfSecretsVersions(r1.Items[0].Name);
-  auto r3 = secretClient.GetDeletedSecrets();
-  // r1.MoveToNextPage();
-=======
+	// auto response4 = secretClient.BackupSecret("someSecret2");
+	// auto response5 = secretClient.RestoreSecretBackup(response4.Value.Secret);
 
-  auto response = secretClient.PurgeDeletedSecret("someSecret3");
+	//auto response = secretClient.PurgeDeletedSecret("someSecret3");
 
->>>>>>> 697f45a4
-  return 0;
+	// auto response4 = secretClient.BackupSecret("someSecret2");
+	// auto response5 = secretClient.RestoreSecretBackup(response4.Value.Secret);
+	//GetPropertiesOfSecretsOptions options;
+	//options.MaxResults = 1;
+	// auto r1 = secretClient.GetPropertiesOfSecrets(options);
+	// auto r2 = secretClient.GetPropertiesOfSecretsVersions(r1.Items[0].Name);
+	auto r3 = secretClient.GetDeletedSecrets();
+	// r1.MoveToNextPage();
+	return 0;
 }