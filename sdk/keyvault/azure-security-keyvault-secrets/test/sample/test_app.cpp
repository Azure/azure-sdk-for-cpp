--- conflicted
+++ resolved
@@ -19,7 +19,6 @@
       = std::make_shared<Azure::Identity::ClientSecretCredential>(tenantId, clientId, clientSecret);
 
   SecretClient secretClient(std::getenv("AZURE_KEYVAULT_URL"), credential);
-<<<<<<< HEAD
   // just a response, with a secret
   auto response = secretClient.GetSecret("testSecret");
   response.Value.Properties.ContentType = "weqeq";
@@ -28,12 +27,6 @@
   options.Version = response.Value.Properties.Version;
   response = secretClient.UpdateSecretProperties(
       response.Value.Name, options, response.Value.Properties);
-=======
-
-  auto response = secretClient.SetSecret("someSecret3", "someData");
-
-  auto response2 = secretClient.GetSecret("someSecret3");
->>>>>>> f7df7ed2
 
   // just a response, with a secret
   auto response3 = secretClient.GetDeletedSecret("someSecret");
