// Copyright (c) Microsoft Corporation.
// Licensed under the MIT License.

/**
 * @brief This sample provides the code implementation to use the Key Vault Secrets SDK client for
 * C++ to create, get, update, delete and purge a secret.
 *
 * @remark The following environment variables must be set before running the sample.
 * - AZURE_KEYVAULT_URL:  To the Key Vault account URL.
 *
 */

#include <azure/identity.hpp>
#include <azure/keyvault/secrets.hpp>

#include <chrono>
#include <iostream>

using namespace Azure::Security::KeyVault::Secrets;
using namespace std::chrono_literals;

int main()
{
<<<<<<< HEAD
  // @begin_snippet: SecretSample1CreateCredential
  auto tenantId = std::getenv("AZURE_TENANT_ID");
  auto clientId = std::getenv("AZURE_CLIENT_ID");
  auto clientSecret = std::getenv("AZURE_CLIENT_SECRET");
  auto credential
      = std::make_shared<Azure::Identity::ClientSecretCredential>(tenantId, clientId, clientSecret);
=======
  auto credential = std::make_shared<Azure::Identity::DefaultAzureCredential>();
>>>>>>> c6fecca8

  // create client
  SecretClient secretClient(std::getenv("AZURE_KEYVAULT_URL"), credential);
  // @end_snippet

  try
  {
    // create secret
    // @begin_snippet: SecretSample1CreateSecret
    std::string secretName("MySampleSecret");
    std::string secretValue("my secret value");

    secretClient.SetSecret(secretName, secretValue);
    // @end_snippet

    // @begin_snippet: SecretSample1GetSecret
    // get secret
    KeyVaultSecret secret = secretClient.GetSecret(secretName).Value;

    std::cout << "Secret is returned with name " << secret.Name << " and value "
              << secret.Value.Value() << std::endl;
    // @end_snippet

    // @begin_snippet: SecretSample1UpdateSecretProperties
    // change one of the properties
    secret.Properties.ContentType = "my content";
    // update the secret
    KeyVaultSecret updatedSecret = secretClient.UpdateSecretProperties(secret.Properties).Value;
    std::cout << "Secret's content type is now " << updatedSecret.Properties.ContentType.Value()
              << std::endl;
    // @end_snippet

    // @begin_snippet: SecretSample1DeleteSecret
    // start deleting the secret
    DeleteSecretOperation operation = secretClient.StartDeleteSecret(secret.Name);

    // You only need to wait for completion if you want to purge or recover the secret.
    // The duration of the delete operation might vary
    // in case returns too fast increase the timeout value
    operation.PollUntilDone(20s);

    // purge the deleted secret
    secretClient.PurgeDeletedSecret(secret.Name);
    // @end_snippet
  }
  catch (Azure::Core::Credentials::AuthenticationException const& e)
  {
    std::cout << "Authentication Exception happened:" << std::endl << e.what() << std::endl;
    return 1;
  }
  catch (Azure::Core::RequestFailedException const& e)
  {
    std::cout << "Key Vault Secret Client Exception happened:" << std::endl
              << e.Message << std::endl;
    return 1;
  }

  return 0;
}<|MERGE_RESOLUTION|>--- conflicted
+++ resolved
@@ -21,16 +21,11 @@
 
 int main()
 {
-<<<<<<< HEAD
   // @begin_snippet: SecretSample1CreateCredential
   auto tenantId = std::getenv("AZURE_TENANT_ID");
   auto clientId = std::getenv("AZURE_CLIENT_ID");
   auto clientSecret = std::getenv("AZURE_CLIENT_SECRET");
-  auto credential
-      = std::make_shared<Azure::Identity::ClientSecretCredential>(tenantId, clientId, clientSecret);
-=======
   auto credential = std::make_shared<Azure::Identity::DefaultAzureCredential>();
->>>>>>> c6fecca8
 
   // create client
   SecretClient secretClient(std::getenv("AZURE_KEYVAULT_URL"), credential);
