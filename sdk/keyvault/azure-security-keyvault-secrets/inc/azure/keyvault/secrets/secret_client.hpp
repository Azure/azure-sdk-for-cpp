// Copyright (c) Microsoft Corporation. All rights reserved.
// SPDX-License-Identifier: MIT
/**
 * @file
 * @brief Defines the Key Vault Secret client.
 *
 */

#pragma once

#include "dll_import_export.hpp"

#include "azure/keyvault/secrets/keyvault_deleted_secret.hpp"
#include "azure/keyvault/secrets/keyvault_secret.hpp"
#include <azure/core/http/http.hpp>
#include <azure/core/internal/http/pipeline.hpp>
#include <azure/core/response.hpp>

#include <string>

namespace Azure { namespace Security { namespace KeyVault { namespace _detail {
  class KeyVaultProtocolClient;
}}}} // namespace Azure::Security::KeyVault::_detail

namespace Azure { namespace Security { namespace KeyVault { namespace Secrets {

  class ServiceVersion final {
  private:
    std::string m_version;

  public:
    /**
     * @brief Construct a new Service Version object
     *
     * @param version The string version for the Key Vault keys service.
     */
    ServiceVersion(std::string version) : m_version(std::move(version)) {}

    /**
     * @brief Enable comparing the ext enum.
     *
     * @param other Another #ServiceVersion to be compared.
     */
    bool operator==(ServiceVersion const& other) const { return m_version == other.m_version; }

    /**
     * @brief Return the #ServiceVersion string representation.
     *
     */
    std::string const& ToString() const { return m_version; }

    /**
     * @brief Use to send request to the 7.2 version of Key Vault service.
     *
     */
    AZURE_SECURITY_KEYVAULT_SECRETS_DLLEXPORT static const ServiceVersion V7_2;
  };

  /**
   * @brief Define the options to create an SDK Keys client.
   *
   */
  struct SecretClientOptions final : public Azure::Core::_internal::ClientOptions
  {
    ServiceVersion Version;

    /**
     * @brief Construct a new Secret Client Options object.
     *
     * @param version Optional version for the client.
     */
    SecretClientOptions(ServiceVersion version = ServiceVersion::V7_2)
        : Azure::Core::_internal::ClientOptions(), Version(version)
    {
    }
  };

  /**
   * @brief Optional parameters for SecretClient::GetSecret
   *
   */
  struct GetSecretOptions final
  {
    /**
     * @brief Specify the key version to get.
     *
     */
    std::string Version;
  };

  /**
   * @brief The SecretClient provides synchronous methods to manage a secret in the Azure Key
   * Vault. The client supports creating, retrieving, updating, deleting, purging, backing up,
   * restoring, and listing the secret.
   */
  class SecretClient
#if !defined(TESTING_BUILD)
      final
#endif
  {

  protected:
    // Using a shared pipeline for a client to share it with LRO (like delete key)
    std::shared_ptr<Azure::Security::KeyVault::_detail::KeyVaultProtocolClient> m_protocolClient;

  public:
    /**
     * @brief Construct a new SecretClient object
     *
     * @param vaultUrl The URL address where the client will send the requests to.
     * @param credential The authentication method to use.
     * @param options The options to customize the client behavior.
     */
    explicit SecretClient(
        std::string const& vaultUrl,
        std::shared_ptr<Azure::Core::Credentials::TokenCredential const> credential,
        SecretClientOptions options = SecretClientOptions());

    /**
     * @brief Construct a new Key Client object from another key client.
     *
     * @param keyClient An existing key vault key client.
     */
    explicit SecretClient(SecretClient const& keyClient)
        : m_protocolClient(keyClient.m_protocolClient){};

    ~SecretClient() = default;

    /**
     * @brief Get a specified secret from a given key vault
     * This operation is applicable to any secret stored in Azure Key Vault.
     * This operation requires the secrets/get permission.
     *
     * @param name The name of the secret<span class="x x-first x-last">.</span>
     * @param options The optional parameters for this request.
     *
     * @param context The context for the operation can be used for request cancellation.
     * @return The Secret wrapped in the Response.
     */
    Azure::Response<KeyVaultSecret> GetSecret(
        std::string const& name,
        GetSecretOptions const& options = GetSecretOptions(),
        Azure::Core::Context const& context = Azure::Core::Context()) const;

    /**
     * @brief The Get Deleted Secret operation returns
     * the specified deleted secret along with its attributes.
     * This operation requires the secrets/get permission.
     *
     * @param name The name of the secret<span class="x x-first x-last">.</span>
     * @param context The context for the operation can be used for request cancellation.
     *
     * @return The Secret wrapped in the Response.
     */
    Azure::Response<KeyVaultDeletedSecret> GetDeletedSecret(
        std::string const& name,
        Azure::Core::Context const& context = Azure::Core::Context()) const;

    /**
<<<<<<< HEAD
     * @brief Updates the attributes associated with a specified secret in a given key vault.
     * The UPDATE operation changes specified attributes of an existing stored secret.
     * Attributes that are not specified in the request are left unchanged.
     * The value of a secret itself cannot be changed.
     * This operation requires the secrets/set permission.
     *
     * @param name The name of the secret<span class="x x-first x-last">.</span>
     * @param options The optional parameters for this request.
=======
     * @brief Set a secret in a specified key vault.
     *
     * @param name The name of the secret<span class="x x-first x-last">.</span>
     * @param value The value of the secret<span class="x x-first x-last">.</span>
>>>>>>> f7df7ed2
     *
     * @param context The context for the operation can be used for request cancellation.
     * @return The Secret wrapped in the Response.
     */
<<<<<<< HEAD
    Azure::Response<KeyVaultSecret> UpdateSecretProperties(
        std::string const& name,
        GetSecretOptions const& options,
        KeyvaultSecretProperties const& properties,
        Azure::Core::Context const& context = Azure::Core::Context()) const;

    /**
     * @brief Updates the attributes associated with a specified secret in a given key vault.
     * The UPDATE operation changes specified attributes of an existing stored secret.
     * Attributes that are not specified in the request are left unchanged.
     * The value of a secret itself cannot be changed.
     * This operation requires the secrets/set permission.
     *
     * @param name The name of the secret<span class="x x-first x-last">.</span>
     * @param version The version of the secret for this request.
=======
    Azure::Response<KeyVaultSecret> SetSecret(
        std::string const& name,
        std::string const& value,
        Azure::Core::Context const& context = Azure::Core::Context()) const;

    /**
     * @brief Set a secret in a specified key vault.
     *
     * @param name The name of the secret<span class="x x-first x-last">.</span>
     * @param secret The secret definition <span class="x x-first x-last">.</span>
>>>>>>> f7df7ed2
     *
     * @param context The context for the operation can be used for request cancellation.
     * @return The Secret wrapped in the Response.
     */
<<<<<<< HEAD
    Azure::Response<KeyVaultSecret> UpdateSecretProperties(
        std::string const& name,
        std::string const& version,
        KeyvaultSecretProperties const& properties,
=======
    Azure::Response<KeyVaultSecret> SetSecret(
        std::string const& name,
        KeyVaultSecret const& secret,
>>>>>>> f7df7ed2
        Azure::Core::Context const& context = Azure::Core::Context()) const;
  };

}}}} // namespace Azure::Security::KeyVault::Secrets<|MERGE_RESOLUTION|>--- conflicted
+++ resolved
@@ -157,7 +157,34 @@
         Azure::Core::Context const& context = Azure::Core::Context()) const;
 
     /**
-<<<<<<< HEAD
+     * @brief Set a secret in a specified key vault.
+     *
+     * @param name The name of the secret<span class="x x-first x-last">.</span>
+     * @param value The value of the secret<span class="x x-first x-last">.</span>
+     *
+     * @param context The context for the operation can be used for request cancellation.
+     * @return The Secret wrapped in the Response.
+     */
+    Azure::Response<KeyVaultSecret> SetSecret(
+        std::string const& name,
+        std::string const& value,
+        Azure::Core::Context const& context = Azure::Core::Context()) const;
+
+    /**
+     * @brief Set a secret in a specified key vault.
+     *
+     * @param name The name of the secret<span class="x x-first x-last">.</span>
+     * @param secret The secret definition <span class="x x-first x-last">.</span>
+     *
+     * @param context The context for the operation can be used for request cancellation.
+     * @return The Secret wrapped in the Response.
+     */
+    Azure::Response<KeyVaultSecret> SetSecret(
+        std::string const& name,
+        KeyVaultSecret const& secret,
+        Azure::Core::Context const& context = Azure::Core::Context()) const;
+
+    /**
      * @brief Updates the attributes associated with a specified secret in a given key vault.
      * The UPDATE operation changes specified attributes of an existing stored secret.
      * Attributes that are not specified in the request are left unchanged.
@@ -166,17 +193,10 @@
      *
      * @param name The name of the secret<span class="x x-first x-last">.</span>
      * @param options The optional parameters for this request.
-=======
-     * @brief Set a secret in a specified key vault.
-     *
-     * @param name The name of the secret<span class="x x-first x-last">.</span>
-     * @param value The value of the secret<span class="x x-first x-last">.</span>
->>>>>>> f7df7ed2
-     *
-     * @param context The context for the operation can be used for request cancellation.
-     * @return The Secret wrapped in the Response.
-     */
-<<<<<<< HEAD
+     *
+     * @param context The context for the operation can be used for request cancellation.
+     * @return The Secret wrapped in the Response.
+     */
     Azure::Response<KeyVaultSecret> UpdateSecretProperties(
         std::string const& name,
         GetSecretOptions const& options,
@@ -192,32 +212,14 @@
      *
      * @param name The name of the secret<span class="x x-first x-last">.</span>
      * @param version The version of the secret for this request.
-=======
-    Azure::Response<KeyVaultSecret> SetSecret(
-        std::string const& name,
-        std::string const& value,
-        Azure::Core::Context const& context = Azure::Core::Context()) const;
-
-    /**
-     * @brief Set a secret in a specified key vault.
-     *
-     * @param name The name of the secret<span class="x x-first x-last">.</span>
-     * @param secret The secret definition <span class="x x-first x-last">.</span>
->>>>>>> f7df7ed2
-     *
-     * @param context The context for the operation can be used for request cancellation.
-     * @return The Secret wrapped in the Response.
-     */
-<<<<<<< HEAD
+     *
+     * @param context The context for the operation can be used for request cancellation.
+     * @return The Secret wrapped in the Response.
+     */
     Azure::Response<KeyVaultSecret> UpdateSecretProperties(
         std::string const& name,
         std::string const& version,
         KeyvaultSecretProperties const& properties,
-=======
-    Azure::Response<KeyVaultSecret> SetSecret(
-        std::string const& name,
-        KeyVaultSecret const& secret,
->>>>>>> f7df7ed2
         Azure::Core::Context const& context = Azure::Core::Context()) const;
   };
 
