// Copyright (c) Microsoft Corporation. All rights reserved.
// SPDX-License-Identifier: MIT
/**
 * @file
 * @brief Defines the Key Vault Secret client.
 *
 */

#pragma once

#include "azure/keyvault/secrets/keyvault_backup_secret.hpp"
#include "azure/keyvault/secrets/keyvault_deleted_secret.hpp"
#include "azure/keyvault/secrets/keyvault_secret.hpp"
#include "azure/keyvault/secrets/keyvault_secret_paged_response.hpp"
#include "dll_import_export.hpp"
#include <azure/core/http/http.hpp>
#include <azure/core/internal/http/pipeline.hpp>
#include <azure/core/response.hpp>

#include <stdint.h>
#include <string>

namespace Azure { namespace Security { namespace KeyVault { namespace _detail {
  class KeyVaultProtocolClient;
}}}} // namespace Azure::Security::KeyVault::_detail

namespace Azure { namespace Security { namespace KeyVault { namespace Secrets {

  class ServiceVersion final {
  private:
    std::string m_version;

  public:
    /**
     * @brief Construct a new Service Version object
     *
     * @param version The string version for the Key Vault keys service.
     */
    ServiceVersion(std::string version) : m_version(std::move(version)) {}

    /**
     * @brief Enable comparing the ext enum.
     *
     * @param other Another #ServiceVersion to be compared.
     */
    bool operator==(ServiceVersion const& other) const { return m_version == other.m_version; }

    /**
     * @brief Return the #ServiceVersion string representation.
     *
     */
    std::string const& ToString() const { return m_version; }

    /**
     * @brief Use to send request to the 7.2 version of Key Vault service.
     *
     */
    AZURE_SECURITY_KEYVAULT_SECRETS_DLLEXPORT static const ServiceVersion V7_2;
  };

  /**
   * @brief Define the options to create an SDK Keys client.
   *
   */
  struct SecretClientOptions final : public Azure::Core::_internal::ClientOptions
  {
    ServiceVersion Version;

    /**
     * @brief Construct a new Secret Client Options object.
     *
     * @param version Optional version for the client.
     */
    SecretClientOptions(ServiceVersion version = ServiceVersion::V7_2)
        : Azure::Core::_internal::ClientOptions(), Version(version)
    {
    }
  };

  /**
   * @brief Optional parameters for SecretClient::GetSecret
   *
   */
  struct GetSecretOptions final
  {
    /**
     * @brief Specify the secret version to get.
     *
     */
    std::string Version;
  };

  /**
   * @brief Optional parameters for SecretClient::UpdateSecretParameters
   *
   */
  struct UpdateSecretPropertiesOptions final
  {
    /**
     * @brief Specify the secret version to update.
     *
     */
    std::string Version;
  };

  /**
<<<<<<< HEAD
   * @brief The options for calling an operation #GetPropertiesOfSecrets.
   *
   */
  struct GetPropertiesOfSecretsOptions final
  {
    Azure::Nullable<size_t> MaxResults;
    Azure::Nullable<std::string> NextPageToken;
  };

  /**
   * @brief The options for calling an operation #GetPropertiesOfSecretVersions.
   *
   */
  struct GetPropertiesOfSecretVersionsOptions final
  {
    Azure::Nullable<size_t> MaxResults;
    Azure::Nullable<std::string> NextPageToken;
  };

  /**
   * @brief The options for calling an operation #GetDeletedSecrets.
   *
   */
  struct GetDeletedSecretsOptions final
  {
    Azure::Nullable<size_t> MaxResults;
    Azure::Nullable<std::string> NextPageToken;
=======
   * @brief Define a model for a purged key.
   *
   */
  struct PurgedSecret final
  {
>>>>>>> 697f45a4
  };

  /**
   * @brief The SecretClient provides synchronous methods to manage a secret in the Azure Key
   * Vault. The client supports creating, retrieving, updating, deleting, purging, backing up,
   * restoring, and listing the secret.
   */
  class SecretClient
#if !defined(TESTING_BUILD)
      final
#endif
  {

  protected:
    // Using a shared pipeline for a client to share it with LRO (like delete key)
    std::shared_ptr<Azure::Security::KeyVault::_detail::KeyVaultProtocolClient> m_protocolClient;

  public:
    /**
     * @brief Construct a new SecretClient object
     *
     * @param vaultUrl The URL address where the client will send the requests to.
     * @param credential The authentication method to use.
     * @param options The options to customize the client behavior.
     */
    explicit SecretClient(
        std::string const& vaultUrl,
        std::shared_ptr<Azure::Core::Credentials::TokenCredential const> credential,
        SecretClientOptions options = SecretClientOptions());

    /**
     * @brief Construct a new Key Client object from another key client.
     *
     * @param keyClient An existing key vault key client.
     */
    explicit SecretClient(SecretClient const& keyClient)
        : m_protocolClient(keyClient.m_protocolClient){};

    ~SecretClient() = default;

    /**
     * @brief Get a specified secret from a given key vault
     * This operation is applicable to any secret stored in Azure Key Vault.
     * This operation requires the secrets/get permission.
     *
     * @param name The name of the secret<span class="x x-first x-last">.</span>
     * @param options The optional parameters for this request.
     *
     * @param context The context for the operation can be used for request cancellation.
     * @return The Secret wrapped in the Response.
     */
    Azure::Response<KeyVaultSecret> GetSecret(
        std::string const& name,
        GetSecretOptions const& options = GetSecretOptions(),
        Azure::Core::Context const& context = Azure::Core::Context()) const;

    /**
     * @brief The Get Deleted Secret operation returns
     * the specified deleted secret along with its attributes.
     * This operation requires the secrets/get permission.
     *
     * @param name The name of the secret<span class="x x-first x-last">.</span>
     * @param context The context for the operation can be used for request cancellation.
     *
     * @return The Secret wrapped in the Response.
     */
    Azure::Response<KeyVaultDeletedSecret> GetDeletedSecret(
        std::string const& name,
        Azure::Core::Context const& context = Azure::Core::Context()) const;

    /**
     * @brief Set a secret in a specified key vault.
     *
     * @param name The name of the secret<span class="x x-first x-last">.</span>
     * @param value The value of the secret<span class="x x-first x-last">.</span>
     *
     * @param context The context for the operation can be used for request cancellation.
     * @return The Secret wrapped in the Response.
     */
    Azure::Response<KeyVaultSecret> SetSecret(
        std::string const& name,
        std::string const& value,
        Azure::Core::Context const& context = Azure::Core::Context()) const;

    /**
     * @brief Set a secret in a specified key vault.
     *
     * @param name The name of the secret<span class="x x-first x-last">.</span>
     * @param secret The secret definition <span class="x x-first x-last">.</span>
     *
     * @param context The context for the operation can be used for request cancellation.
     * @return The Secret wrapped in the Response.
     */
    Azure::Response<KeyVaultSecret> SetSecret(
        std::string const& name,
        KeyVaultSecret const& secret,
        Azure::Core::Context const& context = Azure::Core::Context()) const;

    /**
     * @brief Updates the attributes associated with a specified secret in a given key vault.
     * The UPDATE operation changes specified attributes of an existing stored secret.
     * Attributes that are not specified in the request are left unchanged.
     * The value of a secret itself cannot be changed.
     * This operation requires the secrets/set permission.
     *
     * @param name The name of the secret<span class="x x-first x-last">.</span>
     * @param options The optional parameters for this request.
     * @param properties The properties to update
     * @param context The context for the operation can be used for request cancellation.
     *
     * @return The Secret wrapped in the Response.
     */
    Azure::Response<KeyVaultSecret> UpdateSecretProperties(
        std::string const& name,
        UpdateSecretPropertiesOptions const& options,
        KeyvaultSecretProperties const& properties,
        Azure::Core::Context const& context = Azure::Core::Context()) const;

    /**
     * @brief Update the attributes associated with a specified secret in a given key vault.
     * The UPDATE operation changes specified attributes of an existing stored secret.
     * Attributes that are not specified in the request are left unchanged.
     * The value of a secret itself cannot be changed.
     * This operation requires the secrets/set permission.
     *
     * @param name The name of the secret<span class="x x-first x-last">.</span>
     * @param version The version of the secret for this request.
     * @param properties The properties to update
     * @param context The context for the operation can be used for request cancellation.
     *
     * @return The Secret wrapped in the Response.
     */
    Azure::Response<KeyVaultSecret> UpdateSecretProperties(
        std::string const& name,
        std::string const& version,
        KeyvaultSecretProperties const& properties,
        Azure::Core::Context const& context = Azure::Core::Context()) const;

    /**
     * @brief Back up the specified secret.
     * Requests that a backup of the specified secret be downloaded to the client.
     * All versions of the secret will be downloaded.
     * This operation requires the secrets/backup permission.
     *
     * @param name The name of the secret<span class="x x-first x-last">.</span>
     * @param context The context for the operation can be used for request cancellation.
     *
     * @return The The backup blob containing the backed up secret.
     */
    Azure::Response<BackupSecretResult> BackupSecret(
        std::string const& name,
        Azure::Core::Context const& context = Azure::Core::Context()) const;

    /**
     * @brief Restore a backed up secret to a vault.
     * Restores a backed up secret, and all its versions, to a vault.
     * This operation requires the secrets/restore permission.
     *
     * @param backup The backup payload as encoded vector of bytes.
     * @param context The context for the operation can be used for request cancellation.
     *
     * @return The Secret wrapped in the Response.
     */
    Azure::Response<KeyVaultSecret> RestoreSecretBackup(
        std::vector<uint8_t> const& backup,
        Azure::Core::Context const& context = Azure::Core::Context()) const;

    /**
<<<<<<< HEAD
     * @brief List secrets in a specified key vault.
     * The Get Secrets operation is applicable to the entire vault.
     * However, only the base secret identifier and its attributes are provided in the response.
     * Individual secret versions are not listed in the response. This operation requires the
     * secrets/list permission.
     *
     * @param options The optional parameters for this request
     * @param context The context for the operation can be used for request cancellation.
     *
     * @return Response containing a list of secrets in the vault along with a link to the next page
     * of secrets.
     */
    KeyVaultSecretPropertiesPagedResponse GetPropertiesOfSecrets(
        GetPropertiesOfSecretsOptions const& options = GetPropertiesOfSecretsOptions(),
        Azure::Core::Context const& context = Azure::Core::Context()) const;

    /**
     * @brief List all versions of the specified secret.
     * The full secret identifier and attributes are provided in the response. No values are
     * returned for the secrets. This operations requires the secrets/list permission.
     *
     * @param name The name of the secret<span class="x x-first x-last">.</span>
     * @param options The optional parameters for this request
     * @param context The context for the operation can be used for request cancellation.
     *
     * @return Response containing a list of secrets in the vault along with a link to the next page
     * of secrets.
     */
    KeyVaultSecretPropertiesPagedResponse GetPropertiesOfSecretsVersions(
        std::string const& name,
        GetPropertiesOfSecretVersionsOptions const& options
        = GetPropertiesOfSecretVersionsOptions(),
        Azure::Core::Context const& context = Azure::Core::Context()) const;

    /**
     * @brief Lists deleted secrets for the specified vault.
     * The Get Deleted Secrets operation returns the secrets that have been deleted for a vault
     * enabled for soft-delete. This operation requires the secrets/list permission.
     *
     * @param options The optional parameters for this request
     * @param context The context for the operation can be used for request cancellation.
     *
     * @return Response containing a list of deleted secrets in the vault, along with a link to the
     * next page of deleted secrets.
     */
    KeyvaultSecretDeletedSecretPagedResponse GetDeletedSecrets(
        GetDeletedSecretsOptions const& options = GetDeletedSecretsOptions(),
=======
     * @brief Permanently deletes the specified secret.
     * The purge deleted secret operation removes the secret permanently, without the possibility of
     * recovery. This operation can only be enabled on a soft-delete enabled vault. This operation
     * requires the secrets/purge permission.
     *
     * @param name The name of the secret<span class="x x-first x-last">.</span>
     * @param context The context for the operation can be used for request cancellation.
     *
     * @return Response<PurgedSecret> is success.
     */
    Azure::Response<PurgedSecret> PurgeDeletedSecret(
        std::string const& name,
>>>>>>> 697f45a4
        Azure::Core::Context const& context = Azure::Core::Context()) const;
  };

}}}} // namespace Azure::Security::KeyVault::Secrets<|MERGE_RESOLUTION|>--- conflicted
+++ resolved
@@ -104,7 +104,6 @@
   };
 
   /**
-<<<<<<< HEAD
    * @brief The options for calling an operation #GetPropertiesOfSecrets.
    *
    */
@@ -132,13 +131,14 @@
   {
     Azure::Nullable<size_t> MaxResults;
     Azure::Nullable<std::string> NextPageToken;
-=======
+  };
+
+  /**
    * @brief Define a model for a purged key.
    *
    */
   struct PurgedSecret final
   {
->>>>>>> 697f45a4
   };
 
   /**
@@ -307,7 +307,21 @@
         Azure::Core::Context const& context = Azure::Core::Context()) const;
 
     /**
-<<<<<<< HEAD
+     * @brief Permanently deletes the specified secret.
+     * The purge deleted secret operation removes the secret permanently, without the possibility of
+     * recovery. This operation can only be enabled on a soft-delete enabled vault. This operation
+     * requires the secrets/purge permission.
+     *
+     * @param name The name of the secret<span class="x x-first x-last">.</span>
+     * @param context The context for the operation can be used for request cancellation.
+     *
+     * @return Response<PurgedSecret> is success.
+     */
+    Azure::Response<PurgedSecret> PurgeDeletedSecret(
+        std::string const& name,
+        Azure::Core::Context const& context = Azure::Core::Context()) const;
+
+    /**
      * @brief List secrets in a specified key vault.
      * The Get Secrets operation is applicable to the entire vault.
      * However, only the base secret identifier and its attributes are provided in the response.
@@ -355,20 +369,6 @@
      */
     KeyvaultSecretDeletedSecretPagedResponse GetDeletedSecrets(
         GetDeletedSecretsOptions const& options = GetDeletedSecretsOptions(),
-=======
-     * @brief Permanently deletes the specified secret.
-     * The purge deleted secret operation removes the secret permanently, without the possibility of
-     * recovery. This operation can only be enabled on a soft-delete enabled vault. This operation
-     * requires the secrets/purge permission.
-     *
-     * @param name The name of the secret<span class="x x-first x-last">.</span>
-     * @param context The context for the operation can be used for request cancellation.
-     *
-     * @return Response<PurgedSecret> is success.
-     */
-    Azure::Response<PurgedSecret> PurgeDeletedSecret(
-        std::string const& name,
->>>>>>> 697f45a4
         Azure::Core::Context const& context = Azure::Core::Context()) const;
   };
 
