// Copyright (c) Microsoft Corporation. All rights reserved.
// SPDX-License-Identifier: MIT
/**
 * @file
 * @brief Defines the Key Vault Secret client.
 *
 */

#pragma once

#include "azure/keyvault/secrets/keyvault_backup_secret.hpp"
#include "azure/keyvault/secrets/keyvault_deleted_secret.hpp"
#include "azure/keyvault/secrets/keyvault_operations.hpp"
#include "azure/keyvault/secrets/keyvault_options.hpp"
#include "azure/keyvault/secrets/keyvault_secret.hpp"
#include "azure/keyvault/secrets/keyvault_secret_paged_response.hpp"
#include "dll_import_export.hpp"
#include <azure/core/http/http.hpp>
#include <azure/core/internal/http/pipeline.hpp>
#include <azure/core/response.hpp>
#include <stdint.h>
#include <string>

namespace Azure { namespace Security { namespace KeyVault { namespace _detail {
  class KeyVaultProtocolClient;
}}}} // namespace Azure::Security::KeyVault::_detail

namespace Azure { namespace Security { namespace KeyVault { namespace Secrets {

  /**
   * @brief The options for calling an operation #GetPropertiesOfSecrets.
   *
   */
  struct GetPropertiesOfSecretsOptions final
  {
    Azure::Nullable<size_t> MaxResults;
    Azure::Nullable<std::string> NextPageToken;
  };

  /**
   * @brief The options for calling an operation #GetPropertiesOfSecretVersions.
   *
   */
  struct GetPropertiesOfSecretVersionsOptions final
  {
    Azure::Nullable<size_t> MaxResults;
    Azure::Nullable<std::string> NextPageToken;
  };

  /**
   * @brief The options for calling an operation #GetDeletedSecrets.
   *
   */
  struct GetDeletedSecretsOptions final
  {
    Azure::Nullable<size_t> MaxResults;
    Azure::Nullable<std::string> NextPageToken;
  };

  /**
   * @brief Define a model for a purged key.
   *
   */
  struct PurgedSecret final
  {
  };

  /**
   * @brief The SecretClient provides synchronous methods to manage a secret in the Azure Key
   * Vault. The client supports creating, retrieving, updating, deleting, purging, backing up,
   * restoring, and listing the secret.
   */
  class SecretClient
#if !defined(TESTING_BUILD)
      final
#endif
  {

  protected:
    // Using a shared pipeline for a client to share it with LRO (like delete key)
    std::shared_ptr<Azure::Security::KeyVault::_detail::KeyVaultProtocolClient> m_protocolClient;

  public:
    /**
     * @brief Construct a new SecretClient object
     *
     * @param vaultUrl The URL address where the client will send the requests to.
     * @param credential The authentication method to use.
     * @param options The options to customize the client behavior.
     */
    explicit SecretClient(
        std::string const& vaultUrl,
        std::shared_ptr<Azure::Core::Credentials::TokenCredential const> credential,
        SecretClientOptions options = SecretClientOptions());

    /**
     * @brief Construct a new Key Client object from another key client.
     *
     * @param keyClient An existing key vault key client.
     */
    explicit SecretClient(SecretClient const& keyClient)
        : m_protocolClient(keyClient.m_protocolClient){};

    ~SecretClient() = default;

    /**
     * @brief Get a specified secret from a given key vault
     * This operation is applicable to any secret stored in Azure Key Vault.
     * This operation requires the secrets/get permission.
     *
     * @param name The name of the secret.
     * @param options The optional parameters for this request.
     *
     * @param context The context for the operation can be used for request cancellation.
     * @return The Secret wrapped in the Response.
     */
    Azure::Response<KeyVaultSecret> GetSecret(
        std::string const& name,
        GetSecretOptions const& options = GetSecretOptions(),
        Azure::Core::Context const& context = Azure::Core::Context()) const;

    /**
     * @brief The Get Deleted Secret operation returns
     * the specified deleted secret along with its attributes.
     * This operation requires the secrets/get permission.
     *
     * @param name The name of the secret.
     * @param context The context for the operation can be used for request cancellation.
     *
     * @return The Secret wrapped in the Response.
     */
    Azure::Response<KeyVaultDeletedSecret> GetDeletedSecret(
        std::string const& name,
        Azure::Core::Context const& context = Azure::Core::Context()) const;

    /**
     * @brief Set a secret in a specified key vault.
     *
     * @param name The name of the secret.
     * @param value The value of the secret.
     *
     * @param context The context for the operation can be used for request cancellation.
     * @return The Secret wrapped in the Response.
     */
    Azure::Response<KeyVaultSecret> SetSecret(
        std::string const& name,
        std::string const& value,
        Azure::Core::Context const& context = Azure::Core::Context()) const;

    /**
     * @brief Set a secret in a specified key vault.
     *
     * @param name The name of the secret.
     * @param secret The secret definition.
     *
     * @param context The context for the operation can be used for request cancellation.
     * @return The Secret wrapped in the Response.
     */
    Azure::Response<KeyVaultSecret> SetSecret(
        std::string const& name,
        KeyVaultSecret const& secret,
        Azure::Core::Context const& context = Azure::Core::Context()) const;

    /**
     * @brief Updates the attributes associated with a specified secret in a given key vault.
     * The UPDATE operation changes specified attributes of an existing stored secret.
     * Attributes that are not specified in the request are left unchanged.
     * The value of a secret itself cannot be changed.
     * This operation requires the secrets/set permission.
     *
     * @param name The name of the secret.
     * @param options The optional parameters for this request.
     * @param properties The properties to update
     * @param context The context for the operation can be used for request cancellation.
     *
     * @return The Secret wrapped in the Response.
     */
    Azure::Response<KeyVaultSecret> UpdateSecretProperties(
        std::string const& name,
        UpdateSecretPropertiesOptions const& options,
        KeyvaultSecretProperties const& properties,
        Azure::Core::Context const& context = Azure::Core::Context()) const;

    /**
     * @brief Update the attributes associated with a specified secret in a given key vault.
     * The UPDATE operation changes specified attributes of an existing stored secret.
     * Attributes that are not specified in the request are left unchanged.
     * The value of a secret itself cannot be changed.
     * This operation requires the secrets/set permission.
     *
     * @param name The name of the secret.
     * @param version The version of the secret for this request.
     * @param properties The properties to update
     * @param context The context for the operation can be used for request cancellation.
     *
     * @return The Secret wrapped in the Response.
     */
    Azure::Response<KeyVaultSecret> UpdateSecretProperties(
        std::string const& name,
        std::string const& version,
        KeyvaultSecretProperties const& properties,
        Azure::Core::Context const& context = Azure::Core::Context()) const;

    /**
     * @brief Back up the specified secret.
     * Requests that a backup of the specified secret be downloaded to the client.
     * All versions of the secret will be downloaded.
     * This operation requires the secrets/backup permission.
     *
     * @param name The name of the secret.
     * @param context The context for the operation can be used for request cancellation.
     *
     * @return The The backup blob containing the backed up secret.
     */
    Azure::Response<BackupSecretResult> BackupSecret(
        std::string const& name,
        Azure::Core::Context const& context = Azure::Core::Context()) const;

    /**
     * @brief Restore a backed up secret to a vault.
     * Restores a backed up secret, and all its versions, to a vault.
     * This operation requires the secrets/restore permission.
     *
     * @param backup The backup payload as encoded vector of bytes.
     * @param context The context for the operation can be used for request cancellation.
     *
     * @return The Secret wrapped in the Response.
     */
    Azure::Response<KeyVaultSecret> RestoreSecretBackup(
        std::vector<uint8_t> const& backup,
        Azure::Core::Context const& context = Azure::Core::Context()) const;

    /**
     * @brief Permanently deletes the specified secret.
     * The purge deleted secret operation removes the secret permanently, without the possibility of
     * recovery. This operation can only be enabled on a soft-delete enabled vault. This operation
     * requires the secrets/purge permission.
     *
     * @param name The name of the secret.
     * @param context The context for the operation can be used for request cancellation.
     *
     * @return Response<PurgedSecret> is success.
     */
    Azure::Response<PurgedSecret> PurgeDeletedSecret(
        std::string const& name,
        Azure::Core::Context const& context = Azure::Core::Context()) const;
<<<<<<< HEAD

    /**
     * @brief List secrets in a specified key vault.
     * The Get Secrets operation is applicable to the entire vault.
     * However, only the base secret identifier and its attributes are provided in the response.
     * Individual secret versions are not listed in the response. This operation requires the
     * secrets/list permission.
     *
     * @param options The optional parameters for this request
     * @param context The context for the operation can be used for request cancellation.
     *
     * @return Response containing a list of secrets in the vault along with a link to the next page
     * of secrets.
     */
    KeyVaultSecretPropertiesPagedResponse GetPropertiesOfSecrets(
        GetPropertiesOfSecretsOptions const& options = GetPropertiesOfSecretsOptions(),
        Azure::Core::Context const& context = Azure::Core::Context()) const;

    /**
     * @brief List all versions of the specified secret.
     * The full secret identifier and attributes are provided in the response. No values are
     * returned for the secrets. This operations requires the secrets/list permission.
     *
     * @param name The name of the secret<span class="x x-first x-last">.</span>
     * @param options The optional parameters for this request
     * @param context The context for the operation can be used for request cancellation.
     *
     * @return Response containing a list of secrets in the vault along with a link to the next page
     * of secrets.
     */
    KeyVaultSecretPropertiesPagedResponse GetPropertiesOfSecretsVersions(
        std::string const& name,
        GetPropertiesOfSecretVersionsOptions const& options
        = GetPropertiesOfSecretVersionsOptions(),
        Azure::Core::Context const& context = Azure::Core::Context()) const;

    /**
     * @brief Lists deleted secrets for the specified vault.
     * The Get Deleted Secrets operation returns the secrets that have been deleted for a vault
     * enabled for soft-delete. This operation requires the secrets/list permission.
     *
     * @param options The optional parameters for this request
     * @param context The context for the operation can be used for request cancellation.
     *
     * @return Response containing a list of deleted secrets in the vault, along with a link to the
     * next page of deleted secrets.
     */
    KeyvaultSecretDeletedSecretPagedResponse GetDeletedSecrets(
        GetDeletedSecretsOptions const& options = GetDeletedSecretsOptions(),
        Azure::Core::Context const& context = Azure::Core::Context()) const;
  };
=======
>>>>>>> 650a74ca

    /**
     * @brief Delete a secret from a specified key vault.
     *
     * @remark The DELETE operation applies to any secret stored in Azure Key Vault.
     * DELETE cannot be applied to an individual version of a secret.
     * This operation requires the secrets/delete permission.
     *
     * @param name The name of the secret.
     * @param context The context for the operation can be used for request cancellation.
     */
    Azure::Security::KeyVault::Secrets::KeyVaultDeleteSecretOperation StartDeleteSecret(
        std::string const& name,
        Azure::Core::Context const& context = Azure::Core::Context()) const;

    /**
     * @brief Recover the deleted secret to the latest version.
     *
     * @remark Recovers the deleted secret in the specified vault.
     * This operation can only be performed on a soft-delete enabled vault.
     * This operation requires the secrets/recover permission.
     *
     * @param name The name of the secret.
     * @param context The context for the operation can be used for request cancellation.
     */
    Azure::Security::KeyVault::Secrets::KeyVaultRestoreDeletedSecretOperation
    StartRecoverDeletedSecret(
        std::string const& name,
        Azure::Core::Context const& context = Azure::Core::Context()) const;
  };
}}}} // namespace Azure::Security::KeyVault::Secrets<|MERGE_RESOLUTION|>--- conflicted
+++ resolved
@@ -21,311 +21,289 @@
 #include <stdint.h>
 #include <string>
 
-namespace Azure { namespace Security { namespace KeyVault { namespace _detail {
-  class KeyVaultProtocolClient;
-}}}} // namespace Azure::Security::KeyVault::_detail
-
-namespace Azure { namespace Security { namespace KeyVault { namespace Secrets {
-
-  /**
-   * @brief The options for calling an operation #GetPropertiesOfSecrets.
-   *
-   */
-  struct GetPropertiesOfSecretsOptions final
-  {
-    Azure::Nullable<size_t> MaxResults;
-    Azure::Nullable<std::string> NextPageToken;
-  };
-
-  /**
-   * @brief The options for calling an operation #GetPropertiesOfSecretVersions.
-   *
-   */
-  struct GetPropertiesOfSecretVersionsOptions final
-  {
-    Azure::Nullable<size_t> MaxResults;
-    Azure::Nullable<std::string> NextPageToken;
-  };
-
-  /**
-   * @brief The options for calling an operation #GetDeletedSecrets.
-   *
-   */
-  struct GetDeletedSecretsOptions final
-  {
-    Azure::Nullable<size_t> MaxResults;
-    Azure::Nullable<std::string> NextPageToken;
-  };
-
-  /**
-   * @brief Define a model for a purged key.
-   *
-   */
-  struct PurgedSecret final
-  {
-  };
-
-  /**
-   * @brief The SecretClient provides synchronous methods to manage a secret in the Azure Key
-   * Vault. The client supports creating, retrieving, updating, deleting, purging, backing up,
-   * restoring, and listing the secret.
-   */
-  class SecretClient
+namespace Azure {
+	namespace Security {
+		namespace KeyVault {
+			namespace _detail {
+				class KeyVaultProtocolClient;
+			}
+		}
+	}
+} // namespace Azure::Security::KeyVault::_detail
+
+namespace Azure {
+	namespace Security {
+		namespace KeyVault {
+			namespace Secrets {
+
+				/**
+				 * @brief Define a model for a purged key.
+				 *
+				 */
+				struct PurgedSecret final
+				{
+				};
+
+				/**
+				 * @brief The SecretClient provides synchronous methods to manage a secret in the Azure Key
+				 * Vault. The client supports creating, retrieving, updating, deleting, purging, backing up,
+				 * restoring, and listing the secret.
+				 */
+				class SecretClient
 #if !defined(TESTING_BUILD)
-      final
+					final
 #endif
-  {
-
-  protected:
-    // Using a shared pipeline for a client to share it with LRO (like delete key)
-    std::shared_ptr<Azure::Security::KeyVault::_detail::KeyVaultProtocolClient> m_protocolClient;
-
-  public:
-    /**
-     * @brief Construct a new SecretClient object
-     *
-     * @param vaultUrl The URL address where the client will send the requests to.
-     * @param credential The authentication method to use.
-     * @param options The options to customize the client behavior.
-     */
-    explicit SecretClient(
-        std::string const& vaultUrl,
-        std::shared_ptr<Azure::Core::Credentials::TokenCredential const> credential,
-        SecretClientOptions options = SecretClientOptions());
-
-    /**
-     * @brief Construct a new Key Client object from another key client.
-     *
-     * @param keyClient An existing key vault key client.
-     */
-    explicit SecretClient(SecretClient const& keyClient)
-        : m_protocolClient(keyClient.m_protocolClient){};
-
-    ~SecretClient() = default;
-
-    /**
-     * @brief Get a specified secret from a given key vault
-     * This operation is applicable to any secret stored in Azure Key Vault.
-     * This operation requires the secrets/get permission.
-     *
-     * @param name The name of the secret.
-     * @param options The optional parameters for this request.
-     *
-     * @param context The context for the operation can be used for request cancellation.
-     * @return The Secret wrapped in the Response.
-     */
-    Azure::Response<KeyVaultSecret> GetSecret(
-        std::string const& name,
-        GetSecretOptions const& options = GetSecretOptions(),
-        Azure::Core::Context const& context = Azure::Core::Context()) const;
-
-    /**
-     * @brief The Get Deleted Secret operation returns
-     * the specified deleted secret along with its attributes.
-     * This operation requires the secrets/get permission.
-     *
-     * @param name The name of the secret.
-     * @param context The context for the operation can be used for request cancellation.
-     *
-     * @return The Secret wrapped in the Response.
-     */
-    Azure::Response<KeyVaultDeletedSecret> GetDeletedSecret(
-        std::string const& name,
-        Azure::Core::Context const& context = Azure::Core::Context()) const;
-
-    /**
-     * @brief Set a secret in a specified key vault.
-     *
-     * @param name The name of the secret.
-     * @param value The value of the secret.
-     *
-     * @param context The context for the operation can be used for request cancellation.
-     * @return The Secret wrapped in the Response.
-     */
-    Azure::Response<KeyVaultSecret> SetSecret(
-        std::string const& name,
-        std::string const& value,
-        Azure::Core::Context const& context = Azure::Core::Context()) const;
-
-    /**
-     * @brief Set a secret in a specified key vault.
-     *
-     * @param name The name of the secret.
-     * @param secret The secret definition.
-     *
-     * @param context The context for the operation can be used for request cancellation.
-     * @return The Secret wrapped in the Response.
-     */
-    Azure::Response<KeyVaultSecret> SetSecret(
-        std::string const& name,
-        KeyVaultSecret const& secret,
-        Azure::Core::Context const& context = Azure::Core::Context()) const;
-
-    /**
-     * @brief Updates the attributes associated with a specified secret in a given key vault.
-     * The UPDATE operation changes specified attributes of an existing stored secret.
-     * Attributes that are not specified in the request are left unchanged.
-     * The value of a secret itself cannot be changed.
-     * This operation requires the secrets/set permission.
-     *
-     * @param name The name of the secret.
-     * @param options The optional parameters for this request.
-     * @param properties The properties to update
-     * @param context The context for the operation can be used for request cancellation.
-     *
-     * @return The Secret wrapped in the Response.
-     */
-    Azure::Response<KeyVaultSecret> UpdateSecretProperties(
-        std::string const& name,
-        UpdateSecretPropertiesOptions const& options,
-        KeyvaultSecretProperties const& properties,
-        Azure::Core::Context const& context = Azure::Core::Context()) const;
-
-    /**
-     * @brief Update the attributes associated with a specified secret in a given key vault.
-     * The UPDATE operation changes specified attributes of an existing stored secret.
-     * Attributes that are not specified in the request are left unchanged.
-     * The value of a secret itself cannot be changed.
-     * This operation requires the secrets/set permission.
-     *
-     * @param name The name of the secret.
-     * @param version The version of the secret for this request.
-     * @param properties The properties to update
-     * @param context The context for the operation can be used for request cancellation.
-     *
-     * @return The Secret wrapped in the Response.
-     */
-    Azure::Response<KeyVaultSecret> UpdateSecretProperties(
-        std::string const& name,
-        std::string const& version,
-        KeyvaultSecretProperties const& properties,
-        Azure::Core::Context const& context = Azure::Core::Context()) const;
-
-    /**
-     * @brief Back up the specified secret.
-     * Requests that a backup of the specified secret be downloaded to the client.
-     * All versions of the secret will be downloaded.
-     * This operation requires the secrets/backup permission.
-     *
-     * @param name The name of the secret.
-     * @param context The context for the operation can be used for request cancellation.
-     *
-     * @return The The backup blob containing the backed up secret.
-     */
-    Azure::Response<BackupSecretResult> BackupSecret(
-        std::string const& name,
-        Azure::Core::Context const& context = Azure::Core::Context()) const;
-
-    /**
-     * @brief Restore a backed up secret to a vault.
-     * Restores a backed up secret, and all its versions, to a vault.
-     * This operation requires the secrets/restore permission.
-     *
-     * @param backup The backup payload as encoded vector of bytes.
-     * @param context The context for the operation can be used for request cancellation.
-     *
-     * @return The Secret wrapped in the Response.
-     */
-    Azure::Response<KeyVaultSecret> RestoreSecretBackup(
-        std::vector<uint8_t> const& backup,
-        Azure::Core::Context const& context = Azure::Core::Context()) const;
-
-    /**
-     * @brief Permanently deletes the specified secret.
-     * The purge deleted secret operation removes the secret permanently, without the possibility of
-     * recovery. This operation can only be enabled on a soft-delete enabled vault. This operation
-     * requires the secrets/purge permission.
-     *
-     * @param name The name of the secret.
-     * @param context The context for the operation can be used for request cancellation.
-     *
-     * @return Response<PurgedSecret> is success.
-     */
-    Azure::Response<PurgedSecret> PurgeDeletedSecret(
-        std::string const& name,
-        Azure::Core::Context const& context = Azure::Core::Context()) const;
-<<<<<<< HEAD
-
-    /**
-     * @brief List secrets in a specified key vault.
-     * The Get Secrets operation is applicable to the entire vault.
-     * However, only the base secret identifier and its attributes are provided in the response.
-     * Individual secret versions are not listed in the response. This operation requires the
-     * secrets/list permission.
-     *
-     * @param options The optional parameters for this request
-     * @param context The context for the operation can be used for request cancellation.
-     *
-     * @return Response containing a list of secrets in the vault along with a link to the next page
-     * of secrets.
-     */
-    KeyVaultSecretPropertiesPagedResponse GetPropertiesOfSecrets(
-        GetPropertiesOfSecretsOptions const& options = GetPropertiesOfSecretsOptions(),
-        Azure::Core::Context const& context = Azure::Core::Context()) const;
-
-    /**
-     * @brief List all versions of the specified secret.
-     * The full secret identifier and attributes are provided in the response. No values are
-     * returned for the secrets. This operations requires the secrets/list permission.
-     *
-     * @param name The name of the secret<span class="x x-first x-last">.</span>
-     * @param options The optional parameters for this request
-     * @param context The context for the operation can be used for request cancellation.
-     *
-     * @return Response containing a list of secrets in the vault along with a link to the next page
-     * of secrets.
-     */
-    KeyVaultSecretPropertiesPagedResponse GetPropertiesOfSecretsVersions(
-        std::string const& name,
-        GetPropertiesOfSecretVersionsOptions const& options
-        = GetPropertiesOfSecretVersionsOptions(),
-        Azure::Core::Context const& context = Azure::Core::Context()) const;
-
-    /**
-     * @brief Lists deleted secrets for the specified vault.
-     * The Get Deleted Secrets operation returns the secrets that have been deleted for a vault
-     * enabled for soft-delete. This operation requires the secrets/list permission.
-     *
-     * @param options The optional parameters for this request
-     * @param context The context for the operation can be used for request cancellation.
-     *
-     * @return Response containing a list of deleted secrets in the vault, along with a link to the
-     * next page of deleted secrets.
-     */
-    KeyvaultSecretDeletedSecretPagedResponse GetDeletedSecrets(
-        GetDeletedSecretsOptions const& options = GetDeletedSecretsOptions(),
-        Azure::Core::Context const& context = Azure::Core::Context()) const;
-  };
-=======
->>>>>>> 650a74ca
-
-    /**
-     * @brief Delete a secret from a specified key vault.
-     *
-     * @remark The DELETE operation applies to any secret stored in Azure Key Vault.
-     * DELETE cannot be applied to an individual version of a secret.
-     * This operation requires the secrets/delete permission.
-     *
-     * @param name The name of the secret.
-     * @param context The context for the operation can be used for request cancellation.
-     */
-    Azure::Security::KeyVault::Secrets::KeyVaultDeleteSecretOperation StartDeleteSecret(
-        std::string const& name,
-        Azure::Core::Context const& context = Azure::Core::Context()) const;
-
-    /**
-     * @brief Recover the deleted secret to the latest version.
-     *
-     * @remark Recovers the deleted secret in the specified vault.
-     * This operation can only be performed on a soft-delete enabled vault.
-     * This operation requires the secrets/recover permission.
-     *
-     * @param name The name of the secret.
-     * @param context The context for the operation can be used for request cancellation.
-     */
-    Azure::Security::KeyVault::Secrets::KeyVaultRestoreDeletedSecretOperation
-    StartRecoverDeletedSecret(
-        std::string const& name,
-        Azure::Core::Context const& context = Azure::Core::Context()) const;
-  };
-}}}} // namespace Azure::Security::KeyVault::Secrets+				{
+
+				protected:
+					// Using a shared pipeline for a client to share it with LRO (like delete key)
+					std::shared_ptr<Azure::Security::KeyVault::_detail::KeyVaultProtocolClient> m_protocolClient;
+
+				public:
+					/**
+					 * @brief Construct a new SecretClient object
+					 *
+					 * @param vaultUrl The URL address where the client will send the requests to.
+					 * @param credential The authentication method to use.
+					 * @param options The options to customize the client behavior.
+					 */
+					explicit SecretClient(
+						std::string const& vaultUrl,
+						std::shared_ptr<Azure::Core::Credentials::TokenCredential const> credential,
+						SecretClientOptions options = SecretClientOptions());
+
+					/**
+					 * @brief Construct a new Key Client object from another key client.
+					 *
+					 * @param keyClient An existing key vault key client.
+					 */
+					explicit SecretClient(SecretClient const& keyClient)
+						: m_protocolClient(keyClient.m_protocolClient) {};
+
+					~SecretClient() = default;
+
+					/**
+					 * @brief Get a specified secret from a given key vault
+					 * This operation is applicable to any secret stored in Azure Key Vault.
+					 * This operation requires the secrets/get permission.
+					 *
+					 * @param name The name of the secret.
+					 * @param options The optional parameters for this request.
+					 *
+					 * @param context The context for the operation can be used for request cancellation.
+					 * @return The Secret wrapped in the Response.
+					 */
+					Azure::Response<KeyVaultSecret> GetSecret(
+						std::string const& name,
+						GetSecretOptions const& options = GetSecretOptions(),
+						Azure::Core::Context const& context = Azure::Core::Context()) const;
+
+					/**
+					 * @brief The Get Deleted Secret operation returns
+					 * the specified deleted secret along with its attributes.
+					 * This operation requires the secrets/get permission.
+					 *
+					 * @param name The name of the secret.
+					 * @param context The context for the operation can be used for request cancellation.
+					 *
+					 * @return The Secret wrapped in the Response.
+					 */
+					Azure::Response<KeyVaultDeletedSecret> GetDeletedSecret(
+						std::string const& name,
+						Azure::Core::Context const& context = Azure::Core::Context()) const;
+
+					/**
+					 * @brief Set a secret in a specified key vault.
+					 *
+					 * @param name The name of the secret.
+					 * @param value The value of the secret.
+					 *
+					 * @param context The context for the operation can be used for request cancellation.
+					 * @return The Secret wrapped in the Response.
+					 */
+					Azure::Response<KeyVaultSecret> SetSecret(
+						std::string const& name,
+						std::string const& value,
+						Azure::Core::Context const& context = Azure::Core::Context()) const;
+
+					/**
+					 * @brief Set a secret in a specified key vault.
+					 *
+					 * @param name The name of the secret.
+					 * @param secret The secret definition.
+					 *
+					 * @param context The context for the operation can be used for request cancellation.
+					 * @return The Secret wrapped in the Response.
+					 */
+					Azure::Response<KeyVaultSecret> SetSecret(
+						std::string const& name,
+						KeyVaultSecret const& secret,
+						Azure::Core::Context const& context = Azure::Core::Context()) const;
+
+					/**
+					 * @brief Updates the attributes associated with a specified secret in a given key vault.
+					 * The UPDATE operation changes specified attributes of an existing stored secret.
+					 * Attributes that are not specified in the request are left unchanged.
+					 * The value of a secret itself cannot be changed.
+					 * This operation requires the secrets/set permission.
+					 *
+					 * @param name The name of the secret.
+					 * @param options The optional parameters for this request.
+					 * @param properties The properties to update
+					 * @param context The context for the operation can be used for request cancellation.
+					 *
+					 * @return The Secret wrapped in the Response.
+					 */
+					Azure::Response<KeyVaultSecret> UpdateSecretProperties(
+						std::string const& name,
+						UpdateSecretPropertiesOptions const& options,
+						KeyvaultSecretProperties const& properties,
+						Azure::Core::Context const& context = Azure::Core::Context()) const;
+
+					/**
+					 * @brief Update the attributes associated with a specified secret in a given key vault.
+					 * The UPDATE operation changes specified attributes of an existing stored secret.
+					 * Attributes that are not specified in the request are left unchanged.
+					 * The value of a secret itself cannot be changed.
+					 * This operation requires the secrets/set permission.
+					 *
+					 * @param name The name of the secret.
+					 * @param version The version of the secret for this request.
+					 * @param properties The properties to update
+					 * @param context The context for the operation can be used for request cancellation.
+					 *
+					 * @return The Secret wrapped in the Response.
+					 */
+					Azure::Response<KeyVaultSecret> UpdateSecretProperties(
+						std::string const& name,
+						std::string const& version,
+						KeyvaultSecretProperties const& properties,
+						Azure::Core::Context const& context = Azure::Core::Context()) const;
+
+					/**
+					 * @brief Back up the specified secret.
+					 * Requests that a backup of the specified secret be downloaded to the client.
+					 * All versions of the secret will be downloaded.
+					 * This operation requires the secrets/backup permission.
+					 *
+					 * @param name The name of the secret.
+					 * @param context The context for the operation can be used for request cancellation.
+					 *
+					 * @return The The backup blob containing the backed up secret.
+					 */
+					Azure::Response<BackupSecretResult> BackupSecret(
+						std::string const& name,
+						Azure::Core::Context const& context = Azure::Core::Context()) const;
+
+					/**
+					 * @brief Restore a backed up secret to a vault.
+					 * Restores a backed up secret, and all its versions, to a vault.
+					 * This operation requires the secrets/restore permission.
+					 *
+					 * @param backup The backup payload as encoded vector of bytes.
+					 * @param context The context for the operation can be used for request cancellation.
+					 *
+					 * @return The Secret wrapped in the Response.
+					 */
+					Azure::Response<KeyVaultSecret> RestoreSecretBackup(
+						std::vector<uint8_t> const& backup,
+						Azure::Core::Context const& context = Azure::Core::Context()) const;
+
+					/**
+					 * @brief Permanently deletes the specified secret.
+					 * The purge deleted secret operation removes the secret permanently, without the possibility of
+					 * recovery. This operation can only be enabled on a soft-delete enabled vault. This operation
+					 * requires the secrets/purge permission.
+					 *
+					 * @param name The name of the secret.
+					 * @param context The context for the operation can be used for request cancellation.
+					 *
+					 * @return Response<PurgedSecret> is success.
+					 */
+					Azure::Response<PurgedSecret> PurgeDeletedSecret(
+						std::string const& name,
+						Azure::Core::Context const& context = Azure::Core::Context()) const;
+
+					/**
+					 * @brief Delete a secret from a specified key vault.
+					 *
+					 * @remark The DELETE operation applies to any secret stored in Azure Key Vault.
+					 * DELETE cannot be applied to an individual version of a secret.
+					 * This operation requires the secrets/delete permission.
+					 *
+					 * @param name The name of the secret.
+					 * @param context The context for the operation can be used for request cancellation.
+					 */
+					Azure::Security::KeyVault::Secrets::KeyVaultDeleteSecretOperation StartDeleteSecret(
+						std::string const& name,
+						Azure::Core::Context const& context = Azure::Core::Context()) const;
+
+					/**
+					 * @brief Recover the deleted secret to the latest version.
+					 *
+					 * @remark Recovers the deleted secret in the specified vault.
+					 * This operation can only be performed on a soft-delete enabled vault.
+					 * This operation requires the secrets/recover permission.
+					 *
+					 * @param name The name of the secret.
+					 * @param context The context for the operation can be used for request cancellation.
+					 */
+					Azure::Security::KeyVault::Secrets::KeyVaultRestoreDeletedSecretOperation
+						StartRecoverDeletedSecret(
+							std::string const& name,
+							Azure::Core::Context const& context = Azure::Core::Context()) const;
+
+					/**
+					 * @brief List secrets in a specified key vault.
+					 * The Get Secrets operation is applicable to the entire vault.
+					 * However, only the base secret identifier and its attributes are provided in the response.
+					 * Individual secret versions are not listed in the response. This operation requires the
+					 * secrets/list permission.
+					 *
+					 * @param options The optional parameters for this request
+					 * @param context The context for the operation can be used for request cancellation.
+					 *
+					 * @return Response containing a list of secrets in the vault along with a link to the next page
+					 * of secrets.
+					 */
+					KeyVaultSecretPropertiesPagedResponse GetPropertiesOfSecrets(
+						GetPropertiesOfSecretsOptions const& options = GetPropertiesOfSecretsOptions(),
+						Azure::Core::Context const& context = Azure::Core::Context()) const;
+
+					/**
+					 * @brief List all versions of the specified secret.
+					 * The full secret identifier and attributes are provided in the response. No values are
+					 * returned for the secrets. This operations requires the secrets/list permission.
+					 *
+					 * @param name The name of the secret.
+					 * @param options The optional parameters for this request
+					 * @param context The context for the operation can be used for request cancellation.
+					 *
+					 * @return Response containing a list of secrets in the vault along with a link to the next page
+					 * of secrets.
+					 */
+					KeyVaultSecretPropertiesPagedResponse GetPropertiesOfSecretsVersions(
+						std::string const& name,
+						GetPropertiesOfSecretVersionsOptions const& options
+						= GetPropertiesOfSecretVersionsOptions(),
+						Azure::Core::Context const& context = Azure::Core::Context()) const;
+
+					/**
+					 * @brief Lists deleted secrets for the specified vault.
+					 * The Get Deleted Secrets operation returns the secrets that have been deleted for a vault
+					 * enabled for soft-delete. This operation requires the secrets/list permission.
+					 *
+					 * @param options The optional parameters for this request
+					 * @param context The context for the operation can be used for request cancellation.
+					 *
+					 * @return Response containing a list of deleted secrets in the vault, along with a link to the
+					 * next page of deleted secrets.
+					 */
+					KeyvaultSecretDeletedSecretPagedResponse GetDeletedSecrets(
+						GetDeletedSecretsOptions const& options = GetDeletedSecretsOptions(),
+						Azure::Core::Context const& context = Azure::Core::Context()) const;
+				};
+			}
+		}
+	}
+} // namespace Azure::Security::KeyVault::Secrets