--- conflicted
+++ resolved
@@ -26,85 +26,6 @@
 
 namespace Azure { namespace Security { namespace KeyVault { namespace Secrets {
 
-<<<<<<< HEAD
-=======
-  class ServiceVersion final {
-  private:
-    std::string m_version;
-
-  public:
-    /**
-     * @brief Construct a new Service Version object
-     *
-     * @param version The string version for the Key Vault keys service.
-     */
-    ServiceVersion(std::string version) : m_version(std::move(version)) {}
-
-    /**
-     * @brief Enable comparing the ext enum.
-     *
-     * @param other Another #ServiceVersion to be compared.
-     */
-    bool operator==(ServiceVersion const& other) const { return m_version == other.m_version; }
-
-    /**
-     * @brief Return the #ServiceVersion string representation.
-     *
-     */
-    std::string const& ToString() const { return m_version; }
-
-    /**
-     * @brief Use to send request to the 7.2 version of Key Vault service.
-     *
-     */
-    AZURE_SECURITY_KEYVAULT_SECRETS_DLLEXPORT static const ServiceVersion V7_2;
-  };
-
-  /**
-   * @brief Define the options to create an SDK Keys client.
-   *
-   */
-  struct SecretClientOptions final : public Azure::Core::_internal::ClientOptions
-  {
-    ServiceVersion Version;
-
-    /**
-     * @brief Construct a new Secret Client Options object.
-     *
-     * @param version Optional version for the client.
-     */
-    SecretClientOptions(ServiceVersion version = ServiceVersion::V7_2)
-        : Azure::Core::_internal::ClientOptions(), Version(version)
-    {
-    }
-  };
-
-  /**
-   * @brief Optional parameters for SecretClient::GetSecret
-   *
-   */
-  struct GetSecretOptions final
-  {
-    /**
-     * @brief Specify the secret version to get.
-     *
-     */
-    std::string Version;
-  };
-
-  /**
-   * @brief Optional parameters for SecretClient::UpdateSecretParameters
-   *
-   */
-  struct UpdateSecretPropertiesOptions final
-  {
-    /**
-     * @brief Specify the secret version to update.
-     *
-     */
-    std::string Version;
-  };
-
   /**
    * @brief Define a model for a purged key.
    *
@@ -113,7 +34,6 @@
   {
   };
 
->>>>>>> 697f45a4
   /**
    * @brief The SecretClient provides synchronous methods to manage a secret in the Azure Key
    * Vault. The client supports creating, retrieving, updating, deleting, purging, backing up,
@@ -278,8 +198,6 @@
     Azure::Response<KeyVaultSecret> RestoreSecretBackup(
         std::vector<uint8_t> const& backup,
         Azure::Core::Context const& context = Azure::Core::Context()) const;
-<<<<<<< HEAD
-=======
 
     /**
      * @brief Permanently deletes the specified secret.
@@ -295,8 +213,6 @@
     Azure::Response<PurgedSecret> PurgeDeletedSecret(
         std::string const& name,
         Azure::Core::Context const& context = Azure::Core::Context()) const;
-  };
->>>>>>> 697f45a4
 
     /**
      * @brief Delete a secret from a specified key vault.
