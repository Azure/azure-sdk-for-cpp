# Release History

## 4.0.0-beta.3 (Unreleased)

### Features Added

<<<<<<< HEAD
- Keyvault 7.3 support added for Secrets.
=======
### Breaking Changes

- Renamed `keyvault_secrets.hpp` to `secrets.hpp`.

### Bugs Fixed

### Other Changes
>>>>>>> 3eeeac66

## 4.0.0-beta.2 (2022-03-08)

- Second preview.
  - Internal improvements. 

## 4.0.0-beta.1 (2021-09-08)

- initial preview<|MERGE_RESOLUTION|>--- conflicted
+++ resolved
@@ -4,17 +4,11 @@
 
 ### Features Added
 
-<<<<<<< HEAD
 - Keyvault 7.3 support added for Secrets.
-=======
+
 ### Breaking Changes
 
 - Renamed `keyvault_secrets.hpp` to `secrets.hpp`.
-
-### Bugs Fixed
-
-### Other Changes
->>>>>>> 3eeeac66
 
 ## 4.0.0-beta.2 (2022-03-08)
 
