// Copyright(c) Microsoft Corporation.All rights reserved.
// SPDX-License-Identifier: MIT

/**
 * @file
 * @brief Serializers/sdeserializers for the KeyVault Secret client.
 *
 */

#pragma once
#include "azure/keyvault/secrets/keyvault_deleted_secret.hpp"
#include "azure/keyvault/secrets/keyvault_secret.hpp"
#include <azure/core/http/http.hpp>
#include <azure/core/internal/json/json.hpp>

using namespace Azure::Security::KeyVault::Secrets;

namespace Azure { namespace Security { namespace KeyVault { namespace Secrets { namespace _detail {
  struct KeyVaultSecretSerializer final
  {
    // Creates a new key based on a name and an HTTP raw response.
    static KeyVaultSecret KeyVaultSecretDeserialize(
        std::string const& name,
        Azure::Core::Http::RawResponse const& rawResponse);

    // Create from HTTP raw response only.
    static KeyVaultSecret KeyVaultSecretDeserialize(
        Azure::Core::Http::RawResponse const& rawResponse);

    // Updates a Key based on an HTTP raw response.
    static void KeyVaultSecretDeserialize(
        KeyVaultSecret& key,
        Azure::Core::Http::RawResponse const& rawResponse);

    // extract the host out of the URL (with port if available)
    static std::string GetUrlAuthorityWithScheme(Azure::Core::Url const& url)
    {
      std::string urlString;
      if (!url.GetScheme().empty())
      {
        urlString += url.GetScheme() + "://";
      }
      urlString += url.GetHost();
      if (url.GetPort() != 0)
      {
        urlString += ":" + std::to_string(url.GetPort());
      }
      return urlString;
    }

    // parse the ID url to extract relevant data
    void static inline ParseIDUrl(
        KeyvaultSecretProperties& secretProperties,
        std::string const& url)
    {
      Azure::Core::Url sid(url);
      secretProperties.Id = url;
      secretProperties.VaultUrl = GetUrlAuthorityWithScheme(sid);
      auto const& path = sid.GetPath();
      //  path is in the form of `verb/keyName{/keyVersion}`
      auto const separatorChar = '/';
      auto pathEnd = path.end();
      auto start = path.begin();
      start = std::find(start, pathEnd, separatorChar);
      start += 1;
      auto separator = std::find(start, pathEnd, separatorChar);
      if (separator != pathEnd)
      {
        secretProperties.Name = std::string(start, separator);
        start = separator + 1;
        secretProperties.Version = std::string(start, pathEnd);
      }
      else
      {
        // Nothing but the name+
        secretProperties.Name = std::string(start, pathEnd);
      }
    }
  };

<<<<<<< HEAD
  struct KeyVaultSecretPropertiesSerializer final
  {
    static std::string KeyVaultSecretPropertiesSerialize(
        KeyvaultSecretProperties const& properties);
=======
  struct KeyVaultDeletedSecretSerializer final
  {
    // Creates a new deleted secret based on a name and an HTTP raw response.
    static KeyVaultDeletedSecret KeyVaultDeletedSecretDeserialize(
        std::string const& name,
        Azure::Core::Http::RawResponse const& rawResponse);

    // Create deleted secret from HTTP raw response only.
    static KeyVaultDeletedSecret KeyVaultDeletedSecretDeserialize(
        Azure::Core::Http::RawResponse const& rawResponse);

    // Updates a deleted secret based on an HTTP raw response.
    static void KeyVaultDeletedSecretDeserialize(
        KeyVaultDeletedSecret& secret,
        Azure::Core::Http::RawResponse const& rawResponse);
>>>>>>> 65d560dc
  };
}}}}} // namespace Azure::Security::KeyVault::Secrets::_detail<|MERGE_RESOLUTION|>--- conflicted
+++ resolved
@@ -78,12 +78,6 @@
     }
   };
 
-<<<<<<< HEAD
-  struct KeyVaultSecretPropertiesSerializer final
-  {
-    static std::string KeyVaultSecretPropertiesSerialize(
-        KeyvaultSecretProperties const& properties);
-=======
   struct KeyVaultDeletedSecretSerializer final
   {
     // Creates a new deleted secret based on a name and an HTTP raw response.
@@ -99,6 +93,11 @@
     static void KeyVaultDeletedSecretDeserialize(
         KeyVaultDeletedSecret& secret,
         Azure::Core::Http::RawResponse const& rawResponse);
->>>>>>> 65d560dc
+  };
+
+  struct KeyVaultSecretPropertiesSerializer final
+  {
+    static std::string KeyVaultSecretPropertiesSerialize(
+        KeyvaultSecretProperties const& properties);
   };
 }}}}} // namespace Azure::Security::KeyVault::Secrets::_detail