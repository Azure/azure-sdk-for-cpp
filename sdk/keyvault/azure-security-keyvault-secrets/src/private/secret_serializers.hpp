--- conflicted
+++ resolved
@@ -98,16 +98,15 @@
         Azure::Core::Http::RawResponse const& rawResponse);
   };
 
-<<<<<<< HEAD
+  struct KeyVaultSecretPropertiesSerializer final
+  {
+    static std::string KeyVaultSecretPropertiesSerialize(
+        KeyvaultSecretProperties const& properties);
+  };
+
   struct KeyvaultBackupSecretSerializer final
   {
     static std::vector<uint8_t> KeyvaultBackupSecretDeserialize(
         Azure::Core::Http::RawResponse const& rawResponse);
-=======
-  struct KeyVaultSecretPropertiesSerializer final
-  {
-    static std::string KeyVaultSecretPropertiesSerialize(
-        KeyvaultSecretProperties const& properties);
->>>>>>> cb7b106a
   };
 }}}}} // namespace Azure::Security::KeyVault::Secrets::_detail