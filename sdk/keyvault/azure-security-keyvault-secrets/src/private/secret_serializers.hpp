<<<<<<< HEAD
// Copyright (c) Microsoft Corporation. All rights reserved.
=======
// Copyright(c) Microsoft Corporation.All rights reserved.
>>>>>>> 90171a81
// SPDX-License-Identifier: MIT

/**
 * @file
<<<<<<< HEAD
 * @brief Keyvault Secret various serializers
=======
 * @brief Serializers/sdeserializers for the KeyVault Secret client.
 *
>>>>>>> 90171a81
 */

#pragma once
#include <azure/core/http/http.hpp>
#include <azure/core/internal/json/json.hpp>
#include <azure/keyvault/secrets/keyvault_secret.hpp>
<<<<<<< HEAD
#include <azure/core/http/http.hpp>
#include <azure/keyvault/secrets/keyvault_secret_set_parameters.hpp>
=======
>>>>>>> 90171a81

using namespace Azure::Security::KeyVault::Secrets;

namespace Azure { namespace Security { namespace KeyVault { namespace Secrets { namespace _detail {
  struct KeyVaultSecretSerializer final
  {
    // Creates a new key based on a name and an HTTP raw response.
    static KeyVaultSecret KeyVaultSecretDeserialize(
        std::string const& name,
        Azure::Core::Http::RawResponse const& rawResponse);

    // Create from HTTP raw response only.
    static KeyVaultSecret KeyVaultSecretDeserialize(
        Azure::Core::Http::RawResponse const& rawResponse);

    // Updates a Key based on an HTTP raw response.
    static void KeyVaultSecretDeserialize(
        KeyVaultSecret& key,
        Azure::Core::Http::RawResponse const& rawResponse);

    // extract the host out of the URL (with port if available)
    static std::string GetUrlAuthorityWithScheme(Azure::Core::Url const& url)
    {
      std::string urlString;
      if (!url.GetScheme().empty())
      {
        urlString += url.GetScheme() + "://";
      }
      urlString += url.GetHost();
      if (url.GetPort() != 0)
      {
        urlString += ":" + std::to_string(url.GetPort());
      }
      return urlString;
    }

    // parse the ID url to extract relevant data
    void static inline ParseIDUrl(
        KeyvaultSecretProperties& secretProperties,
        std::string const& url)
    {
      Azure::Core::Url sid(url);
      secretProperties.Id = url;
      secretProperties.VaultUrl = GetUrlAuthorityWithScheme(sid);
      auto const& path = sid.GetPath();
      //  path is in the form of `verb/keyName{/keyVersion}`
      auto const separatorChar = '/';
      auto pathEnd = path.end();
      auto start = path.begin();
      start = std::find(start, pathEnd, separatorChar);
      start += 1;
      auto separator = std::find(start, pathEnd, separatorChar);
      if (separator != pathEnd)
      {
        secretProperties.Name = std::string(start, separator);
        start = separator + 1;
        secretProperties.Version = std::string(start, pathEnd);
      }
      else
      {
        // Nothing but the name+
        secretProperties.Name = std::string(start, pathEnd);
      }
    }
  };

  struct KeyvaultSecretSetParametersSerializer final
  {
    static std::string KeyvaultSecretSetParametersSerialize(
        KeyVaultSecretSetParameters const& parameters);
  };
}}}}} // namespace Azure::Security::KeyVault::Secrets::_detail<|MERGE_RESOLUTION|>--- conflicted
+++ resolved
@@ -1,29 +1,17 @@
-<<<<<<< HEAD
-// Copyright (c) Microsoft Corporation. All rights reserved.
-=======
 // Copyright(c) Microsoft Corporation.All rights reserved.
->>>>>>> 90171a81
 // SPDX-License-Identifier: MIT
 
 /**
  * @file
-<<<<<<< HEAD
- * @brief Keyvault Secret various serializers
-=======
- * @brief Serializers/sdeserializers for the KeyVault Secret client.
+ * @brief Serializers/deserializers for the KeyVault Secret client.
  *
->>>>>>> 90171a81
  */
 
 #pragma once
-#include <azure/core/http/http.hpp>
 #include <azure/core/internal/json/json.hpp>
 #include <azure/keyvault/secrets/keyvault_secret.hpp>
-<<<<<<< HEAD
 #include <azure/core/http/http.hpp>
 #include <azure/keyvault/secrets/keyvault_secret_set_parameters.hpp>
-=======
->>>>>>> 90171a81
 
 using namespace Azure::Security::KeyVault::Secrets;
 
