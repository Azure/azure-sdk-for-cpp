// Copyright (c) Microsoft Corporation. All rights reserved.
// SPDX-License-Identifier: MIT

/**
 * @file
<<<<<<< HEAD
 * @brief Keyvault Secret serializers 
=======
 * @brief Keyvault Secret serializers
>>>>>>> 90171a81
 */

#include "private/secret_serializers.hpp"
#include "private/secret_constants.hpp"

#include <azure/core/internal/json/json.hpp>
#include <azure/core/internal/json/json_optional.hpp>
#include <azure/core/internal/json/json_serializable.hpp>

using namespace Azure::Core::Json::_internal;
using Azure::Core::_internal::PosixTimeConverter;
using namespace Azure::Security::KeyVault::Secrets;
using namespace Azure::Security::KeyVault::Secrets::_detail;

// Creates a new key based on a name and an HTTP raw response.
KeyVaultSecret KeyVaultSecretSerializer::KeyVaultSecretDeserialize(
    std::string const& name,
    Azure::Core::Http::RawResponse const& rawResponse)
{
  KeyVaultSecret secret(name, "");
  _detail::KeyVaultSecretSerializer::KeyVaultSecretDeserialize(secret, rawResponse);
  return secret;
}

// Create from HTTP raw response only.
KeyVaultSecret KeyVaultSecretSerializer::KeyVaultSecretDeserialize(
    Azure::Core::Http::RawResponse const& rawResponse)
{
  KeyVaultSecret secret;
  _detail::KeyVaultSecretSerializer::KeyVaultSecretDeserialize(secret, rawResponse);
  return secret;
}

// Updates a Key based on an HTTP raw response.
void KeyVaultSecretSerializer::KeyVaultSecretDeserialize(
    KeyVaultSecret& secret,
    Azure::Core::Http::RawResponse const& rawResponse)
{
  auto const& body = rawResponse.GetBody();
  auto jsonParser = json::parse(body);

  secret.Value = jsonParser[_detail::ValuePropertyName];
  secret.Id = jsonParser[_detail::IdPropertyName];
  secret.Properties.Id = secret.Id;

  ParseIDUrl(secret.Properties, secret.Id);
  secret.Name = secret.Properties.Name;

  // Parse URL for the various attributes
  if (jsonParser.contains(_detail::AttributesPropertyName))
  {
    auto attributes = jsonParser[_detail::AttributesPropertyName];

    JsonOptional::SetIfExists(secret.Attributes.Enabled, attributes, _detail::EnabledPropertyName);

    JsonOptional::SetIfExists<int64_t, Azure::DateTime>(
        secret.Attributes.NotBefore,
        attributes,
        _detail::NbfPropertyName,
        PosixTimeConverter::PosixTimeToDateTime);
    JsonOptional::SetIfExists<int64_t, Azure::DateTime>(
        secret.Attributes.ExpiresOn,
        attributes,
        _detail::ExpPropertyName,
        PosixTimeConverter::PosixTimeToDateTime);
    JsonOptional::SetIfExists<int64_t, Azure::DateTime>(
        secret.Attributes.CreatedOn,
        attributes,
        _detail::CreatedPropertyName,
        PosixTimeConverter::PosixTimeToDateTime);
    JsonOptional::SetIfExists<int64_t, Azure::DateTime>(
        secret.Attributes.UpdatedOn,
        attributes,
        _detail::UpdatedPropertyName,
        PosixTimeConverter::PosixTimeToDateTime);
    JsonOptional::SetIfExists<std::string>(
<<<<<<< HEAD
        secret.Attributes.RecoveryLevel, attributes, _detail::RecoveryLevelPropertyName);
    JsonOptional::SetIfExists<int64_t>(
        secret.Attributes.RecoverableDays, attributes, _detail::RecoverableDaysPropertyName);
=======
        secret.Properties.RecoveryLevel, attributes, _detail::RecoveryLevelPropertyName);
    JsonOptional::SetIfExists<int64_t>(
        secret.Properties.RecoverableDays, attributes, _detail::RecoverableDaysPropertyName);
>>>>>>> 90171a81
  }

  // "Tags"
  if (jsonParser.contains(_detail::TagsPropertyName))
  {
    auto const& tags = jsonParser[_detail::TagsPropertyName];
    {
      for (auto tag = tags.begin(); tag != tags.end(); ++tag)
      {
        secret.Properties.Tags.emplace(tag.key(), tag.value().get<std::string>());
      }
    }
  }

  // managed
  if (jsonParser.contains(_detail::ManagedPropertyName))
  {
    secret.Properties.Managed = jsonParser[_detail::ManagedPropertyName].get<bool>();
  }

  // key id
  JsonOptional::SetIfExists<std::string>(
      secret.Properties.KeyId, jsonParser, _detail::KeyIdPropertyName);

<<<<<<< HEAD
  // key id
  JsonOptional::SetIfExists<std::string>(secret.ContentType, jsonParser, _detail::ContentTypePropertyName);
}

// serializes a set secret parameters object
std::string KeyvaultSecretSetParametersSerializer::KeyvaultSecretSetParametersSerialize(
    KeyVaultSecretSetParameters const& parameters)
{
  Azure::Core::Json::_internal::json payload;
  using namespace Azure::Security::KeyVault::Secrets::_detail;
  
  // value is required
  payload[ValuePropertyName] = parameters.Value;

  // all else is optional
  JsonOptional::SetFromNullable(parameters.ContentType, payload, ContentTypePropertyName);

  if (parameters.Attributes.HasValue())
  { // optional attributes
    Azure::Core::Json::_internal::json attributes;

    JsonOptional::SetFromNullable<Azure::DateTime, int64_t>(
        parameters.Attributes.Value().CreatedOn,
        attributes,
        CreatedPropertyName,
        PosixTimeConverter::DateTimeToPosixTime);
    JsonOptional::SetFromNullable(
        parameters.Attributes.Value().Enabled, attributes, EnabledPropertyName);
    JsonOptional::SetFromNullable<Azure::DateTime, int64_t>(
        parameters.Attributes.Value().ExpiresOn,
        attributes,
        ExpPropertyName,
        PosixTimeConverter::DateTimeToPosixTime);
    JsonOptional::SetFromNullable<Azure::DateTime, int64_t>(
        parameters.Attributes.Value().NotBefore,
        attributes,
        NbfPropertyName,
        PosixTimeConverter::DateTimeToPosixTime);
    JsonOptional::SetFromNullable(
        parameters.Attributes.Value().RecoverableDays, attributes, RecoverableDaysPropertyName);
    JsonOptional::SetFromNullable(
        parameters.Attributes.Value().RecoveryLevel, attributes, RecoveryLevelPropertyName);
    JsonOptional::SetFromNullable<Azure::DateTime, int64_t>(
        parameters.Attributes.Value().UpdatedOn,
        attributes,
        UpdatedPropertyName,
        PosixTimeConverter::DateTimeToPosixTime);

    payload[AttributesPropertyName] = attributes;
  }

  if (parameters.Tags.HasValue())
  { // optional tags
    Azure::Core::Json::_internal::json tags;

    for (auto iterator  : parameters.Tags.Value())
    {
      tags[iterator.first] = iterator.second;
    }

    payload[TagsPropertyName] = tags;

  }

  return payload.dump();
}
=======
  // content type
  JsonOptional::SetIfExists<std::string>(
      secret.Properties.ContentType, jsonParser, _detail::ContentTypePropertyName);
}
>>>>>>> 90171a81
<|MERGE_RESOLUTION|>--- conflicted
+++ resolved
@@ -3,11 +3,7 @@
 
 /**
  * @file
-<<<<<<< HEAD
- * @brief Keyvault Secret serializers 
-=======
  * @brief Keyvault Secret serializers
->>>>>>> 90171a81
  */
 
 #include "private/secret_serializers.hpp"
@@ -74,25 +70,19 @@
         _detail::ExpPropertyName,
         PosixTimeConverter::PosixTimeToDateTime);
     JsonOptional::SetIfExists<int64_t, Azure::DateTime>(
-        secret.Attributes.CreatedOn,
+        secret.Properties.CreatedOn,
         attributes,
         _detail::CreatedPropertyName,
         PosixTimeConverter::PosixTimeToDateTime);
     JsonOptional::SetIfExists<int64_t, Azure::DateTime>(
-        secret.Attributes.UpdatedOn,
+        secret.Properties.UpdatedOn,
         attributes,
         _detail::UpdatedPropertyName,
         PosixTimeConverter::PosixTimeToDateTime);
     JsonOptional::SetIfExists<std::string>(
-<<<<<<< HEAD
-        secret.Attributes.RecoveryLevel, attributes, _detail::RecoveryLevelPropertyName);
-    JsonOptional::SetIfExists<int64_t>(
-        secret.Attributes.RecoverableDays, attributes, _detail::RecoverableDaysPropertyName);
-=======
         secret.Properties.RecoveryLevel, attributes, _detail::RecoveryLevelPropertyName);
     JsonOptional::SetIfExists<int64_t>(
         secret.Properties.RecoverableDays, attributes, _detail::RecoverableDaysPropertyName);
->>>>>>> 90171a81
   }
 
   // "Tags"
@@ -117,9 +107,9 @@
   JsonOptional::SetIfExists<std::string>(
       secret.Properties.KeyId, jsonParser, _detail::KeyIdPropertyName);
 
-<<<<<<< HEAD
-  // key id
-  JsonOptional::SetIfExists<std::string>(secret.ContentType, jsonParser, _detail::ContentTypePropertyName);
+  // content type
+  JsonOptional::SetIfExists<std::string>(
+      secret.Properties.ContentType, jsonParser, _detail::ContentTypePropertyName);
 }
 
 // serializes a set secret parameters object
@@ -184,9 +174,3 @@
 
   return payload.dump();
 }
-=======
-  // content type
-  JsonOptional::SetIfExists<std::string>(
-      secret.Properties.ContentType, jsonParser, _detail::ContentTypePropertyName);
-}
->>>>>>> 90171a81
