--- conflicted
+++ resolved
@@ -118,55 +118,6 @@
       secret.Properties.ContentType, jsonParser, _detail::ContentTypePropertyName);
 }
 
-<<<<<<< HEAD
-// serializes a set secret parameters object
-std::string KeyVaultSecretSerializer::KeyVaultSecretSerialize(KeyVaultSecret const& parameters)
-{
-  Azure::Core::Json::_internal::json payload;
-  using namespace Azure::Security::KeyVault::Secrets::_detail;
-
-  // value is required
-  payload[ValuePropertyName] = parameters.Value;
-
-  // all else is optional
-  JsonOptional::SetFromNullable(
-      parameters.Properties.ContentType, payload, ContentTypePropertyName);
-
-  Azure::Core::Json::_internal::json attributes;
-
-  JsonOptional::SetFromNullable<Azure::DateTime, int64_t>(
-      parameters.Properties.CreatedOn,
-      attributes,
-      CreatedPropertyName,
-      PosixTimeConverter::DateTimeToPosixTime);
-  JsonOptional::SetFromNullable(parameters.Properties.Enabled, attributes, EnabledPropertyName);
-  JsonOptional::SetFromNullable<Azure::DateTime, int64_t>(
-      parameters.Properties.ExpiresOn,
-      attributes,
-      ExpPropertyName,
-      PosixTimeConverter::DateTimeToPosixTime);
-  JsonOptional::SetFromNullable<Azure::DateTime, int64_t>(
-      parameters.Properties.NotBefore,
-      attributes,
-      NbfPropertyName,
-      PosixTimeConverter::DateTimeToPosixTime);
-  JsonOptional::SetFromNullable(
-      parameters.Properties.RecoverableDays, attributes, RecoverableDaysPropertyName);
-  JsonOptional::SetFromNullable(
-      parameters.Properties.RecoveryLevel, attributes, RecoveryLevelPropertyName);
-  JsonOptional::SetFromNullable<Azure::DateTime, int64_t>(
-      parameters.Properties.UpdatedOn,
-      attributes,
-      UpdatedPropertyName,
-      PosixTimeConverter::DateTimeToPosixTime);
-
-  // optional tags
-  attributes[TagsPropertyName] = Azure::Core::Json::_internal::json(parameters.Properties.Tags);
-
-  payload[AttributesPropertyName] = attributes;
-
-  return payload.dump();
-=======
 KeyVaultDeletedSecret KeyVaultDeletedSecretSerializer::KeyVaultDeletedSecretDeserialize(
     std::string const& name,
     Azure::Core::Http::RawResponse const& rawResponse)
@@ -200,5 +151,53 @@
       jsonParser[_detail::ScheduledPurgeDatePropertyName]);
   secret.DeletedDate
       = PosixTimeConverter::PosixTimeToDateTime(jsonParser[_detail::DeletedDatePropertyName]);
->>>>>>> 65d560dc
+}
+
+// serializes a set secret parameters object
+std::string KeyVaultSecretSerializer::KeyVaultSecretSerialize(KeyVaultSecret const& parameters)
+{
+  Azure::Core::Json::_internal::json payload;
+  using namespace Azure::Security::KeyVault::Secrets::_detail;
+
+  // value is required
+  payload[ValuePropertyName] = parameters.Value;
+
+  // all else is optional
+  JsonOptional::SetFromNullable(
+      parameters.Properties.ContentType, payload, ContentTypePropertyName);
+
+  Azure::Core::Json::_internal::json attributes;
+
+  JsonOptional::SetFromNullable<Azure::DateTime, int64_t>(
+      parameters.Properties.CreatedOn,
+      attributes,
+      CreatedPropertyName,
+      PosixTimeConverter::DateTimeToPosixTime);
+  JsonOptional::SetFromNullable(parameters.Properties.Enabled, attributes, EnabledPropertyName);
+  JsonOptional::SetFromNullable<Azure::DateTime, int64_t>(
+      parameters.Properties.ExpiresOn,
+      attributes,
+      ExpPropertyName,
+      PosixTimeConverter::DateTimeToPosixTime);
+  JsonOptional::SetFromNullable<Azure::DateTime, int64_t>(
+      parameters.Properties.NotBefore,
+      attributes,
+      NbfPropertyName,
+      PosixTimeConverter::DateTimeToPosixTime);
+  JsonOptional::SetFromNullable(
+      parameters.Properties.RecoverableDays, attributes, RecoverableDaysPropertyName);
+  JsonOptional::SetFromNullable(
+      parameters.Properties.RecoveryLevel, attributes, RecoveryLevelPropertyName);
+  JsonOptional::SetFromNullable<Azure::DateTime, int64_t>(
+      parameters.Properties.UpdatedOn,
+      attributes,
+      UpdatedPropertyName,
+      PosixTimeConverter::DateTimeToPosixTime);
+
+  // optional tags
+  attributes[TagsPropertyName] = Azure::Core::Json::_internal::json(parameters.Properties.Tags);
+
+  payload[AttributesPropertyName] = attributes;
+
+  return payload.dump();
 }