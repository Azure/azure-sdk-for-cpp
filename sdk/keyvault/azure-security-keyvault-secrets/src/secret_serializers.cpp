// Copyright (c) Microsoft Corporation. All rights reserved.
// SPDX-License-Identifier: MIT

/**
 * @file
 * @brief Keyvault Secret serializers
 */

#include "private/secret_serializers.hpp"
#include "private/secret_constants.hpp"

#include <azure/core/internal/json/json.hpp>
#include <azure/core/internal/json/json_optional.hpp>
#include <azure/core/internal/json/json_serializable.hpp>

using namespace Azure::Core::Json::_internal;
using Azure::Core::_internal::PosixTimeConverter;
using namespace Azure::Security::KeyVault::Secrets;
using namespace Azure::Security::KeyVault::Secrets::_detail;

// Creates a new key based on a name and an HTTP raw response.
KeyVaultSecret KeyVaultSecretSerializer::KeyVaultSecretDeserialize(
    std::string const& name,
    Azure::Core::Http::RawResponse const& rawResponse)
{
  KeyVaultSecret secret;
  secret.Name = name;
  _detail::KeyVaultSecretSerializer::KeyVaultSecretDeserialize(secret, rawResponse);
  return secret;
}

// Create from HTTP raw response only.
KeyVaultSecret KeyVaultSecretSerializer::KeyVaultSecretDeserialize(
    Azure::Core::Http::RawResponse const& rawResponse)
{
  KeyVaultSecret secret;
  _detail::KeyVaultSecretSerializer::KeyVaultSecretDeserialize(secret, rawResponse);
  return secret;
}

// Updates a Key based on an HTTP raw response.
void KeyVaultSecretSerializer::KeyVaultSecretDeserialize(
    KeyVaultSecret& secret,
    Azure::Core::Http::RawResponse const& rawResponse)
{
  auto const& body = rawResponse.GetBody();
  auto jsonParser = json::parse(body);

  secret.Id = jsonParser[_detail::IdPropertyName];
  secret.Properties.Id = secret.Id;

  ParseIDUrl(secret.Properties, secret.Id);
  secret.Name = secret.Properties.Name;

  // Parse URL for the various attributes
  if (jsonParser.contains(_detail::AttributesPropertyName))
  {
    auto attributes = jsonParser[_detail::AttributesPropertyName];

    JsonOptional::SetIfExists(secret.Properties.Enabled, attributes, _detail::EnabledPropertyName);

    JsonOptional::SetIfExists<int64_t, Azure::DateTime>(
        secret.Properties.NotBefore,
        attributes,
        _detail::NbfPropertyName,
        PosixTimeConverter::PosixTimeToDateTime);
    JsonOptional::SetIfExists<int64_t, Azure::DateTime>(
        secret.Properties.ExpiresOn,
        attributes,
        _detail::ExpPropertyName,
        PosixTimeConverter::PosixTimeToDateTime);
    JsonOptional::SetIfExists<int64_t, Azure::DateTime>(
        secret.Properties.CreatedOn,
        attributes,
        _detail::CreatedPropertyName,
        PosixTimeConverter::PosixTimeToDateTime);
    JsonOptional::SetIfExists<int64_t, Azure::DateTime>(
        secret.Properties.UpdatedOn,
        attributes,
        _detail::UpdatedPropertyName,
        PosixTimeConverter::PosixTimeToDateTime);
    JsonOptional::SetIfExists<std::string>(
        secret.Properties.RecoveryLevel, attributes, _detail::RecoveryLevelPropertyName);
    JsonOptional::SetIfExists<int64_t>(
        secret.Properties.RecoverableDays, attributes, _detail::RecoverableDaysPropertyName);
  }

  // "Tags"
  if (jsonParser.contains(_detail::TagsPropertyName))
  {
    auto const& tags = jsonParser[_detail::TagsPropertyName];
    {
      for (auto tag = tags.begin(); tag != tags.end(); ++tag)
      {
        secret.Properties.Tags.emplace(tag.key(), tag.value().get<std::string>());
      }
    }
  }

  // managed
  if (jsonParser.contains(_detail::ManagedPropertyName))
  {
    secret.Properties.Managed = jsonParser[_detail::ManagedPropertyName].get<bool>();
  }

  // value
  if (jsonParser.contains(_detail::ValuePropertyName))
  {
    secret.Value = jsonParser[_detail::ValuePropertyName];
  }

  // key id
  JsonOptional::SetIfExists<std::string>(
      secret.Properties.KeyId, jsonParser, _detail::KeyIdPropertyName);

  // content type
  JsonOptional::SetIfExists<std::string>(
      secret.Properties.ContentType, jsonParser, _detail::ContentTypePropertyName);
}

KeyVaultDeletedSecret KeyVaultDeletedSecretSerializer::KeyVaultDeletedSecretDeserialize(
    std::string const& name,
    Azure::Core::Http::RawResponse const& rawResponse)
{
  KeyVaultDeletedSecret deletedSecret(name);
  KeyVaultDeletedSecretDeserialize(deletedSecret, rawResponse);
  return deletedSecret;
}

// Create deleted secret from HTTP raw response only.
KeyVaultDeletedSecret KeyVaultDeletedSecretSerializer::KeyVaultDeletedSecretDeserialize(
    Azure::Core::Http::RawResponse const& rawResponse)
{
  KeyVaultDeletedSecret deletedSecret;
  KeyVaultDeletedSecretDeserialize(deletedSecret, rawResponse);
  return deletedSecret;
}

// Updates a deleted secret based on an HTTP raw response.
void KeyVaultDeletedSecretSerializer::KeyVaultDeletedSecretDeserialize(
    KeyVaultDeletedSecret& secret,
    Azure::Core::Http::RawResponse const& rawResponse)
{
  KeyVaultSecretSerializer::KeyVaultSecretDeserialize(secret, rawResponse);

  auto const& body = rawResponse.GetBody();
  auto jsonParser = json::parse(body);

  secret.RecoveryId = jsonParser[_detail::RecoveryIdPropertyName];
  secret.ScheduledPurgeDate = PosixTimeConverter::PosixTimeToDateTime(
      jsonParser[_detail::ScheduledPurgeDatePropertyName]);
  secret.DeletedDate
      = PosixTimeConverter::PosixTimeToDateTime(jsonParser[_detail::DeletedDatePropertyName]);
}

<<<<<<< HEAD
std::string KeyVaultSecretPropertiesSerializer::KeyVaultSecretPropertiesSerialize(
    KeyvaultSecretProperties const& properties)
{
  Azure::Core::Json::_internal::json payload;

  // content type
  JsonOptional::SetFromNullable(properties.ContentType, payload, _detail::ContentTypePropertyName);

  // optional tags
  payload[TagsPropertyName] = Azure::Core::Json::_internal::json(properties.Tags);

  // attributes
  Azure::Core::Json::_internal::json attributes;

  JsonOptional::SetFromNullable(
      properties.RecoverableDays, attributes, _detail::RecoverableDaysPropertyName);
  JsonOptional::SetFromNullable(
      properties.RecoveryLevel, attributes, _detail::RecoveryLevelPropertyName);
  JsonOptional::SetFromNullable(properties.Enabled, attributes, _detail::EnabledPropertyName);
  JsonOptional::SetFromNullable<Azure::DateTime, int64_t>(
      properties.NotBefore,
      attributes,
      _detail::NbfPropertyName,
      PosixTimeConverter::DateTimeToPosixTime);
  JsonOptional::SetFromNullable<Azure::DateTime, int64_t>(
      properties.ExpiresOn,
      attributes,
      _detail::ExpPropertyName,
      PosixTimeConverter::DateTimeToPosixTime);
=======
// serializes a set secret parameters object
std::string KeyVaultSecretSerializer::KeyVaultSecretSerialize(KeyVaultSecret const& parameters)
{
  Azure::Core::Json::_internal::json payload;
  using namespace Azure::Security::KeyVault::Secrets::_detail;

  // value is required
  payload[ValuePropertyName] = parameters.Value;

  // all else is optional
  JsonOptional::SetFromNullable(
      parameters.Properties.ContentType, payload, ContentTypePropertyName);

  Azure::Core::Json::_internal::json attributes;

  JsonOptional::SetFromNullable<Azure::DateTime, int64_t>(
      parameters.Properties.CreatedOn,
      attributes,
      CreatedPropertyName,
      PosixTimeConverter::DateTimeToPosixTime);
  JsonOptional::SetFromNullable(parameters.Properties.Enabled, attributes, EnabledPropertyName);
  JsonOptional::SetFromNullable<Azure::DateTime, int64_t>(
      parameters.Properties.ExpiresOn,
      attributes,
      ExpPropertyName,
      PosixTimeConverter::DateTimeToPosixTime);
  JsonOptional::SetFromNullable<Azure::DateTime, int64_t>(
      parameters.Properties.NotBefore,
      attributes,
      NbfPropertyName,
      PosixTimeConverter::DateTimeToPosixTime);
  JsonOptional::SetFromNullable(
      parameters.Properties.RecoverableDays, attributes, RecoverableDaysPropertyName);
  JsonOptional::SetFromNullable(
      parameters.Properties.RecoveryLevel, attributes, RecoveryLevelPropertyName);
  JsonOptional::SetFromNullable<Azure::DateTime, int64_t>(
      parameters.Properties.UpdatedOn,
      attributes,
      UpdatedPropertyName,
      PosixTimeConverter::DateTimeToPosixTime);

  // optional tags
  attributes[TagsPropertyName] = Azure::Core::Json::_internal::json(parameters.Properties.Tags);
>>>>>>> f7df7ed2

  payload[AttributesPropertyName] = attributes;

  return payload.dump();
}<|MERGE_RESOLUTION|>--- conflicted
+++ resolved
@@ -153,7 +153,55 @@
       = PosixTimeConverter::PosixTimeToDateTime(jsonParser[_detail::DeletedDatePropertyName]);
 }
 
-<<<<<<< HEAD
+// serializes a set secret parameters object
+std::string KeyVaultSecretSerializer::KeyVaultSecretSerialize(KeyVaultSecret const& parameters)
+{
+  Azure::Core::Json::_internal::json payload;
+  using namespace Azure::Security::KeyVault::Secrets::_detail;
+
+  // value is required
+  payload[ValuePropertyName] = parameters.Value;
+
+  // all else is optional
+  JsonOptional::SetFromNullable(
+      parameters.Properties.ContentType, payload, ContentTypePropertyName);
+
+  Azure::Core::Json::_internal::json attributes;
+
+  JsonOptional::SetFromNullable<Azure::DateTime, int64_t>(
+      parameters.Properties.CreatedOn,
+      attributes,
+      CreatedPropertyName,
+      PosixTimeConverter::DateTimeToPosixTime);
+  JsonOptional::SetFromNullable(parameters.Properties.Enabled, attributes, EnabledPropertyName);
+  JsonOptional::SetFromNullable<Azure::DateTime, int64_t>(
+      parameters.Properties.ExpiresOn,
+      attributes,
+      ExpPropertyName,
+      PosixTimeConverter::DateTimeToPosixTime);
+  JsonOptional::SetFromNullable<Azure::DateTime, int64_t>(
+      parameters.Properties.NotBefore,
+      attributes,
+      NbfPropertyName,
+      PosixTimeConverter::DateTimeToPosixTime);
+  JsonOptional::SetFromNullable(
+      parameters.Properties.RecoverableDays, attributes, RecoverableDaysPropertyName);
+  JsonOptional::SetFromNullable(
+      parameters.Properties.RecoveryLevel, attributes, RecoveryLevelPropertyName);
+  JsonOptional::SetFromNullable<Azure::DateTime, int64_t>(
+      parameters.Properties.UpdatedOn,
+      attributes,
+      UpdatedPropertyName,
+      PosixTimeConverter::DateTimeToPosixTime);
+
+  // optional tags
+  attributes[TagsPropertyName] = Azure::Core::Json::_internal::json(parameters.Properties.Tags);
+
+  payload[AttributesPropertyName] = attributes;
+
+  return payload.dump();
+}
+
 std::string KeyVaultSecretPropertiesSerializer::KeyVaultSecretPropertiesSerialize(
     KeyvaultSecretProperties const& properties)
 {
@@ -183,51 +231,6 @@
       attributes,
       _detail::ExpPropertyName,
       PosixTimeConverter::DateTimeToPosixTime);
-=======
-// serializes a set secret parameters object
-std::string KeyVaultSecretSerializer::KeyVaultSecretSerialize(KeyVaultSecret const& parameters)
-{
-  Azure::Core::Json::_internal::json payload;
-  using namespace Azure::Security::KeyVault::Secrets::_detail;
-
-  // value is required
-  payload[ValuePropertyName] = parameters.Value;
-
-  // all else is optional
-  JsonOptional::SetFromNullable(
-      parameters.Properties.ContentType, payload, ContentTypePropertyName);
-
-  Azure::Core::Json::_internal::json attributes;
-
-  JsonOptional::SetFromNullable<Azure::DateTime, int64_t>(
-      parameters.Properties.CreatedOn,
-      attributes,
-      CreatedPropertyName,
-      PosixTimeConverter::DateTimeToPosixTime);
-  JsonOptional::SetFromNullable(parameters.Properties.Enabled, attributes, EnabledPropertyName);
-  JsonOptional::SetFromNullable<Azure::DateTime, int64_t>(
-      parameters.Properties.ExpiresOn,
-      attributes,
-      ExpPropertyName,
-      PosixTimeConverter::DateTimeToPosixTime);
-  JsonOptional::SetFromNullable<Azure::DateTime, int64_t>(
-      parameters.Properties.NotBefore,
-      attributes,
-      NbfPropertyName,
-      PosixTimeConverter::DateTimeToPosixTime);
-  JsonOptional::SetFromNullable(
-      parameters.Properties.RecoverableDays, attributes, RecoverableDaysPropertyName);
-  JsonOptional::SetFromNullable(
-      parameters.Properties.RecoveryLevel, attributes, RecoveryLevelPropertyName);
-  JsonOptional::SetFromNullable<Azure::DateTime, int64_t>(
-      parameters.Properties.UpdatedOn,
-      attributes,
-      UpdatedPropertyName,
-      PosixTimeConverter::DateTimeToPosixTime);
-
-  // optional tags
-  attributes[TagsPropertyName] = Azure::Core::Json::_internal::json(parameters.Properties.Tags);
->>>>>>> f7df7ed2
 
   payload[AttributesPropertyName] = attributes;
 
