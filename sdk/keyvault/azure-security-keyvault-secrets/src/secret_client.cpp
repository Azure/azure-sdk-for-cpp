// Copyright (c) Microsoft Corporation. All rights reserved.
// SPDX-License-Identifier: MIT

/**
 * @brief Keyvault Secrets Client definition.
 *
 */

#include "azure/keyvault/secrets/secret_client.hpp"

#include "private/keyvault_protocol.hpp"
#include "private/package_version.hpp"
#include "private/secret_constants.hpp"
#include "private/secret_serializers.hpp"

#include <azure/core/credentials/credentials.hpp>
#include <azure/core/http/http.hpp>
#include <azure/core/http/policies/policy.hpp>

#include <string>

using namespace Azure::Security::KeyVault::Secrets;
using namespace Azure::Core::Http::Policies;
using namespace Azure::Core::Http::Policies::_internal;

namespace {
constexpr static const char TelemetryName[] = "keyvault-secrets";
}

SecretClient::SecretClient(
    std::string const& vaultUrl,
    std::shared_ptr<Core::Credentials::TokenCredential const> credential,
    SecretClientOptions options)
{
  auto apiVersion = options.Version.ToString();

  std::vector<std::unique_ptr<HttpPolicy>> perRetrypolicies;
  {
    Azure::Core::Credentials::TokenRequestContext const tokenContext
        = {{"https://vault.azure.net/.default"}};

    perRetrypolicies.emplace_back(
        std::make_unique<BearerTokenAuthenticationPolicy>(credential, tokenContext));
  }

  m_protocolClient = std::make_shared<Azure::Security::KeyVault::_detail::KeyVaultProtocolClient>(
      Azure::Core::Url(vaultUrl),
      apiVersion,
      Azure::Core::Http::_internal::HttpPipeline(
          options, TelemetryName, apiVersion, std::move(perRetrypolicies), {}));
}

Azure::Response<KeyVaultSecret> SecretClient::GetSecret(
    std::string const& name,
    GetSecretOptions const& options,
    Azure::Core::Context const& context) const
{
  return m_protocolClient->SendRequest<KeyVaultSecret>(
      context,
      Azure::Core::Http::HttpMethod::Get,
      [&name](Azure::Core::Http::RawResponse const& rawResponse) {
        return _detail::KeyVaultSecretSerializer::KeyVaultSecretDeserialize(name, rawResponse);
      },
      {_detail::SecretPath, name, options.Version});
}

Azure::Response<KeyVaultDeletedSecret> SecretClient::GetDeletedSecret(
    std::string const& name,
    Azure::Core::Context const& context) const
{
  return m_protocolClient->SendRequest<KeyVaultDeletedSecret>(
      context,
      Azure::Core::Http::HttpMethod::Get,
      [&name](Azure::Core::Http::RawResponse const& rawResponse) {
        return _detail::KeyVaultDeletedSecretSerializer::KeyVaultDeletedSecretDeserialize(
            name, rawResponse);
      },
      {_detail::DeletedSecretPath, name});
}

<<<<<<< HEAD
Azure::Response<KeyVaultSecret> SecretClient::UpdateSecretProperties(
    std::string const& name,
    GetSecretOptions const& options,
    KeyvaultSecretProperties const& properties,
    Azure::Core::Context const& context) const
{
  return m_protocolClient->SendRequest<KeyVaultSecret>(
      context,
      Azure::Core::Http::HttpMethod::Patch,
      [&properties]() {
        return _detail::KeyVaultSecretPropertiesSerializer::KeyVaultSecretPropertiesSerialize(
            properties);
      },
      [&name](Azure::Core::Http::RawResponse const& rawResponse) {
        return _detail::KeyVaultSecretSerializer::KeyVaultSecretDeserialize(name, rawResponse);
      },
      {_detail::SecretPath, name, options.Version});
}

Azure::Response<KeyVaultSecret> SecretClient::UpdateSecretProperties(
    std::string const& name,
    std::string const& version,
    KeyvaultSecretProperties const& properties,
    Azure::Core::Context const& context) const
{
  GetSecretOptions options;
  options.Version = version;

  return UpdateSecretProperties(name, options, properties, context);
=======
Azure::Response<KeyVaultSecret> SecretClient::SetSecret(
    std::string const& name,
    std::string const& value,
    Azure::Core::Context const& context) const
{
  KeyVaultSecret setParameters(name, value);
  return SetSecret(name, setParameters, context);
}

Azure::Response<KeyVaultSecret> SecretClient::SetSecret(
    std::string const& name,
    KeyVaultSecret const& secret,
    Azure::Core::Context const& context) const
{
  return m_protocolClient->SendRequest<KeyVaultSecret>(
      context,
      Azure::Core::Http::HttpMethod::Put,
      [&secret]() { return _detail::KeyVaultSecretSerializer::KeyVaultSecretSerialize(secret); },
      [&name](Azure::Core::Http::RawResponse const& rawResponse) {
        return _detail::KeyVaultSecretSerializer::KeyVaultSecretDeserialize(name, rawResponse);
      },
      {_detail::SecretPath, name});
>>>>>>> f7df7ed2
}

const ServiceVersion ServiceVersion::V7_2("7.2");<|MERGE_RESOLUTION|>--- conflicted
+++ resolved
@@ -78,7 +78,30 @@
       {_detail::DeletedSecretPath, name});
 }
 
-<<<<<<< HEAD
+Azure::Response<KeyVaultSecret> SecretClient::SetSecret(
+    std::string const& name,
+    std::string const& value,
+    Azure::Core::Context const& context) const
+{
+  KeyVaultSecret setParameters(name, value);
+  return SetSecret(name, setParameters, context);
+}
+
+Azure::Response<KeyVaultSecret> SecretClient::SetSecret(
+    std::string const& name,
+    KeyVaultSecret const& secret,
+    Azure::Core::Context const& context) const
+{
+  return m_protocolClient->SendRequest<KeyVaultSecret>(
+      context,
+      Azure::Core::Http::HttpMethod::Put,
+      [&secret]() { return _detail::KeyVaultSecretSerializer::KeyVaultSecretSerialize(secret); },
+      [&name](Azure::Core::Http::RawResponse const& rawResponse) {
+        return _detail::KeyVaultSecretSerializer::KeyVaultSecretDeserialize(name, rawResponse);
+      },
+      {_detail::SecretPath, name});
+}
+
 Azure::Response<KeyVaultSecret> SecretClient::UpdateSecretProperties(
     std::string const& name,
     GetSecretOptions const& options,
@@ -108,30 +131,6 @@
   options.Version = version;
 
   return UpdateSecretProperties(name, options, properties, context);
-=======
-Azure::Response<KeyVaultSecret> SecretClient::SetSecret(
-    std::string const& name,
-    std::string const& value,
-    Azure::Core::Context const& context) const
-{
-  KeyVaultSecret setParameters(name, value);
-  return SetSecret(name, setParameters, context);
-}
-
-Azure::Response<KeyVaultSecret> SecretClient::SetSecret(
-    std::string const& name,
-    KeyVaultSecret const& secret,
-    Azure::Core::Context const& context) const
-{
-  return m_protocolClient->SendRequest<KeyVaultSecret>(
-      context,
-      Azure::Core::Http::HttpMethod::Put,
-      [&secret]() { return _detail::KeyVaultSecretSerializer::KeyVaultSecretSerialize(secret); },
-      [&name](Azure::Core::Http::RawResponse const& rawResponse) {
-        return _detail::KeyVaultSecretSerializer::KeyVaultSecretDeserialize(name, rawResponse);
-      },
-      {_detail::SecretPath, name});
->>>>>>> f7df7ed2
 }
 
 const ServiceVersion ServiceVersion::V7_2("7.2");