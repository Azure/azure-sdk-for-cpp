// Copyright (c) Microsoft Corporation. All rights reserved.
// SPDX-License-Identifier: MIT

/**
 * @brief Keyvault Secrets Client definition.
 *
 */

#include "azure/keyvault/secrets/secret_client.hpp"

#include "private/keyvault_protocol.hpp"
#include "private/package_version.hpp"
#include "private/secret_constants.hpp"
#include "private/secret_serializers.hpp"

#include <azure/core/credentials/credentials.hpp>
#include <azure/core/http/http.hpp>
#include <azure/core/http/policies/policy.hpp>

#include <string>

using namespace Azure::Security::KeyVault::Secrets;
using namespace Azure::Core::Http::Policies;
using namespace Azure::Core::Http::Policies::_internal;

namespace {
constexpr static const char TelemetryName[] = "keyvault-secrets";
}

SecretClient::SecretClient(
    std::string const& vaultUrl,
    std::shared_ptr<Core::Credentials::TokenCredential const> credential,
    SecretClientOptions options)
{
  auto apiVersion = options.Version.ToString();

  std::vector<std::unique_ptr<HttpPolicy>> perRetrypolicies;
  {
    Azure::Core::Credentials::TokenRequestContext const tokenContext
        = {{"https://vault.azure.net/.default"}};

    perRetrypolicies.emplace_back(
        std::make_unique<BearerTokenAuthenticationPolicy>(credential, tokenContext));
  }

  m_protocolClient = std::make_shared<Azure::Security::KeyVault::_detail::KeyVaultProtocolClient>(
      Azure::Core::Url(vaultUrl),
      apiVersion,
      Azure::Core::Http::_internal::HttpPipeline(
          options, TelemetryName, apiVersion, std::move(perRetrypolicies), {}));
}

Azure::Response<KeyVaultSecret> SecretClient::GetSecret(
    std::string const& name,
    GetSecretOptions const& options,
    Azure::Core::Context const& context) const
{
  return m_protocolClient->SendRequest<KeyVaultSecret>(
      context,
      Azure::Core::Http::HttpMethod::Get,
      [&name](Azure::Core::Http::RawResponse const& rawResponse) {
        return _detail::KeyVaultSecretSerializer::KeyVaultSecretDeserialize(name, rawResponse);
      },
      {_detail::SecretPath, name, options.Version});
}

<<<<<<< HEAD
Azure::Response<KeyVaultSecret> SecretClient::UpdateSecretProperties(
    std::string const& name,
    GetSecretOptions const& options,
    KeyvaultSecretProperties const& properties,
    Azure::Core::Context const& context) const
{
  return m_protocolClient->SendRequest<KeyVaultSecret>(
      context,
      Azure::Core::Http::HttpMethod::Patch,
      [&properties]() {
        return _detail::KeyVaultSecretPropertiesSerializer::KeyVaultSecretPropertiesSerialize(
            properties);
      },
      [&name](Azure::Core::Http::RawResponse const& rawResponse) {
        return _detail::KeyVaultSecretSerializer::KeyVaultSecretDeserialize(name, rawResponse);
      },
      {_detail::SecretPath, name, options.Version});
}

Azure::Response<KeyVaultSecret> SecretClient::UpdateSecretProperties(
    std::string const& name,
    std::string const& version,
    KeyvaultSecretProperties const& properties,
    Azure::Core::Context const& context) const
{
  GetSecretOptions options;
  options.Version = version;

  return UpdateSecretProperties(name, options, properties, context);
=======
Azure::Response<KeyVaultDeletedSecret> SecretClient::GetDeletedSecret(
    std::string const& name,
    Azure::Core::Context const& context) const
{
  return m_protocolClient->SendRequest<KeyVaultDeletedSecret>(
      context,
      Azure::Core::Http::HttpMethod::Get,
      [&name](Azure::Core::Http::RawResponse const& rawResponse) {
        return _detail::KeyVaultDeletedSecretSerializer::KeyVaultDeletedSecretDeserialize(
            name, rawResponse);
      },
      {_detail::DeletedSecretPath, name});
>>>>>>> 65d560dc
}

const ServiceVersion ServiceVersion::V7_2("7.2");<|MERGE_RESOLUTION|>--- conflicted
+++ resolved
@@ -64,7 +64,20 @@
       {_detail::SecretPath, name, options.Version});
 }
 
-<<<<<<< HEAD
+Azure::Response<KeyVaultDeletedSecret> SecretClient::GetDeletedSecret(
+    std::string const& name,
+    Azure::Core::Context const& context) const
+{
+  return m_protocolClient->SendRequest<KeyVaultDeletedSecret>(
+      context,
+      Azure::Core::Http::HttpMethod::Get,
+      [&name](Azure::Core::Http::RawResponse const& rawResponse) {
+        return _detail::KeyVaultDeletedSecretSerializer::KeyVaultDeletedSecretDeserialize(
+            name, rawResponse);
+      },
+      {_detail::DeletedSecretPath, name});
+}
+
 Azure::Response<KeyVaultSecret> SecretClient::UpdateSecretProperties(
     std::string const& name,
     GetSecretOptions const& options,
@@ -94,20 +107,6 @@
   options.Version = version;
 
   return UpdateSecretProperties(name, options, properties, context);
-=======
-Azure::Response<KeyVaultDeletedSecret> SecretClient::GetDeletedSecret(
-    std::string const& name,
-    Azure::Core::Context const& context) const
-{
-  return m_protocolClient->SendRequest<KeyVaultDeletedSecret>(
-      context,
-      Azure::Core::Http::HttpMethod::Get,
-      [&name](Azure::Core::Http::RawResponse const& rawResponse) {
-        return _detail::KeyVaultDeletedSecretSerializer::KeyVaultDeletedSecretDeserialize(
-            name, rawResponse);
-      },
-      {_detail::DeletedSecretPath, name});
->>>>>>> 65d560dc
 }
 
 const ServiceVersion ServiceVersion::V7_2("7.2");