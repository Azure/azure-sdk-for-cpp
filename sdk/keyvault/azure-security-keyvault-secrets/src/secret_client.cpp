--- conflicted
+++ resolved
@@ -64,7 +64,20 @@
       {_detail::SecretPath, name, options.Version});
 }
 
-<<<<<<< HEAD
+Azure::Response<KeyVaultDeletedSecret> SecretClient::GetDeletedSecret(
+    std::string const& name,
+    Azure::Core::Context const& context) const
+{
+  return m_protocolClient->SendRequest<KeyVaultDeletedSecret>(
+      context,
+      Azure::Core::Http::HttpMethod::Get,
+      [&name](Azure::Core::Http::RawResponse const& rawResponse) {
+        return _detail::KeyVaultDeletedSecretSerializer::KeyVaultDeletedSecretDeserialize(
+            name, rawResponse);
+      },
+      {_detail::DeletedSecretPath, name});
+}
+
 Azure::Response<KeyVaultSecret> SecretClient::SetSecret(
     std::string const& name,
     std::string const& value,
@@ -87,20 +100,6 @@
         return _detail::KeyVaultSecretSerializer::KeyVaultSecretDeserialize(name, rawResponse);
       },
       {_detail::SecretPath, name});
-=======
-Azure::Response<KeyVaultDeletedSecret> SecretClient::GetDeletedSecret(
-    std::string const& name,
-    Azure::Core::Context const& context) const
-{
-  return m_protocolClient->SendRequest<KeyVaultDeletedSecret>(
-      context,
-      Azure::Core::Http::HttpMethod::Get,
-      [&name](Azure::Core::Http::RawResponse const& rawResponse) {
-        return _detail::KeyVaultDeletedSecretSerializer::KeyVaultDeletedSecretDeserialize(
-            name, rawResponse);
-      },
-      {_detail::DeletedSecretPath, name});
->>>>>>> 65d560dc
 }
 
 const ServiceVersion ServiceVersion::V7_2("7.2");