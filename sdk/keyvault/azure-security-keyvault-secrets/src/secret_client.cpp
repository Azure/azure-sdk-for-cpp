--- conflicted
+++ resolved
@@ -17,11 +17,8 @@
 #include <azure/core/http/http.hpp>
 #include <azure/core/http/policies/policy.hpp>
 
-<<<<<<< HEAD
 #include "private/package_version.hpp"
 
-=======
->>>>>>> 90171a81
 #include <string>
 
 using namespace Azure::Security::KeyVault::Secrets;
@@ -60,8 +57,7 @@
     GetSecretOptions const& options,
     Azure::Core::Context const& context) const
 {
-<<<<<<< HEAD
-  return m_pipeline->SendRequest<KeyVaultSecret>(
+  return m_protocolClient->SendRequest<KeyVaultSecret>(
       context,
       Azure::Core::Http::HttpMethod::Get,
       [&name](Azure::Core::Http::RawResponse const& rawResponse) {
@@ -85,9 +81,6 @@
     Azure::Core::Context const& context) const
 {
   return m_pipeline->SendRequest<KeyVaultSecret>(
-=======
-  return m_protocolClient->SendRequest<KeyVaultSecret>(
->>>>>>> 90171a81
       context,
       Azure::Core::Http::HttpMethod::Put,
       _detail::KeyvaultSecretSetParametersSerializer::KeyvaultSecretSetParametersSerialize(secret),
