// Copyright (c) Microsoft Corporation. All rights reserved.
// SPDX-License-Identifier: MIT

/**
 * @brief Keyvault Secrets Client definition.
 *
 */

#include "azure/keyvault/secrets/secret_client.hpp"
#include "azure/keyvault/secrets/keyvault_operations.hpp"
#include "private/keyvault_protocol.hpp"
#include "private/package_version.hpp"
#include "private/secret_constants.hpp"
#include "private/secret_serializers.hpp"
#include <azure/core/credentials/credentials.hpp>
#include <azure/core/http/http.hpp>
#include <azure/core/http/policies/policy.hpp>

#include <string>

using namespace Azure::Security::KeyVault::Secrets;
using namespace Azure::Core::Http::Policies;
using namespace Azure::Core::Http::Policies::_internal;

namespace {
constexpr static const char TelemetryName[] = "keyvault-secrets";
}

const ServiceVersion ServiceVersion::V7_2("7.2");

SecretClient::SecretClient(
    std::string const& vaultUrl,
    std::shared_ptr<Core::Credentials::TokenCredential const> credential,
    SecretClientOptions options)
{
  auto apiVersion = options.Version.ToString();

  std::vector<std::unique_ptr<HttpPolicy>> perRetrypolicies;
  {
    Azure::Core::Credentials::TokenRequestContext const tokenContext
        = {{"https://vault.azure.net/.default"}};

    perRetrypolicies.emplace_back(
        std::make_unique<BearerTokenAuthenticationPolicy>(credential, tokenContext));
  }

  m_protocolClient = std::make_shared<Azure::Security::KeyVault::_detail::KeyVaultProtocolClient>(
      Azure::Core::Url(vaultUrl),
      apiVersion,
      Azure::Core::Http::_internal::HttpPipeline(
          options, TelemetryName, apiVersion, std::move(perRetrypolicies), {}));
}

Azure::Response<KeyVaultSecret> SecretClient::GetSecret(
    std::string const& name,
    GetSecretOptions const& options,
    Azure::Core::Context const& context) const
{
  return m_protocolClient->SendRequest<KeyVaultSecret>(
      context,
      Azure::Core::Http::HttpMethod::Get,
      [&name](Azure::Core::Http::RawResponse const& rawResponse) {
        return _detail::KeyVaultSecretSerializer::KeyVaultSecretDeserialize(name, rawResponse);
      },
      {_detail::SecretPath, name, options.Version});
}

Azure::Response<KeyVaultDeletedSecret> SecretClient::GetDeletedSecret(
    std::string const& name,
    Azure::Core::Context const& context) const
{
  return m_protocolClient->SendRequest<KeyVaultDeletedSecret>(
      context,
      Azure::Core::Http::HttpMethod::Get,
      [&name](Azure::Core::Http::RawResponse const& rawResponse) {
        return _detail::KeyVaultDeletedSecretSerializer::KeyVaultDeletedSecretDeserialize(
            name, rawResponse);
      },
      {_detail::DeletedSecretPath, name});
}

Azure::Response<KeyVaultSecret> SecretClient::SetSecret(
    std::string const& name,
    std::string const& value,
    Azure::Core::Context const& context) const
{
  KeyVaultSecret setParameters(name, value);
  return SetSecret(name, setParameters, context);
}

Azure::Response<KeyVaultSecret> SecretClient::SetSecret(
    std::string const& name,
    KeyVaultSecret const& secret,
    Azure::Core::Context const& context) const
{
  return m_protocolClient->SendRequest<KeyVaultSecret>(
      context,
      Azure::Core::Http::HttpMethod::Put,
      [&secret]() { return _detail::KeyVaultSecretSerializer::KeyVaultSecretSerialize(secret); },
      [&name](Azure::Core::Http::RawResponse const& rawResponse) {
        return _detail::KeyVaultSecretSerializer::KeyVaultSecretDeserialize(name, rawResponse);
      },
      {_detail::SecretPath, name});
}

Azure::Response<KeyVaultSecret> SecretClient::UpdateSecretProperties(
    std::string const& name,
    UpdateSecretPropertiesOptions const& options,
    KeyvaultSecretProperties const& properties,
    Azure::Core::Context const& context) const
{
  return m_protocolClient->SendRequest<KeyVaultSecret>(
      context,
      Azure::Core::Http::HttpMethod::Patch,
      [&properties]() {
        return _detail::KeyVaultSecretPropertiesSerializer::KeyVaultSecretPropertiesSerialize(
            properties);
      },
      [&name](Azure::Core::Http::RawResponse const& rawResponse) {
        return _detail::KeyVaultSecretSerializer::KeyVaultSecretDeserialize(name, rawResponse);
      },
      {_detail::SecretPath, name, options.Version});
}

Azure::Response<KeyVaultSecret> SecretClient::UpdateSecretProperties(
    std::string const& name,
    std::string const& version,
    KeyvaultSecretProperties const& properties,
    Azure::Core::Context const& context) const
{
  UpdateSecretPropertiesOptions options;
  options.Version = version;

  return UpdateSecretProperties(name, options, properties, context);
}

Azure::Response<BackupSecretResult> SecretClient::BackupSecret(
    std::string const& name,
    Azure::Core::Context const& context) const
{
  return m_protocolClient->SendRequest<BackupSecretResult>(
      context,
      Azure::Core::Http::HttpMethod::Post,
      [](Azure::Core::Http::RawResponse const& rawResponse) {
        return _detail::KeyvaultBackupSecretSerializer::KeyvaultBackupSecretDeserialize(
            rawResponse);
      },
      {_detail::SecretPath, name, _detail::BackupSecretPath});
}

Azure::Response<KeyVaultSecret> SecretClient::RestoreSecretBackup(
    std::vector<uint8_t> const& backup,
    Azure::Core::Context const& context) const
{
  return m_protocolClient->SendRequest<KeyVaultSecret>(
      context,
      Azure::Core::Http::HttpMethod::Post,
      [&backup]() {
        return _detail::KeyvaultRestoreSecretSerializer::KeyvaultRestoreSecretSerialize(backup);
      },
      [](Azure::Core::Http::RawResponse const& rawResponse) {
        return _detail::KeyVaultSecretSerializer::KeyVaultSecretDeserialize(rawResponse);
      },
      {_detail::SecretPath, _detail::RestoreSecretPath});
}

<<<<<<< HEAD
Azure::Security::KeyVault::Secrets::KeyVaultDeleteSecretOperation SecretClient::StartDeleteSecret(
    std::string const& name,
    Azure::Core::Context const& context) const
{
  return Azure::Security::KeyVault::Secrets::KeyVaultDeleteSecretOperation(
      std::make_shared<SecretClient>(*this),
      m_protocolClient->SendRequest<KeyVaultDeletedSecret>(
          context,
          Azure::Core::Http::HttpMethod::Delete,
          [&name](Azure::Core::Http::RawResponse const& rawResponse) {
            return _detail::KeyVaultDeletedSecretSerializer::KeyVaultDeletedSecretDeserialize(
                name, rawResponse);
          },
          {_detail::SecretPath, name}));
}

Azure::Security::KeyVault::Secrets::KeyVaultRestoreDeletedSecretOperation SecretClient::
    StartRecoverDeletedSecret(std::string const& name, Azure::Core::Context const& context) const
{
  return Azure::Security::KeyVault::Secrets::KeyVaultRestoreDeletedSecretOperation(
      std::make_shared<SecretClient>(*this),
      m_protocolClient->SendRequest<KeyVaultSecret>(
          context,
          Azure::Core::Http::HttpMethod::Post,
          [&name](Azure::Core::Http::RawResponse const& rawResponse) {
            return _detail::KeyVaultSecretSerializer::KeyVaultSecretDeserialize(name, rawResponse);
          },
          {_detail::DeletedSecretPath, name, _detail::RecoverDeletedSecretPath}));
=======
Azure::Response<PurgedSecret> SecretClient::PurgeDeletedSecret(
    std::string const& name,
    Azure::Core::Context const& context) const
{
  return m_protocolClient->SendRequest<PurgedSecret>(
      context,
      Azure::Core::Http::HttpMethod::Delete,
      [](Azure::Core::Http::RawResponse const&) { return PurgedSecret(); },
      {_detail::DeletedSecretPath, name});
>>>>>>> 697f45a4
}<|MERGE_RESOLUTION|>--- conflicted
+++ resolved
@@ -164,7 +164,17 @@
       {_detail::SecretPath, _detail::RestoreSecretPath});
 }
 
-<<<<<<< HEAD
+Azure::Response<PurgedSecret> SecretClient::PurgeDeletedSecret(
+    std::string const& name,
+    Azure::Core::Context const& context) const
+{
+  return m_protocolClient->SendRequest<PurgedSecret>(
+      context,
+      Azure::Core::Http::HttpMethod::Delete,
+      [](Azure::Core::Http::RawResponse const&) { return PurgedSecret(); },
+      {_detail::DeletedSecretPath, name});
+}
+
 Azure::Security::KeyVault::Secrets::KeyVaultDeleteSecretOperation SecretClient::StartDeleteSecret(
     std::string const& name,
     Azure::Core::Context const& context) const
@@ -193,15 +203,4 @@
             return _detail::KeyVaultSecretSerializer::KeyVaultSecretDeserialize(name, rawResponse);
           },
           {_detail::DeletedSecretPath, name, _detail::RecoverDeletedSecretPath}));
-=======
-Azure::Response<PurgedSecret> SecretClient::PurgeDeletedSecret(
-    std::string const& name,
-    Azure::Core::Context const& context) const
-{
-  return m_protocolClient->SendRequest<PurgedSecret>(
-      context,
-      Azure::Core::Http::HttpMethod::Delete,
-      [](Azure::Core::Http::RawResponse const&) { return PurgedSecret(); },
-      {_detail::DeletedSecretPath, name});
->>>>>>> 697f45a4
 }