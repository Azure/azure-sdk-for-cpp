--- conflicted
+++ resolved
@@ -1,9 +1,5 @@
 # Copyright (c) Microsoft Corporation. All rights reserved. 
-<<<<<<< HEAD
-# SPDX-License-Identifier: MIT
-=======
 # SPDX-License-Identifier: MIT 
->>>>>>> 4805900f
 
 {
   "name": "azure-security-keyvault-secrets-cpp",
