--- conflicted
+++ resolved
@@ -7,12 +7,9 @@
  */
 
 #include <http/http.hpp>
-<<<<<<< HEAD
 #include <http/http_client.hpp>
 #include <http/curl/curl.hpp>
 
-=======
->>>>>>> 64e653ac
 #include <iostream>
 #include <memory>
 
@@ -103,29 +100,20 @@
   string host("https://httpbin.org/get");
   cout << "testing curl from transport" << endl << "Host: " << host << endl;
 
-<<<<<<< HEAD
   try
   {
     auto request = Http::Request(Http::HttpMethod::Get, host);
+    request.AddHeader("one", "header");
+    request.AddHeader("other", "header2");
+    request.AddHeader("header", "value");
 
     auto httpClientOptions = Http::HttpClientOptions();
+    httpClientOptions.Transport = Http::TransportKind::Curl;
 
-    httpClientOptions.Transport = std::move(std::unique_ptr<CurlTransport>(new Http::CurlTransport()));
     auto httpClient = Http::HttpClient(httpClientOptions);
 
     auto context = Context();
-    auto response = httpClient.Send(context, request);
-
-    cout << response.getReasonPhrase();
-=======
-  auto request = Http::Request(Http::HttpMethod::Get, host);
-  request.AddHeader("one", "header");
-  request.AddHeader("other", "header2");
-  request.AddHeader("header", "value");
-
-  try
-  {
-    std::shared_ptr<Http::Response> response = Http::Client::Send(request);
+    std::shared_ptr<Http::Response> response = httpClient.Send(context, request);
 
     if (response == nullptr)
     {
@@ -134,7 +122,7 @@
     }
 
     cout << static_cast<typename std::underlying_type<Http::HttpStatusCode>::type>(
-                response->GetStatusCode())
+        response->GetStatusCode())
          << endl;
     cout << response->GetReasonPhrase() << endl;
     cout << "headers:" << endl;
@@ -145,7 +133,6 @@
     cout << "Body (buffer):" << endl;
     auto bodyVector = response->GetBodyBuffer();
     cout << std::string(bodyVector.begin(), bodyVector.end());
->>>>>>> 64e653ac
   }
   catch (Http::CouldNotResolveHostException& e)
   {
