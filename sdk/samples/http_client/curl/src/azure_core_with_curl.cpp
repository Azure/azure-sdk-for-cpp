--- conflicted
+++ resolved
@@ -7,7 +7,6 @@
  */
 
 #include <http/http.hpp>
-
 #include <iostream>
 #include <memory>
 
@@ -19,15 +18,14 @@
   string host("https://httpbin.org/get");
   cout << "testing curl from transport" << endl << "Host: " << host << endl;
 
-<<<<<<< HEAD
-  auto request = http::Request(http::HttpMethod::GET, host);
+  auto request = Http::Request(Http::HttpMethod::Get, host);
   request.addHeader("one", "header");
   request.addHeader("other", "header2");
   request.addHeader("header", "value");
 
   try
   {
-    std::shared_ptr<http::Response> response = http::Client::Send(request);
+    std::shared_ptr<Http::Response> response = Http::Client::Send(request);
 
     if (response == nullptr)
     {
@@ -35,7 +33,7 @@
       return 0;
     }
 
-    cout << static_cast<typename std::underlying_type<http::HttpStatusCode>::type>(
+    cout << static_cast<typename std::underlying_type<Http::HttpStatusCode>::type>(
                 response->GetStatusCode())
          << endl;
     cout << response->GetReasonPhrase() << endl;
@@ -47,14 +45,6 @@
     cout << "Body (buffer):" << endl;
     auto bodyVector = response->GetBodyBuffer();
     cout << std::string(bodyVector.begin(), bodyVector.end());
-=======
-  auto request = Http::Request(Http::HttpMethod::Get, host);
-
-  try
-  {
-    auto response = Http::Client::send(request);
-    cout << response.getReasonPhrase();
->>>>>>> f5f6ff03
   }
   catch (Http::CouldNotResolveHostException& e)
   {
