--- conflicted
+++ resolved
@@ -62,10 +62,6 @@
       $<INSTALL_INTERFACE:include>
 )
 
-<<<<<<< HEAD
-# Disable dependency on azure-core until azure-core has released to vcpkg
-=======
->>>>>>> 80cf3d09
 target_link_libraries(azure-template PUBLIC Azure::azure-core)
 
 # make sure that users can consume the project as a library.
