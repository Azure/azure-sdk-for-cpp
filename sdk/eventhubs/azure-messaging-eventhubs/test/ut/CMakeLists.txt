# Copyright (c) Microsoft Corporation. All rights reserved.
# SPDX-License-Identifier: MIT

cmake_minimum_required (VERSION 3.13)

project (azure-messaging-eventhubs-test LANGUAGES CXX)
set(CMAKE_CXX_STANDARD 14)
set(CMAKE_CXX_STANDARD_REQUIRED True)

include(GoogleTest)

# Export the test folder for recordings access.
add_compile_definitions(AZURE_TEST_RECORDING_DIR="${CMAKE_CURRENT_LIST_DIR}")
include(TestProxyPrep)
SetUpTestProxy("sdk/messaging")

################## Unit Tests ##########################
add_executable (
  azure-messaging-eventhubs-test
    producer_client_test.cpp
    retry_operation_test.cpp
    amqp_message_test.cpp
    consumer_client_test.cpp    
    checkpoint_store_test.cpp 
    processor_load_balancer_test.cpp
    test_checkpoint_store.hpp
    processor_test.cpp)

create_per_service_target_build(eventhubs azure-messaging-eventhubs-test)
create_map_file(azure-messaging-eventhubs-test azure-messaging-eventhubs-test.map)

if (MSVC)
  target_compile_options(azure-messaging-eventhubs-test PUBLIC /wd6326 /wd26495 /wd26812)
endif()

target_link_libraries(
    azure-messaging-eventhubs-test
      PRIVATE 
        azure-messaging-eventhubs 
<<<<<<< HEAD
        azure-core
        azure-identity 
        azure-core-test-fw  
=======
        azure-identity azure-core-test-fw
>>>>>>> dfcd8db2
        gtest 
        gtest_main 
        gmock
)

# Adding private headers so we can test the private APIs with no relative paths include.
target_include_directories (
    azure-messaging-eventhubs-test 
      PRIVATE 
        $<BUILD_INTERFACE:${CMAKE_CURRENT_SOURCE_DIR}/../../src>)

# gtest_add_tests will scan the test from azure-messaging-eventhubs-test and call add_test
# for each test to ctest. This enables `ctest -r` to run specific tests directly.
gtest_discover_tests(azure-messaging-eventhubs-test
  TEST_PREFIX azure-messaging-eventhubs.
  NO_PRETTY_TYPES
  NO_PRETTY_VALUES
  DISCOVERY_TIMEOUT 600)<|MERGE_RESOLUTION|>--- conflicted
+++ resolved
@@ -37,13 +37,7 @@
     azure-messaging-eventhubs-test
       PRIVATE 
         azure-messaging-eventhubs 
-<<<<<<< HEAD
-        azure-core
-        azure-identity 
-        azure-core-test-fw  
-=======
         azure-identity azure-core-test-fw
->>>>>>> dfcd8db2
         gtest 
         gtest_main 
         gmock
