--- conflicted
+++ resolved
@@ -177,18 +177,14 @@
       std::cout << "[r: " << round << "/" << m_rounds << "p: " << m_partitionId
                 << "] Starting to receive messages from partition" << std::endl;
 
-      //      size_t total = 0;
+      size_t total = 0;
       //      uint32_t numCancels = 0;
       //      constexpr const uint32_t cancelLimit = 5;
 
       auto events = partitionClient.ReceiveEvents(m_batchSize, context);
-<<<<<<< HEAD
-      //      total += events.size();
-=======
       total += events.size();
       std::cout << "[r: " << round << "/" << m_rounds << "p: " << m_partitionId
                 << "] Received: " << total << " messages" << std::endl;
->>>>>>> ed933f5d
     }
 
     void AddEndProperty(
