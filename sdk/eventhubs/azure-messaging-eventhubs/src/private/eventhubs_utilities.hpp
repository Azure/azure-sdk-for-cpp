--- conflicted
+++ resolved
@@ -266,13 +266,8 @@
     {
       constexpr const char* packageName = "azure-messaging-eventhubs-cpp";
 
-<<<<<<< HEAD
-      options.Properties.emplace("Product", packageName);
-      options.Properties.emplace("Version", PackageVersion::ToString());
-=======
       options.Properties.emplace("product", packageName);
       options.Properties.emplace("version", PackageVersion::ToString());
->>>>>>> fb6c039f
 #if defined(AZ_PLATFORM_WINDOWS)
       options.Properties.emplace("platform", "Windows");
 #elif defined(AZ_PLATFORM_LINUX)
