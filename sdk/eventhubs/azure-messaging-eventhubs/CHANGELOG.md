--- conflicted
+++ resolved
@@ -1,20 +1,10 @@
 # Release History
 
-<<<<<<< HEAD
-## 1.0.0-beta.8 (Unreleased)
-
+## 1.0.0-beta.8 (2024-05-07)
 ### Features Added
 
 - Added new features for upcoming Event Hubs service release.
 
-### Breaking Changes
-
-### Bugs Fixed
-
-### Other Changes
-=======
-## 1.0.0-beta.8 (2024-05-07)
->>>>>>> 8be8a364
 
 ## 1.0.0-beta.7 (2024-04-09)
 
