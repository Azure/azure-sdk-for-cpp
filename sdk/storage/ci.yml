--- conflicted
+++ resolved
@@ -27,13 +27,8 @@
       ServiceDirectory: storage
       # Not running tests on CI but only on LiveTest mode
       CtestRegex: azure-storage
-<<<<<<< HEAD
-      LineCoverageTarget: 10
-      BranchCoverageTarget: 10
-=======
       LineCoverageTarget: 73.5305
       BranchCoverageTarget: 40.7738
->>>>>>> 6fc0ba7d
       LiveTestCtestRegex: azure-storage
       Clouds: Preview
       SupportedClouds: Preview
