--- conflicted
+++ resolved
@@ -3226,15 +3226,9 @@
             request.GetUrl().AppendQueryParameter(
                 "timeout", std::to_string(options.Timeout.GetValue()));
           }
-<<<<<<< HEAD
-          request.AddHeader("x-ms-deleted-container-name", options.DeletedBlobContainerName);
-          request.AddHeader("x-ms-deleted-container-version", options.DeletedBlobContainerVersion);
-          auto pHttpResponse = pipeline.Send(request, context);
-=======
           request.SetHeader("x-ms-deleted-container-name", options.DeletedBlobContainerName);
           request.SetHeader("x-ms-deleted-container-version", options.DeletedBlobContainerVersion);
-          auto pHttpResponse = pipeline.Send(context, request);
->>>>>>> 16eb5710
+          auto pHttpResponse = pipeline.Send(request, context);
           Azure::Core::Http::RawResponse& httpResponse = *pHttpResponse;
           UndeleteBlobContainerResult response;
           auto http_status_code
@@ -9557,13 +9551,8 @@
             request.GetUrl().AppendQueryParameter(
                 "timeout", std::to_string(options.Timeout.GetValue()));
           }
-<<<<<<< HEAD
-          request.AddHeader("Content-Type", options.ContentType);
+          request.SetHeader("Content-Type", options.ContentType);
           auto pHttpResponse = pipeline.Send(request, context);
-=======
-          request.SetHeader("Content-Type", options.ContentType);
-          auto pHttpResponse = pipeline.Send(context, request);
->>>>>>> 16eb5710
           Azure::Core::Http::RawResponse& httpResponse = *pHttpResponse;
           Models::Details::SubmitBlobBatchResult response;
           auto http_status_code
