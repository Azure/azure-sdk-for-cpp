// Copyright (c) Microsoft Corporation. All rights reserved.
// SPDX-License-Identifier: MIT

#pragma once

#include <cstring>
#include <limits>
#include <map>
#include <set>
#include <stdexcept>
#include <string>
#include <type_traits>
#include <vector>

#include <azure/core/context.hpp>
#include <azure/core/datetime.hpp>
#include <azure/core/etag.hpp>
#include <azure/core/http/http.hpp>
#include <azure/core/internal/http/pipeline.hpp>
#include <azure/core/internal/strings.hpp>
#include <azure/core/nullable.hpp>
#include <azure/core/response.hpp>
#include <azure/storage/common/crypt.hpp>
#include <azure/storage/common/storage_common.hpp>
#include <azure/storage/common/storage_exception.hpp>
#include <azure/storage/common/xml_wrapper.hpp>

#include "azure/storage/blobs/dll_import_export.hpp"

namespace Azure { namespace Storage { namespace Blobs {

  namespace _detail {
    constexpr static const char* ApiVersion = "2020-02-10";
  } // namespace _detail

  namespace Models {

    struct AbortCopyBlobFromUriResult
    {
      std::string RequestId;
    }; // struct AbortCopyBlobFromUriResult

    class AccessTier {
    public:
      AccessTier() = default;
      explicit AccessTier(std::string value) : m_value(std::move(value)) {}
      bool operator==(const AccessTier& other) const { return m_value == other.m_value; }
      bool operator!=(const AccessTier& other) const { return !(*this == other); }
      const std::string& ToString() const { return m_value; }
      AZ_STORAGE_BLOBS_DLLEXPORT const static AccessTier P1;
      AZ_STORAGE_BLOBS_DLLEXPORT const static AccessTier P2;
      AZ_STORAGE_BLOBS_DLLEXPORT const static AccessTier P3;
      AZ_STORAGE_BLOBS_DLLEXPORT const static AccessTier P4;
      AZ_STORAGE_BLOBS_DLLEXPORT const static AccessTier P6;
      AZ_STORAGE_BLOBS_DLLEXPORT const static AccessTier P10;
      AZ_STORAGE_BLOBS_DLLEXPORT const static AccessTier P15;
      AZ_STORAGE_BLOBS_DLLEXPORT const static AccessTier P20;
      AZ_STORAGE_BLOBS_DLLEXPORT const static AccessTier P30;
      AZ_STORAGE_BLOBS_DLLEXPORT const static AccessTier P40;
      AZ_STORAGE_BLOBS_DLLEXPORT const static AccessTier P50;
      AZ_STORAGE_BLOBS_DLLEXPORT const static AccessTier P60;
      AZ_STORAGE_BLOBS_DLLEXPORT const static AccessTier P70;
      AZ_STORAGE_BLOBS_DLLEXPORT const static AccessTier P80;
      AZ_STORAGE_BLOBS_DLLEXPORT const static AccessTier Hot;
      AZ_STORAGE_BLOBS_DLLEXPORT const static AccessTier Cool;
      AZ_STORAGE_BLOBS_DLLEXPORT const static AccessTier Archive;

    private:
      std::string m_value;
    }; // extensible enum AccessTier

    class AccountKind {
    public:
      AccountKind() = default;
      explicit AccountKind(std::string value) : m_value(std::move(value)) {}
      bool operator==(const AccountKind& other) const { return m_value == other.m_value; }
      bool operator!=(const AccountKind& other) const { return !(*this == other); }
      const std::string& ToString() const { return m_value; }
      AZ_STORAGE_BLOBS_DLLEXPORT const static AccountKind Storage;
      AZ_STORAGE_BLOBS_DLLEXPORT const static AccountKind BlobStorage;
      AZ_STORAGE_BLOBS_DLLEXPORT const static AccountKind StorageV2;
      AZ_STORAGE_BLOBS_DLLEXPORT const static AccountKind FileStorage;
      AZ_STORAGE_BLOBS_DLLEXPORT const static AccountKind BlockBlobStorage;

    private:
      std::string m_value;
    }; // extensible enum AccountKind

    namespace _detail {
      struct AcquireBlobContainerLeaseResult
      {
        std::string RequestId;
        Azure::ETag ETag;
        Azure::Core::DateTime LastModified;
        std::string LeaseId;
      }; // struct AcquireBlobContainerLeaseResult
    } // namespace _detail

    namespace _detail {
      struct AcquireBlobLeaseResult
      {
        std::string RequestId;
        Azure::ETag ETag;
        Azure::Core::DateTime LastModified;
        std::string LeaseId;
      }; // struct AcquireBlobLeaseResult
    } // namespace _detail

    class BlobArchiveStatus {
    public:
      BlobArchiveStatus() = default;
      explicit BlobArchiveStatus(std::string value) : m_value(std::move(value)) {}
      bool operator==(const BlobArchiveStatus& other) const { return m_value == other.m_value; }
      bool operator!=(const BlobArchiveStatus& other) const { return !(*this == other); }
      const std::string& ToString() const { return m_value; }
      AZ_STORAGE_BLOBS_DLLEXPORT const static BlobArchiveStatus RehydratePendingToHot;
      AZ_STORAGE_BLOBS_DLLEXPORT const static BlobArchiveStatus RehydratePendingToCool;

    private:
      std::string m_value;
    }; // extensible enum BlobArchiveStatus

    struct BlobBlock
    {
      std::string Name;
      int64_t Size = 0;
    }; // struct BlobBlock

    struct BlobCorsRule
    {
      std::string AllowedOrigins;
      std::string AllowedMethods;
      std::string AllowedHeaders;
      std::string ExposedHeaders;
      int32_t MaxAgeInSeconds = 0;
    }; // struct BlobCorsRule

    class BlobGeoReplicationStatus {
    public:
      BlobGeoReplicationStatus() = default;
      explicit BlobGeoReplicationStatus(std::string value) : m_value(std::move(value)) {}
      bool operator==(const BlobGeoReplicationStatus& other) const
      {
        return m_value == other.m_value;
      }
      bool operator!=(const BlobGeoReplicationStatus& other) const { return !(*this == other); }
      const std::string& ToString() const { return m_value; }
      AZ_STORAGE_BLOBS_DLLEXPORT const static BlobGeoReplicationStatus Live;
      AZ_STORAGE_BLOBS_DLLEXPORT const static BlobGeoReplicationStatus Bootstrap;
      AZ_STORAGE_BLOBS_DLLEXPORT const static BlobGeoReplicationStatus Unavailable;

    private:
      std::string m_value;
    }; // extensible enum BlobGeoReplicationStatus

    class BlobLeaseDurationType {
    public:
      BlobLeaseDurationType() = default;
      explicit BlobLeaseDurationType(std::string value) : m_value(std::move(value)) {}
      bool operator==(const BlobLeaseDurationType& other) const { return m_value == other.m_value; }
      bool operator!=(const BlobLeaseDurationType& other) const { return !(*this == other); }
      const std::string& ToString() const { return m_value; }
      AZ_STORAGE_BLOBS_DLLEXPORT const static BlobLeaseDurationType Infinite;
      AZ_STORAGE_BLOBS_DLLEXPORT const static BlobLeaseDurationType Fixed;

    private:
      std::string m_value;
    }; // extensible enum BlobLeaseDurationType

    class BlobLeaseState {
    public:
      BlobLeaseState() = default;
      explicit BlobLeaseState(std::string value) : m_value(std::move(value)) {}
      bool operator==(const BlobLeaseState& other) const { return m_value == other.m_value; }
      bool operator!=(const BlobLeaseState& other) const { return !(*this == other); }
      const std::string& ToString() const { return m_value; }
      AZ_STORAGE_BLOBS_DLLEXPORT const static BlobLeaseState Available;
      AZ_STORAGE_BLOBS_DLLEXPORT const static BlobLeaseState Leased;
      AZ_STORAGE_BLOBS_DLLEXPORT const static BlobLeaseState Expired;
      AZ_STORAGE_BLOBS_DLLEXPORT const static BlobLeaseState Breaking;
      AZ_STORAGE_BLOBS_DLLEXPORT const static BlobLeaseState Broken;

    private:
      std::string m_value;
    }; // extensible enum BlobLeaseState

    class BlobLeaseStatus {
    public:
      BlobLeaseStatus() = default;
      explicit BlobLeaseStatus(std::string value) : m_value(std::move(value)) {}
      bool operator==(const BlobLeaseStatus& other) const { return m_value == other.m_value; }
      bool operator!=(const BlobLeaseStatus& other) const { return !(*this == other); }
      const std::string& ToString() const { return m_value; }
      AZ_STORAGE_BLOBS_DLLEXPORT const static BlobLeaseStatus Locked;
      AZ_STORAGE_BLOBS_DLLEXPORT const static BlobLeaseStatus Unlocked;

    private:
      std::string m_value;
    }; // extensible enum BlobLeaseStatus

    struct BlobRetentionPolicy
    {
      bool IsEnabled = false;
      Azure::Core::Nullable<int32_t> Days;
    }; // struct BlobRetentionPolicy

    struct BlobSignedIdentifier
    {
      std::string Id;
      Azure::Core::DateTime StartsOn;
      Azure::Core::DateTime ExpiresOn;
      std::string Permissions;
    }; // struct BlobSignedIdentifier

    struct BlobStaticWebsite
    {
      bool IsEnabled = false;
      Azure::Core::Nullable<std::string> IndexDocument;
      Azure::Core::Nullable<std::string> DefaultIndexDocumentPath;
      Azure::Core::Nullable<std::string> ErrorDocument404Path;
    }; // struct BlobStaticWebsite

    class BlobType {
    public:
      BlobType() = default;
      explicit BlobType(std::string value) : m_value(std::move(value)) {}
      bool operator==(const BlobType& other) const { return m_value == other.m_value; }
      bool operator!=(const BlobType& other) const { return !(*this == other); }
      const std::string& ToString() const { return m_value; }
      AZ_STORAGE_BLOBS_DLLEXPORT const static BlobType BlockBlob;
      AZ_STORAGE_BLOBS_DLLEXPORT const static BlobType PageBlob;
      AZ_STORAGE_BLOBS_DLLEXPORT const static BlobType AppendBlob;

    private:
      std::string m_value;
    }; // extensible enum BlobType

    class BlockListTypeOption {
    public:
      BlockListTypeOption() = default;
      explicit BlockListTypeOption(std::string value) : m_value(std::move(value)) {}
      bool operator==(const BlockListTypeOption& other) const { return m_value == other.m_value; }
      bool operator!=(const BlockListTypeOption& other) const { return !(*this == other); }
      const std::string& ToString() const { return m_value; }
      AZ_STORAGE_BLOBS_DLLEXPORT const static BlockListTypeOption Committed;
      AZ_STORAGE_BLOBS_DLLEXPORT const static BlockListTypeOption Uncommitted;
      AZ_STORAGE_BLOBS_DLLEXPORT const static BlockListTypeOption All;

    private:
      std::string m_value;
    }; // extensible enum BlockListTypeOption

    class BlockType {
    public:
      BlockType() = default;
      explicit BlockType(std::string value) : m_value(std::move(value)) {}
      bool operator==(const BlockType& other) const { return m_value == other.m_value; }
      bool operator!=(const BlockType& other) const { return !(*this == other); }
      const std::string& ToString() const { return m_value; }
      AZ_STORAGE_BLOBS_DLLEXPORT const static BlockType Committed;
      AZ_STORAGE_BLOBS_DLLEXPORT const static BlockType Uncommitted;
      AZ_STORAGE_BLOBS_DLLEXPORT const static BlockType Latest;

    private:
      std::string m_value;
    }; // extensible enum BlockType

    namespace _detail {
      struct BreakBlobContainerLeaseResult
      {
        std::string RequestId;
        Azure::ETag ETag;
        Azure::Core::DateTime LastModified;
        int32_t LeaseTime = 0;
      }; // struct BreakBlobContainerLeaseResult
    } // namespace _detail

    namespace _detail {
      struct BreakBlobLeaseResult
      {
        std::string RequestId;
        Azure::ETag ETag;
        Azure::Core::DateTime LastModified;
        int32_t LeaseTime = 0;
      }; // struct BreakBlobLeaseResult
    } // namespace _detail

    namespace _detail {
      struct ChangeBlobContainerLeaseResult
      {
        std::string RequestId;
        Azure::ETag ETag;
        Azure::Core::DateTime LastModified;
        std::string LeaseId;
      }; // struct ChangeBlobContainerLeaseResult
    } // namespace _detail

    namespace _detail {
      struct ChangeBlobLeaseResult
      {
        std::string RequestId;
        Azure::ETag ETag;
        Azure::Core::DateTime LastModified;
        std::string LeaseId;
      }; // struct ChangeBlobLeaseResult
    } // namespace _detail

    struct ClearPageBlobPagesResult
    {
      std::string RequestId;
      Azure::ETag ETag;
      Azure::Core::DateTime LastModified;
      int64_t SequenceNumber = 0;
    }; // struct ClearPageBlobPagesResult

    class CopyStatus {
    public:
      CopyStatus() = default;
      explicit CopyStatus(std::string value) : m_value(std::move(value)) {}
      bool operator==(const CopyStatus& other) const { return m_value == other.m_value; }
      bool operator!=(const CopyStatus& other) const { return !(*this == other); }
      const std::string& ToString() const { return m_value; }
      AZ_STORAGE_BLOBS_DLLEXPORT const static CopyStatus Success;
      AZ_STORAGE_BLOBS_DLLEXPORT const static CopyStatus Pending;

    private:
      std::string m_value;
    }; // extensible enum CopyStatus

    struct CreateAppendBlobResult
    {
      std::string RequestId;
      bool Created = true;
      Azure::ETag ETag;
      Azure::Core::DateTime LastModified;
      Azure::Core::Nullable<std::string> VersionId;
      bool IsServerEncrypted = false;
      Azure::Core::Nullable<std::vector<uint8_t>> EncryptionKeySha256;
      Azure::Core::Nullable<std::string> EncryptionScope;
    }; // struct CreateAppendBlobResult

    struct CreateBlobContainerResult
    {
      std::string RequestId;
      bool Created = true;
      Azure::ETag ETag;
      Azure::Core::DateTime LastModified;
    }; // struct CreateBlobContainerResult

    struct CreateBlobSnapshotResult
    {
      std::string RequestId;
      std::string Snapshot;
      Azure::ETag ETag;
      Azure::Core::DateTime LastModified;
      Azure::Core::Nullable<std::string> VersionId;
      bool IsServerEncrypted = false;
      Azure::Core::Nullable<std::vector<uint8_t>> EncryptionKeySha256;
      Azure::Core::Nullable<std::string> EncryptionScope;
    }; // struct CreateBlobSnapshotResult

    struct CreatePageBlobResult
    {
      std::string RequestId;
      bool Created = true;
      Azure::ETag ETag;
      Azure::Core::DateTime LastModified;
      Azure::Core::Nullable<std::string> VersionId;
      bool IsServerEncrypted = false;
      Azure::Core::Nullable<std::vector<uint8_t>> EncryptionKeySha256;
      Azure::Core::Nullable<std::string> EncryptionScope;
      Azure::Core::Nullable<int64_t> SequenceNumber;
    }; // struct CreatePageBlobResult

    struct DeleteBlobContainerResult
    {
      std::string RequestId;
      bool Deleted = true;
    }; // struct DeleteBlobContainerResult

    struct DeleteBlobResult
    {
      std::string RequestId;
      bool Deleted = true;
    }; // struct DeleteBlobResult

    class DeleteSnapshotsOption {
    public:
      DeleteSnapshotsOption() = default;
      explicit DeleteSnapshotsOption(std::string value) : m_value(std::move(value)) {}
      bool operator==(const DeleteSnapshotsOption& other) const { return m_value == other.m_value; }
      bool operator!=(const DeleteSnapshotsOption& other) const { return !(*this == other); }
      const std::string& ToString() const { return m_value; }
      AZ_STORAGE_BLOBS_DLLEXPORT const static DeleteSnapshotsOption IncludeSnapshots;
      AZ_STORAGE_BLOBS_DLLEXPORT const static DeleteSnapshotsOption OnlySnapshots;

    private:
      std::string m_value;
    }; // extensible enum DeleteSnapshotsOption

    class EncryptionAlgorithmType {
    public:
      EncryptionAlgorithmType() = default;
      explicit EncryptionAlgorithmType(std::string value) : m_value(std::move(value)) {}
      bool operator==(const EncryptionAlgorithmType& other) const
      {
        return m_value == other.m_value;
      }
      bool operator!=(const EncryptionAlgorithmType& other) const { return !(*this == other); }
      const std::string& ToString() const { return m_value; }
      AZ_STORAGE_BLOBS_DLLEXPORT const static EncryptionAlgorithmType Aes256;

    private:
      std::string m_value;
    }; // extensible enum EncryptionAlgorithmType

    struct FilterBlobItem
    {
      std::string BlobName;
      std::string BlobContainerName;
    }; // struct FilterBlobItem

    struct GetBlobTagsResult
    {
      std::string RequestId;
      std::map<std::string, std::string> Tags;
    }; // struct GetBlobTagsResult

    struct GetPageBlobPageRangesResult
    {
      std::string RequestId;
      Azure::ETag ETag;
      Azure::Core::DateTime LastModified;
      int64_t BlobSize = 0;
      std::vector<Azure::Core::Http::HttpRange> PageRanges;
      std::vector<Azure::Core::Http::HttpRange> ClearRanges;
    }; // struct GetPageBlobPageRangesResult

    enum class ListBlobContainersIncludeFlags
    {
      None = 0,
      Metadata = 1,
      Deleted = 2,
    }; // bitwise enum ListBlobContainersIncludeFlags

    inline ListBlobContainersIncludeFlags operator|(
        ListBlobContainersIncludeFlags lhs,
        ListBlobContainersIncludeFlags rhs)
    {
      using type = std::underlying_type_t<ListBlobContainersIncludeFlags>;
      return static_cast<ListBlobContainersIncludeFlags>(
          static_cast<type>(lhs) | static_cast<type>(rhs));
    }

    inline ListBlobContainersIncludeFlags& operator|=(
        ListBlobContainersIncludeFlags& lhs,
        ListBlobContainersIncludeFlags rhs)
    {
      lhs = lhs | rhs;
      return lhs;
    }

    inline ListBlobContainersIncludeFlags operator&(
        ListBlobContainersIncludeFlags lhs,
        ListBlobContainersIncludeFlags rhs)
    {
      using type = std::underlying_type_t<ListBlobContainersIncludeFlags>;
      return static_cast<ListBlobContainersIncludeFlags>(
          static_cast<type>(lhs) & static_cast<type>(rhs));
    }

    inline ListBlobContainersIncludeFlags& operator&=(
        ListBlobContainersIncludeFlags& lhs,
        ListBlobContainersIncludeFlags rhs)
    {
      lhs = lhs & rhs;
      return lhs;
    }

    enum class ListBlobsIncludeFlags
    {
      None = 0,
      Copy = 1,
      Deleted = 2,
      Metadata = 4,
      Snapshots = 8,
      Versions = 16,
      UncomittedBlobs = 32,
    }; // bitwise enum ListBlobsIncludeFlags

    inline ListBlobsIncludeFlags operator|(ListBlobsIncludeFlags lhs, ListBlobsIncludeFlags rhs)
    {
      using type = std::underlying_type_t<ListBlobsIncludeFlags>;
      return static_cast<ListBlobsIncludeFlags>(static_cast<type>(lhs) | static_cast<type>(rhs));
    }

    inline ListBlobsIncludeFlags& operator|=(ListBlobsIncludeFlags& lhs, ListBlobsIncludeFlags rhs)
    {
      lhs = lhs | rhs;
      return lhs;
    }

    inline ListBlobsIncludeFlags operator&(ListBlobsIncludeFlags lhs, ListBlobsIncludeFlags rhs)
    {
      using type = std::underlying_type_t<ListBlobsIncludeFlags>;
      return static_cast<ListBlobsIncludeFlags>(static_cast<type>(lhs) & static_cast<type>(rhs));
    }

    inline ListBlobsIncludeFlags& operator&=(ListBlobsIncludeFlags& lhs, ListBlobsIncludeFlags rhs)
    {
      lhs = lhs & rhs;
      return lhs;
    }

    class ObjectReplicationStatus {
    public:
      ObjectReplicationStatus() = default;
      explicit ObjectReplicationStatus(std::string value) : m_value(std::move(value)) {}
      bool operator==(const ObjectReplicationStatus& other) const
      {
        return m_value == other.m_value;
      }
      bool operator!=(const ObjectReplicationStatus& other) const { return !(*this == other); }
      const std::string& ToString() const { return m_value; }
      AZ_STORAGE_BLOBS_DLLEXPORT const static ObjectReplicationStatus Complete;
      AZ_STORAGE_BLOBS_DLLEXPORT const static ObjectReplicationStatus Failed;

    private:
      std::string m_value;
    }; // extensible enum ObjectReplicationStatus

    class PublicAccessType {
    public:
      PublicAccessType() = default;
      explicit PublicAccessType(std::string value) : m_value(std::move(value)) {}
      bool operator==(const PublicAccessType& other) const { return m_value == other.m_value; }
      bool operator!=(const PublicAccessType& other) const { return !(*this == other); }
      const std::string& ToString() const { return m_value; }
      AZ_STORAGE_BLOBS_DLLEXPORT const static PublicAccessType BlobContainer;
      AZ_STORAGE_BLOBS_DLLEXPORT const static PublicAccessType Blob;
      AZ_STORAGE_BLOBS_DLLEXPORT const static PublicAccessType None;

    private:
      std::string m_value;
    }; // extensible enum PublicAccessType

    class RehydratePriority {
    public:
      RehydratePriority() = default;
      explicit RehydratePriority(std::string value) : m_value(std::move(value)) {}
      bool operator==(const RehydratePriority& other) const { return m_value == other.m_value; }
      bool operator!=(const RehydratePriority& other) const { return !(*this == other); }
      const std::string& ToString() const { return m_value; }
      AZ_STORAGE_BLOBS_DLLEXPORT const static RehydratePriority High;
      AZ_STORAGE_BLOBS_DLLEXPORT const static RehydratePriority Standard;

    private:
      std::string m_value;
    }; // extensible enum RehydratePriority

    namespace _detail {
      struct ReleaseBlobContainerLeaseResult
      {
        std::string RequestId;
        Azure::ETag ETag;
        Azure::Core::DateTime LastModified;
      }; // struct ReleaseBlobContainerLeaseResult
    } // namespace _detail

    namespace _detail {
      struct ReleaseBlobLeaseResult
      {
        std::string RequestId;
        Azure::ETag ETag;
        Azure::Core::DateTime LastModified;
        Azure::Core::Nullable<int64_t> SequenceNumber;
      }; // struct ReleaseBlobLeaseResult
    } // namespace _detail

    namespace _detail {
      struct RenewBlobContainerLeaseResult
      {
        std::string RequestId;
        Azure::ETag ETag;
        Azure::Core::DateTime LastModified;
        std::string LeaseId;
      }; // struct RenewBlobContainerLeaseResult
    } // namespace _detail

    namespace _detail {
      struct RenewBlobLeaseResult
      {
        std::string RequestId;
        Azure::ETag ETag;
        Azure::Core::DateTime LastModified;
        std::string LeaseId;
      }; // struct RenewBlobLeaseResult
    } // namespace _detail

    struct ResizePageBlobResult
    {
      std::string RequestId;
      Azure::ETag ETag;
      Azure::Core::DateTime LastModified;
      int64_t SequenceNumber = 0;
    }; // struct ResizePageBlobResult

    class ScheduleBlobExpiryOriginType {
    public:
      ScheduleBlobExpiryOriginType() = default;
      explicit ScheduleBlobExpiryOriginType(std::string value) : m_value(std::move(value)) {}
      bool operator==(const ScheduleBlobExpiryOriginType& other) const
      {
        return m_value == other.m_value;
      }
      bool operator!=(const ScheduleBlobExpiryOriginType& other) const { return !(*this == other); }
      const std::string& ToString() const { return m_value; }
      AZ_STORAGE_BLOBS_DLLEXPORT const static ScheduleBlobExpiryOriginType NeverExpire;
      AZ_STORAGE_BLOBS_DLLEXPORT const static ScheduleBlobExpiryOriginType RelativeToCreation;
      AZ_STORAGE_BLOBS_DLLEXPORT const static ScheduleBlobExpiryOriginType RelativeToNow;
      AZ_STORAGE_BLOBS_DLLEXPORT const static ScheduleBlobExpiryOriginType Absolute;

    private:
      std::string m_value;
    }; // extensible enum ScheduleBlobExpiryOriginType

    struct SealAppendBlobResult
    {
      std::string RequestId;
      Azure::ETag ETag;
      Azure::Core::DateTime LastModified;
      bool IsSealed = true;
    }; // struct SealAppendBlobResult

    struct SetBlobAccessTierResult
    {
      std::string RequestId;
    }; // struct SetBlobAccessTierResult

    struct SetBlobContainerAccessPolicyResult
    {
      std::string RequestId;
      Azure::ETag ETag;
      Azure::Core::DateTime LastModified;
    }; // struct SetBlobContainerAccessPolicyResult

    struct SetBlobContainerMetadataResult
    {
      std::string RequestId;
      Azure::ETag ETag;
      Azure::Core::DateTime LastModified;
    }; // struct SetBlobContainerMetadataResult

    struct SetBlobExpiryResult
    {
      std::string RequestId;
    }; // struct SetBlobExpiryResult

    struct SetBlobHttpHeadersResult
    {
      std::string RequestId;
      Azure::ETag ETag;
      Azure::Core::DateTime LastModified;
      Azure::Core::Nullable<int64_t> SequenceNumber;
    }; // struct SetBlobHttpHeadersResult

    struct SetBlobMetadataResult
    {
      std::string RequestId;
      Azure::ETag ETag;
      Azure::Core::DateTime LastModified;
      Azure::Core::Nullable<int64_t> SequenceNumber;
    }; // struct SetBlobMetadataResult

    struct SetBlobTagsResult
    {
      std::string RequestId;
    }; // struct SetBlobTagsResult

    struct SetServicePropertiesResult
    {
      std::string RequestId;
    }; // struct SetServicePropertiesResult

    class SkuName {
    public:
      SkuName() = default;
      explicit SkuName(std::string value) : m_value(std::move(value)) {}
      bool operator==(const SkuName& other) const { return m_value == other.m_value; }
      bool operator!=(const SkuName& other) const { return !(*this == other); }
      const std::string& ToString() const { return m_value; }
      AZ_STORAGE_BLOBS_DLLEXPORT const static SkuName StandardLrs;
      AZ_STORAGE_BLOBS_DLLEXPORT const static SkuName StandardGrs;
      AZ_STORAGE_BLOBS_DLLEXPORT const static SkuName StandardRagrs;
      AZ_STORAGE_BLOBS_DLLEXPORT const static SkuName StandardZrs;
      AZ_STORAGE_BLOBS_DLLEXPORT const static SkuName PremiumLrs;
      AZ_STORAGE_BLOBS_DLLEXPORT const static SkuName PremiumZrs;
      AZ_STORAGE_BLOBS_DLLEXPORT const static SkuName StandardGzrs;
      AZ_STORAGE_BLOBS_DLLEXPORT const static SkuName StandardRagzrs;

    private:
      std::string m_value;
    }; // extensible enum SkuName

    namespace _detail {
      struct SubmitBlobBatchResult
      {
        std::string RequestId;
        std::string ContentType;
      }; // struct SubmitBlobBatchResult
    } // namespace _detail

    struct UndeleteBlobContainerResult
    {
      std::string RequestId;
    }; // struct UndeleteBlobContainerResult

    struct UndeleteBlobResult
    {
      std::string RequestId;
    }; // struct UndeleteBlobResult

    struct UserDelegationKey
    {
      std::string SignedObjectId;
      std::string SignedTenantId;
      Azure::Core::DateTime SignedStartsOn;
      Azure::Core::DateTime SignedExpiresOn;
      std::string SignedService;
      std::string SignedVersion;
      std::string Value;
    }; // struct UserDelegationKey

    struct BlobAnalyticsLogging
    {
      std::string Version;
      bool Delete = false;
      bool Read = false;
      bool Write = false;
      BlobRetentionPolicy RetentionPolicy;
    }; // struct BlobAnalyticsLogging

    struct BlobContainerItemDetails
    {
      Azure::ETag ETag;
      Azure::Core::DateTime LastModified;
      Storage::Metadata Metadata;
      PublicAccessType AccessType = PublicAccessType::None;
      bool HasImmutabilityPolicy = false;
      bool HasLegalHold = false;
      Azure::Core::Nullable<BlobLeaseDurationType> LeaseDuration;
      BlobLeaseState LeaseState = BlobLeaseState::Available;
      BlobLeaseStatus LeaseStatus = BlobLeaseStatus::Unlocked;
      std::string DefaultEncryptionScope;
      bool PreventEncryptionScopeOverride = false;
      Azure::Core::Nullable<int32_t> RemainingRetentionDays;
      Azure::Core::Nullable<Azure::Core::DateTime> DeletedOn;
    }; // struct BlobContainerItemDetails

    struct BlobGeoReplication
    {
      BlobGeoReplicationStatus Status;
      Azure::Core::Nullable<Azure::Core::DateTime> LastSyncedOn;
    }; // struct BlobGeoReplication

    struct BlobMetrics
    {
      std::string Version;
      bool IsEnabled = false;
      BlobRetentionPolicy RetentionPolicy;
      Azure::Core::Nullable<bool> IncludeApis;
    }; // struct BlobMetrics

    struct FindBlobsByTagsSinglePageResult
    {
      std::string RequestId;
      std::string ServiceEndpoint;
      Azure::Core::Nullable<std::string> ContinuationToken;
      std::vector<FilterBlobItem> Items;
    }; // struct FindBlobsByTagsSinglePageResult

    struct GetAccountInfoResult
    {
      std::string RequestId;
      Models::SkuName SkuName;
      Models::AccountKind AccountKind;
      bool IsHierarchicalNamespaceEnabled = false;
    }; // struct GetAccountInfoResult

    struct GetBlobContainerAccessPolicyResult
    {
      std::string RequestId;
      PublicAccessType AccessType = PublicAccessType::None;
      Azure::ETag ETag;
      Azure::Core::DateTime LastModified;
      std::vector<BlobSignedIdentifier> SignedIdentifiers;
    }; // struct GetBlobContainerAccessPolicyResult

    struct GetBlobContainerPropertiesResult
    {
      std::string RequestId;
      Azure::ETag ETag;
      Azure::Core::DateTime LastModified;
      Storage::Metadata Metadata;
      PublicAccessType AccessType = PublicAccessType::None;
      bool HasImmutabilityPolicy = false;
      bool HasLegalHold = false;
      Azure::Core::Nullable<BlobLeaseDurationType> LeaseDuration;
      BlobLeaseState LeaseState = BlobLeaseState::Available;
      BlobLeaseStatus LeaseStatus = BlobLeaseStatus::Unlocked;
      std::string DefaultEncryptionScope;
      bool PreventEncryptionScopeOverride = false;
    }; // struct GetBlobContainerPropertiesResult

    struct GetBlockListResult
    {
      std::string RequestId;
      Azure::ETag ETag;
      Azure::Core::DateTime LastModified;
      std::string ContentType;
      int64_t BlobSize = 0;
      std::vector<BlobBlock> CommittedBlocks;
      std::vector<BlobBlock> UncommittedBlocks;
    }; // struct GetBlockListResult

    struct GetUserDelegationKeyResult
    {
      std::string RequestId;
      UserDelegationKey Key;
    }; // struct GetUserDelegationKeyResult

    struct ObjectReplicationRule
    {
      std::string RuleId;
      ObjectReplicationStatus ReplicationStatus;
    }; // struct ObjectReplicationRule

    namespace _detail {
      struct StartCopyBlobFromUriResult
      {
        std::string RequestId;
        Azure::ETag ETag;
        Azure::Core::DateTime LastModified;
        std::string CopyId;
        Models::CopyStatus CopyStatus;
        Azure::Core::Nullable<std::string> VersionId;
      }; // struct StartCopyBlobFromUriResult
    } // namespace _detail

    namespace _detail {
      struct StartCopyPageBlobIncrementalResult
      {
        std::string RequestId;
        Azure::ETag ETag;
        Azure::Core::DateTime LastModified;
        std::string CopyId;
        Models::CopyStatus CopyStatus;
        Azure::Core::Nullable<std::string> VersionId;
      }; // struct StartCopyPageBlobIncrementalResult
    } // namespace _detail

    struct AppendBlockFromUriResult
    {
      std::string RequestId;
      Azure::ETag ETag;
      Azure::Core::DateTime LastModified;
      Azure::Core::Nullable<ContentHash> TransactionalContentHash;
      int64_t AppendOffset = 0;
      int64_t CommittedBlockCount = 0;
      bool IsServerEncrypted = false;
      Azure::Core::Nullable<std::vector<uint8_t>> EncryptionKeySha256;
      Azure::Core::Nullable<std::string> EncryptionScope;
    }; // struct AppendBlockFromUriResult

    struct AppendBlockResult
    {
      std::string RequestId;
      Azure::ETag ETag;
      Azure::Core::DateTime LastModified;
      Azure::Core::Nullable<ContentHash> TransactionalContentHash;
      int64_t AppendOffset = 0;
      int64_t CommittedBlockCount = 0;
      bool IsServerEncrypted = false;
      Azure::Core::Nullable<std::vector<uint8_t>> EncryptionKeySha256;
      Azure::Core::Nullable<std::string> EncryptionScope;
    }; // struct AppendBlockResult

    struct BlobContainerItem
    {
      std::string Name;
      bool IsDeleted = false;
      Azure::Core::Nullable<std::string> VersionId;
      BlobContainerItemDetails Details;
    }; // struct BlobContainerItem

    struct BlobHttpHeaders
    {
      std::string ContentType;
      std::string ContentEncoding;
      std::string ContentLanguage;
      Storage::ContentHash ContentHash;
      std::string CacheControl;
      std::string ContentDisposition;
    }; // struct BlobHttpHeaders

    struct BlobServiceProperties
    {
      BlobAnalyticsLogging Logging;
      BlobMetrics HourMetrics;
      BlobMetrics MinuteMetrics;
      std::vector<BlobCorsRule> Cors;
      Azure::Core::Nullable<std::string> DefaultServiceVersion;
      BlobRetentionPolicy DeleteRetentionPolicy;
      BlobStaticWebsite StaticWebsite;
    }; // struct BlobServiceProperties

    struct CommitBlockListResult
    {
      std::string RequestId;
      Azure::ETag ETag;
      Azure::Core::DateTime LastModified;
      Azure::Core::Nullable<std::string> VersionId;
      bool IsServerEncrypted = false;
      Azure::Core::Nullable<std::vector<uint8_t>> EncryptionKeySha256;
      Azure::Core::Nullable<std::string> EncryptionScope;
      Azure::Core::Nullable<ContentHash> TransactionalContentHash;
    }; // struct CommitBlockListResult

    struct GetServicePropertiesResult
    {
      std::string RequestId;
      BlobAnalyticsLogging Logging;
      BlobMetrics HourMetrics;
      BlobMetrics MinuteMetrics;
      std::vector<BlobCorsRule> Cors;
      Azure::Core::Nullable<std::string> DefaultServiceVersion;
      BlobRetentionPolicy DeleteRetentionPolicy;
      BlobStaticWebsite StaticWebsite;
    }; // struct GetServicePropertiesResult

    struct GetServiceStatisticsResult
    {
      std::string RequestId;
      BlobGeoReplication GeoReplication;
    }; // struct GetServiceStatisticsResult

    struct ObjectReplicationPolicy
    {
      std::string PolicyId;
      std::vector<ObjectReplicationRule> Rules;
    }; // struct ObjectReplicationPolicy

    struct StageBlockFromUriResult
    {
      std::string RequestId;
      Azure::Core::Nullable<ContentHash> TransactionalContentHash;
      bool IsServerEncrypted = false;
      Azure::Core::Nullable<std::vector<uint8_t>> EncryptionKeySha256;
      Azure::Core::Nullable<std::string> EncryptionScope;
    }; // struct StageBlockFromUriResult

    struct StageBlockResult
    {
      std::string RequestId;
      Azure::Core::Nullable<ContentHash> TransactionalContentHash;
      bool IsServerEncrypted = false;
      Azure::Core::Nullable<std::vector<uint8_t>> EncryptionKeySha256;
      Azure::Core::Nullable<std::string> EncryptionScope;
    }; // struct StageBlockResult

    struct UploadBlockBlobResult
    {
      std::string RequestId;
      Azure::ETag ETag;
      Azure::Core::DateTime LastModified;
      Azure::Core::Nullable<std::string> VersionId;
      bool IsServerEncrypted = false;
      Azure::Core::Nullable<std::vector<uint8_t>> EncryptionKeySha256;
      Azure::Core::Nullable<std::string> EncryptionScope;
      Azure::Core::Nullable<ContentHash> TransactionalContentHash;
    }; // struct UploadBlockBlobResult

    struct UploadPageBlobPagesFromUriResult
    {
      std::string RequestId;
      Azure::ETag ETag;
      Azure::Core::DateTime LastModified;
      Azure::Core::Nullable<ContentHash> TransactionalContentHash;
      int64_t SequenceNumber = 0;
      bool IsServerEncrypted = false;
      Azure::Core::Nullable<std::vector<uint8_t>> EncryptionKeySha256;
      Azure::Core::Nullable<std::string> EncryptionScope;
    }; // struct UploadPageBlobPagesFromUriResult

    struct UploadPageBlobPagesResult
    {
      std::string RequestId;
      Azure::ETag ETag;
      Azure::Core::DateTime LastModified;
      Azure::Core::Nullable<ContentHash> TransactionalContentHash;
      int64_t SequenceNumber = 0;
      bool IsServerEncrypted = false;
      Azure::Core::Nullable<std::vector<uint8_t>> EncryptionKeySha256;
      Azure::Core::Nullable<std::string> EncryptionScope;
    }; // struct UploadPageBlobPagesResult

    struct BlobItemDetails
    {
      BlobHttpHeaders HttpHeaders;
      Storage::Metadata Metadata;
      Azure::Core::DateTime CreatedOn;
      Azure::Core::Nullable<Azure::Core::DateTime> ExpiresOn;
      Azure::Core::Nullable<Azure::Core::DateTime> LastAccessedOn;
      Azure::Core::DateTime LastModified;
      Azure::ETag ETag;
      Azure::Core::Nullable<AccessTier> Tier;
      Azure::Core::Nullable<bool> IsAccessTierInferred;
      BlobLeaseStatus LeaseStatus = BlobLeaseStatus::Unlocked;
      BlobLeaseState LeaseState = BlobLeaseState::Available;
      Azure::Core::Nullable<BlobLeaseDurationType> LeaseDuration;
      bool IsServerEncrypted = false;
      Azure::Core::Nullable<std::vector<uint8_t>> EncryptionKeySha256;
      Azure::Core::Nullable<std::string> EncryptionScope;
      Azure::Core::Nullable<int64_t> SequenceNumber; // only for page blobd
      Azure::Core::Nullable<bool> IsSealed; // only for append blob
      std::vector<ObjectReplicationPolicy>
          ObjectReplicationSourceProperties; // only valid for replication source blob
    }; // struct BlobItemDetails

    struct DownloadBlobDetails
    {
      Azure::ETag ETag;
      Azure::Core::DateTime LastModified;
      Azure::Core::DateTime CreatedOn;
      Azure::Core::Nullable<Azure::Core::DateTime> ExpiresOn;
      Azure::Core::Nullable<Azure::Core::DateTime> LastAccessedOn;
      BlobHttpHeaders HttpHeaders;
      Storage::Metadata Metadata;
      Azure::Core::Nullable<int64_t> SequenceNumber; // only for page blob
      Azure::Core::Nullable<int64_t> CommittedBlockCount; // only for append blob
      Azure::Core::Nullable<bool> IsSealed; // only for append blob
      Azure::Core::Nullable<BlobLeaseDurationType> LeaseDuration;
      Azure::Core::Nullable<BlobLeaseState> LeaseState;
      Azure::Core::Nullable<BlobLeaseStatus> LeaseStatus;
      bool IsServerEncrypted = false;
      Azure::Core::Nullable<std::vector<uint8_t>> EncryptionKeySha256;
      Azure::Core::Nullable<std::string> EncryptionScope;
      Azure::Core::Nullable<std::string>
          ObjectReplicationDestinationPolicyId; // only valid for replication destination blob
      std::vector<ObjectReplicationPolicy>
          ObjectReplicationSourceProperties; // only valid for replication source blob
      Azure::Core::Nullable<int32_t> TagCount;
      Azure::Core::Nullable<std::string> CopyId;
      Azure::Core::Nullable<std::string> CopySource;
      Azure::Core::Nullable<Models::CopyStatus> CopyStatus;
      Azure::Core::Nullable<std::string> CopyStatusDescription;
      Azure::Core::Nullable<std::string> CopyProgress;
      Azure::Core::Nullable<Azure::Core::DateTime> CopyCompletedOn;
      Azure::Core::Nullable<std::string> VersionId;
      Azure::Core::Nullable<bool> IsCurrentVersion;
    }; // struct DownloadBlobDetails

    struct GetBlobPropertiesResult
    {
      std::string RequestId;
      Azure::ETag ETag;
      Azure::Core::DateTime LastModified;
      Azure::Core::DateTime CreatedOn;
      Azure::Core::Nullable<Azure::Core::DateTime> ExpiresOn;
      Azure::Core::Nullable<Azure::Core::DateTime> LastAccessedOn;
      Storage::Metadata Metadata;
      Models::BlobType BlobType;
      Azure::Core::Nullable<BlobLeaseDurationType> LeaseDuration;
      Azure::Core::Nullable<BlobLeaseState> LeaseState;
      Azure::Core::Nullable<BlobLeaseStatus> LeaseStatus;
      int64_t BlobSize = 0;
      BlobHttpHeaders HttpHeaders;
      Azure::Core::Nullable<int64_t> SequenceNumber; // only for page blob
      Azure::Core::Nullable<int32_t> CommittedBlockCount; // only for append blob
      Azure::Core::Nullable<bool> IsSealed; // only for append blob
      bool IsServerEncrypted = false;
      Azure::Core::Nullable<std::vector<uint8_t>> EncryptionKeySha256;
      Azure::Core::Nullable<std::string> EncryptionScope;
      Azure::Core::Nullable<AccessTier> Tier;
      Azure::Core::Nullable<bool> IsAccessTierInferred;
      Azure::Core::Nullable<BlobArchiveStatus> ArchiveStatus;
      Azure::Core::Nullable<Models::RehydratePriority> RehydratePriority;
      Azure::Core::Nullable<Azure::Core::DateTime> AccessTierChangedOn;
      Azure::Core::Nullable<std::string> CopyId;
      Azure::Core::Nullable<std::string> CopySource;
      Azure::Core::Nullable<Models::CopyStatus> CopyStatus;
      Azure::Core::Nullable<std::string> CopyStatusDescription;
      Azure::Core::Nullable<bool> IsIncrementalCopy;
      Azure::Core::Nullable<std::string> IncrementalCopyDestinationSnapshot;
      Azure::Core::Nullable<std::string> CopyProgress;
      Azure::Core::Nullable<Azure::Core::DateTime> CopyCompletedOn;
      Azure::Core::Nullable<std::string>
          ObjectReplicationDestinationPolicyId; // only valid for replication destination blob
      std::vector<ObjectReplicationPolicy>
          ObjectReplicationSourceProperties; // only valid for replication source blob
      Azure::Core::Nullable<int32_t> TagCount;
      Azure::Core::Nullable<std::string> VersionId;
      Azure::Core::Nullable<bool> IsCurrentVersion;
    }; // struct GetBlobPropertiesResult

    struct ListBlobContainersSinglePageResult
    {
      std::string RequestId;
      std::string ServiceEndpoint;
      std::string Prefix;
      Azure::Core::Nullable<std::string> ContinuationToken;
      std::vector<BlobContainerItem> Items;
    }; // struct ListBlobContainersSinglePageResult

    struct BlobItem
    {
      std::string Name;
      int64_t BlobSize = 0;
      Models::BlobType BlobType;
      bool IsDeleted = false;
      std::string Snapshot;
      Azure::Core::Nullable<std::string> VersionId;
      Azure::Core::Nullable<bool> IsCurrentVersion;
      BlobItemDetails Details;
    }; // struct BlobItem

    struct DownloadBlobResult
    {
      std::string RequestId;
<<<<<<< HEAD
      std::unique_ptr<Azure::IO::BodyStream> BodyStream;
      Azure::Core::Http::HttpRange ContentRange;
=======
      std::unique_ptr<Azure::Core::IO::BodyStream> BodyStream;
      Azure::Core::Http::Range ContentRange;
>>>>>>> 3d6cd386
      int64_t BlobSize = 0;
      Models::BlobType BlobType;
      Azure::Core::Nullable<ContentHash> TransactionalContentHash; // hash for the downloaded range
      DownloadBlobDetails Details;
    }; // struct DownloadBlobResult

    struct ListBlobsByHierarchySinglePageResult
    {
      std::string RequestId;
      std::string ServiceEndpoint;
      std::string BlobContainerName;
      std::string Prefix;
      std::string Delimiter;
      Azure::Core::Nullable<std::string> ContinuationToken;
      std::vector<BlobItem> Items;
      std::vector<std::string> BlobPrefixes;
    }; // struct ListBlobsByHierarchySinglePageResult

    struct ListBlobsSinglePageResult
    {
      std::string RequestId;
      std::string ServiceEndpoint;
      std::string BlobContainerName;
      std::string Prefix;
      Azure::Core::Nullable<std::string> ContinuationToken;
      std::vector<BlobItem> Items;
    }; // struct ListBlobsSinglePageResult

  } // namespace Models

  namespace _detail {

    using namespace Models;

    inline std::string ListBlobContainersIncludeFlagsToString(
        const ListBlobContainersIncludeFlags& val)
    {
      ListBlobContainersIncludeFlags value_list[] = {
          ListBlobContainersIncludeFlags::Metadata,
          ListBlobContainersIncludeFlags::Deleted,
      };
      const char* string_list[] = {
          "metadata",
          "deleted",
      };
      std::string ret;
      for (std::size_t i = 0; i < sizeof(value_list) / sizeof(ListBlobContainersIncludeFlags); ++i)
      {
        if ((val & value_list[i]) == value_list[i])
        {
          if (!ret.empty())
          {
            ret += ",";
          }
          ret += string_list[i];
        }
      }
      return ret;
    }

    inline std::string ListBlobsIncludeFlagsToString(const ListBlobsIncludeFlags& val)
    {
      ListBlobsIncludeFlags value_list[] = {
          ListBlobsIncludeFlags::Copy,
          ListBlobsIncludeFlags::Deleted,
          ListBlobsIncludeFlags::Metadata,
          ListBlobsIncludeFlags::Snapshots,
          ListBlobsIncludeFlags::Versions,
          ListBlobsIncludeFlags::UncomittedBlobs,
      };
      const char* string_list[] = {
          "copy",
          "deleted",
          "metadata",
          "snapshots",
          "versions",
          "uncommittedblobs",
      };
      std::string ret;
      for (std::size_t i = 0; i < sizeof(value_list) / sizeof(ListBlobsIncludeFlags); ++i)
      {
        if ((val & value_list[i]) == value_list[i])
        {
          if (!ret.empty())
          {
            ret += ",";
          }
          ret += string_list[i];
        }
      }
      return ret;
    }

    class BlobRestClient {
    public:
      class Service {
      public:
        struct ListBlobContainersSinglePageOptions
        {
          Azure::Core::Nullable<int32_t> Timeout;
          Azure::Core::Nullable<std::string> Prefix;
          Azure::Core::Nullable<std::string> ContinuationToken;
          Azure::Core::Nullable<int32_t> MaxResults;
          ListBlobContainersIncludeFlags Include = ListBlobContainersIncludeFlags::None;
        }; // struct ListBlobContainersSinglePageOptions

        static Azure::Response<ListBlobContainersSinglePageResult> ListBlobContainersSinglePage(
            const Azure::Core::Context& context,
            Azure::Core::Http::_internal::HttpPipeline& pipeline,
            const Azure::Core::Http::Url& url,
            const ListBlobContainersSinglePageOptions& options)
        {
          (void)options;
          auto request = Azure::Core::Http::Request(Azure::Core::Http::HttpMethod::Get, url);
          request.SetHeader("x-ms-version", "2020-02-10");
          if (options.Timeout.HasValue())
          {
            request.GetUrl().AppendQueryParameter(
                "timeout", std::to_string(options.Timeout.GetValue()));
          }
          request.GetUrl().AppendQueryParameter("comp", "list");
          if (options.Prefix.HasValue())
          {
            request.GetUrl().AppendQueryParameter(
                "prefix", Storage::_detail::UrlEncodeQueryParameter(options.Prefix.GetValue()));
          }
          if (options.ContinuationToken.HasValue())
          {
            request.GetUrl().AppendQueryParameter(
                "marker",
                Storage::_detail::UrlEncodeQueryParameter(options.ContinuationToken.GetValue()));
          }
          if (options.MaxResults.HasValue())
          {
            request.GetUrl().AppendQueryParameter(
                "maxresults", std::to_string(options.MaxResults.GetValue()));
          }
          std::string list_blob_containers_include_flags
              = ListBlobContainersIncludeFlagsToString(options.Include);
          if (!list_blob_containers_include_flags.empty())
          {
            request.GetUrl().AppendQueryParameter(
                "include",
                Storage::_detail::UrlEncodeQueryParameter(list_blob_containers_include_flags));
          }
          auto pHttpResponse = pipeline.Send(request, context);
          Azure::Core::Http::RawResponse& httpResponse = *pHttpResponse;
          ListBlobContainersSinglePageResult response;
          auto http_status_code
              = static_cast<std::underlying_type<Azure::Core::Http::HttpStatusCode>::type>(
                  httpResponse.GetStatusCode());
          if (!(http_status_code == 200))
          {
            throw StorageException::CreateFromResponse(std::move(pHttpResponse));
          }
          {
            const auto& httpResponseBody = httpResponse.GetBody();
            Storage::_detail::XmlReader reader(
                reinterpret_cast<const char*>(httpResponseBody.data()), httpResponseBody.size());
            response = ListBlobContainersSinglePageResultFromXml(reader);
          }
          response.RequestId = httpResponse.GetHeaders().at("x-ms-request-id");
          return Azure::Response<ListBlobContainersSinglePageResult>(
              std::move(response), std::move(pHttpResponse));
        }

        struct GetUserDelegationKeyOptions
        {
          Azure::Core::Nullable<int32_t> Timeout;
          Azure::Core::DateTime StartsOn;
          Azure::Core::DateTime ExpiresOn;
        }; // struct GetUserDelegationKeyOptions

        static Azure::Response<GetUserDelegationKeyResult> GetUserDelegationKey(
            const Azure::Core::Context& context,
            Azure::Core::Http::_internal::HttpPipeline& pipeline,
            const Azure::Core::Http::Url& url,
            const GetUserDelegationKeyOptions& options)
        {
          (void)options;
          std::string xml_body;
          {
            Storage::_detail::XmlWriter writer;
            GetUserDelegationKeyOptionsToXml(writer, options);
            xml_body = writer.GetDocument();
            writer.Write(Storage::_detail::XmlNode{Storage::_detail::XmlNodeType::End});
          }
          Azure::Core::IO::MemoryBodyStream xml_body_stream(
              reinterpret_cast<const uint8_t*>(xml_body.data()), xml_body.length());
          auto request = Azure::Core::Http::Request(
              Azure::Core::Http::HttpMethod::Post, url, &xml_body_stream);
          request.SetHeader("Content-Length", std::to_string(xml_body_stream.Length()));
          request.GetUrl().AppendQueryParameter("restype", "service");
          request.GetUrl().AppendQueryParameter("comp", "userdelegationkey");
          request.SetHeader("x-ms-version", "2020-02-10");
          if (options.Timeout.HasValue())
          {
            request.GetUrl().AppendQueryParameter(
                "timeout", std::to_string(options.Timeout.GetValue()));
          }
          auto pHttpResponse = pipeline.Send(request, context);
          Azure::Core::Http::RawResponse& httpResponse = *pHttpResponse;
          GetUserDelegationKeyResult response;
          auto http_status_code
              = static_cast<std::underlying_type<Azure::Core::Http::HttpStatusCode>::type>(
                  httpResponse.GetStatusCode());
          if (!(http_status_code == 200))
          {
            throw StorageException::CreateFromResponse(std::move(pHttpResponse));
          }
          {
            const auto& httpResponseBody = httpResponse.GetBody();
            Storage::_detail::XmlReader reader(
                reinterpret_cast<const char*>(httpResponseBody.data()), httpResponseBody.size());
            response = GetUserDelegationKeyResultFromXml(reader);
          }
          response.RequestId = httpResponse.GetHeaders().at("x-ms-request-id");
          return Azure::Response<GetUserDelegationKeyResult>(
              std::move(response), std::move(pHttpResponse));
        }

        struct GetServicePropertiesOptions
        {
          Azure::Core::Nullable<int32_t> Timeout;
        }; // struct GetServicePropertiesOptions

        static Azure::Response<GetServicePropertiesResult> GetProperties(
            const Azure::Core::Context& context,
            Azure::Core::Http::_internal::HttpPipeline& pipeline,
            const Azure::Core::Http::Url& url,
            const GetServicePropertiesOptions& options)
        {
          (void)options;
          auto request = Azure::Core::Http::Request(Azure::Core::Http::HttpMethod::Get, url);
          request.GetUrl().AppendQueryParameter("restype", "service");
          request.GetUrl().AppendQueryParameter("comp", "properties");
          request.SetHeader("x-ms-version", "2020-02-10");
          if (options.Timeout.HasValue())
          {
            request.GetUrl().AppendQueryParameter(
                "timeout", std::to_string(options.Timeout.GetValue()));
          }
          auto pHttpResponse = pipeline.Send(request, context);
          Azure::Core::Http::RawResponse& httpResponse = *pHttpResponse;
          GetServicePropertiesResult response;
          auto http_status_code
              = static_cast<std::underlying_type<Azure::Core::Http::HttpStatusCode>::type>(
                  httpResponse.GetStatusCode());
          if (!(http_status_code == 200))
          {
            throw StorageException::CreateFromResponse(std::move(pHttpResponse));
          }
          {
            const auto& httpResponseBody = httpResponse.GetBody();
            Storage::_detail::XmlReader reader(
                reinterpret_cast<const char*>(httpResponseBody.data()), httpResponseBody.size());
            response = GetServicePropertiesResultFromXml(reader);
          }
          response.RequestId = httpResponse.GetHeaders().at("x-ms-request-id");
          return Azure::Response<GetServicePropertiesResult>(
              std::move(response), std::move(pHttpResponse));
        }

        struct SetServicePropertiesOptions
        {
          Azure::Core::Nullable<int32_t> Timeout;
          BlobServiceProperties Properties;
        }; // struct SetServicePropertiesOptions

        static Azure::Response<SetServicePropertiesResult> SetProperties(
            const Azure::Core::Context& context,
            Azure::Core::Http::_internal::HttpPipeline& pipeline,
            const Azure::Core::Http::Url& url,
            const SetServicePropertiesOptions& options)
        {
          (void)options;
          std::string xml_body;
          {
            Storage::_detail::XmlWriter writer;
            SetServicePropertiesOptionsToXml(writer, options);
            xml_body = writer.GetDocument();
            writer.Write(Storage::_detail::XmlNode{Storage::_detail::XmlNodeType::End});
          }
          Azure::Core::IO::MemoryBodyStream xml_body_stream(
              reinterpret_cast<const uint8_t*>(xml_body.data()), xml_body.length());
          auto request = Azure::Core::Http::Request(
              Azure::Core::Http::HttpMethod::Put, url, &xml_body_stream);
          request.SetHeader("Content-Length", std::to_string(xml_body_stream.Length()));
          request.GetUrl().AppendQueryParameter("restype", "service");
          request.GetUrl().AppendQueryParameter("comp", "properties");
          request.SetHeader("x-ms-version", "2020-02-10");
          if (options.Timeout.HasValue())
          {
            request.GetUrl().AppendQueryParameter(
                "timeout", std::to_string(options.Timeout.GetValue()));
          }
          auto pHttpResponse = pipeline.Send(request, context);
          Azure::Core::Http::RawResponse& httpResponse = *pHttpResponse;
          SetServicePropertiesResult response;
          auto http_status_code
              = static_cast<std::underlying_type<Azure::Core::Http::HttpStatusCode>::type>(
                  httpResponse.GetStatusCode());
          if (!(http_status_code == 202))
          {
            throw StorageException::CreateFromResponse(std::move(pHttpResponse));
          }
          response.RequestId = httpResponse.GetHeaders().at("x-ms-request-id");
          return Azure::Response<SetServicePropertiesResult>(
              std::move(response), std::move(pHttpResponse));
        }

        struct GetAccountInfoOptions
        {
          Azure::Core::Nullable<int32_t> Timeout;
        }; // struct GetAccountInfoOptions

        static Azure::Response<GetAccountInfoResult> GetAccountInfo(
            const Azure::Core::Context& context,
            Azure::Core::Http::_internal::HttpPipeline& pipeline,
            const Azure::Core::Http::Url& url,
            const GetAccountInfoOptions& options)
        {
          (void)options;
          auto request = Azure::Core::Http::Request(Azure::Core::Http::HttpMethod::Head, url);
          request.GetUrl().AppendQueryParameter("restype", "account");
          request.GetUrl().AppendQueryParameter("comp", "properties");
          request.SetHeader("x-ms-version", "2020-02-10");
          if (options.Timeout.HasValue())
          {
            request.GetUrl().AppendQueryParameter(
                "timeout", std::to_string(options.Timeout.GetValue()));
          }
          auto pHttpResponse = pipeline.Send(request, context);
          Azure::Core::Http::RawResponse& httpResponse = *pHttpResponse;
          GetAccountInfoResult response;
          auto http_status_code
              = static_cast<std::underlying_type<Azure::Core::Http::HttpStatusCode>::type>(
                  httpResponse.GetStatusCode());
          if (!(http_status_code == 200))
          {
            throw StorageException::CreateFromResponse(std::move(pHttpResponse));
          }
          response.RequestId = httpResponse.GetHeaders().at("x-ms-request-id");
          response.SkuName = SkuName(httpResponse.GetHeaders().at("x-ms-sku-name"));
          response.AccountKind = AccountKind(httpResponse.GetHeaders().at("x-ms-account-kind"));
          response.IsHierarchicalNamespaceEnabled
              = httpResponse.GetHeaders().at("x-ms-is-hns-enabled") == "true";
          return Azure::Response<GetAccountInfoResult>(
              std::move(response), std::move(pHttpResponse));
        }

        struct GetServiceStatisticsOptions
        {
          Azure::Core::Nullable<int32_t> Timeout;
        }; // struct GetServiceStatisticsOptions

        static Azure::Response<GetServiceStatisticsResult> GetStatistics(
            const Azure::Core::Context& context,
            Azure::Core::Http::_internal::HttpPipeline& pipeline,
            const Azure::Core::Http::Url& url,
            const GetServiceStatisticsOptions& options)
        {
          (void)options;
          auto request = Azure::Core::Http::Request(Azure::Core::Http::HttpMethod::Get, url);
          request.GetUrl().AppendQueryParameter("restype", "service");
          request.GetUrl().AppendQueryParameter("comp", "stats");
          request.SetHeader("x-ms-version", "2020-02-10");
          if (options.Timeout.HasValue())
          {
            request.GetUrl().AppendQueryParameter(
                "timeout", std::to_string(options.Timeout.GetValue()));
          }
          auto pHttpResponse = pipeline.Send(request, context);
          Azure::Core::Http::RawResponse& httpResponse = *pHttpResponse;
          GetServiceStatisticsResult response;
          auto http_status_code
              = static_cast<std::underlying_type<Azure::Core::Http::HttpStatusCode>::type>(
                  httpResponse.GetStatusCode());
          if (!(http_status_code == 200))
          {
            throw StorageException::CreateFromResponse(std::move(pHttpResponse));
          }
          {
            const auto& httpResponseBody = httpResponse.GetBody();
            Storage::_detail::XmlReader reader(
                reinterpret_cast<const char*>(httpResponseBody.data()), httpResponseBody.size());
            response = GetServiceStatisticsResultFromXml(reader);
          }
          response.RequestId = httpResponse.GetHeaders().at("x-ms-request-id");
          return Azure::Response<GetServiceStatisticsResult>(
              std::move(response), std::move(pHttpResponse));
        }

        struct FindBlobsByTagsSinglePageOptions
        {
          Azure::Core::Nullable<int32_t> Timeout;
          std::string Where;
          Azure::Core::Nullable<std::string> ContinuationToken;
          Azure::Core::Nullable<int32_t> MaxResults;
        }; // struct FindBlobsByTagsSinglePageOptions

        static Azure::Response<FindBlobsByTagsSinglePageResult> FindBlobsByTagsSinglePage(
            const Azure::Core::Context& context,
            Azure::Core::Http::_internal::HttpPipeline& pipeline,
            const Azure::Core::Http::Url& url,
            const FindBlobsByTagsSinglePageOptions& options)
        {
          (void)options;
          auto request = Azure::Core::Http::Request(Azure::Core::Http::HttpMethod::Get, url);
          request.SetHeader("x-ms-version", "2020-02-10");
          if (options.Timeout.HasValue())
          {
            request.GetUrl().AppendQueryParameter(
                "timeout", std::to_string(options.Timeout.GetValue()));
          }
          request.GetUrl().AppendQueryParameter("comp", "blobs");
          request.GetUrl().AppendQueryParameter(
              "where", Storage::_detail::UrlEncodeQueryParameter(options.Where));
          if (options.ContinuationToken.HasValue())
          {
            request.GetUrl().AppendQueryParameter(
                "marker",
                Storage::_detail::UrlEncodeQueryParameter(options.ContinuationToken.GetValue()));
          }
          if (options.MaxResults.HasValue())
          {
            request.GetUrl().AppendQueryParameter(
                "maxresults", std::to_string(options.MaxResults.GetValue()));
          }
          auto pHttpResponse = pipeline.Send(request, context);
          Azure::Core::Http::RawResponse& httpResponse = *pHttpResponse;
          FindBlobsByTagsSinglePageResult response;
          auto http_status_code
              = static_cast<std::underlying_type<Azure::Core::Http::HttpStatusCode>::type>(
                  httpResponse.GetStatusCode());
          if (!(http_status_code == 200))
          {
            throw StorageException::CreateFromResponse(std::move(pHttpResponse));
          }
          {
            const auto& httpResponseBody = httpResponse.GetBody();
            Storage::_detail::XmlReader reader(
                reinterpret_cast<const char*>(httpResponseBody.data()), httpResponseBody.size());
            response = FindBlobsByTagsSinglePageResultFromXml(reader);
          }
          response.RequestId = httpResponse.GetHeaders().at("x-ms-request-id");
          return Azure::Response<FindBlobsByTagsSinglePageResult>(
              std::move(response), std::move(pHttpResponse));
        }

      private:
        static FindBlobsByTagsSinglePageResult FindBlobsByTagsSinglePageResultFromXml(
            Storage::_detail::XmlReader& reader)
        {
          FindBlobsByTagsSinglePageResult ret;
          enum class XmlTagName
          {
            k_EnumerationResults,
            k_NextMarker,
            k_Blobs,
            k_Blob,
            k_Unknown,
          };
          std::vector<XmlTagName> path;
          while (true)
          {
            auto node = reader.Read();
            if (node.Type == Storage::_detail::XmlNodeType::End)
            {
              break;
            }
            else if (node.Type == Storage::_detail::XmlNodeType::EndTag)
            {
              if (path.size() > 0)
              {
                path.pop_back();
              }
              else
              {
                break;
              }
            }
            else if (node.Type == Storage::_detail::XmlNodeType::StartTag)
            {
              if (std::strcmp(node.Name, "EnumerationResults") == 0)
              {
                path.emplace_back(XmlTagName::k_EnumerationResults);
              }
              else if (std::strcmp(node.Name, "NextMarker") == 0)
              {
                path.emplace_back(XmlTagName::k_NextMarker);
              }
              else if (std::strcmp(node.Name, "Blobs") == 0)
              {
                path.emplace_back(XmlTagName::k_Blobs);
              }
              else if (std::strcmp(node.Name, "Blob") == 0)
              {
                path.emplace_back(XmlTagName::k_Blob);
              }
              else
              {
                path.emplace_back(XmlTagName::k_Unknown);
              }
              if (path.size() == 3 && path[0] == XmlTagName::k_EnumerationResults
                  && path[1] == XmlTagName::k_Blobs && path[2] == XmlTagName::k_Blob)
              {
                ret.Items.emplace_back(FilterBlobItemFromXml(reader));
                path.pop_back();
              }
            }
            else if (node.Type == Storage::_detail::XmlNodeType::Text)
            {
              if (path.size() == 2 && path[0] == XmlTagName::k_EnumerationResults
                  && path[1] == XmlTagName::k_NextMarker)
              {
                ret.ContinuationToken = node.Value;
              }
            }
            else if (node.Type == Storage::_detail::XmlNodeType::Attribute)
            {
              if (path.size() == 1 && path[0] == XmlTagName::k_EnumerationResults
                  && std::strcmp(node.Name, "ServiceEndpoint") == 0)
              {
                ret.ServiceEndpoint = node.Value;
              }
            }
          }
          return ret;
        }

        static GetServicePropertiesResult GetServicePropertiesResultFromXml(
            Storage::_detail::XmlReader& reader)
        {
          GetServicePropertiesResult ret;
          enum class XmlTagName
          {
            k_StorageServiceProperties,
            k_Logging,
            k_HourMetrics,
            k_MinuteMetrics,
            k_Cors,
            k_CorsRule,
            k_DefaultServiceVersion,
            k_DeleteRetentionPolicy,
            k_StaticWebsite,
            k_Unknown,
          };
          std::vector<XmlTagName> path;
          while (true)
          {
            auto node = reader.Read();
            if (node.Type == Storage::_detail::XmlNodeType::End)
            {
              break;
            }
            else if (node.Type == Storage::_detail::XmlNodeType::EndTag)
            {
              if (path.size() > 0)
              {
                path.pop_back();
              }
              else
              {
                break;
              }
            }
            else if (node.Type == Storage::_detail::XmlNodeType::StartTag)
            {
              if (std::strcmp(node.Name, "StorageServiceProperties") == 0)
              {
                path.emplace_back(XmlTagName::k_StorageServiceProperties);
              }
              else if (std::strcmp(node.Name, "Logging") == 0)
              {
                path.emplace_back(XmlTagName::k_Logging);
              }
              else if (std::strcmp(node.Name, "HourMetrics") == 0)
              {
                path.emplace_back(XmlTagName::k_HourMetrics);
              }
              else if (std::strcmp(node.Name, "MinuteMetrics") == 0)
              {
                path.emplace_back(XmlTagName::k_MinuteMetrics);
              }
              else if (std::strcmp(node.Name, "Cors") == 0)
              {
                path.emplace_back(XmlTagName::k_Cors);
              }
              else if (std::strcmp(node.Name, "CorsRule") == 0)
              {
                path.emplace_back(XmlTagName::k_CorsRule);
              }
              else if (std::strcmp(node.Name, "DefaultServiceVersion") == 0)
              {
                path.emplace_back(XmlTagName::k_DefaultServiceVersion);
              }
              else if (std::strcmp(node.Name, "DeleteRetentionPolicy") == 0)
              {
                path.emplace_back(XmlTagName::k_DeleteRetentionPolicy);
              }
              else if (std::strcmp(node.Name, "StaticWebsite") == 0)
              {
                path.emplace_back(XmlTagName::k_StaticWebsite);
              }
              else
              {
                path.emplace_back(XmlTagName::k_Unknown);
              }
              if (path.size() == 2 && path[0] == XmlTagName::k_StorageServiceProperties
                  && path[1] == XmlTagName::k_Logging)
              {
                ret.Logging = BlobAnalyticsLoggingFromXml(reader);
                path.pop_back();
              }
              else if (
                  path.size() == 2 && path[0] == XmlTagName::k_StorageServiceProperties
                  && path[1] == XmlTagName::k_HourMetrics)
              {
                ret.HourMetrics = BlobMetricsFromXml(reader);
                path.pop_back();
              }
              else if (
                  path.size() == 2 && path[0] == XmlTagName::k_StorageServiceProperties
                  && path[1] == XmlTagName::k_MinuteMetrics)
              {
                ret.MinuteMetrics = BlobMetricsFromXml(reader);
                path.pop_back();
              }
              else if (
                  path.size() == 3 && path[0] == XmlTagName::k_StorageServiceProperties
                  && path[1] == XmlTagName::k_Cors && path[2] == XmlTagName::k_CorsRule)
              {
                ret.Cors.emplace_back(BlobCorsRuleFromXml(reader));
                path.pop_back();
              }
              else if (
                  path.size() == 2 && path[0] == XmlTagName::k_StorageServiceProperties
                  && path[1] == XmlTagName::k_DeleteRetentionPolicy)
              {
                ret.DeleteRetentionPolicy = BlobRetentionPolicyFromXml(reader);
                path.pop_back();
              }
              else if (
                  path.size() == 2 && path[0] == XmlTagName::k_StorageServiceProperties
                  && path[1] == XmlTagName::k_StaticWebsite)
              {
                ret.StaticWebsite = BlobStaticWebsiteFromXml(reader);
                path.pop_back();
              }
            }
            else if (node.Type == Storage::_detail::XmlNodeType::Text)
            {
              if (path.size() == 2 && path[0] == XmlTagName::k_StorageServiceProperties
                  && path[1] == XmlTagName::k_DefaultServiceVersion)
              {
                ret.DefaultServiceVersion = node.Value;
              }
            }
          }
          return ret;
        }

        static GetServiceStatisticsResult GetServiceStatisticsResultFromXml(
            Storage::_detail::XmlReader& reader)
        {
          GetServiceStatisticsResult ret;
          enum class XmlTagName
          {
            k_StorageServiceStats,
            k_GeoReplication,
            k_Unknown,
          };
          std::vector<XmlTagName> path;
          while (true)
          {
            auto node = reader.Read();
            if (node.Type == Storage::_detail::XmlNodeType::End)
            {
              break;
            }
            else if (node.Type == Storage::_detail::XmlNodeType::EndTag)
            {
              if (path.size() > 0)
              {
                path.pop_back();
              }
              else
              {
                break;
              }
            }
            else if (node.Type == Storage::_detail::XmlNodeType::StartTag)
            {
              if (std::strcmp(node.Name, "StorageServiceStats") == 0)
              {
                path.emplace_back(XmlTagName::k_StorageServiceStats);
              }
              else if (std::strcmp(node.Name, "GeoReplication") == 0)
              {
                path.emplace_back(XmlTagName::k_GeoReplication);
              }
              else
              {
                path.emplace_back(XmlTagName::k_Unknown);
              }
              if (path.size() == 2 && path[0] == XmlTagName::k_StorageServiceStats
                  && path[1] == XmlTagName::k_GeoReplication)
              {
                ret.GeoReplication = BlobGeoReplicationFromXml(reader);
                path.pop_back();
              }
            }
            else if (node.Type == Storage::_detail::XmlNodeType::Text)
            {
            }
          }
          return ret;
        }

        static GetUserDelegationKeyResult GetUserDelegationKeyResultFromXml(
            Storage::_detail::XmlReader& reader)
        {
          GetUserDelegationKeyResult ret;
          enum class XmlTagName
          {
            k_UserDelegationKey,
            k_Unknown,
          };
          std::vector<XmlTagName> path;
          while (true)
          {
            auto node = reader.Read();
            if (node.Type == Storage::_detail::XmlNodeType::End)
            {
              break;
            }
            else if (node.Type == Storage::_detail::XmlNodeType::EndTag)
            {
              if (path.size() > 0)
              {
                path.pop_back();
              }
              else
              {
                break;
              }
            }
            else if (node.Type == Storage::_detail::XmlNodeType::StartTag)
            {
              if (std::strcmp(node.Name, "UserDelegationKey") == 0)
              {
                path.emplace_back(XmlTagName::k_UserDelegationKey);
              }
              else
              {
                path.emplace_back(XmlTagName::k_Unknown);
              }
              if (path.size() == 1 && path[0] == XmlTagName::k_UserDelegationKey)
              {
                ret.Key = UserDelegationKeyFromXml(reader);
                path.pop_back();
              }
            }
            else if (node.Type == Storage::_detail::XmlNodeType::Text)
            {
            }
          }
          return ret;
        }

        static ListBlobContainersSinglePageResult ListBlobContainersSinglePageResultFromXml(
            Storage::_detail::XmlReader& reader)
        {
          ListBlobContainersSinglePageResult ret;
          enum class XmlTagName
          {
            k_EnumerationResults,
            k_Prefix,
            k_NextMarker,
            k_Containers,
            k_Container,
            k_Unknown,
          };
          std::vector<XmlTagName> path;
          while (true)
          {
            auto node = reader.Read();
            if (node.Type == Storage::_detail::XmlNodeType::End)
            {
              break;
            }
            else if (node.Type == Storage::_detail::XmlNodeType::EndTag)
            {
              if (path.size() > 0)
              {
                path.pop_back();
              }
              else
              {
                break;
              }
            }
            else if (node.Type == Storage::_detail::XmlNodeType::StartTag)
            {
              if (std::strcmp(node.Name, "EnumerationResults") == 0)
              {
                path.emplace_back(XmlTagName::k_EnumerationResults);
              }
              else if (std::strcmp(node.Name, "Prefix") == 0)
              {
                path.emplace_back(XmlTagName::k_Prefix);
              }
              else if (std::strcmp(node.Name, "NextMarker") == 0)
              {
                path.emplace_back(XmlTagName::k_NextMarker);
              }
              else if (std::strcmp(node.Name, "Containers") == 0)
              {
                path.emplace_back(XmlTagName::k_Containers);
              }
              else if (std::strcmp(node.Name, "Container") == 0)
              {
                path.emplace_back(XmlTagName::k_Container);
              }
              else
              {
                path.emplace_back(XmlTagName::k_Unknown);
              }
              if (path.size() == 3 && path[0] == XmlTagName::k_EnumerationResults
                  && path[1] == XmlTagName::k_Containers && path[2] == XmlTagName::k_Container)
              {
                ret.Items.emplace_back(BlobContainerItemFromXml(reader));
                path.pop_back();
              }
            }
            else if (node.Type == Storage::_detail::XmlNodeType::Text)
            {
              if (path.size() == 2 && path[0] == XmlTagName::k_EnumerationResults
                  && path[1] == XmlTagName::k_Prefix)
              {
                ret.Prefix = node.Value;
              }
              else if (
                  path.size() == 2 && path[0] == XmlTagName::k_EnumerationResults
                  && path[1] == XmlTagName::k_NextMarker)
              {
                ret.ContinuationToken = node.Value;
              }
            }
            else if (node.Type == Storage::_detail::XmlNodeType::Attribute)
            {
              if (path.size() == 1 && path[0] == XmlTagName::k_EnumerationResults
                  && std::strcmp(node.Name, "ServiceEndpoint") == 0)
              {
                ret.ServiceEndpoint = node.Value;
              }
            }
          }
          return ret;
        }

        static BlobAnalyticsLogging BlobAnalyticsLoggingFromXml(Storage::_detail::XmlReader& reader)
        {
          BlobAnalyticsLogging ret;
          enum class XmlTagName
          {
            k_Version,
            k_Delete,
            k_Read,
            k_Write,
            k_RetentionPolicy,
            k_Unknown,
          };
          std::vector<XmlTagName> path;
          while (true)
          {
            auto node = reader.Read();
            if (node.Type == Storage::_detail::XmlNodeType::End)
            {
              break;
            }
            else if (node.Type == Storage::_detail::XmlNodeType::EndTag)
            {
              if (path.size() > 0)
              {
                path.pop_back();
              }
              else
              {
                break;
              }
            }
            else if (node.Type == Storage::_detail::XmlNodeType::StartTag)
            {
              if (std::strcmp(node.Name, "Version") == 0)
              {
                path.emplace_back(XmlTagName::k_Version);
              }
              else if (std::strcmp(node.Name, "Delete") == 0)
              {
                path.emplace_back(XmlTagName::k_Delete);
              }
              else if (std::strcmp(node.Name, "Read") == 0)
              {
                path.emplace_back(XmlTagName::k_Read);
              }
              else if (std::strcmp(node.Name, "Write") == 0)
              {
                path.emplace_back(XmlTagName::k_Write);
              }
              else if (std::strcmp(node.Name, "RetentionPolicy") == 0)
              {
                path.emplace_back(XmlTagName::k_RetentionPolicy);
              }
              else
              {
                path.emplace_back(XmlTagName::k_Unknown);
              }
              if (path.size() == 1 && path[0] == XmlTagName::k_RetentionPolicy)
              {
                ret.RetentionPolicy = BlobRetentionPolicyFromXml(reader);
                path.pop_back();
              }
            }
            else if (node.Type == Storage::_detail::XmlNodeType::Text)
            {
              if (path.size() == 1 && path[0] == XmlTagName::k_Version)
              {
                ret.Version = node.Value;
              }
              else if (path.size() == 1 && path[0] == XmlTagName::k_Delete)
              {
                ret.Delete = std::strcmp(node.Value, "true") == 0;
              }
              else if (path.size() == 1 && path[0] == XmlTagName::k_Read)
              {
                ret.Read = std::strcmp(node.Value, "true") == 0;
              }
              else if (path.size() == 1 && path[0] == XmlTagName::k_Write)
              {
                ret.Write = std::strcmp(node.Value, "true") == 0;
              }
            }
          }
          return ret;
        }

        static BlobContainerItem BlobContainerItemFromXml(Storage::_detail::XmlReader& reader)
        {
          BlobContainerItem ret;
          enum class XmlTagName
          {
            k_Name,
            k_Properties,
            k_Etag,
            k_LastModified,
            k_PublicAccess,
            k_HasImmutabilityPolicy,
            k_HasLegalHold,
            k_LeaseStatus,
            k_LeaseState,
            k_LeaseDuration,
            k_DefaultEncryptionScope,
            k_DenyEncryptionScopeOverride,
            k_Metadata,
            k_Deleted,
            k_Version,
            k_DeletedTime,
            k_RemainingRetentionDays,
            k_Unknown,
          };
          std::vector<XmlTagName> path;
          while (true)
          {
            auto node = reader.Read();
            if (node.Type == Storage::_detail::XmlNodeType::End)
            {
              break;
            }
            else if (node.Type == Storage::_detail::XmlNodeType::EndTag)
            {
              if (path.size() > 0)
              {
                path.pop_back();
              }
              else
              {
                break;
              }
            }
            else if (node.Type == Storage::_detail::XmlNodeType::StartTag)
            {
              if (std::strcmp(node.Name, "Name") == 0)
              {
                path.emplace_back(XmlTagName::k_Name);
              }
              else if (std::strcmp(node.Name, "Properties") == 0)
              {
                path.emplace_back(XmlTagName::k_Properties);
              }
              else if (std::strcmp(node.Name, "Etag") == 0)
              {
                path.emplace_back(XmlTagName::k_Etag);
              }
              else if (std::strcmp(node.Name, "Last-Modified") == 0)
              {
                path.emplace_back(XmlTagName::k_LastModified);
              }
              else if (std::strcmp(node.Name, "PublicAccess") == 0)
              {
                path.emplace_back(XmlTagName::k_PublicAccess);
              }
              else if (std::strcmp(node.Name, "HasImmutabilityPolicy") == 0)
              {
                path.emplace_back(XmlTagName::k_HasImmutabilityPolicy);
              }
              else if (std::strcmp(node.Name, "HasLegalHold") == 0)
              {
                path.emplace_back(XmlTagName::k_HasLegalHold);
              }
              else if (std::strcmp(node.Name, "LeaseStatus") == 0)
              {
                path.emplace_back(XmlTagName::k_LeaseStatus);
              }
              else if (std::strcmp(node.Name, "LeaseState") == 0)
              {
                path.emplace_back(XmlTagName::k_LeaseState);
              }
              else if (std::strcmp(node.Name, "LeaseDuration") == 0)
              {
                path.emplace_back(XmlTagName::k_LeaseDuration);
              }
              else if (std::strcmp(node.Name, "DefaultEncryptionScope") == 0)
              {
                path.emplace_back(XmlTagName::k_DefaultEncryptionScope);
              }
              else if (std::strcmp(node.Name, "DenyEncryptionScopeOverride") == 0)
              {
                path.emplace_back(XmlTagName::k_DenyEncryptionScopeOverride);
              }
              else if (std::strcmp(node.Name, "Metadata") == 0)
              {
                path.emplace_back(XmlTagName::k_Metadata);
              }
              else if (std::strcmp(node.Name, "Deleted") == 0)
              {
                path.emplace_back(XmlTagName::k_Deleted);
              }
              else if (std::strcmp(node.Name, "Version") == 0)
              {
                path.emplace_back(XmlTagName::k_Version);
              }
              else if (std::strcmp(node.Name, "DeletedTime") == 0)
              {
                path.emplace_back(XmlTagName::k_DeletedTime);
              }
              else if (std::strcmp(node.Name, "RemainingRetentionDays") == 0)
              {
                path.emplace_back(XmlTagName::k_RemainingRetentionDays);
              }
              else
              {
                path.emplace_back(XmlTagName::k_Unknown);
              }
              if (path.size() == 1 && path[0] == XmlTagName::k_Metadata)
              {
                ret.Details.Metadata = MetadataFromXml(reader);
                path.pop_back();
              }
            }
            else if (node.Type == Storage::_detail::XmlNodeType::Text)
            {
              if (path.size() == 1 && path[0] == XmlTagName::k_Name)
              {
                ret.Name = node.Value;
              }
              else if (
                  path.size() == 2 && path[0] == XmlTagName::k_Properties
                  && path[1] == XmlTagName::k_Etag)
              {
                ret.Details.ETag = Azure::ETag(node.Value);
              }
              else if (
                  path.size() == 2 && path[0] == XmlTagName::k_Properties
                  && path[1] == XmlTagName::k_LastModified)
              {
                ret.Details.LastModified = Azure::Core::DateTime::Parse(
                    node.Value, Azure::Core::DateTime::DateFormat::Rfc1123);
              }
              else if (
                  path.size() == 2 && path[0] == XmlTagName::k_Properties
                  && path[1] == XmlTagName::k_PublicAccess)
              {
                ret.Details.AccessType = PublicAccessType(node.Value);
              }
              else if (
                  path.size() == 2 && path[0] == XmlTagName::k_Properties
                  && path[1] == XmlTagName::k_HasImmutabilityPolicy)
              {
                ret.Details.HasImmutabilityPolicy = std::strcmp(node.Value, "true") == 0;
              }
              else if (
                  path.size() == 2 && path[0] == XmlTagName::k_Properties
                  && path[1] == XmlTagName::k_HasLegalHold)
              {
                ret.Details.HasLegalHold = std::strcmp(node.Value, "true") == 0;
              }
              else if (
                  path.size() == 2 && path[0] == XmlTagName::k_Properties
                  && path[1] == XmlTagName::k_LeaseStatus)
              {
                ret.Details.LeaseStatus = BlobLeaseStatus(node.Value);
              }
              else if (
                  path.size() == 2 && path[0] == XmlTagName::k_Properties
                  && path[1] == XmlTagName::k_LeaseState)
              {
                ret.Details.LeaseState = BlobLeaseState(node.Value);
              }
              else if (
                  path.size() == 2 && path[0] == XmlTagName::k_Properties
                  && path[1] == XmlTagName::k_LeaseDuration)
              {
                ret.Details.LeaseDuration = BlobLeaseDurationType(node.Value);
              }
              else if (
                  path.size() == 2 && path[0] == XmlTagName::k_Properties
                  && path[1] == XmlTagName::k_DefaultEncryptionScope)
              {
                ret.Details.DefaultEncryptionScope = node.Value;
              }
              else if (
                  path.size() == 2 && path[0] == XmlTagName::k_Properties
                  && path[1] == XmlTagName::k_DenyEncryptionScopeOverride)
              {
                ret.Details.PreventEncryptionScopeOverride = std::strcmp(node.Value, "true") == 0;
              }
              else if (path.size() == 1 && path[0] == XmlTagName::k_Deleted)
              {
                ret.IsDeleted = std::strcmp(node.Value, "true") == 0;
              }
              else if (path.size() == 1 && path[0] == XmlTagName::k_Version)
              {
                ret.VersionId = node.Value;
              }
              else if (
                  path.size() == 2 && path[0] == XmlTagName::k_Properties
                  && path[1] == XmlTagName::k_DeletedTime)
              {
                ret.Details.DeletedOn = Azure::Core::DateTime::Parse(
                    node.Value, Azure::Core::DateTime::DateFormat::Rfc1123);
              }
              else if (
                  path.size() == 2 && path[0] == XmlTagName::k_Properties
                  && path[1] == XmlTagName::k_RemainingRetentionDays)
              {
                ret.Details.RemainingRetentionDays = std::stoi(node.Value);
              }
            }
          }
          return ret;
        }

        static BlobCorsRule BlobCorsRuleFromXml(Storage::_detail::XmlReader& reader)
        {
          BlobCorsRule ret;
          enum class XmlTagName
          {
            k_AllowedOrigins,
            k_AllowedMethods,
            k_MaxAgeInSeconds,
            k_ExposedHeaders,
            k_AllowedHeaders,
            k_Unknown,
          };
          std::vector<XmlTagName> path;
          while (true)
          {
            auto node = reader.Read();
            if (node.Type == Storage::_detail::XmlNodeType::End)
            {
              break;
            }
            else if (node.Type == Storage::_detail::XmlNodeType::EndTag)
            {
              if (path.size() > 0)
              {
                path.pop_back();
              }
              else
              {
                break;
              }
            }
            else if (node.Type == Storage::_detail::XmlNodeType::StartTag)
            {
              if (std::strcmp(node.Name, "AllowedOrigins") == 0)
              {
                path.emplace_back(XmlTagName::k_AllowedOrigins);
              }
              else if (std::strcmp(node.Name, "AllowedMethods") == 0)
              {
                path.emplace_back(XmlTagName::k_AllowedMethods);
              }
              else if (std::strcmp(node.Name, "MaxAgeInSeconds") == 0)
              {
                path.emplace_back(XmlTagName::k_MaxAgeInSeconds);
              }
              else if (std::strcmp(node.Name, "ExposedHeaders") == 0)
              {
                path.emplace_back(XmlTagName::k_ExposedHeaders);
              }
              else if (std::strcmp(node.Name, "AllowedHeaders") == 0)
              {
                path.emplace_back(XmlTagName::k_AllowedHeaders);
              }
              else
              {
                path.emplace_back(XmlTagName::k_Unknown);
              }
            }
            else if (node.Type == Storage::_detail::XmlNodeType::Text)
            {
              if (path.size() == 1 && path[0] == XmlTagName::k_AllowedOrigins)
              {
                ret.AllowedOrigins = node.Value;
              }
              else if (path.size() == 1 && path[0] == XmlTagName::k_AllowedMethods)
              {
                ret.AllowedMethods = node.Value;
              }
              else if (path.size() == 1 && path[0] == XmlTagName::k_MaxAgeInSeconds)
              {
                ret.MaxAgeInSeconds = std::stoi(node.Value);
              }
              else if (path.size() == 1 && path[0] == XmlTagName::k_ExposedHeaders)
              {
                ret.ExposedHeaders = node.Value;
              }
              else if (path.size() == 1 && path[0] == XmlTagName::k_AllowedHeaders)
              {
                ret.AllowedHeaders = node.Value;
              }
            }
          }
          return ret;
        }

        static BlobGeoReplication BlobGeoReplicationFromXml(Storage::_detail::XmlReader& reader)
        {
          BlobGeoReplication ret;
          enum class XmlTagName
          {
            k_Status,
            k_LastSyncTime,
            k_Unknown,
          };
          std::vector<XmlTagName> path;
          while (true)
          {
            auto node = reader.Read();
            if (node.Type == Storage::_detail::XmlNodeType::End)
            {
              break;
            }
            else if (node.Type == Storage::_detail::XmlNodeType::EndTag)
            {
              if (path.size() > 0)
              {
                path.pop_back();
              }
              else
              {
                break;
              }
            }
            else if (node.Type == Storage::_detail::XmlNodeType::StartTag)
            {
              if (std::strcmp(node.Name, "Status") == 0)
              {
                path.emplace_back(XmlTagName::k_Status);
              }
              else if (std::strcmp(node.Name, "LastSyncTime") == 0)
              {
                path.emplace_back(XmlTagName::k_LastSyncTime);
              }
              else
              {
                path.emplace_back(XmlTagName::k_Unknown);
              }
            }
            else if (node.Type == Storage::_detail::XmlNodeType::Text)
            {
              if (path.size() == 1 && path[0] == XmlTagName::k_Status)
              {
                ret.Status = BlobGeoReplicationStatus(node.Value);
              }
              else if (path.size() == 1 && path[0] == XmlTagName::k_LastSyncTime)
              {
                ret.LastSyncedOn = Azure::Core::DateTime::Parse(
                    node.Value, Azure::Core::DateTime::DateFormat::Rfc1123);
              }
            }
          }
          return ret;
        }

        static BlobMetrics BlobMetricsFromXml(Storage::_detail::XmlReader& reader)
        {
          BlobMetrics ret;
          enum class XmlTagName
          {
            k_Version,
            k_Enabled,
            k_IncludeAPIs,
            k_RetentionPolicy,
            k_Unknown,
          };
          std::vector<XmlTagName> path;
          while (true)
          {
            auto node = reader.Read();
            if (node.Type == Storage::_detail::XmlNodeType::End)
            {
              break;
            }
            else if (node.Type == Storage::_detail::XmlNodeType::EndTag)
            {
              if (path.size() > 0)
              {
                path.pop_back();
              }
              else
              {
                break;
              }
            }
            else if (node.Type == Storage::_detail::XmlNodeType::StartTag)
            {
              if (std::strcmp(node.Name, "Version") == 0)
              {
                path.emplace_back(XmlTagName::k_Version);
              }
              else if (std::strcmp(node.Name, "Enabled") == 0)
              {
                path.emplace_back(XmlTagName::k_Enabled);
              }
              else if (std::strcmp(node.Name, "IncludeAPIs") == 0)
              {
                path.emplace_back(XmlTagName::k_IncludeAPIs);
              }
              else if (std::strcmp(node.Name, "RetentionPolicy") == 0)
              {
                path.emplace_back(XmlTagName::k_RetentionPolicy);
              }
              else
              {
                path.emplace_back(XmlTagName::k_Unknown);
              }
              if (path.size() == 1 && path[0] == XmlTagName::k_RetentionPolicy)
              {
                ret.RetentionPolicy = BlobRetentionPolicyFromXml(reader);
                path.pop_back();
              }
            }
            else if (node.Type == Storage::_detail::XmlNodeType::Text)
            {
              if (path.size() == 1 && path[0] == XmlTagName::k_Version)
              {
                ret.Version = node.Value;
              }
              else if (path.size() == 1 && path[0] == XmlTagName::k_Enabled)
              {
                ret.IsEnabled = std::strcmp(node.Value, "true") == 0;
              }
              else if (path.size() == 1 && path[0] == XmlTagName::k_IncludeAPIs)
              {
                ret.IncludeApis = std::strcmp(node.Value, "true") == 0;
              }
            }
          }
          return ret;
        }

        static BlobRetentionPolicy BlobRetentionPolicyFromXml(Storage::_detail::XmlReader& reader)
        {
          BlobRetentionPolicy ret;
          enum class XmlTagName
          {
            k_Enabled,
            k_Days,
            k_Unknown,
          };
          std::vector<XmlTagName> path;
          while (true)
          {
            auto node = reader.Read();
            if (node.Type == Storage::_detail::XmlNodeType::End)
            {
              break;
            }
            else if (node.Type == Storage::_detail::XmlNodeType::EndTag)
            {
              if (path.size() > 0)
              {
                path.pop_back();
              }
              else
              {
                break;
              }
            }
            else if (node.Type == Storage::_detail::XmlNodeType::StartTag)
            {
              if (std::strcmp(node.Name, "Enabled") == 0)
              {
                path.emplace_back(XmlTagName::k_Enabled);
              }
              else if (std::strcmp(node.Name, "Days") == 0)
              {
                path.emplace_back(XmlTagName::k_Days);
              }
              else
              {
                path.emplace_back(XmlTagName::k_Unknown);
              }
            }
            else if (node.Type == Storage::_detail::XmlNodeType::Text)
            {
              if (path.size() == 1 && path[0] == XmlTagName::k_Enabled)
              {
                ret.IsEnabled = std::strcmp(node.Value, "true") == 0;
              }
              else if (path.size() == 1 && path[0] == XmlTagName::k_Days)
              {
                ret.Days = std::stoi(node.Value);
              }
            }
          }
          return ret;
        }

        static BlobStaticWebsite BlobStaticWebsiteFromXml(Storage::_detail::XmlReader& reader)
        {
          BlobStaticWebsite ret;
          enum class XmlTagName
          {
            k_Enabled,
            k_IndexDocument,
            k_DefaultIndexDocumentPath,
            k_ErrorDocument404Path,
            k_Unknown,
          };
          std::vector<XmlTagName> path;
          while (true)
          {
            auto node = reader.Read();
            if (node.Type == Storage::_detail::XmlNodeType::End)
            {
              break;
            }
            else if (node.Type == Storage::_detail::XmlNodeType::EndTag)
            {
              if (path.size() > 0)
              {
                path.pop_back();
              }
              else
              {
                break;
              }
            }
            else if (node.Type == Storage::_detail::XmlNodeType::StartTag)
            {
              if (std::strcmp(node.Name, "Enabled") == 0)
              {
                path.emplace_back(XmlTagName::k_Enabled);
              }
              else if (std::strcmp(node.Name, "IndexDocument") == 0)
              {
                path.emplace_back(XmlTagName::k_IndexDocument);
              }
              else if (std::strcmp(node.Name, "DefaultIndexDocumentPath") == 0)
              {
                path.emplace_back(XmlTagName::k_DefaultIndexDocumentPath);
              }
              else if (std::strcmp(node.Name, "ErrorDocument404Path") == 0)
              {
                path.emplace_back(XmlTagName::k_ErrorDocument404Path);
              }
              else
              {
                path.emplace_back(XmlTagName::k_Unknown);
              }
            }
            else if (node.Type == Storage::_detail::XmlNodeType::Text)
            {
              if (path.size() == 1 && path[0] == XmlTagName::k_Enabled)
              {
                ret.IsEnabled = std::strcmp(node.Value, "true") == 0;
              }
              else if (path.size() == 1 && path[0] == XmlTagName::k_IndexDocument)
              {
                ret.IndexDocument = node.Value;
              }
              else if (path.size() == 1 && path[0] == XmlTagName::k_DefaultIndexDocumentPath)
              {
                ret.DefaultIndexDocumentPath = node.Value;
              }
              else if (path.size() == 1 && path[0] == XmlTagName::k_ErrorDocument404Path)
              {
                ret.ErrorDocument404Path = node.Value;
              }
            }
          }
          return ret;
        }

        static FilterBlobItem FilterBlobItemFromXml(Storage::_detail::XmlReader& reader)
        {
          FilterBlobItem ret;
          enum class XmlTagName
          {
            k_Name,
            k_ContainerName,
            k_Unknown,
          };
          std::vector<XmlTagName> path;
          while (true)
          {
            auto node = reader.Read();
            if (node.Type == Storage::_detail::XmlNodeType::End)
            {
              break;
            }
            else if (node.Type == Storage::_detail::XmlNodeType::EndTag)
            {
              if (path.size() > 0)
              {
                path.pop_back();
              }
              else
              {
                break;
              }
            }
            else if (node.Type == Storage::_detail::XmlNodeType::StartTag)
            {
              if (std::strcmp(node.Name, "Name") == 0)
              {
                path.emplace_back(XmlTagName::k_Name);
              }
              else if (std::strcmp(node.Name, "ContainerName") == 0)
              {
                path.emplace_back(XmlTagName::k_ContainerName);
              }
              else
              {
                path.emplace_back(XmlTagName::k_Unknown);
              }
            }
            else if (node.Type == Storage::_detail::XmlNodeType::Text)
            {
              if (path.size() == 1 && path[0] == XmlTagName::k_Name)
              {
                ret.BlobName = node.Value;
              }
              else if (path.size() == 1 && path[0] == XmlTagName::k_ContainerName)
              {
                ret.BlobContainerName = node.Value;
              }
            }
          }
          return ret;
        }

        static UserDelegationKey UserDelegationKeyFromXml(Storage::_detail::XmlReader& reader)
        {
          UserDelegationKey ret;
          enum class XmlTagName
          {
            k_SignedOid,
            k_SignedTid,
            k_SignedStart,
            k_SignedExpiry,
            k_SignedService,
            k_SignedVersion,
            k_Value,
            k_Unknown,
          };
          std::vector<XmlTagName> path;
          while (true)
          {
            auto node = reader.Read();
            if (node.Type == Storage::_detail::XmlNodeType::End)
            {
              break;
            }
            else if (node.Type == Storage::_detail::XmlNodeType::EndTag)
            {
              if (path.size() > 0)
              {
                path.pop_back();
              }
              else
              {
                break;
              }
            }
            else if (node.Type == Storage::_detail::XmlNodeType::StartTag)
            {
              if (std::strcmp(node.Name, "SignedOid") == 0)
              {
                path.emplace_back(XmlTagName::k_SignedOid);
              }
              else if (std::strcmp(node.Name, "SignedTid") == 0)
              {
                path.emplace_back(XmlTagName::k_SignedTid);
              }
              else if (std::strcmp(node.Name, "SignedStart") == 0)
              {
                path.emplace_back(XmlTagName::k_SignedStart);
              }
              else if (std::strcmp(node.Name, "SignedExpiry") == 0)
              {
                path.emplace_back(XmlTagName::k_SignedExpiry);
              }
              else if (std::strcmp(node.Name, "SignedService") == 0)
              {
                path.emplace_back(XmlTagName::k_SignedService);
              }
              else if (std::strcmp(node.Name, "SignedVersion") == 0)
              {
                path.emplace_back(XmlTagName::k_SignedVersion);
              }
              else if (std::strcmp(node.Name, "Value") == 0)
              {
                path.emplace_back(XmlTagName::k_Value);
              }
              else
              {
                path.emplace_back(XmlTagName::k_Unknown);
              }
            }
            else if (node.Type == Storage::_detail::XmlNodeType::Text)
            {
              if (path.size() == 1 && path[0] == XmlTagName::k_SignedOid)
              {
                ret.SignedObjectId = node.Value;
              }
              else if (path.size() == 1 && path[0] == XmlTagName::k_SignedTid)
              {
                ret.SignedTenantId = node.Value;
              }
              else if (path.size() == 1 && path[0] == XmlTagName::k_SignedStart)
              {
                ret.SignedStartsOn = Azure::Core::DateTime::Parse(
                    node.Value, Azure::Core::DateTime::DateFormat::Rfc3339);
              }
              else if (path.size() == 1 && path[0] == XmlTagName::k_SignedExpiry)
              {
                ret.SignedExpiresOn = Azure::Core::DateTime::Parse(
                    node.Value, Azure::Core::DateTime::DateFormat::Rfc3339);
              }
              else if (path.size() == 1 && path[0] == XmlTagName::k_SignedService)
              {
                ret.SignedService = node.Value;
              }
              else if (path.size() == 1 && path[0] == XmlTagName::k_SignedVersion)
              {
                ret.SignedVersion = node.Value;
              }
              else if (path.size() == 1 && path[0] == XmlTagName::k_Value)
              {
                ret.Value = node.Value;
              }
            }
          }
          return ret;
        }

        static Metadata MetadataFromXml(Storage::_detail::XmlReader& reader)
        {
          Metadata ret;
          int depth = 0;
          std::string key;
          while (true)
          {
            auto node = reader.Read();
            if (node.Type == Storage::_detail::XmlNodeType::End)
            {
              break;
            }
            else if (node.Type == Storage::_detail::XmlNodeType::StartTag)
            {
              if (depth++ == 0)
              {
                key = node.Name;
              }
            }
            else if (node.Type == Storage::_detail::XmlNodeType::EndTag)
            {
              if (depth-- == 0)
              {
                break;
              }
            }
            else if (depth == 1 && node.Type == Storage::_detail::XmlNodeType::Text)
            {
              ret.emplace(std::move(key), std::string(node.Value));
            }
          }
          return ret;
        }

        static void GetUserDelegationKeyOptionsToXml(
            Storage::_detail::XmlWriter& writer,
            const GetUserDelegationKeyOptions& options)
        {
          writer.Write(
              Storage::_detail::XmlNode{Storage::_detail::XmlNodeType::StartTag, "KeyInfo"});
          writer.Write(Storage::_detail::XmlNode{Storage::_detail::XmlNodeType::StartTag, "Start"});
          writer.Write(Storage::_detail::XmlNode{
              Storage::_detail::XmlNodeType::Text,
              nullptr,
              options.StartsOn
                  .ToString(
                      Azure::Core::DateTime::DateFormat::Rfc3339,
                      Azure::Core::DateTime::TimeFractionFormat::Truncate)
                  .data()});
          writer.Write(Storage::_detail::XmlNode{Storage::_detail::XmlNodeType::EndTag});
          writer.Write(
              Storage::_detail::XmlNode{Storage::_detail::XmlNodeType::StartTag, "Expiry"});
          writer.Write(Storage::_detail::XmlNode{
              Storage::_detail::XmlNodeType::Text,
              nullptr,
              options.ExpiresOn
                  .ToString(
                      Azure::Core::DateTime::DateFormat::Rfc3339,
                      Azure::Core::DateTime::TimeFractionFormat::Truncate)
                  .data()});
          writer.Write(Storage::_detail::XmlNode{Storage::_detail::XmlNodeType::EndTag});
          writer.Write(Storage::_detail::XmlNode{Storage::_detail::XmlNodeType::EndTag});
        }

        static void SetServicePropertiesOptionsToXml(
            Storage::_detail::XmlWriter& writer,
            const SetServicePropertiesOptions& options)
        {
          writer.Write(Storage::_detail::XmlNode{
              Storage::_detail::XmlNodeType::StartTag, "StorageServiceProperties"});
          BlobServicePropertiesToXml(writer, options.Properties);
          writer.Write(Storage::_detail::XmlNode{Storage::_detail::XmlNodeType::EndTag});
        }

        static void BlobServicePropertiesToXml(
            Storage::_detail::XmlWriter& writer,
            const BlobServiceProperties& options)
        {
          writer.Write(
              Storage::_detail::XmlNode{Storage::_detail::XmlNodeType::StartTag, "Logging"});
          BlobAnalyticsLoggingToXml(writer, options.Logging);
          writer.Write(Storage::_detail::XmlNode{Storage::_detail::XmlNodeType::EndTag});
          writer.Write(
              Storage::_detail::XmlNode{Storage::_detail::XmlNodeType::StartTag, "HourMetrics"});
          BlobMetricsToXml(writer, options.HourMetrics);
          writer.Write(Storage::_detail::XmlNode{Storage::_detail::XmlNodeType::EndTag});
          writer.Write(
              Storage::_detail::XmlNode{Storage::_detail::XmlNodeType::StartTag, "MinuteMetrics"});
          BlobMetricsToXml(writer, options.MinuteMetrics);
          writer.Write(Storage::_detail::XmlNode{Storage::_detail::XmlNodeType::EndTag});
          writer.Write(Storage::_detail::XmlNode{Storage::_detail::XmlNodeType::StartTag, "Cors"});
          for (const auto& i : options.Cors)
          {
            BlobCorsRuleToXml(writer, i);
          }
          writer.Write(Storage::_detail::XmlNode{Storage::_detail::XmlNodeType::EndTag});
          if (options.DefaultServiceVersion.HasValue())
          {
            writer.Write(Storage::_detail::XmlNode{
                Storage::_detail::XmlNodeType::StartTag, "DefaultServiceVersion"});
            writer.Write(Storage::_detail::XmlNode{
                Storage::_detail::XmlNodeType::Text,
                nullptr,
                options.DefaultServiceVersion.GetValue().data()});
            writer.Write(Storage::_detail::XmlNode{Storage::_detail::XmlNodeType::EndTag});
          }
          writer.Write(Storage::_detail::XmlNode{
              Storage::_detail::XmlNodeType::StartTag, "DeleteRetentionPolicy"});
          BlobRetentionPolicyToXml(writer, options.DeleteRetentionPolicy);
          writer.Write(Storage::_detail::XmlNode{Storage::_detail::XmlNodeType::EndTag});
          writer.Write(
              Storage::_detail::XmlNode{Storage::_detail::XmlNodeType::StartTag, "StaticWebsite"});
          BlobStaticWebsiteToXml(writer, options.StaticWebsite);
          writer.Write(Storage::_detail::XmlNode{Storage::_detail::XmlNodeType::EndTag});
        }

        static void BlobAnalyticsLoggingToXml(
            Storage::_detail::XmlWriter& writer,
            const BlobAnalyticsLogging& options)
        {
          writer.Write(
              Storage::_detail::XmlNode{Storage::_detail::XmlNodeType::StartTag, "Version"});
          writer.Write(Storage::_detail::XmlNode{
              Storage::_detail::XmlNodeType::Text, nullptr, options.Version.data()});
          writer.Write(Storage::_detail::XmlNode{Storage::_detail::XmlNodeType::EndTag});
          writer.Write(
              Storage::_detail::XmlNode{Storage::_detail::XmlNodeType::StartTag, "Delete"});
          writer.Write(Storage::_detail::XmlNode{
              Storage::_detail::XmlNodeType::Text, nullptr, options.Delete ? "true" : "false"});
          writer.Write(Storage::_detail::XmlNode{Storage::_detail::XmlNodeType::EndTag});
          writer.Write(Storage::_detail::XmlNode{Storage::_detail::XmlNodeType::StartTag, "Read"});
          writer.Write(Storage::_detail::XmlNode{
              Storage::_detail::XmlNodeType::Text, nullptr, options.Read ? "true" : "false"});
          writer.Write(Storage::_detail::XmlNode{Storage::_detail::XmlNodeType::EndTag});
          writer.Write(Storage::_detail::XmlNode{Storage::_detail::XmlNodeType::StartTag, "Write"});
          writer.Write(Storage::_detail::XmlNode{
              Storage::_detail::XmlNodeType::Text, nullptr, options.Write ? "true" : "false"});
          writer.Write(Storage::_detail::XmlNode{Storage::_detail::XmlNodeType::EndTag});
          writer.Write(Storage::_detail::XmlNode{
              Storage::_detail::XmlNodeType::StartTag, "RetentionPolicy"});
          BlobRetentionPolicyToXml(writer, options.RetentionPolicy);
          writer.Write(Storage::_detail::XmlNode{Storage::_detail::XmlNodeType::EndTag});
        }

        static void BlobCorsRuleToXml(
            Storage::_detail::XmlWriter& writer,
            const BlobCorsRule& options)
        {
          writer.Write(
              Storage::_detail::XmlNode{Storage::_detail::XmlNodeType::StartTag, "CorsRule"});
          writer.Write(
              Storage::_detail::XmlNode{Storage::_detail::XmlNodeType::StartTag, "AllowedOrigins"});
          writer.Write(Storage::_detail::XmlNode{
              Storage::_detail::XmlNodeType::Text, nullptr, options.AllowedOrigins.data()});
          writer.Write(Storage::_detail::XmlNode{Storage::_detail::XmlNodeType::EndTag});
          writer.Write(
              Storage::_detail::XmlNode{Storage::_detail::XmlNodeType::StartTag, "AllowedMethods"});
          writer.Write(Storage::_detail::XmlNode{
              Storage::_detail::XmlNodeType::Text, nullptr, options.AllowedMethods.data()});
          writer.Write(Storage::_detail::XmlNode{Storage::_detail::XmlNodeType::EndTag});
          writer.Write(
              Storage::_detail::XmlNode{Storage::_detail::XmlNodeType::StartTag, "AllowedHeaders"});
          writer.Write(Storage::_detail::XmlNode{
              Storage::_detail::XmlNodeType::Text, nullptr, options.AllowedHeaders.data()});
          writer.Write(Storage::_detail::XmlNode{Storage::_detail::XmlNodeType::EndTag});
          writer.Write(
              Storage::_detail::XmlNode{Storage::_detail::XmlNodeType::StartTag, "ExposedHeaders"});
          writer.Write(Storage::_detail::XmlNode{
              Storage::_detail::XmlNodeType::Text, nullptr, options.ExposedHeaders.data()});
          writer.Write(Storage::_detail::XmlNode{Storage::_detail::XmlNodeType::EndTag});
          writer.Write(Storage::_detail::XmlNode{
              Storage::_detail::XmlNodeType::StartTag, "MaxAgeInSeconds"});
          writer.Write(Storage::_detail::XmlNode{
              Storage::_detail::XmlNodeType::Text,
              nullptr,
              std::to_string(options.MaxAgeInSeconds).data()});
          writer.Write(Storage::_detail::XmlNode{Storage::_detail::XmlNodeType::EndTag});
          writer.Write(Storage::_detail::XmlNode{Storage::_detail::XmlNodeType::EndTag});
        }

        static void BlobMetricsToXml(
            Storage::_detail::XmlWriter& writer,
            const BlobMetrics& options)
        {
          writer.Write(
              Storage::_detail::XmlNode{Storage::_detail::XmlNodeType::StartTag, "Version"});
          writer.Write(Storage::_detail::XmlNode{
              Storage::_detail::XmlNodeType::Text, nullptr, options.Version.data()});
          writer.Write(Storage::_detail::XmlNode{Storage::_detail::XmlNodeType::EndTag});
          writer.Write(
              Storage::_detail::XmlNode{Storage::_detail::XmlNodeType::StartTag, "Enabled"});
          writer.Write(Storage::_detail::XmlNode{
              Storage::_detail::XmlNodeType::Text, nullptr, options.IsEnabled ? "true" : "false"});
          writer.Write(Storage::_detail::XmlNode{Storage::_detail::XmlNodeType::EndTag});
          if (options.IncludeApis.HasValue())
          {
            writer.Write(
                Storage::_detail::XmlNode{Storage::_detail::XmlNodeType::StartTag, "IncludeAPIs"});
            writer.Write(Storage::_detail::XmlNode{
                Storage::_detail::XmlNodeType::Text,
                nullptr,
                options.IncludeApis.GetValue() ? "true" : "false"});
            writer.Write(Storage::_detail::XmlNode{Storage::_detail::XmlNodeType::EndTag});
          }
          writer.Write(Storage::_detail::XmlNode{
              Storage::_detail::XmlNodeType::StartTag, "RetentionPolicy"});
          BlobRetentionPolicyToXml(writer, options.RetentionPolicy);
          writer.Write(Storage::_detail::XmlNode{Storage::_detail::XmlNodeType::EndTag});
        }

        static void BlobRetentionPolicyToXml(
            Storage::_detail::XmlWriter& writer,
            const BlobRetentionPolicy& options)
        {
          writer.Write(
              Storage::_detail::XmlNode{Storage::_detail::XmlNodeType::StartTag, "Enabled"});
          writer.Write(Storage::_detail::XmlNode{
              Storage::_detail::XmlNodeType::Text, nullptr, options.IsEnabled ? "true" : "false"});
          writer.Write(Storage::_detail::XmlNode{Storage::_detail::XmlNodeType::EndTag});
          if (options.Days.HasValue())
          {
            writer.Write(
                Storage::_detail::XmlNode{Storage::_detail::XmlNodeType::StartTag, "Days"});
            writer.Write(Storage::_detail::XmlNode{
                Storage::_detail::XmlNodeType::Text,
                nullptr,
                std::to_string(options.Days.GetValue()).data()});
            writer.Write(Storage::_detail::XmlNode{Storage::_detail::XmlNodeType::EndTag});
          }
        }

        static void BlobStaticWebsiteToXml(
            Storage::_detail::XmlWriter& writer,
            const BlobStaticWebsite& options)
        {
          writer.Write(
              Storage::_detail::XmlNode{Storage::_detail::XmlNodeType::StartTag, "Enabled"});
          writer.Write(Storage::_detail::XmlNode{
              Storage::_detail::XmlNodeType::Text, nullptr, options.IsEnabled ? "true" : "false"});
          writer.Write(Storage::_detail::XmlNode{Storage::_detail::XmlNodeType::EndTag});
          if (options.IndexDocument.HasValue())
          {
            writer.Write(Storage::_detail::XmlNode{
                Storage::_detail::XmlNodeType::StartTag, "IndexDocument"});
            writer.Write(Storage::_detail::XmlNode{
                Storage::_detail::XmlNodeType::Text,
                nullptr,
                options.IndexDocument.GetValue().data()});
            writer.Write(Storage::_detail::XmlNode{Storage::_detail::XmlNodeType::EndTag});
          }
          if (options.DefaultIndexDocumentPath.HasValue())
          {
            writer.Write(Storage::_detail::XmlNode{
                Storage::_detail::XmlNodeType::StartTag, "DefaultIndexDocumentPath"});
            writer.Write(Storage::_detail::XmlNode{
                Storage::_detail::XmlNodeType::Text,
                nullptr,
                options.DefaultIndexDocumentPath.GetValue().data()});
            writer.Write(Storage::_detail::XmlNode{Storage::_detail::XmlNodeType::EndTag});
          }
          if (options.ErrorDocument404Path.HasValue())
          {
            writer.Write(Storage::_detail::XmlNode{
                Storage::_detail::XmlNodeType::StartTag, "ErrorDocument404Path"});
            writer.Write(Storage::_detail::XmlNode{
                Storage::_detail::XmlNodeType::Text,
                nullptr,
                options.ErrorDocument404Path.GetValue().data()});
            writer.Write(Storage::_detail::XmlNode{Storage::_detail::XmlNodeType::EndTag});
          }
        }

      }; // class Service

      class BlobContainer {
      public:
        struct CreateBlobContainerOptions
        {
          Azure::Core::Nullable<int32_t> Timeout;
          PublicAccessType AccessType = PublicAccessType::None;
          Storage::Metadata Metadata;
          Azure::Core::Nullable<std::string> DefaultEncryptionScope;
          Azure::Core::Nullable<bool> PreventEncryptionScopeOverride;
        }; // struct CreateBlobContainerOptions

        static Azure::Response<CreateBlobContainerResult> Create(
            const Azure::Core::Context& context,
            Azure::Core::Http::_internal::HttpPipeline& pipeline,
            const Azure::Core::Http::Url& url,
            const CreateBlobContainerOptions& options)
        {
          (void)options;
          auto request = Azure::Core::Http::Request(Azure::Core::Http::HttpMethod::Put, url);
          request.SetHeader("Content-Length", "0");
          request.GetUrl().AppendQueryParameter("restype", "container");
          request.SetHeader("x-ms-version", "2020-02-10");
          if (options.Timeout.HasValue())
          {
            request.GetUrl().AppendQueryParameter(
                "timeout", std::to_string(options.Timeout.GetValue()));
          }
          for (const auto& pair : options.Metadata)
          {
            request.SetHeader("x-ms-meta-" + pair.first, pair.second);
          }
          if (!options.AccessType.ToString().empty())
          {
            request.SetHeader("x-ms-blob-public-access", options.AccessType.ToString());
          }
          if (options.DefaultEncryptionScope.HasValue())
          {
            request.SetHeader(
                "x-ms-default-encryption-scope", options.DefaultEncryptionScope.GetValue());
          }
          if (options.PreventEncryptionScopeOverride.HasValue())
          {
            request.SetHeader(
                "x-ms-deny-encryption-scope-override",
                options.PreventEncryptionScopeOverride.GetValue() ? "true" : "false");
          }
          auto pHttpResponse = pipeline.Send(request, context);
          Azure::Core::Http::RawResponse& httpResponse = *pHttpResponse;
          CreateBlobContainerResult response;
          auto http_status_code
              = static_cast<std::underlying_type<Azure::Core::Http::HttpStatusCode>::type>(
                  httpResponse.GetStatusCode());
          if (!(http_status_code == 201))
          {
            throw StorageException::CreateFromResponse(std::move(pHttpResponse));
          }
          response.RequestId = httpResponse.GetHeaders().at("x-ms-request-id");
          response.ETag = Azure::ETag(httpResponse.GetHeaders().at("etag"));
          response.LastModified = Azure::Core::DateTime::Parse(
              httpResponse.GetHeaders().at("last-modified"),
              Azure::Core::DateTime::DateFormat::Rfc1123);
          return Azure::Response<CreateBlobContainerResult>(
              std::move(response), std::move(pHttpResponse));
        }

        struct DeleteBlobContainerOptions
        {
          Azure::Core::Nullable<int32_t> Timeout;
          Azure::Core::Nullable<std::string> LeaseId;
          Azure::Core::Nullable<Azure::Core::DateTime> IfModifiedSince;
          Azure::Core::Nullable<Azure::Core::DateTime> IfUnmodifiedSince;
        }; // struct DeleteBlobContainerOptions

        static Azure::Response<DeleteBlobContainerResult> Delete(
            const Azure::Core::Context& context,
            Azure::Core::Http::_internal::HttpPipeline& pipeline,
            const Azure::Core::Http::Url& url,
            const DeleteBlobContainerOptions& options)
        {
          (void)options;
          auto request = Azure::Core::Http::Request(Azure::Core::Http::HttpMethod::Delete, url);
          request.GetUrl().AppendQueryParameter("restype", "container");
          request.SetHeader("x-ms-version", "2020-02-10");
          if (options.Timeout.HasValue())
          {
            request.GetUrl().AppendQueryParameter(
                "timeout", std::to_string(options.Timeout.GetValue()));
          }
          if (options.LeaseId.HasValue())
          {
            request.SetHeader("x-ms-lease-id", options.LeaseId.GetValue());
          }
          if (options.IfModifiedSince.HasValue())
          {
            request.SetHeader(
                "If-Modified-Since",
                options.IfModifiedSince.GetValue().ToString(
                    Azure::Core::DateTime::DateFormat::Rfc1123));
          }
          if (options.IfUnmodifiedSince.HasValue())
          {
            request.SetHeader(
                "If-Unmodified-Since",
                options.IfUnmodifiedSince.GetValue().ToString(
                    Azure::Core::DateTime::DateFormat::Rfc1123));
          }
          auto pHttpResponse = pipeline.Send(request, context);
          Azure::Core::Http::RawResponse& httpResponse = *pHttpResponse;
          DeleteBlobContainerResult response;
          auto http_status_code
              = static_cast<std::underlying_type<Azure::Core::Http::HttpStatusCode>::type>(
                  httpResponse.GetStatusCode());
          if (!(http_status_code == 202))
          {
            throw StorageException::CreateFromResponse(std::move(pHttpResponse));
          }
          response.RequestId = httpResponse.GetHeaders().at("x-ms-request-id");
          return Azure::Response<DeleteBlobContainerResult>(
              std::move(response), std::move(pHttpResponse));
        }

        struct UndeleteBlobContainerOptions
        {
          Azure::Core::Nullable<int32_t> Timeout;
          std::string DeletedBlobContainerName;
          std::string DeletedBlobContainerVersion;
        }; // struct UndeleteBlobContainerOptions

        static Azure::Response<UndeleteBlobContainerResult> Undelete(
            const Azure::Core::Context& context,
            Azure::Core::Http::_internal::HttpPipeline& pipeline,
            const Azure::Core::Http::Url& url,
            const UndeleteBlobContainerOptions& options)
        {
          (void)options;
          auto request = Azure::Core::Http::Request(Azure::Core::Http::HttpMethod::Put, url);
          request.SetHeader("Content-Length", "0");
          request.GetUrl().AppendQueryParameter("restype", "container");
          request.GetUrl().AppendQueryParameter("comp", "undelete");
          request.SetHeader("x-ms-version", "2020-02-10");
          if (options.Timeout.HasValue())
          {
            request.GetUrl().AppendQueryParameter(
                "timeout", std::to_string(options.Timeout.GetValue()));
          }
          request.SetHeader("x-ms-deleted-container-name", options.DeletedBlobContainerName);
          request.SetHeader("x-ms-deleted-container-version", options.DeletedBlobContainerVersion);
          auto pHttpResponse = pipeline.Send(request, context);
          Azure::Core::Http::RawResponse& httpResponse = *pHttpResponse;
          UndeleteBlobContainerResult response;
          auto http_status_code
              = static_cast<std::underlying_type<Azure::Core::Http::HttpStatusCode>::type>(
                  httpResponse.GetStatusCode());
          if (!(http_status_code == 201))
          {
            throw StorageException::CreateFromResponse(std::move(pHttpResponse));
          }
          response.RequestId = httpResponse.GetHeaders().at("x-ms-request-id");
          return Azure::Response<UndeleteBlobContainerResult>(
              std::move(response), std::move(pHttpResponse));
        }

        struct GetBlobContainerPropertiesOptions
        {
          Azure::Core::Nullable<int32_t> Timeout;
          Azure::Core::Nullable<std::string> LeaseId;
        }; // struct GetBlobContainerPropertiesOptions

        static Azure::Response<GetBlobContainerPropertiesResult> GetProperties(
            const Azure::Core::Context& context,
            Azure::Core::Http::_internal::HttpPipeline& pipeline,
            const Azure::Core::Http::Url& url,
            const GetBlobContainerPropertiesOptions& options)
        {
          (void)options;
          auto request = Azure::Core::Http::Request(Azure::Core::Http::HttpMethod::Head, url);
          request.GetUrl().AppendQueryParameter("restype", "container");
          request.SetHeader("x-ms-version", "2020-02-10");
          if (options.Timeout.HasValue())
          {
            request.GetUrl().AppendQueryParameter(
                "timeout", std::to_string(options.Timeout.GetValue()));
          }
          if (options.LeaseId.HasValue())
          {
            request.SetHeader("x-ms-lease-id", options.LeaseId.GetValue());
          }
          auto pHttpResponse = pipeline.Send(request, context);
          Azure::Core::Http::RawResponse& httpResponse = *pHttpResponse;
          GetBlobContainerPropertiesResult response;
          auto http_status_code
              = static_cast<std::underlying_type<Azure::Core::Http::HttpStatusCode>::type>(
                  httpResponse.GetStatusCode());
          if (!(http_status_code == 200))
          {
            throw StorageException::CreateFromResponse(std::move(pHttpResponse));
          }
          response.RequestId = httpResponse.GetHeaders().at("x-ms-request-id");
          response.ETag = Azure::ETag(httpResponse.GetHeaders().at("etag"));
          response.LastModified = Azure::Core::DateTime::Parse(
              httpResponse.GetHeaders().at("last-modified"),
              Azure::Core::DateTime::DateFormat::Rfc1123);
          for (auto i = httpResponse.GetHeaders().lower_bound("x-ms-meta-");
               i != httpResponse.GetHeaders().end() && i->first.substr(0, 10) == "x-ms-meta-";
               ++i)
          {
            response.Metadata.emplace(i->first.substr(10), i->second);
          }
          auto x_ms_blob_public_access__iterator
              = httpResponse.GetHeaders().find("x-ms-blob-public-access");
          if (x_ms_blob_public_access__iterator != httpResponse.GetHeaders().end())
          {
            response.AccessType = PublicAccessType(x_ms_blob_public_access__iterator->second);
          }
          response.HasImmutabilityPolicy
              = httpResponse.GetHeaders().at("x-ms-has-immutability-policy") == "true";
          response.HasLegalHold = httpResponse.GetHeaders().at("x-ms-has-legal-hold") == "true";
          response.LeaseStatus = BlobLeaseStatus(httpResponse.GetHeaders().at("x-ms-lease-status"));
          response.LeaseState = BlobLeaseState(httpResponse.GetHeaders().at("x-ms-lease-state"));
          auto x_ms_lease_duration__iterator
              = httpResponse.GetHeaders().find("x-ms-lease-duration");
          if (x_ms_lease_duration__iterator != httpResponse.GetHeaders().end())
          {
            response.LeaseDuration = BlobLeaseDurationType(x_ms_lease_duration__iterator->second);
          }
          response.DefaultEncryptionScope
              = httpResponse.GetHeaders().at("x-ms-default-encryption-scope");
          response.PreventEncryptionScopeOverride
              = httpResponse.GetHeaders().at("x-ms-deny-encryption-scope-override") == "true";
          return Azure::Response<GetBlobContainerPropertiesResult>(
              std::move(response), std::move(pHttpResponse));
        }

        struct SetBlobContainerMetadataOptions
        {
          Azure::Core::Nullable<int32_t> Timeout;
          Storage::Metadata Metadata;
          Azure::Core::Nullable<std::string> LeaseId;
          Azure::Core::Nullable<Azure::Core::DateTime> IfModifiedSince;
        }; // struct SetBlobContainerMetadataOptions

        static Azure::Response<SetBlobContainerMetadataResult> SetMetadata(
            const Azure::Core::Context& context,
            Azure::Core::Http::_internal::HttpPipeline& pipeline,
            const Azure::Core::Http::Url& url,
            const SetBlobContainerMetadataOptions& options)
        {
          (void)options;
          auto request = Azure::Core::Http::Request(Azure::Core::Http::HttpMethod::Put, url);
          request.SetHeader("Content-Length", "0");
          request.GetUrl().AppendQueryParameter("restype", "container");
          request.GetUrl().AppendQueryParameter("comp", "metadata");
          request.SetHeader("x-ms-version", "2020-02-10");
          if (options.Timeout.HasValue())
          {
            request.GetUrl().AppendQueryParameter(
                "timeout", std::to_string(options.Timeout.GetValue()));
          }
          for (const auto& pair : options.Metadata)
          {
            request.SetHeader("x-ms-meta-" + pair.first, pair.second);
          }
          if (options.LeaseId.HasValue())
          {
            request.SetHeader("x-ms-lease-id", options.LeaseId.GetValue());
          }
          if (options.IfModifiedSince.HasValue())
          {
            request.SetHeader(
                "If-Modified-Since",
                options.IfModifiedSince.GetValue().ToString(
                    Azure::Core::DateTime::DateFormat::Rfc1123));
          }
          auto pHttpResponse = pipeline.Send(request, context);
          Azure::Core::Http::RawResponse& httpResponse = *pHttpResponse;
          SetBlobContainerMetadataResult response;
          auto http_status_code
              = static_cast<std::underlying_type<Azure::Core::Http::HttpStatusCode>::type>(
                  httpResponse.GetStatusCode());
          if (!(http_status_code == 200))
          {
            throw StorageException::CreateFromResponse(std::move(pHttpResponse));
          }
          response.RequestId = httpResponse.GetHeaders().at("x-ms-request-id");
          response.ETag = Azure::ETag(httpResponse.GetHeaders().at("etag"));
          response.LastModified = Azure::Core::DateTime::Parse(
              httpResponse.GetHeaders().at("last-modified"),
              Azure::Core::DateTime::DateFormat::Rfc1123);
          return Azure::Response<SetBlobContainerMetadataResult>(
              std::move(response), std::move(pHttpResponse));
        }

        struct ListBlobsSinglePageOptions
        {
          Azure::Core::Nullable<int32_t> Timeout;
          Azure::Core::Nullable<std::string> Prefix;
          Azure::Core::Nullable<std::string> ContinuationToken;
          Azure::Core::Nullable<int32_t> MaxResults;
          ListBlobsIncludeFlags Include = ListBlobsIncludeFlags::None;
        }; // struct ListBlobsSinglePageOptions

        static Azure::Response<ListBlobsSinglePageResult> ListBlobsSinglePage(
            const Azure::Core::Context& context,
            Azure::Core::Http::_internal::HttpPipeline& pipeline,
            const Azure::Core::Http::Url& url,
            const ListBlobsSinglePageOptions& options)
        {
          (void)options;
          auto request = Azure::Core::Http::Request(Azure::Core::Http::HttpMethod::Get, url);
          request.SetHeader("x-ms-version", "2020-02-10");
          if (options.Timeout.HasValue())
          {
            request.GetUrl().AppendQueryParameter(
                "timeout", std::to_string(options.Timeout.GetValue()));
          }
          request.GetUrl().AppendQueryParameter("restype", "container");
          request.GetUrl().AppendQueryParameter("comp", "list");
          if (options.Prefix.HasValue())
          {
            request.GetUrl().AppendQueryParameter(
                "prefix", Storage::_detail::UrlEncodeQueryParameter(options.Prefix.GetValue()));
          }
          if (options.ContinuationToken.HasValue())
          {
            request.GetUrl().AppendQueryParameter(
                "marker",
                Storage::_detail::UrlEncodeQueryParameter(options.ContinuationToken.GetValue()));
          }
          if (options.MaxResults.HasValue())
          {
            request.GetUrl().AppendQueryParameter(
                "maxresults", std::to_string(options.MaxResults.GetValue()));
          }
          std::string list_blobs_include_flags = ListBlobsIncludeFlagsToString(options.Include);
          if (!list_blobs_include_flags.empty())
          {
            request.GetUrl().AppendQueryParameter(
                "include", Storage::_detail::UrlEncodeQueryParameter(list_blobs_include_flags));
          }
          auto pHttpResponse = pipeline.Send(request, context);
          Azure::Core::Http::RawResponse& httpResponse = *pHttpResponse;
          ListBlobsSinglePageResult response;
          auto http_status_code
              = static_cast<std::underlying_type<Azure::Core::Http::HttpStatusCode>::type>(
                  httpResponse.GetStatusCode());
          if (!(http_status_code == 200))
          {
            throw StorageException::CreateFromResponse(std::move(pHttpResponse));
          }
          {
            const auto& httpResponseBody = httpResponse.GetBody();
            Storage::_detail::XmlReader reader(
                reinterpret_cast<const char*>(httpResponseBody.data()), httpResponseBody.size());
            response = ListBlobsSinglePageResultFromXml(reader);
          }
          response.RequestId = httpResponse.GetHeaders().at("x-ms-request-id");
          return Azure::Response<ListBlobsSinglePageResult>(
              std::move(response), std::move(pHttpResponse));
        }

        struct ListBlobsByHierarchySinglePageOptions
        {
          Azure::Core::Nullable<int32_t> Timeout;
          Azure::Core::Nullable<std::string> Prefix;
          Azure::Core::Nullable<std::string> Delimiter;
          Azure::Core::Nullable<std::string> ContinuationToken;
          Azure::Core::Nullable<int32_t> MaxResults;
          ListBlobsIncludeFlags Include = ListBlobsIncludeFlags::None;
        }; // struct ListBlobsByHierarchySinglePageOptions

        static Azure::Response<ListBlobsByHierarchySinglePageResult> ListBlobsByHierarchySinglePage(
            const Azure::Core::Context& context,
            Azure::Core::Http::_internal::HttpPipeline& pipeline,
            const Azure::Core::Http::Url& url,
            const ListBlobsByHierarchySinglePageOptions& options)
        {
          (void)options;
          auto request = Azure::Core::Http::Request(Azure::Core::Http::HttpMethod::Get, url);
          request.SetHeader("x-ms-version", "2020-02-10");
          if (options.Timeout.HasValue())
          {
            request.GetUrl().AppendQueryParameter(
                "timeout", std::to_string(options.Timeout.GetValue()));
          }
          request.GetUrl().AppendQueryParameter("restype", "container");
          request.GetUrl().AppendQueryParameter("comp", "list");
          if (options.Prefix.HasValue())
          {
            request.GetUrl().AppendQueryParameter(
                "prefix", Storage::_detail::UrlEncodeQueryParameter(options.Prefix.GetValue()));
          }
          if (options.Delimiter.HasValue())
          {
            request.GetUrl().AppendQueryParameter(
                "delimiter",
                Storage::_detail::UrlEncodeQueryParameter(options.Delimiter.GetValue()));
          }
          if (options.ContinuationToken.HasValue())
          {
            request.GetUrl().AppendQueryParameter(
                "marker",
                Storage::_detail::UrlEncodeQueryParameter(options.ContinuationToken.GetValue()));
          }
          if (options.MaxResults.HasValue())
          {
            request.GetUrl().AppendQueryParameter(
                "maxresults", std::to_string(options.MaxResults.GetValue()));
          }
          std::string list_blobs_include_flags = ListBlobsIncludeFlagsToString(options.Include);
          if (!list_blobs_include_flags.empty())
          {
            request.GetUrl().AppendQueryParameter(
                "include", Storage::_detail::UrlEncodeQueryParameter(list_blobs_include_flags));
          }
          auto pHttpResponse = pipeline.Send(request, context);
          Azure::Core::Http::RawResponse& httpResponse = *pHttpResponse;
          ListBlobsByHierarchySinglePageResult response;
          auto http_status_code
              = static_cast<std::underlying_type<Azure::Core::Http::HttpStatusCode>::type>(
                  httpResponse.GetStatusCode());
          if (!(http_status_code == 200))
          {
            throw StorageException::CreateFromResponse(std::move(pHttpResponse));
          }
          {
            const auto& httpResponseBody = httpResponse.GetBody();
            Storage::_detail::XmlReader reader(
                reinterpret_cast<const char*>(httpResponseBody.data()), httpResponseBody.size());
            response = ListBlobsByHierarchySinglePageResultFromXml(reader);
          }
          response.RequestId = httpResponse.GetHeaders().at("x-ms-request-id");
          return Azure::Response<ListBlobsByHierarchySinglePageResult>(
              std::move(response), std::move(pHttpResponse));
        }

        struct GetBlobContainerAccessPolicyOptions
        {
          Azure::Core::Nullable<int32_t> Timeout;
          Azure::Core::Nullable<std::string> LeaseId;
        }; // struct GetBlobContainerAccessPolicyOptions

        static Azure::Response<GetBlobContainerAccessPolicyResult> GetAccessPolicy(
            const Azure::Core::Context& context,
            Azure::Core::Http::_internal::HttpPipeline& pipeline,
            const Azure::Core::Http::Url& url,
            const GetBlobContainerAccessPolicyOptions& options)
        {
          (void)options;
          auto request = Azure::Core::Http::Request(Azure::Core::Http::HttpMethod::Get, url);
          request.SetHeader("x-ms-version", "2020-02-10");
          if (options.Timeout.HasValue())
          {
            request.GetUrl().AppendQueryParameter(
                "timeout", std::to_string(options.Timeout.GetValue()));
          }
          request.GetUrl().AppendQueryParameter("restype", "container");
          request.GetUrl().AppendQueryParameter("comp", "acl");
          auto pHttpResponse = pipeline.Send(request, context);
          Azure::Core::Http::RawResponse& httpResponse = *pHttpResponse;
          GetBlobContainerAccessPolicyResult response;
          auto http_status_code
              = static_cast<std::underlying_type<Azure::Core::Http::HttpStatusCode>::type>(
                  httpResponse.GetStatusCode());
          if (!(http_status_code == 200))
          {
            throw StorageException::CreateFromResponse(std::move(pHttpResponse));
          }
          {
            const auto& httpResponseBody = httpResponse.GetBody();
            Storage::_detail::XmlReader reader(
                reinterpret_cast<const char*>(httpResponseBody.data()), httpResponseBody.size());
            response = GetBlobContainerAccessPolicyResultFromXml(reader);
          }
          response.RequestId = httpResponse.GetHeaders().at("x-ms-request-id");
          response.ETag = Azure::ETag(httpResponse.GetHeaders().at("etag"));
          response.LastModified = Azure::Core::DateTime::Parse(
              httpResponse.GetHeaders().at("last-modified"),
              Azure::Core::DateTime::DateFormat::Rfc1123);
          auto x_ms_blob_public_access__iterator
              = httpResponse.GetHeaders().find("x-ms-blob-public-access");
          if (x_ms_blob_public_access__iterator != httpResponse.GetHeaders().end())
          {
            response.AccessType = PublicAccessType(x_ms_blob_public_access__iterator->second);
          }
          return Azure::Response<GetBlobContainerAccessPolicyResult>(
              std::move(response), std::move(pHttpResponse));
        }

        struct SetBlobContainerAccessPolicyOptions
        {
          Azure::Core::Nullable<int32_t> Timeout;
          PublicAccessType AccessType = PublicAccessType::None;
          Azure::Core::Nullable<std::string> LeaseId;
          Azure::Core::Nullable<Azure::Core::DateTime> IfModifiedSince;
          Azure::Core::Nullable<Azure::Core::DateTime> IfUnmodifiedSince;
          std::vector<BlobSignedIdentifier> SignedIdentifiers;
        }; // struct SetBlobContainerAccessPolicyOptions

        static Azure::Response<SetBlobContainerAccessPolicyResult> SetAccessPolicy(
            const Azure::Core::Context& context,
            Azure::Core::Http::_internal::HttpPipeline& pipeline,
            const Azure::Core::Http::Url& url,
            const SetBlobContainerAccessPolicyOptions& options)
        {
          (void)options;
          std::string xml_body;
          {
            Storage::_detail::XmlWriter writer;
            SetBlobContainerAccessPolicyOptionsToXml(writer, options);
            xml_body = writer.GetDocument();
            writer.Write(Storage::_detail::XmlNode{Storage::_detail::XmlNodeType::End});
          }
          Azure::Core::IO::MemoryBodyStream xml_body_stream(
              reinterpret_cast<const uint8_t*>(xml_body.data()), xml_body.length());
          auto request = Azure::Core::Http::Request(
              Azure::Core::Http::HttpMethod::Put, url, &xml_body_stream);
          request.SetHeader("Content-Length", std::to_string(xml_body_stream.Length()));
          request.SetHeader("x-ms-version", "2020-02-10");
          if (options.Timeout.HasValue())
          {
            request.GetUrl().AppendQueryParameter(
                "timeout", std::to_string(options.Timeout.GetValue()));
          }
          request.GetUrl().AppendQueryParameter("restype", "container");
          request.GetUrl().AppendQueryParameter("comp", "acl");
          if (!options.AccessType.ToString().empty())
          {
            request.SetHeader("x-ms-blob-public-access", options.AccessType.ToString());
          }
          if (options.LeaseId.HasValue())
          {
            request.SetHeader("x-ms-lease-id", options.LeaseId.GetValue());
          }
          if (options.IfModifiedSince.HasValue())
          {
            request.SetHeader(
                "If-Modified-Since",
                options.IfModifiedSince.GetValue().ToString(
                    Azure::Core::DateTime::DateFormat::Rfc1123));
          }
          if (options.IfUnmodifiedSince.HasValue())
          {
            request.SetHeader(
                "If-Unmodified-Since",
                options.IfUnmodifiedSince.GetValue().ToString(
                    Azure::Core::DateTime::DateFormat::Rfc1123));
          }
          auto pHttpResponse = pipeline.Send(request, context);
          Azure::Core::Http::RawResponse& httpResponse = *pHttpResponse;
          SetBlobContainerAccessPolicyResult response;
          auto http_status_code
              = static_cast<std::underlying_type<Azure::Core::Http::HttpStatusCode>::type>(
                  httpResponse.GetStatusCode());
          if (!(http_status_code == 200))
          {
            throw StorageException::CreateFromResponse(std::move(pHttpResponse));
          }
          response.RequestId = httpResponse.GetHeaders().at("x-ms-request-id");
          response.ETag = Azure::ETag(httpResponse.GetHeaders().at("etag"));
          response.LastModified = Azure::Core::DateTime::Parse(
              httpResponse.GetHeaders().at("last-modified"),
              Azure::Core::DateTime::DateFormat::Rfc1123);
          return Azure::Response<SetBlobContainerAccessPolicyResult>(
              std::move(response), std::move(pHttpResponse));
        }

        struct AcquireBlobContainerLeaseOptions
        {
          Azure::Core::Nullable<int32_t> Timeout;
          std::chrono::seconds LeaseDuration;
          Azure::Core::Nullable<std::string> ProposedLeaseId;
          Azure::Core::Nullable<Azure::Core::DateTime> IfModifiedSince;
          Azure::Core::Nullable<Azure::Core::DateTime> IfUnmodifiedSince;
        }; // struct AcquireBlobContainerLeaseOptions

        static Azure::Response<Models::_detail::AcquireBlobContainerLeaseResult> AcquireLease(
            const Azure::Core::Context& context,
            Azure::Core::Http::_internal::HttpPipeline& pipeline,
            const Azure::Core::Http::Url& url,
            const AcquireBlobContainerLeaseOptions& options)
        {
          (void)options;
          auto request = Azure::Core::Http::Request(Azure::Core::Http::HttpMethod::Put, url);
          request.SetHeader("Content-Length", "0");
          request.SetHeader("x-ms-version", "2020-02-10");
          if (options.Timeout.HasValue())
          {
            request.GetUrl().AppendQueryParameter(
                "timeout", std::to_string(options.Timeout.GetValue()));
          }
          request.GetUrl().AppendQueryParameter("restype", "container");
          request.GetUrl().AppendQueryParameter("comp", "lease");
          request.SetHeader("x-ms-lease-action", "acquire");
          request.SetHeader("x-ms-lease-duration", std::to_string(options.LeaseDuration.count()));
          if (options.ProposedLeaseId.HasValue())
          {
            request.SetHeader("x-ms-proposed-lease-id", options.ProposedLeaseId.GetValue());
          }
          if (options.IfModifiedSince.HasValue())
          {
            request.SetHeader(
                "If-Modified-Since",
                options.IfModifiedSince.GetValue().ToString(
                    Azure::Core::DateTime::DateFormat::Rfc1123));
          }
          if (options.IfUnmodifiedSince.HasValue())
          {
            request.SetHeader(
                "If-Unmodified-Since",
                options.IfUnmodifiedSince.GetValue().ToString(
                    Azure::Core::DateTime::DateFormat::Rfc1123));
          }
          auto pHttpResponse = pipeline.Send(request, context);
          Azure::Core::Http::RawResponse& httpResponse = *pHttpResponse;
          Models::_detail::AcquireBlobContainerLeaseResult response;
          auto http_status_code
              = static_cast<std::underlying_type<Azure::Core::Http::HttpStatusCode>::type>(
                  httpResponse.GetStatusCode());
          if (!(http_status_code == 201))
          {
            throw StorageException::CreateFromResponse(std::move(pHttpResponse));
          }
          response.RequestId = httpResponse.GetHeaders().at("x-ms-request-id");
          response.ETag = Azure::ETag(httpResponse.GetHeaders().at("etag"));
          response.LastModified = Azure::Core::DateTime::Parse(
              httpResponse.GetHeaders().at("last-modified"),
              Azure::Core::DateTime::DateFormat::Rfc1123);
          response.LeaseId = httpResponse.GetHeaders().at("x-ms-lease-id");
          return Azure::Response<Models::_detail::AcquireBlobContainerLeaseResult>(
              std::move(response), std::move(pHttpResponse));
        }

        struct RenewBlobContainerLeaseOptions
        {
          Azure::Core::Nullable<int32_t> Timeout;
          std::string LeaseId;
          Azure::Core::Nullable<Azure::Core::DateTime> IfModifiedSince;
          Azure::Core::Nullable<Azure::Core::DateTime> IfUnmodifiedSince;
        }; // struct RenewBlobContainerLeaseOptions

        static Azure::Response<Models::_detail::RenewBlobContainerLeaseResult> RenewLease(
            const Azure::Core::Context& context,
            Azure::Core::Http::_internal::HttpPipeline& pipeline,
            const Azure::Core::Http::Url& url,
            const RenewBlobContainerLeaseOptions& options)
        {
          (void)options;
          auto request = Azure::Core::Http::Request(Azure::Core::Http::HttpMethod::Put, url);
          request.SetHeader("Content-Length", "0");
          request.SetHeader("x-ms-version", "2020-02-10");
          if (options.Timeout.HasValue())
          {
            request.GetUrl().AppendQueryParameter(
                "timeout", std::to_string(options.Timeout.GetValue()));
          }
          request.GetUrl().AppendQueryParameter("restype", "container");
          request.GetUrl().AppendQueryParameter("comp", "lease");
          request.SetHeader("x-ms-lease-action", "renew");
          request.SetHeader("x-ms-lease-id", options.LeaseId);
          if (options.IfModifiedSince.HasValue())
          {
            request.SetHeader(
                "If-Modified-Since",
                options.IfModifiedSince.GetValue().ToString(
                    Azure::Core::DateTime::DateFormat::Rfc1123));
          }
          if (options.IfUnmodifiedSince.HasValue())
          {
            request.SetHeader(
                "If-Unmodified-Since",
                options.IfUnmodifiedSince.GetValue().ToString(
                    Azure::Core::DateTime::DateFormat::Rfc1123));
          }
          auto pHttpResponse = pipeline.Send(request, context);
          Azure::Core::Http::RawResponse& httpResponse = *pHttpResponse;
          Models::_detail::RenewBlobContainerLeaseResult response;
          auto http_status_code
              = static_cast<std::underlying_type<Azure::Core::Http::HttpStatusCode>::type>(
                  httpResponse.GetStatusCode());
          if (!(http_status_code == 200))
          {
            throw StorageException::CreateFromResponse(std::move(pHttpResponse));
          }
          response.RequestId = httpResponse.GetHeaders().at("x-ms-request-id");
          response.ETag = Azure::ETag(httpResponse.GetHeaders().at("etag"));
          response.LastModified = Azure::Core::DateTime::Parse(
              httpResponse.GetHeaders().at("last-modified"),
              Azure::Core::DateTime::DateFormat::Rfc1123);
          response.LeaseId = httpResponse.GetHeaders().at("x-ms-lease-id");
          return Azure::Response<Models::_detail::RenewBlobContainerLeaseResult>(
              std::move(response), std::move(pHttpResponse));
        }

        struct ChangeBlobContainerLeaseOptions
        {
          Azure::Core::Nullable<int32_t> Timeout;
          std::string LeaseId;
          std::string ProposedLeaseId;
          Azure::Core::Nullable<Azure::Core::DateTime> IfModifiedSince;
          Azure::Core::Nullable<Azure::Core::DateTime> IfUnmodifiedSince;
        }; // struct ChangeBlobContainerLeaseOptions

        static Azure::Response<Models::_detail::ChangeBlobContainerLeaseResult> ChangeLease(
            const Azure::Core::Context& context,
            Azure::Core::Http::_internal::HttpPipeline& pipeline,
            const Azure::Core::Http::Url& url,
            const ChangeBlobContainerLeaseOptions& options)
        {
          (void)options;
          auto request = Azure::Core::Http::Request(Azure::Core::Http::HttpMethod::Put, url);
          request.SetHeader("Content-Length", "0");
          request.SetHeader("x-ms-version", "2020-02-10");
          if (options.Timeout.HasValue())
          {
            request.GetUrl().AppendQueryParameter(
                "timeout", std::to_string(options.Timeout.GetValue()));
          }
          request.GetUrl().AppendQueryParameter("restype", "container");
          request.GetUrl().AppendQueryParameter("comp", "lease");
          request.SetHeader("x-ms-lease-action", "change");
          request.SetHeader("x-ms-lease-id", options.LeaseId);
          request.SetHeader("x-ms-proposed-lease-id", options.ProposedLeaseId);
          if (options.IfModifiedSince.HasValue())
          {
            request.SetHeader(
                "If-Modified-Since",
                options.IfModifiedSince.GetValue().ToString(
                    Azure::Core::DateTime::DateFormat::Rfc1123));
          }
          if (options.IfUnmodifiedSince.HasValue())
          {
            request.SetHeader(
                "If-Unmodified-Since",
                options.IfUnmodifiedSince.GetValue().ToString(
                    Azure::Core::DateTime::DateFormat::Rfc1123));
          }
          auto pHttpResponse = pipeline.Send(request, context);
          Azure::Core::Http::RawResponse& httpResponse = *pHttpResponse;
          Models::_detail::ChangeBlobContainerLeaseResult response;
          auto http_status_code
              = static_cast<std::underlying_type<Azure::Core::Http::HttpStatusCode>::type>(
                  httpResponse.GetStatusCode());
          if (!(http_status_code == 200))
          {
            throw StorageException::CreateFromResponse(std::move(pHttpResponse));
          }
          response.RequestId = httpResponse.GetHeaders().at("x-ms-request-id");
          response.ETag = Azure::ETag(httpResponse.GetHeaders().at("etag"));
          response.LastModified = Azure::Core::DateTime::Parse(
              httpResponse.GetHeaders().at("last-modified"),
              Azure::Core::DateTime::DateFormat::Rfc1123);
          response.LeaseId = httpResponse.GetHeaders().at("x-ms-lease-id");
          return Azure::Response<Models::_detail::ChangeBlobContainerLeaseResult>(
              std::move(response), std::move(pHttpResponse));
        }

        struct ReleaseBlobContainerLeaseOptions
        {
          Azure::Core::Nullable<int32_t> Timeout;
          std::string LeaseId;
          Azure::Core::Nullable<Azure::Core::DateTime> IfModifiedSince;
          Azure::Core::Nullable<Azure::Core::DateTime> IfUnmodifiedSince;
        }; // struct ReleaseBlobContainerLeaseOptions

        static Azure::Response<Models::_detail::ReleaseBlobContainerLeaseResult> ReleaseLease(
            const Azure::Core::Context& context,
            Azure::Core::Http::_internal::HttpPipeline& pipeline,
            const Azure::Core::Http::Url& url,
            const ReleaseBlobContainerLeaseOptions& options)
        {
          (void)options;
          auto request = Azure::Core::Http::Request(Azure::Core::Http::HttpMethod::Put, url);
          request.SetHeader("Content-Length", "0");
          request.SetHeader("x-ms-version", "2020-02-10");
          if (options.Timeout.HasValue())
          {
            request.GetUrl().AppendQueryParameter(
                "timeout", std::to_string(options.Timeout.GetValue()));
          }
          request.GetUrl().AppendQueryParameter("restype", "container");
          request.GetUrl().AppendQueryParameter("comp", "lease");
          request.SetHeader("x-ms-lease-action", "release");
          request.SetHeader("x-ms-lease-id", options.LeaseId);
          if (options.IfModifiedSince.HasValue())
          {
            request.SetHeader(
                "If-Modified-Since",
                options.IfModifiedSince.GetValue().ToString(
                    Azure::Core::DateTime::DateFormat::Rfc1123));
          }
          if (options.IfUnmodifiedSince.HasValue())
          {
            request.SetHeader(
                "If-Unmodified-Since",
                options.IfUnmodifiedSince.GetValue().ToString(
                    Azure::Core::DateTime::DateFormat::Rfc1123));
          }
          auto pHttpResponse = pipeline.Send(request, context);
          Azure::Core::Http::RawResponse& httpResponse = *pHttpResponse;
          Models::_detail::ReleaseBlobContainerLeaseResult response;
          auto http_status_code
              = static_cast<std::underlying_type<Azure::Core::Http::HttpStatusCode>::type>(
                  httpResponse.GetStatusCode());
          if (!(http_status_code == 200))
          {
            throw StorageException::CreateFromResponse(std::move(pHttpResponse));
          }
          response.RequestId = httpResponse.GetHeaders().at("x-ms-request-id");
          response.ETag = Azure::ETag(httpResponse.GetHeaders().at("etag"));
          response.LastModified = Azure::Core::DateTime::Parse(
              httpResponse.GetHeaders().at("last-modified"),
              Azure::Core::DateTime::DateFormat::Rfc1123);
          return Azure::Response<Models::_detail::ReleaseBlobContainerLeaseResult>(
              std::move(response), std::move(pHttpResponse));
        }

        struct BreakBlobContainerLeaseOptions
        {
          Azure::Core::Nullable<int32_t> Timeout;
          Azure::Core::Nullable<std::chrono::seconds> BreakPeriod;
          Azure::Core::Nullable<Azure::Core::DateTime> IfModifiedSince;
          Azure::Core::Nullable<Azure::Core::DateTime> IfUnmodifiedSince;
        }; // struct BreakBlobContainerLeaseOptions

        static Azure::Response<Models::_detail::BreakBlobContainerLeaseResult> BreakLease(
            const Azure::Core::Context& context,
            Azure::Core::Http::_internal::HttpPipeline& pipeline,
            const Azure::Core::Http::Url& url,
            const BreakBlobContainerLeaseOptions& options)
        {
          (void)options;
          auto request = Azure::Core::Http::Request(Azure::Core::Http::HttpMethod::Put, url);
          request.SetHeader("Content-Length", "0");
          request.SetHeader("x-ms-version", "2020-02-10");
          if (options.Timeout.HasValue())
          {
            request.GetUrl().AppendQueryParameter(
                "timeout", std::to_string(options.Timeout.GetValue()));
          }
          request.GetUrl().AppendQueryParameter("restype", "container");
          request.GetUrl().AppendQueryParameter("comp", "lease");
          request.SetHeader("x-ms-lease-action", "break");
          if (options.BreakPeriod.HasValue())
          {
            request.SetHeader(
                "x-ms-lease-break-period", std::to_string(options.BreakPeriod.GetValue().count()));
          }
          if (options.IfModifiedSince.HasValue())
          {
            request.SetHeader(
                "If-Modified-Since",
                options.IfModifiedSince.GetValue().ToString(
                    Azure::Core::DateTime::DateFormat::Rfc1123));
          }
          if (options.IfUnmodifiedSince.HasValue())
          {
            request.SetHeader(
                "If-Unmodified-Since",
                options.IfUnmodifiedSince.GetValue().ToString(
                    Azure::Core::DateTime::DateFormat::Rfc1123));
          }
          auto pHttpResponse = pipeline.Send(request, context);
          Azure::Core::Http::RawResponse& httpResponse = *pHttpResponse;
          Models::_detail::BreakBlobContainerLeaseResult response;
          auto http_status_code
              = static_cast<std::underlying_type<Azure::Core::Http::HttpStatusCode>::type>(
                  httpResponse.GetStatusCode());
          if (!(http_status_code == 202))
          {
            throw StorageException::CreateFromResponse(std::move(pHttpResponse));
          }
          response.RequestId = httpResponse.GetHeaders().at("x-ms-request-id");
          response.ETag = Azure::ETag(httpResponse.GetHeaders().at("etag"));
          response.LastModified = Azure::Core::DateTime::Parse(
              httpResponse.GetHeaders().at("last-modified"),
              Azure::Core::DateTime::DateFormat::Rfc1123);
          response.LeaseTime = std::stoi(httpResponse.GetHeaders().at("x-ms-lease-time"));
          return Azure::Response<Models::_detail::BreakBlobContainerLeaseResult>(
              std::move(response), std::move(pHttpResponse));
        }

      private:
        static GetBlobContainerAccessPolicyResult GetBlobContainerAccessPolicyResultFromXml(
            Storage::_detail::XmlReader& reader)
        {
          GetBlobContainerAccessPolicyResult ret;
          enum class XmlTagName
          {
            k_SignedIdentifiers,
            k_SignedIdentifier,
            k_Unknown,
          };
          std::vector<XmlTagName> path;
          while (true)
          {
            auto node = reader.Read();
            if (node.Type == Storage::_detail::XmlNodeType::End)
            {
              break;
            }
            else if (node.Type == Storage::_detail::XmlNodeType::EndTag)
            {
              if (path.size() > 0)
              {
                path.pop_back();
              }
              else
              {
                break;
              }
            }
            else if (node.Type == Storage::_detail::XmlNodeType::StartTag)
            {
              if (std::strcmp(node.Name, "SignedIdentifiers") == 0)
              {
                path.emplace_back(XmlTagName::k_SignedIdentifiers);
              }
              else if (std::strcmp(node.Name, "SignedIdentifier") == 0)
              {
                path.emplace_back(XmlTagName::k_SignedIdentifier);
              }
              else
              {
                path.emplace_back(XmlTagName::k_Unknown);
              }
              if (path.size() == 2 && path[0] == XmlTagName::k_SignedIdentifiers
                  && path[1] == XmlTagName::k_SignedIdentifier)
              {
                ret.SignedIdentifiers.emplace_back(BlobSignedIdentifierFromXml(reader));
                path.pop_back();
              }
            }
            else if (node.Type == Storage::_detail::XmlNodeType::Text)
            {
            }
          }
          return ret;
        }

        static ListBlobsByHierarchySinglePageResult ListBlobsByHierarchySinglePageResultFromXml(
            Storage::_detail::XmlReader& reader)
        {
          ListBlobsByHierarchySinglePageResult ret;
          enum class XmlTagName
          {
            k_EnumerationResults,
            k_Prefix,
            k_Delimiter,
            k_NextMarker,
            k_Blobs,
            k_Blob,
            k_BlobPrefix,
            k_Name,
            k_Unknown,
          };
          std::vector<XmlTagName> path;
          while (true)
          {
            auto node = reader.Read();
            if (node.Type == Storage::_detail::XmlNodeType::End)
            {
              break;
            }
            else if (node.Type == Storage::_detail::XmlNodeType::EndTag)
            {
              if (path.size() > 0)
              {
                path.pop_back();
              }
              else
              {
                break;
              }
            }
            else if (node.Type == Storage::_detail::XmlNodeType::StartTag)
            {
              if (std::strcmp(node.Name, "EnumerationResults") == 0)
              {
                path.emplace_back(XmlTagName::k_EnumerationResults);
              }
              else if (std::strcmp(node.Name, "Prefix") == 0)
              {
                path.emplace_back(XmlTagName::k_Prefix);
              }
              else if (std::strcmp(node.Name, "Delimiter") == 0)
              {
                path.emplace_back(XmlTagName::k_Delimiter);
              }
              else if (std::strcmp(node.Name, "NextMarker") == 0)
              {
                path.emplace_back(XmlTagName::k_NextMarker);
              }
              else if (std::strcmp(node.Name, "Blobs") == 0)
              {
                path.emplace_back(XmlTagName::k_Blobs);
              }
              else if (std::strcmp(node.Name, "Blob") == 0)
              {
                path.emplace_back(XmlTagName::k_Blob);
              }
              else if (std::strcmp(node.Name, "BlobPrefix") == 0)
              {
                path.emplace_back(XmlTagName::k_BlobPrefix);
              }
              else if (std::strcmp(node.Name, "Name") == 0)
              {
                path.emplace_back(XmlTagName::k_Name);
              }
              else
              {
                path.emplace_back(XmlTagName::k_Unknown);
              }
              if (path.size() == 3 && path[0] == XmlTagName::k_EnumerationResults
                  && path[1] == XmlTagName::k_Blobs && path[2] == XmlTagName::k_Blob)
              {
                ret.Items.emplace_back(BlobItemFromXml(reader));
                path.pop_back();
              }
            }
            else if (node.Type == Storage::_detail::XmlNodeType::Text)
            {
              if (path.size() == 2 && path[0] == XmlTagName::k_EnumerationResults
                  && path[1] == XmlTagName::k_Prefix)
              {
                ret.Prefix = node.Value;
              }
              else if (
                  path.size() == 2 && path[0] == XmlTagName::k_EnumerationResults
                  && path[1] == XmlTagName::k_Delimiter)
              {
                ret.Delimiter = node.Value;
              }
              else if (
                  path.size() == 2 && path[0] == XmlTagName::k_EnumerationResults
                  && path[1] == XmlTagName::k_NextMarker)
              {
                ret.ContinuationToken = node.Value;
              }
              else if (
                  path.size() == 4 && path[0] == XmlTagName::k_EnumerationResults
                  && path[1] == XmlTagName::k_Blobs && path[2] == XmlTagName::k_BlobPrefix
                  && path[3] == XmlTagName::k_Name)
              {
                ret.BlobPrefixes.emplace_back(node.Value);
              }
            }
            else if (node.Type == Storage::_detail::XmlNodeType::Attribute)
            {
              if (path.size() == 1 && path[0] == XmlTagName::k_EnumerationResults
                  && std::strcmp(node.Name, "ServiceEndpoint") == 0)
              {
                ret.ServiceEndpoint = node.Value;
              }
              else if (
                  path.size() == 1 && path[0] == XmlTagName::k_EnumerationResults
                  && std::strcmp(node.Name, "ContainerName") == 0)
              {
                ret.BlobContainerName = node.Value;
              }
            }
          }
          return ret;
        }

        static ListBlobsSinglePageResult ListBlobsSinglePageResultFromXml(
            Storage::_detail::XmlReader& reader)
        {
          ListBlobsSinglePageResult ret;
          enum class XmlTagName
          {
            k_EnumerationResults,
            k_Prefix,
            k_NextMarker,
            k_Blobs,
            k_Blob,
            k_Unknown,
          };
          std::vector<XmlTagName> path;
          while (true)
          {
            auto node = reader.Read();
            if (node.Type == Storage::_detail::XmlNodeType::End)
            {
              break;
            }
            else if (node.Type == Storage::_detail::XmlNodeType::EndTag)
            {
              if (path.size() > 0)
              {
                path.pop_back();
              }
              else
              {
                break;
              }
            }
            else if (node.Type == Storage::_detail::XmlNodeType::StartTag)
            {
              if (std::strcmp(node.Name, "EnumerationResults") == 0)
              {
                path.emplace_back(XmlTagName::k_EnumerationResults);
              }
              else if (std::strcmp(node.Name, "Prefix") == 0)
              {
                path.emplace_back(XmlTagName::k_Prefix);
              }
              else if (std::strcmp(node.Name, "NextMarker") == 0)
              {
                path.emplace_back(XmlTagName::k_NextMarker);
              }
              else if (std::strcmp(node.Name, "Blobs") == 0)
              {
                path.emplace_back(XmlTagName::k_Blobs);
              }
              else if (std::strcmp(node.Name, "Blob") == 0)
              {
                path.emplace_back(XmlTagName::k_Blob);
              }
              else
              {
                path.emplace_back(XmlTagName::k_Unknown);
              }
              if (path.size() == 3 && path[0] == XmlTagName::k_EnumerationResults
                  && path[1] == XmlTagName::k_Blobs && path[2] == XmlTagName::k_Blob)
              {
                ret.Items.emplace_back(BlobItemFromXml(reader));
                path.pop_back();
              }
            }
            else if (node.Type == Storage::_detail::XmlNodeType::Text)
            {
              if (path.size() == 2 && path[0] == XmlTagName::k_EnumerationResults
                  && path[1] == XmlTagName::k_Prefix)
              {
                ret.Prefix = node.Value;
              }
              else if (
                  path.size() == 2 && path[0] == XmlTagName::k_EnumerationResults
                  && path[1] == XmlTagName::k_NextMarker)
              {
                ret.ContinuationToken = node.Value;
              }
            }
            else if (node.Type == Storage::_detail::XmlNodeType::Attribute)
            {
              if (path.size() == 1 && path[0] == XmlTagName::k_EnumerationResults
                  && std::strcmp(node.Name, "ServiceEndpoint") == 0)
              {
                ret.ServiceEndpoint = node.Value;
              }
              else if (
                  path.size() == 1 && path[0] == XmlTagName::k_EnumerationResults
                  && std::strcmp(node.Name, "ContainerName") == 0)
              {
                ret.BlobContainerName = node.Value;
              }
            }
          }
          return ret;
        }

        static BlobItem BlobItemFromXml(Storage::_detail::XmlReader& reader)
        {
          BlobItem ret;
          enum class XmlTagName
          {
            k_Name,
            k_Deleted,
            k_Snapshot,
            k_VersionId,
            k_IsCurrentVersion,
            k_Properties,
            k_ContentType,
            k_ContentEncoding,
            k_ContentLanguage,
            k_ContentMD5,
            k_CacheControl,
            k_ContentDisposition,
            k_CreationTime,
            k_ExpiryTime,
            k_LastAccessTime,
            k_LastModified,
            k_Etag,
            k_ContentLength,
            k_BlobType,
            k_AccessTier,
            k_AccessTierInferred,
            k_LeaseStatus,
            k_LeaseState,
            k_LeaseDuration,
            k_ServerEncrypted,
            k_EncryptionKeySHA256,
            k_Sealed,
            k_xmsblobsequencenumber,
            k_Metadata,
            k_OrMetadata,
            k_Unknown,
          };
          std::vector<XmlTagName> path;
          while (true)
          {
            auto node = reader.Read();
            if (node.Type == Storage::_detail::XmlNodeType::End)
            {
              break;
            }
            else if (node.Type == Storage::_detail::XmlNodeType::EndTag)
            {
              if (path.size() > 0)
              {
                path.pop_back();
              }
              else
              {
                break;
              }
            }
            else if (node.Type == Storage::_detail::XmlNodeType::StartTag)
            {
              if (std::strcmp(node.Name, "Name") == 0)
              {
                path.emplace_back(XmlTagName::k_Name);
              }
              else if (std::strcmp(node.Name, "Deleted") == 0)
              {
                path.emplace_back(XmlTagName::k_Deleted);
              }
              else if (std::strcmp(node.Name, "Snapshot") == 0)
              {
                path.emplace_back(XmlTagName::k_Snapshot);
              }
              else if (std::strcmp(node.Name, "VersionId") == 0)
              {
                path.emplace_back(XmlTagName::k_VersionId);
              }
              else if (std::strcmp(node.Name, "IsCurrentVersion") == 0)
              {
                path.emplace_back(XmlTagName::k_IsCurrentVersion);
              }
              else if (std::strcmp(node.Name, "Properties") == 0)
              {
                path.emplace_back(XmlTagName::k_Properties);
              }
              else if (std::strcmp(node.Name, "Content-Type") == 0)
              {
                path.emplace_back(XmlTagName::k_ContentType);
              }
              else if (std::strcmp(node.Name, "Content-Encoding") == 0)
              {
                path.emplace_back(XmlTagName::k_ContentEncoding);
              }
              else if (std::strcmp(node.Name, "Content-Language") == 0)
              {
                path.emplace_back(XmlTagName::k_ContentLanguage);
              }
              else if (std::strcmp(node.Name, "Content-MD5") == 0)
              {
                path.emplace_back(XmlTagName::k_ContentMD5);
              }
              else if (std::strcmp(node.Name, "Cache-Control") == 0)
              {
                path.emplace_back(XmlTagName::k_CacheControl);
              }
              else if (std::strcmp(node.Name, "Content-Disposition") == 0)
              {
                path.emplace_back(XmlTagName::k_ContentDisposition);
              }
              else if (std::strcmp(node.Name, "Creation-Time") == 0)
              {
                path.emplace_back(XmlTagName::k_CreationTime);
              }
              else if (std::strcmp(node.Name, "Expiry-Time") == 0)
              {
                path.emplace_back(XmlTagName::k_ExpiryTime);
              }
              else if (std::strcmp(node.Name, "LastAccessTime") == 0)
              {
                path.emplace_back(XmlTagName::k_LastAccessTime);
              }
              else if (std::strcmp(node.Name, "Last-Modified") == 0)
              {
                path.emplace_back(XmlTagName::k_LastModified);
              }
              else if (std::strcmp(node.Name, "Etag") == 0)
              {
                path.emplace_back(XmlTagName::k_Etag);
              }
              else if (std::strcmp(node.Name, "Content-Length") == 0)
              {
                path.emplace_back(XmlTagName::k_ContentLength);
              }
              else if (std::strcmp(node.Name, "BlobType") == 0)
              {
                path.emplace_back(XmlTagName::k_BlobType);
              }
              else if (std::strcmp(node.Name, "AccessTier") == 0)
              {
                path.emplace_back(XmlTagName::k_AccessTier);
              }
              else if (std::strcmp(node.Name, "AccessTierInferred") == 0)
              {
                path.emplace_back(XmlTagName::k_AccessTierInferred);
              }
              else if (std::strcmp(node.Name, "LeaseStatus") == 0)
              {
                path.emplace_back(XmlTagName::k_LeaseStatus);
              }
              else if (std::strcmp(node.Name, "LeaseState") == 0)
              {
                path.emplace_back(XmlTagName::k_LeaseState);
              }
              else if (std::strcmp(node.Name, "LeaseDuration") == 0)
              {
                path.emplace_back(XmlTagName::k_LeaseDuration);
              }
              else if (std::strcmp(node.Name, "ServerEncrypted") == 0)
              {
                path.emplace_back(XmlTagName::k_ServerEncrypted);
              }
              else if (std::strcmp(node.Name, "EncryptionKeySHA256") == 0)
              {
                path.emplace_back(XmlTagName::k_EncryptionKeySHA256);
              }
              else if (std::strcmp(node.Name, "Sealed") == 0)
              {
                path.emplace_back(XmlTagName::k_Sealed);
              }
              else if (std::strcmp(node.Name, "x-ms-blob-sequence-number") == 0)
              {
                path.emplace_back(XmlTagName::k_xmsblobsequencenumber);
              }
              else if (std::strcmp(node.Name, "Metadata") == 0)
              {
                path.emplace_back(XmlTagName::k_Metadata);
              }
              else if (std::strcmp(node.Name, "OrMetadata") == 0)
              {
                path.emplace_back(XmlTagName::k_OrMetadata);
              }
              else
              {
                path.emplace_back(XmlTagName::k_Unknown);
              }
              if (path.size() == 1 && path[0] == XmlTagName::k_Metadata)
              {
                ret.Details.Metadata = MetadataFromXml(reader);
                path.pop_back();
              }
              else if (path.size() == 1 && path[0] == XmlTagName::k_OrMetadata)
              {
                ret.Details.ObjectReplicationSourceProperties
                    = ObjectReplicationSourcePropertiesFromXml(reader);
                path.pop_back();
              }
            }
            else if (node.Type == Storage::_detail::XmlNodeType::Text)
            {
              if (path.size() == 1 && path[0] == XmlTagName::k_Name)
              {
                ret.Name = node.Value;
              }
              else if (path.size() == 1 && path[0] == XmlTagName::k_Deleted)
              {
                ret.IsDeleted = std::strcmp(node.Value, "true") == 0;
              }
              else if (path.size() == 1 && path[0] == XmlTagName::k_Snapshot)
              {
                ret.Snapshot = node.Value;
              }
              else if (path.size() == 1 && path[0] == XmlTagName::k_VersionId)
              {
                ret.VersionId = node.Value;
              }
              else if (path.size() == 1 && path[0] == XmlTagName::k_IsCurrentVersion)
              {
                ret.IsCurrentVersion = std::strcmp(node.Value, "true") == 0;
              }
              else if (
                  path.size() == 2 && path[0] == XmlTagName::k_Properties
                  && path[1] == XmlTagName::k_ContentType)
              {
                ret.Details.HttpHeaders.ContentType = node.Value;
              }
              else if (
                  path.size() == 2 && path[0] == XmlTagName::k_Properties
                  && path[1] == XmlTagName::k_ContentEncoding)
              {
                ret.Details.HttpHeaders.ContentEncoding = node.Value;
              }
              else if (
                  path.size() == 2 && path[0] == XmlTagName::k_Properties
                  && path[1] == XmlTagName::k_ContentLanguage)
              {
                ret.Details.HttpHeaders.ContentLanguage = node.Value;
              }
              else if (
                  path.size() == 2 && path[0] == XmlTagName::k_Properties
                  && path[1] == XmlTagName::k_ContentMD5)
              {
                ret.Details.HttpHeaders.ContentHash.Value = Azure::Core::Base64Decode(node.Value);
              }
              else if (
                  path.size() == 2 && path[0] == XmlTagName::k_Properties
                  && path[1] == XmlTagName::k_CacheControl)
              {
                ret.Details.HttpHeaders.CacheControl = node.Value;
              }
              else if (
                  path.size() == 2 && path[0] == XmlTagName::k_Properties
                  && path[1] == XmlTagName::k_ContentDisposition)
              {
                ret.Details.HttpHeaders.ContentDisposition = node.Value;
              }
              else if (
                  path.size() == 2 && path[0] == XmlTagName::k_Properties
                  && path[1] == XmlTagName::k_CreationTime)
              {
                ret.Details.CreatedOn = Azure::Core::DateTime::Parse(
                    node.Value, Azure::Core::DateTime::DateFormat::Rfc1123);
              }
              else if (
                  path.size() == 2 && path[0] == XmlTagName::k_Properties
                  && path[1] == XmlTagName::k_ExpiryTime)
              {
                ret.Details.ExpiresOn = Azure::Core::DateTime::Parse(
                    node.Value, Azure::Core::DateTime::DateFormat::Rfc1123);
              }
              else if (
                  path.size() == 2 && path[0] == XmlTagName::k_Properties
                  && path[1] == XmlTagName::k_LastAccessTime)
              {
                ret.Details.LastAccessedOn = Azure::Core::DateTime::Parse(
                    node.Value, Azure::Core::DateTime::DateFormat::Rfc1123);
              }
              else if (
                  path.size() == 2 && path[0] == XmlTagName::k_Properties
                  && path[1] == XmlTagName::k_LastModified)
              {
                ret.Details.LastModified = Azure::Core::DateTime::Parse(
                    node.Value, Azure::Core::DateTime::DateFormat::Rfc1123);
              }
              else if (
                  path.size() == 2 && path[0] == XmlTagName::k_Properties
                  && path[1] == XmlTagName::k_Etag)
              {
                ret.Details.ETag = Azure::ETag(node.Value);
              }
              else if (
                  path.size() == 2 && path[0] == XmlTagName::k_Properties
                  && path[1] == XmlTagName::k_ContentLength)
              {
                ret.BlobSize = std::stoll(node.Value);
              }
              else if (
                  path.size() == 2 && path[0] == XmlTagName::k_Properties
                  && path[1] == XmlTagName::k_BlobType)
              {
                ret.BlobType = BlobType(node.Value);
              }
              else if (
                  path.size() == 2 && path[0] == XmlTagName::k_Properties
                  && path[1] == XmlTagName::k_AccessTier)
              {
                ret.Details.Tier = AccessTier(node.Value);
              }
              else if (
                  path.size() == 2 && path[0] == XmlTagName::k_Properties
                  && path[1] == XmlTagName::k_AccessTierInferred)
              {
                ret.Details.IsAccessTierInferred = std::strcmp(node.Value, "true") == 0;
              }
              else if (
                  path.size() == 2 && path[0] == XmlTagName::k_Properties
                  && path[1] == XmlTagName::k_LeaseStatus)
              {
                ret.Details.LeaseStatus = BlobLeaseStatus(node.Value);
              }
              else if (
                  path.size() == 2 && path[0] == XmlTagName::k_Properties
                  && path[1] == XmlTagName::k_LeaseState)
              {
                ret.Details.LeaseState = BlobLeaseState(node.Value);
              }
              else if (
                  path.size() == 2 && path[0] == XmlTagName::k_Properties
                  && path[1] == XmlTagName::k_LeaseDuration)
              {
                ret.Details.LeaseDuration = BlobLeaseDurationType(node.Value);
              }
              else if (
                  path.size() == 2 && path[0] == XmlTagName::k_Properties
                  && path[1] == XmlTagName::k_ServerEncrypted)
              {
                ret.Details.IsServerEncrypted = std::strcmp(node.Value, "true") == 0;
              }
              else if (
                  path.size() == 2 && path[0] == XmlTagName::k_Properties
                  && path[1] == XmlTagName::k_EncryptionKeySHA256)
              {
                ret.Details.EncryptionKeySha256 = Azure::Core::Base64Decode(node.Value);
              }
              else if (
                  path.size() == 2 && path[0] == XmlTagName::k_Properties
                  && path[1] == XmlTagName::k_Sealed)
              {
                ret.Details.IsSealed = std::strcmp(node.Value, "true") == 0;
              }
              else if (
                  path.size() == 2 && path[0] == XmlTagName::k_Properties
                  && path[1] == XmlTagName::k_xmsblobsequencenumber)
              {
                ret.Details.SequenceNumber = std::stoll(node.Value);
              }
            }
          }
          return ret;
        }

        static BlobSignedIdentifier BlobSignedIdentifierFromXml(Storage::_detail::XmlReader& reader)
        {
          BlobSignedIdentifier ret;
          enum class XmlTagName
          {
            k_Id,
            k_AccessPolicy,
            k_Start,
            k_Expiry,
            k_Permission,
            k_Unknown,
          };
          std::vector<XmlTagName> path;
          while (true)
          {
            auto node = reader.Read();
            if (node.Type == Storage::_detail::XmlNodeType::End)
            {
              break;
            }
            else if (node.Type == Storage::_detail::XmlNodeType::EndTag)
            {
              if (path.size() > 0)
              {
                path.pop_back();
              }
              else
              {
                break;
              }
            }
            else if (node.Type == Storage::_detail::XmlNodeType::StartTag)
            {
              if (std::strcmp(node.Name, "Id") == 0)
              {
                path.emplace_back(XmlTagName::k_Id);
              }
              else if (std::strcmp(node.Name, "AccessPolicy") == 0)
              {
                path.emplace_back(XmlTagName::k_AccessPolicy);
              }
              else if (std::strcmp(node.Name, "Start") == 0)
              {
                path.emplace_back(XmlTagName::k_Start);
              }
              else if (std::strcmp(node.Name, "Expiry") == 0)
              {
                path.emplace_back(XmlTagName::k_Expiry);
              }
              else if (std::strcmp(node.Name, "Permission") == 0)
              {
                path.emplace_back(XmlTagName::k_Permission);
              }
              else
              {
                path.emplace_back(XmlTagName::k_Unknown);
              }
            }
            else if (node.Type == Storage::_detail::XmlNodeType::Text)
            {
              if (path.size() == 1 && path[0] == XmlTagName::k_Id)
              {
                ret.Id = node.Value;
              }
              else if (
                  path.size() == 2 && path[0] == XmlTagName::k_AccessPolicy
                  && path[1] == XmlTagName::k_Start)
              {
                ret.StartsOn = Azure::Core::DateTime::Parse(
                    node.Value, Azure::Core::DateTime::DateFormat::Rfc3339);
              }
              else if (
                  path.size() == 2 && path[0] == XmlTagName::k_AccessPolicy
                  && path[1] == XmlTagName::k_Expiry)
              {
                ret.ExpiresOn = Azure::Core::DateTime::Parse(
                    node.Value, Azure::Core::DateTime::DateFormat::Rfc3339);
              }
              else if (
                  path.size() == 2 && path[0] == XmlTagName::k_AccessPolicy
                  && path[1] == XmlTagName::k_Permission)
              {
                ret.Permissions = node.Value;
              }
            }
          }
          return ret;
        }

        static std::vector<ObjectReplicationPolicy> ObjectReplicationSourcePropertiesFromXml(
            Storage::_detail::XmlReader& reader)
        {
          int depth = 0;
          std::map<std::string, std::vector<ObjectReplicationRule>> orPropertiesMap;
          std::string policyId;
          std::string ruleId;
          while (true)
          {
            auto node = reader.Read();
            if (node.Type == Storage::_detail::XmlNodeType::End)
            {
              break;
            }
            else if (node.Type == Storage::_detail::XmlNodeType::StartTag)
            {
              ++depth;
              std::string startTagName = node.Name;
              if (startTagName.substr(0, 3) == "or-")
              {
                auto underscorePos = startTagName.find('_', 3);
                policyId
                    = std::string(startTagName.begin() + 3, startTagName.begin() + underscorePos);
                ruleId = startTagName.substr(underscorePos + 1);
              }
            }
            else if (node.Type == Storage::_detail::XmlNodeType::EndTag)
            {
              if (depth-- == 0)
              {
                break;
              }
            }
            if (depth == 1 && node.Type == Storage::_detail::XmlNodeType::Text)
            {
              ObjectReplicationRule rule;
              rule.RuleId = std::move(ruleId);
              rule.ReplicationStatus = ObjectReplicationStatus(node.Value);
              orPropertiesMap[policyId].emplace_back(std::move(rule));
            }
          }
          std::vector<ObjectReplicationPolicy> ret;
          for (auto& property : orPropertiesMap)
          {
            ObjectReplicationPolicy policy;
            policy.PolicyId = property.first;
            policy.Rules = std::move(property.second);
            ret.emplace_back(std::move(policy));
          }
          return ret;
        }

        static Metadata MetadataFromXml(Storage::_detail::XmlReader& reader)
        {
          Metadata ret;
          int depth = 0;
          std::string key;
          while (true)
          {
            auto node = reader.Read();
            if (node.Type == Storage::_detail::XmlNodeType::End)
            {
              break;
            }
            else if (node.Type == Storage::_detail::XmlNodeType::StartTag)
            {
              if (depth++ == 0)
              {
                key = node.Name;
              }
            }
            else if (node.Type == Storage::_detail::XmlNodeType::EndTag)
            {
              if (depth-- == 0)
              {
                break;
              }
            }
            else if (depth == 1 && node.Type == Storage::_detail::XmlNodeType::Text)
            {
              ret.emplace(std::move(key), std::string(node.Value));
            }
          }
          return ret;
        }

        static void SetBlobContainerAccessPolicyOptionsToXml(
            Storage::_detail::XmlWriter& writer,
            const SetBlobContainerAccessPolicyOptions& options)
        {
          writer.Write(Storage::_detail::XmlNode{
              Storage::_detail::XmlNodeType::StartTag, "SignedIdentifiers"});
          for (const auto& i : options.SignedIdentifiers)
          {
            BlobSignedIdentifierToXml(writer, i);
          }
          writer.Write(Storage::_detail::XmlNode{Storage::_detail::XmlNodeType::EndTag});
        }

        static void BlobSignedIdentifierToXml(
            Storage::_detail::XmlWriter& writer,
            const BlobSignedIdentifier& options)
        {
          writer.Write(Storage::_detail::XmlNode{
              Storage::_detail::XmlNodeType::StartTag, "SignedIdentifier"});
          writer.Write(Storage::_detail::XmlNode{Storage::_detail::XmlNodeType::StartTag, "Id"});
          writer.Write(Storage::_detail::XmlNode{
              Storage::_detail::XmlNodeType::Text, nullptr, options.Id.data()});
          writer.Write(Storage::_detail::XmlNode{Storage::_detail::XmlNodeType::EndTag});
          writer.Write(
              Storage::_detail::XmlNode{Storage::_detail::XmlNodeType::StartTag, "AccessPolicy"});
          writer.Write(Storage::_detail::XmlNode{Storage::_detail::XmlNodeType::StartTag, "Start"});
          writer.Write(Storage::_detail::XmlNode{
              Storage::_detail::XmlNodeType::Text,
              nullptr,
              options.StartsOn
                  .ToString(
                      Azure::Core::DateTime::DateFormat::Rfc3339,
                      Azure::Core::DateTime::TimeFractionFormat::AllDigits)
                  .data()});
          writer.Write(Storage::_detail::XmlNode{Storage::_detail::XmlNodeType::EndTag});
          writer.Write(
              Storage::_detail::XmlNode{Storage::_detail::XmlNodeType::StartTag, "Expiry"});
          writer.Write(Storage::_detail::XmlNode{
              Storage::_detail::XmlNodeType::Text,
              nullptr,
              options.ExpiresOn
                  .ToString(
                      Azure::Core::DateTime::DateFormat::Rfc3339,
                      Azure::Core::DateTime::TimeFractionFormat::AllDigits)
                  .data()});
          writer.Write(Storage::_detail::XmlNode{Storage::_detail::XmlNodeType::EndTag});
          writer.Write(
              Storage::_detail::XmlNode{Storage::_detail::XmlNodeType::StartTag, "Permission"});
          writer.Write(Storage::_detail::XmlNode{
              Storage::_detail::XmlNodeType::Text, nullptr, options.Permissions.data()});
          writer.Write(Storage::_detail::XmlNode{Storage::_detail::XmlNodeType::EndTag});
          writer.Write(Storage::_detail::XmlNode{Storage::_detail::XmlNodeType::EndTag});
          writer.Write(Storage::_detail::XmlNode{Storage::_detail::XmlNodeType::EndTag});
        }

      }; // class BlobContainer

      class Blob {
      public:
        struct DownloadBlobOptions
        {
          Azure::Core::Nullable<int32_t> Timeout;
          Azure::Core::Nullable<Azure::Core::Http::HttpRange> Range;
          Azure::Core::Nullable<HashAlgorithm> RangeHashAlgorithm;
          Azure::Core::Nullable<std::string> EncryptionKey;
          Azure::Core::Nullable<std::vector<uint8_t>> EncryptionKeySha256;
          Azure::Core::Nullable<EncryptionAlgorithmType> EncryptionAlgorithm;
          Azure::Core::Nullable<std::string> LeaseId;
          Azure::Core::Nullable<Azure::Core::DateTime> IfModifiedSince;
          Azure::Core::Nullable<Azure::Core::DateTime> IfUnmodifiedSince;
          Azure::ETag IfMatch;
          Azure::ETag IfNoneMatch;
          Azure::Core::Nullable<std::string> IfTags;
        }; // struct DownloadBlobOptions

        static Azure::Response<DownloadBlobResult> Download(
            const Azure::Core::Context& context,
            Azure::Core::Http::_internal::HttpPipeline& pipeline,
            const Azure::Core::Http::Url& url,
            const DownloadBlobOptions& options)
        {
          (void)options;
          auto request = Azure::Core::Http::Request(Azure::Core::Http::HttpMethod::Get, url, true);
          request.SetHeader("x-ms-version", "2020-02-10");
          if (options.Timeout.HasValue())
          {
            request.GetUrl().AppendQueryParameter(
                "timeout", std::to_string(options.Timeout.GetValue()));
          }
          if (options.Range.HasValue())
          {
            std::string headerValue
                = "bytes=" + std::to_string(options.Range.GetValue().Offset) + "-";
            if (options.Range.GetValue().Length.HasValue())
            {
              headerValue += std::to_string(
                  options.Range.GetValue().Offset + options.Range.GetValue().Length.GetValue() - 1);
            }
            request.SetHeader("x-ms-range", std::move(headerValue));
          }
          if (options.EncryptionKey.HasValue())
          {
            request.SetHeader("x-ms-encryption-key", options.EncryptionKey.GetValue());
          }
          if (options.EncryptionKeySha256.HasValue())
          {
            request.SetHeader(
                "x-ms-encryption-key-sha256",
                Azure::Core::Base64Encode(options.EncryptionKeySha256.GetValue()));
          }
          if (options.EncryptionAlgorithm.HasValue())
          {
            request.SetHeader(
                "x-ms-encryption-algorithm", options.EncryptionAlgorithm.GetValue().ToString());
          }
          if (options.IfModifiedSince.HasValue())
          {
            request.SetHeader(
                "If-Modified-Since",
                options.IfModifiedSince.GetValue().ToString(
                    Azure::Core::DateTime::DateFormat::Rfc1123));
          }
          if (options.IfUnmodifiedSince.HasValue())
          {
            request.SetHeader(
                "If-Unmodified-Since",
                options.IfUnmodifiedSince.GetValue().ToString(
                    Azure::Core::DateTime::DateFormat::Rfc1123));
          }
          if (options.IfMatch.HasValue() && !options.IfMatch.ToString().empty())
          {
            request.SetHeader("If-Match", options.IfMatch.ToString());
          }
          if (options.IfNoneMatch.HasValue() && !options.IfNoneMatch.ToString().empty())
          {
            request.SetHeader("If-None-Match", options.IfNoneMatch.ToString());
          }
          if (options.IfTags.HasValue())
          {
            request.SetHeader("x-ms-if-tags", options.IfTags.GetValue());
          }
          if (options.LeaseId.HasValue())
          {
            request.SetHeader("x-ms-lease-id", options.LeaseId.GetValue());
          }
          if (options.RangeHashAlgorithm.HasValue())
          {
            if (options.RangeHashAlgorithm.GetValue() == HashAlgorithm::Md5)
            {
              request.SetHeader("x-ms-range-get-content-md5", "true");
            }
            else if (options.RangeHashAlgorithm.GetValue() == HashAlgorithm::Crc64)
            {
              request.SetHeader("x-ms-range-get-content-crc64", "true");
            }
          }
          auto pHttpResponse = pipeline.Send(request, context);
          Azure::Core::Http::RawResponse& httpResponse = *pHttpResponse;
          DownloadBlobResult response;
          auto http_status_code
              = static_cast<std::underlying_type<Azure::Core::Http::HttpStatusCode>::type>(
                  httpResponse.GetStatusCode());
          if (!(http_status_code == 200 || http_status_code == 206))
          {
            throw StorageException::CreateFromResponse(std::move(pHttpResponse));
          }
          response.BodyStream = httpResponse.GetBodyStream();
          response.RequestId = httpResponse.GetHeaders().at("x-ms-request-id");
          {
            const auto& headers = httpResponse.GetHeaders();
            auto content_md5_iterator = headers.find("content-md5");
            if (content_md5_iterator != headers.end())
            {
              ContentHash hash;
              hash.Algorithm = HashAlgorithm::Md5;
              hash.Value = Azure::Core::Base64Decode(content_md5_iterator->second);
              response.TransactionalContentHash = std::move(hash);
            }
            auto x_ms_content_crc64_iterator = headers.find("x-ms-content-crc64");
            if (x_ms_content_crc64_iterator != headers.end())
            {
              ContentHash hash;
              hash.Algorithm = HashAlgorithm::Crc64;
              hash.Value = Azure::Core::Base64Decode(x_ms_content_crc64_iterator->second);
              response.TransactionalContentHash = std::move(hash);
            }
          }
          response.BlobType = BlobType(httpResponse.GetHeaders().at("x-ms-blob-type"));
          auto content_range_iterator = httpResponse.GetHeaders().find("content-range");
          if (content_range_iterator != httpResponse.GetHeaders().end())
          {
            const std::string& content_range = content_range_iterator->second;
            auto bytes_pos = content_range.find("bytes ");
            auto dash_pos = content_range.find("-", bytes_pos + 6);
            auto slash_pos = content_range.find("/", dash_pos + 1);
            int64_t range_start_offset = std::stoll(std::string(
                content_range.begin() + bytes_pos + 6, content_range.begin() + dash_pos));
            int64_t range_end_offset = std::stoll(std::string(
                content_range.begin() + dash_pos + 1, content_range.begin() + slash_pos));
            response.ContentRange = Azure::Core::Http::HttpRange{
                range_start_offset, range_end_offset - range_start_offset + 1};
          }
          else
          {
            response.ContentRange = Azure::Core::Http::HttpRange{
                0, std::stoll(httpResponse.GetHeaders().at("content-length"))};
          }
          if (content_range_iterator != httpResponse.GetHeaders().end())
          {
            const std::string& content_range = content_range_iterator->second;
            auto slash_pos = content_range.find("/");
            response.BlobSize = std::stoll(content_range.substr(slash_pos + 1));
          }
          else
          {
            response.BlobSize = std::stoll(httpResponse.GetHeaders().at("content-length"));
          }
          response.Details.ETag = Azure::ETag(httpResponse.GetHeaders().at("etag"));
          response.Details.LastModified = Azure::Core::DateTime::Parse(
              httpResponse.GetHeaders().at("last-modified"),
              Azure::Core::DateTime::DateFormat::Rfc1123);
          auto content_type__iterator = httpResponse.GetHeaders().find("content-type");
          if (content_type__iterator != httpResponse.GetHeaders().end())
          {
            response.Details.HttpHeaders.ContentType = content_type__iterator->second;
          }
          auto content_encoding__iterator = httpResponse.GetHeaders().find("content-encoding");
          if (content_encoding__iterator != httpResponse.GetHeaders().end())
          {
            response.Details.HttpHeaders.ContentEncoding = content_encoding__iterator->second;
          }
          auto content_language__iterator = httpResponse.GetHeaders().find("content-language");
          if (content_language__iterator != httpResponse.GetHeaders().end())
          {
            response.Details.HttpHeaders.ContentLanguage = content_language__iterator->second;
          }
          auto cache_control__iterator = httpResponse.GetHeaders().find("cache-control");
          if (cache_control__iterator != httpResponse.GetHeaders().end())
          {
            response.Details.HttpHeaders.CacheControl = cache_control__iterator->second;
          }
          auto content_md5__iterator = httpResponse.GetHeaders().find("content-md5");
          if (content_md5__iterator != httpResponse.GetHeaders().end())
          {
            response.Details.HttpHeaders.ContentHash.Value
                = Azure::Core::Base64Decode(content_md5__iterator->second);
          }
          auto x_ms_blob_content_md5__iterator
              = httpResponse.GetHeaders().find("x-ms-blob-content-md5");
          if (x_ms_blob_content_md5__iterator != httpResponse.GetHeaders().end())
          {
            response.Details.HttpHeaders.ContentHash.Value
                = Azure::Core::Base64Decode(x_ms_blob_content_md5__iterator->second);
          }
          auto content_disposition__iterator
              = httpResponse.GetHeaders().find("content-disposition");
          if (content_disposition__iterator != httpResponse.GetHeaders().end())
          {
            response.Details.HttpHeaders.ContentDisposition = content_disposition__iterator->second;
          }
          for (auto i = httpResponse.GetHeaders().lower_bound("x-ms-meta-");
               i != httpResponse.GetHeaders().end() && i->first.substr(0, 10) == "x-ms-meta-";
               ++i)
          {
            response.Details.Metadata.emplace(i->first.substr(10), i->second);
          }
          response.Details.IsServerEncrypted
              = httpResponse.GetHeaders().at("x-ms-server-encrypted") == "true";
          auto x_ms_encryption_key_sha256__iterator
              = httpResponse.GetHeaders().find("x-ms-encryption-key-sha256");
          if (x_ms_encryption_key_sha256__iterator != httpResponse.GetHeaders().end())
          {
            response.Details.EncryptionKeySha256
                = Azure::Core::Base64Decode(x_ms_encryption_key_sha256__iterator->second);
          }
          auto x_ms_encryption_scope__iterator
              = httpResponse.GetHeaders().find("x-ms-encryption-scope");
          if (x_ms_encryption_scope__iterator != httpResponse.GetHeaders().end())
          {
            response.Details.EncryptionScope = x_ms_encryption_scope__iterator->second;
          }
          auto x_ms_lease_status__iterator = httpResponse.GetHeaders().find("x-ms-lease-status");
          if (x_ms_lease_status__iterator != httpResponse.GetHeaders().end())
          {
            response.Details.LeaseStatus = BlobLeaseStatus(x_ms_lease_status__iterator->second);
          }
          auto x_ms_lease_state__iterator = httpResponse.GetHeaders().find("x-ms-lease-state");
          if (x_ms_lease_state__iterator != httpResponse.GetHeaders().end())
          {
            response.Details.LeaseState = BlobLeaseState(x_ms_lease_state__iterator->second);
          }
          auto x_ms_lease_duration__iterator
              = httpResponse.GetHeaders().find("x-ms-lease-duration");
          if (x_ms_lease_duration__iterator != httpResponse.GetHeaders().end())
          {
            response.Details.LeaseDuration
                = BlobLeaseDurationType(x_ms_lease_duration__iterator->second);
          }
          response.Details.CreatedOn = Azure::Core::DateTime::Parse(
              httpResponse.GetHeaders().at("x-ms-creation-time"),
              Azure::Core::DateTime::DateFormat::Rfc1123);
          auto x_ms_expiry_time__iterator = httpResponse.GetHeaders().find("x-ms-expiry-time");
          if (x_ms_expiry_time__iterator != httpResponse.GetHeaders().end())
          {
            response.Details.ExpiresOn = Azure::Core::DateTime::Parse(
                x_ms_expiry_time__iterator->second, Azure::Core::DateTime::DateFormat::Rfc1123);
          }
          auto x_ms_last_access_time__iterator
              = httpResponse.GetHeaders().find("x-ms-last-access-time");
          if (x_ms_last_access_time__iterator != httpResponse.GetHeaders().end())
          {
            response.Details.LastAccessedOn = Azure::Core::DateTime::Parse(
                x_ms_last_access_time__iterator->second,
                Azure::Core::DateTime::DateFormat::Rfc1123);
          }
          auto x_ms_blob_sequence_number__iterator
              = httpResponse.GetHeaders().find("x-ms-blob-sequence-number");
          if (x_ms_blob_sequence_number__iterator != httpResponse.GetHeaders().end())
          {
            response.Details.SequenceNumber
                = std::stoll(x_ms_blob_sequence_number__iterator->second);
          }
          auto x_ms_blob_committed_block_count__iterator
              = httpResponse.GetHeaders().find("x-ms-blob-committed-block-count");
          if (x_ms_blob_committed_block_count__iterator != httpResponse.GetHeaders().end())
          {
            response.Details.CommittedBlockCount
                = std::stoll(x_ms_blob_committed_block_count__iterator->second);
          }
          auto x_ms_blob_sealed__iterator = httpResponse.GetHeaders().find("x-ms-blob-sealed");
          if (x_ms_blob_sealed__iterator != httpResponse.GetHeaders().end())
          {
            response.Details.IsSealed = x_ms_blob_sealed__iterator->second == "true";
          }
          auto x_ms_or_policy_id__iterator = httpResponse.GetHeaders().find("x-ms-or-policy-id");
          if (x_ms_or_policy_id__iterator != httpResponse.GetHeaders().end())
          {
            response.Details.ObjectReplicationDestinationPolicyId
                = x_ms_or_policy_id__iterator->second;
          }
          {
            std::map<std::string, std::vector<ObjectReplicationRule>> orPropertiesMap;
            for (auto i = httpResponse.GetHeaders().lower_bound("x-ms-or-");
                 i != httpResponse.GetHeaders().end() && i->first.substr(0, 8) == "x-ms-or-";
                 ++i)
            {
              const std::string& header = i->first;
              auto underscorePos = header.find('_', 8);
              if (underscorePos == std::string::npos)
              {
                continue;
              }
              std::string policyId
                  = std::string(header.begin() + 8, header.begin() + underscorePos);
              std::string ruleId = header.substr(underscorePos + 1);

              ObjectReplicationRule rule;
              rule.RuleId = std::move(ruleId);
              rule.ReplicationStatus = ObjectReplicationStatus(i->second);
              orPropertiesMap[policyId].emplace_back(std::move(rule));
            }
            for (auto& property : orPropertiesMap)
            {
              ObjectReplicationPolicy policy;
              policy.PolicyId = property.first;
              policy.Rules = std::move(property.second);
              response.Details.ObjectReplicationSourceProperties.emplace_back(std::move(policy));
            }
          }
          auto x_ms_tag_count__iterator = httpResponse.GetHeaders().find("x-ms-tag-count");
          if (x_ms_tag_count__iterator != httpResponse.GetHeaders().end())
          {
            response.Details.TagCount = std::stoi(x_ms_tag_count__iterator->second);
          }
          auto x_ms_copy_id__iterator = httpResponse.GetHeaders().find("x-ms-copy-id");
          if (x_ms_copy_id__iterator != httpResponse.GetHeaders().end())
          {
            response.Details.CopyId = x_ms_copy_id__iterator->second;
          }
          auto x_ms_copy_source__iterator = httpResponse.GetHeaders().find("x-ms-copy-source");
          if (x_ms_copy_source__iterator != httpResponse.GetHeaders().end())
          {
            response.Details.CopySource = x_ms_copy_source__iterator->second;
          }
          auto x_ms_copy_status__iterator = httpResponse.GetHeaders().find("x-ms-copy-status");
          if (x_ms_copy_status__iterator != httpResponse.GetHeaders().end())
          {
            response.Details.CopyStatus = CopyStatus(x_ms_copy_status__iterator->second);
          }
          auto x_ms_copy_status_description__iterator
              = httpResponse.GetHeaders().find("x-ms-copy-status-description");
          if (x_ms_copy_status_description__iterator != httpResponse.GetHeaders().end())
          {
            response.Details.CopyStatusDescription = x_ms_copy_status_description__iterator->second;
          }
          auto x_ms_copy_progress__iterator = httpResponse.GetHeaders().find("x-ms-copy-progress");
          if (x_ms_copy_progress__iterator != httpResponse.GetHeaders().end())
          {
            response.Details.CopyProgress = x_ms_copy_progress__iterator->second;
          }
          auto x_ms_copy_completion_time__iterator
              = httpResponse.GetHeaders().find("x-ms-copy-completion-time");
          if (x_ms_copy_completion_time__iterator != httpResponse.GetHeaders().end())
          {
            response.Details.CopyCompletedOn = Azure::Core::DateTime::Parse(
                x_ms_copy_completion_time__iterator->second,
                Azure::Core::DateTime::DateFormat::Rfc1123);
          }
          auto x_ms_version_id__iterator = httpResponse.GetHeaders().find("x-ms-version-id");
          if (x_ms_version_id__iterator != httpResponse.GetHeaders().end())
          {
            response.Details.VersionId = x_ms_version_id__iterator->second;
          }
          auto x_ms_is_current_version__iterator
              = httpResponse.GetHeaders().find("x-ms-is-current-version");
          if (x_ms_is_current_version__iterator != httpResponse.GetHeaders().end())
          {
            response.Details.IsCurrentVersion = x_ms_is_current_version__iterator->second == "true";
          }
          return Azure::Response<DownloadBlobResult>(std::move(response), std::move(pHttpResponse));
        }

        struct DeleteBlobOptions
        {
          Azure::Core::Nullable<int32_t> Timeout;
          Azure::Core::Nullable<DeleteSnapshotsOption> DeleteSnapshots;
          Azure::Core::Nullable<std::string> LeaseId;
          Azure::Core::Nullable<Azure::Core::DateTime> IfModifiedSince;
          Azure::Core::Nullable<Azure::Core::DateTime> IfUnmodifiedSince;
          Azure::ETag IfMatch;
          Azure::ETag IfNoneMatch;
          Azure::Core::Nullable<std::string> IfTags;
        }; // struct DeleteBlobOptions

        static Azure::Core::Http::Request DeleteCreateMessage(
            const Azure::Core::Http::Url& url,
            const DeleteBlobOptions& options)
        {
          (void)options;
          auto request = Azure::Core::Http::Request(Azure::Core::Http::HttpMethod::Delete, url);
          request.SetHeader("x-ms-version", "2020-02-10");
          if (options.Timeout.HasValue())
          {
            request.GetUrl().AppendQueryParameter(
                "timeout", std::to_string(options.Timeout.GetValue()));
          }
          if (options.DeleteSnapshots.HasValue())
          {
            request.SetHeader(
                "x-ms-delete-snapshots", options.DeleteSnapshots.GetValue().ToString());
          }
          if (options.LeaseId.HasValue())
          {
            request.SetHeader("x-ms-lease-id", options.LeaseId.GetValue());
          }
          if (options.IfModifiedSince.HasValue())
          {
            request.SetHeader(
                "If-Modified-Since",
                options.IfModifiedSince.GetValue().ToString(
                    Azure::Core::DateTime::DateFormat::Rfc1123));
          }
          if (options.IfUnmodifiedSince.HasValue())
          {
            request.SetHeader(
                "If-Unmodified-Since",
                options.IfUnmodifiedSince.GetValue().ToString(
                    Azure::Core::DateTime::DateFormat::Rfc1123));
          }
          if (options.IfMatch.HasValue() && !options.IfMatch.ToString().empty())
          {
            request.SetHeader("If-Match", options.IfMatch.ToString());
          }
          if (options.IfNoneMatch.HasValue() && !options.IfNoneMatch.ToString().empty())
          {
            request.SetHeader("If-None-Match", options.IfNoneMatch.ToString());
          }
          if (options.IfTags.HasValue())
          {
            request.SetHeader("x-ms-if-tags", options.IfTags.GetValue());
          }
          return request;
        }

        static Azure::Response<DeleteBlobResult> DeleteCreateResponse(
            const Azure::Core::Context& context,
            std::unique_ptr<Azure::Core::Http::RawResponse> pHttpResponse)
        {
          (void)context;
          Azure::Core::Http::RawResponse& httpResponse = *pHttpResponse;
          DeleteBlobResult response;
          auto http_status_code
              = static_cast<std::underlying_type<Azure::Core::Http::HttpStatusCode>::type>(
                  httpResponse.GetStatusCode());
          if (!(http_status_code == 202))
          {
            throw StorageException::CreateFromResponse(std::move(pHttpResponse));
          }
          response.RequestId = httpResponse.GetHeaders().at("x-ms-request-id");
          return Azure::Response<DeleteBlobResult>(std::move(response), std::move(pHttpResponse));
        }

        static Azure::Response<DeleteBlobResult> Delete(
            const Azure::Core::Context& context,
            Azure::Core::Http::_internal::HttpPipeline& pipeline,
            const Azure::Core::Http::Url& url,
            const DeleteBlobOptions& options)
        {
          auto request = DeleteCreateMessage(url, options);
          auto pHttpResponse = pipeline.Send(request, context);
          return DeleteCreateResponse(context, std::move(pHttpResponse));
        }

        struct SetBlobExpiryOptions
        {
          Azure::Core::Nullable<int32_t> Timeout;
          ScheduleBlobExpiryOriginType ExpiryOrigin;
          Azure::Core::Nullable<std::string> ExpiryTime;
        }; // struct SetBlobExpiryOptions

        static Azure::Response<SetBlobExpiryResult> ScheduleDeletion(
            const Azure::Core::Context& context,
            Azure::Core::Http::_internal::HttpPipeline& pipeline,
            const Azure::Core::Http::Url& url,
            const SetBlobExpiryOptions& options)
        {
          (void)options;
          auto request = Azure::Core::Http::Request(Azure::Core::Http::HttpMethod::Put, url);
          request.SetHeader("Content-Length", "0");
          request.SetHeader("x-ms-version", "2020-02-10");
          if (options.Timeout.HasValue())
          {
            request.GetUrl().AppendQueryParameter(
                "timeout", std::to_string(options.Timeout.GetValue()));
          }
          request.GetUrl().AppendQueryParameter("comp", "expiry");
          request.SetHeader("x-ms-expiry-option", options.ExpiryOrigin.ToString());
          if (options.ExpiryTime.HasValue())
          {
            request.SetHeader("x-ms-expiry-time", options.ExpiryTime.GetValue());
          }
          auto pHttpResponse = pipeline.Send(request, context);
          Azure::Core::Http::RawResponse& httpResponse = *pHttpResponse;
          SetBlobExpiryResult response;
          auto http_status_code
              = static_cast<std::underlying_type<Azure::Core::Http::HttpStatusCode>::type>(
                  httpResponse.GetStatusCode());
          if (!(http_status_code == 200))
          {
            throw StorageException::CreateFromResponse(std::move(pHttpResponse));
          }
          response.RequestId = httpResponse.GetHeaders().at("x-ms-request-id");
          return Azure::Response<SetBlobExpiryResult>(
              std::move(response), std::move(pHttpResponse));
        }

        struct UndeleteBlobOptions
        {
          Azure::Core::Nullable<int32_t> Timeout;
        }; // struct UndeleteBlobOptions

        static Azure::Response<UndeleteBlobResult> Undelete(
            const Azure::Core::Context& context,
            Azure::Core::Http::_internal::HttpPipeline& pipeline,
            const Azure::Core::Http::Url& url,
            const UndeleteBlobOptions& options)
        {
          (void)options;
          auto request = Azure::Core::Http::Request(Azure::Core::Http::HttpMethod::Put, url);
          request.SetHeader("Content-Length", "0");
          request.SetHeader("x-ms-version", "2020-02-10");
          if (options.Timeout.HasValue())
          {
            request.GetUrl().AppendQueryParameter(
                "timeout", std::to_string(options.Timeout.GetValue()));
          }
          request.GetUrl().AppendQueryParameter("comp", "undelete");
          auto pHttpResponse = pipeline.Send(request, context);
          Azure::Core::Http::RawResponse& httpResponse = *pHttpResponse;
          UndeleteBlobResult response;
          auto http_status_code
              = static_cast<std::underlying_type<Azure::Core::Http::HttpStatusCode>::type>(
                  httpResponse.GetStatusCode());
          if (!(http_status_code == 200))
          {
            throw StorageException::CreateFromResponse(std::move(pHttpResponse));
          }
          response.RequestId = httpResponse.GetHeaders().at("x-ms-request-id");
          return Azure::Response<UndeleteBlobResult>(std::move(response), std::move(pHttpResponse));
        }

        struct GetBlobPropertiesOptions
        {
          Azure::Core::Nullable<int32_t> Timeout;
          Azure::Core::Nullable<std::string> EncryptionKey;
          Azure::Core::Nullable<std::vector<uint8_t>> EncryptionKeySha256;
          Azure::Core::Nullable<EncryptionAlgorithmType> EncryptionAlgorithm;
          Azure::Core::Nullable<std::string> LeaseId;
          Azure::Core::Nullable<Azure::Core::DateTime> IfModifiedSince;
          Azure::Core::Nullable<Azure::Core::DateTime> IfUnmodifiedSince;
          Azure::ETag IfMatch;
          Azure::ETag IfNoneMatch;
          Azure::Core::Nullable<std::string> IfTags;
        }; // struct GetBlobPropertiesOptions

        static Azure::Response<GetBlobPropertiesResult> GetProperties(
            const Azure::Core::Context& context,
            Azure::Core::Http::_internal::HttpPipeline& pipeline,
            const Azure::Core::Http::Url& url,
            const GetBlobPropertiesOptions& options)
        {
          (void)options;
          auto request = Azure::Core::Http::Request(Azure::Core::Http::HttpMethod::Head, url);
          request.SetHeader("x-ms-version", "2020-02-10");
          if (options.Timeout.HasValue())
          {
            request.GetUrl().AppendQueryParameter(
                "timeout", std::to_string(options.Timeout.GetValue()));
          }
          if (options.EncryptionKey.HasValue())
          {
            request.SetHeader("x-ms-encryption-key", options.EncryptionKey.GetValue());
          }
          if (options.EncryptionKeySha256.HasValue())
          {
            request.SetHeader(
                "x-ms-encryption-key-sha256",
                Azure::Core::Base64Encode(options.EncryptionKeySha256.GetValue()));
          }
          if (options.EncryptionAlgorithm.HasValue())
          {
            request.SetHeader(
                "x-ms-encryption-algorithm", options.EncryptionAlgorithm.GetValue().ToString());
          }
          if (options.LeaseId.HasValue())
          {
            request.SetHeader("x-ms-lease-id", options.LeaseId.GetValue());
          }
          if (options.IfModifiedSince.HasValue())
          {
            request.SetHeader(
                "If-Modified-Since",
                options.IfModifiedSince.GetValue().ToString(
                    Azure::Core::DateTime::DateFormat::Rfc1123));
          }
          if (options.IfUnmodifiedSince.HasValue())
          {
            request.SetHeader(
                "If-Unmodified-Since",
                options.IfUnmodifiedSince.GetValue().ToString(
                    Azure::Core::DateTime::DateFormat::Rfc1123));
          }
          if (options.IfMatch.HasValue() && !options.IfMatch.ToString().empty())
          {
            request.SetHeader("If-Match", options.IfMatch.ToString());
          }
          if (options.IfNoneMatch.HasValue() && !options.IfNoneMatch.ToString().empty())
          {
            request.SetHeader("If-None-Match", options.IfNoneMatch.ToString());
          }
          if (options.IfTags.HasValue())
          {
            request.SetHeader("x-ms-if-tags", options.IfTags.GetValue());
          }
          auto pHttpResponse = pipeline.Send(request, context);
          Azure::Core::Http::RawResponse& httpResponse = *pHttpResponse;
          GetBlobPropertiesResult response;
          auto http_status_code
              = static_cast<std::underlying_type<Azure::Core::Http::HttpStatusCode>::type>(
                  httpResponse.GetStatusCode());
          if (!(http_status_code == 200))
          {
            throw StorageException::CreateFromResponse(std::move(pHttpResponse));
          }
          response.RequestId = httpResponse.GetHeaders().at("x-ms-request-id");
          response.ETag = Azure::ETag(httpResponse.GetHeaders().at("etag"));
          response.LastModified = Azure::Core::DateTime::Parse(
              httpResponse.GetHeaders().at("last-modified"),
              Azure::Core::DateTime::DateFormat::Rfc1123);
          response.CreatedOn = Azure::Core::DateTime::Parse(
              httpResponse.GetHeaders().at("x-ms-creation-time"),
              Azure::Core::DateTime::DateFormat::Rfc1123);
          auto x_ms_expiry_time__iterator = httpResponse.GetHeaders().find("x-ms-expiry-time");
          if (x_ms_expiry_time__iterator != httpResponse.GetHeaders().end())
          {
            response.ExpiresOn = Azure::Core::DateTime::Parse(
                x_ms_expiry_time__iterator->second, Azure::Core::DateTime::DateFormat::Rfc1123);
          }
          auto x_ms_last_access_time__iterator
              = httpResponse.GetHeaders().find("x-ms-last-access-time");
          if (x_ms_last_access_time__iterator != httpResponse.GetHeaders().end())
          {
            response.LastAccessedOn = Azure::Core::DateTime::Parse(
                x_ms_last_access_time__iterator->second,
                Azure::Core::DateTime::DateFormat::Rfc1123);
          }
          for (auto i = httpResponse.GetHeaders().lower_bound("x-ms-meta-");
               i != httpResponse.GetHeaders().end() && i->first.substr(0, 10) == "x-ms-meta-";
               ++i)
          {
            response.Metadata.emplace(i->first.substr(10), i->second);
          }
          response.BlobType = BlobType(httpResponse.GetHeaders().at("x-ms-blob-type"));
          auto x_ms_lease_status__iterator = httpResponse.GetHeaders().find("x-ms-lease-status");
          if (x_ms_lease_status__iterator != httpResponse.GetHeaders().end())
          {
            response.LeaseStatus = BlobLeaseStatus(x_ms_lease_status__iterator->second);
          }
          auto x_ms_lease_state__iterator = httpResponse.GetHeaders().find("x-ms-lease-state");
          if (x_ms_lease_state__iterator != httpResponse.GetHeaders().end())
          {
            response.LeaseState = BlobLeaseState(x_ms_lease_state__iterator->second);
          }
          auto x_ms_lease_duration__iterator
              = httpResponse.GetHeaders().find("x-ms-lease-duration");
          if (x_ms_lease_duration__iterator != httpResponse.GetHeaders().end())
          {
            response.LeaseDuration = BlobLeaseDurationType(x_ms_lease_duration__iterator->second);
          }
          response.BlobSize = std::stoll(httpResponse.GetHeaders().at("content-length"));
          auto content_type__iterator = httpResponse.GetHeaders().find("content-type");
          if (content_type__iterator != httpResponse.GetHeaders().end())
          {
            response.HttpHeaders.ContentType = content_type__iterator->second;
          }
          auto content_encoding__iterator = httpResponse.GetHeaders().find("content-encoding");
          if (content_encoding__iterator != httpResponse.GetHeaders().end())
          {
            response.HttpHeaders.ContentEncoding = content_encoding__iterator->second;
          }
          auto content_language__iterator = httpResponse.GetHeaders().find("content-language");
          if (content_language__iterator != httpResponse.GetHeaders().end())
          {
            response.HttpHeaders.ContentLanguage = content_language__iterator->second;
          }
          auto cache_control__iterator = httpResponse.GetHeaders().find("cache-control");
          if (cache_control__iterator != httpResponse.GetHeaders().end())
          {
            response.HttpHeaders.CacheControl = cache_control__iterator->second;
          }
          auto content_md5__iterator = httpResponse.GetHeaders().find("content-md5");
          if (content_md5__iterator != httpResponse.GetHeaders().end())
          {
            response.HttpHeaders.ContentHash.Value
                = Azure::Core::Base64Decode(content_md5__iterator->second);
          }
          auto x_ms_blob_content_md5__iterator
              = httpResponse.GetHeaders().find("x-ms-blob-content-md5");
          if (x_ms_blob_content_md5__iterator != httpResponse.GetHeaders().end())
          {
            response.HttpHeaders.ContentHash.Value
                = Azure::Core::Base64Decode(x_ms_blob_content_md5__iterator->second);
          }
          auto content_disposition__iterator
              = httpResponse.GetHeaders().find("content-disposition");
          if (content_disposition__iterator != httpResponse.GetHeaders().end())
          {
            response.HttpHeaders.ContentDisposition = content_disposition__iterator->second;
          }
          auto x_ms_blob_sequence_number__iterator
              = httpResponse.GetHeaders().find("x-ms-blob-sequence-number");
          if (x_ms_blob_sequence_number__iterator != httpResponse.GetHeaders().end())
          {
            response.SequenceNumber = std::stoll(x_ms_blob_sequence_number__iterator->second);
          }
          auto x_ms_blob_committed_block_count__iterator
              = httpResponse.GetHeaders().find("x-ms-blob-committed-block-count");
          if (x_ms_blob_committed_block_count__iterator != httpResponse.GetHeaders().end())
          {
            response.CommittedBlockCount
                = std::stoi(x_ms_blob_committed_block_count__iterator->second);
          }
          auto x_ms_blob_sealed__iterator = httpResponse.GetHeaders().find("x-ms-blob-sealed");
          if (x_ms_blob_sealed__iterator != httpResponse.GetHeaders().end())
          {
            response.IsSealed = x_ms_blob_sealed__iterator->second == "true";
          }
          response.IsServerEncrypted
              = httpResponse.GetHeaders().at("x-ms-server-encrypted") == "true";
          auto x_ms_encryption_key_sha256__iterator
              = httpResponse.GetHeaders().find("x-ms-encryption-key-sha256");
          if (x_ms_encryption_key_sha256__iterator != httpResponse.GetHeaders().end())
          {
            response.EncryptionKeySha256
                = Azure::Core::Base64Decode(x_ms_encryption_key_sha256__iterator->second);
          }
          auto x_ms_encryption_scope__iterator
              = httpResponse.GetHeaders().find("x-ms-encryption-scope");
          if (x_ms_encryption_scope__iterator != httpResponse.GetHeaders().end())
          {
            response.EncryptionScope = x_ms_encryption_scope__iterator->second;
          }
          auto x_ms_access_tier__iterator = httpResponse.GetHeaders().find("x-ms-access-tier");
          if (x_ms_access_tier__iterator != httpResponse.GetHeaders().end())
          {
            response.Tier = AccessTier(x_ms_access_tier__iterator->second);
          }
          auto x_ms_access_tier_inferred__iterator
              = httpResponse.GetHeaders().find("x-ms-access-tier-inferred");
          if (x_ms_access_tier_inferred__iterator != httpResponse.GetHeaders().end())
          {
            response.IsAccessTierInferred = x_ms_access_tier_inferred__iterator->second == "true";
          }
          auto x_ms_archive_status__iterator
              = httpResponse.GetHeaders().find("x-ms-archive-status");
          if (x_ms_archive_status__iterator != httpResponse.GetHeaders().end())
          {
            response.ArchiveStatus = BlobArchiveStatus(x_ms_archive_status__iterator->second);
          }
          auto x_ms_rehydrate_priority__iterator
              = httpResponse.GetHeaders().find("x-ms-rehydrate-priority");
          if (x_ms_rehydrate_priority__iterator != httpResponse.GetHeaders().end())
          {
            response.RehydratePriority
                = RehydratePriority(x_ms_rehydrate_priority__iterator->second);
          }
          auto x_ms_access_tier_change_time__iterator
              = httpResponse.GetHeaders().find("x-ms-access-tier-change-time");
          if (x_ms_access_tier_change_time__iterator != httpResponse.GetHeaders().end())
          {
            response.AccessTierChangedOn = Azure::Core::DateTime::Parse(
                x_ms_access_tier_change_time__iterator->second,
                Azure::Core::DateTime::DateFormat::Rfc1123);
          }
          auto x_ms_copy_id__iterator = httpResponse.GetHeaders().find("x-ms-copy-id");
          if (x_ms_copy_id__iterator != httpResponse.GetHeaders().end())
          {
            response.CopyId = x_ms_copy_id__iterator->second;
          }
          auto x_ms_copy_source__iterator = httpResponse.GetHeaders().find("x-ms-copy-source");
          if (x_ms_copy_source__iterator != httpResponse.GetHeaders().end())
          {
            response.CopySource = x_ms_copy_source__iterator->second;
          }
          auto x_ms_copy_status__iterator = httpResponse.GetHeaders().find("x-ms-copy-status");
          if (x_ms_copy_status__iterator != httpResponse.GetHeaders().end())
          {
            response.CopyStatus = CopyStatus(x_ms_copy_status__iterator->second);
          }
          auto x_ms_copy_status_description__iterator
              = httpResponse.GetHeaders().find("x-ms-copy-status-description");
          if (x_ms_copy_status_description__iterator != httpResponse.GetHeaders().end())
          {
            response.CopyStatusDescription = x_ms_copy_status_description__iterator->second;
          }
          auto x_ms_incremental_copy__iterator
              = httpResponse.GetHeaders().find("x-ms-incremental-copy");
          if (x_ms_incremental_copy__iterator != httpResponse.GetHeaders().end())
          {
            response.IsIncrementalCopy = x_ms_incremental_copy__iterator->second == "true";
          }
          auto x_ms_copy_destination_snapshot__iterator
              = httpResponse.GetHeaders().find("x-ms-copy-destination-snapshot");
          if (x_ms_copy_destination_snapshot__iterator != httpResponse.GetHeaders().end())
          {
            response.IncrementalCopyDestinationSnapshot
                = x_ms_copy_destination_snapshot__iterator->second;
          }
          auto x_ms_copy_progress__iterator = httpResponse.GetHeaders().find("x-ms-copy-progress");
          if (x_ms_copy_progress__iterator != httpResponse.GetHeaders().end())
          {
            response.CopyProgress = x_ms_copy_progress__iterator->second;
          }
          auto x_ms_copy_completion_time__iterator
              = httpResponse.GetHeaders().find("x-ms-copy-completion-time");
          if (x_ms_copy_completion_time__iterator != httpResponse.GetHeaders().end())
          {
            response.CopyCompletedOn = Azure::Core::DateTime::Parse(
                x_ms_copy_completion_time__iterator->second,
                Azure::Core::DateTime::DateFormat::Rfc1123);
          }
          auto x_ms_or_policy_id__iterator = httpResponse.GetHeaders().find("x-ms-or-policy-id");
          if (x_ms_or_policy_id__iterator != httpResponse.GetHeaders().end())
          {
            response.ObjectReplicationDestinationPolicyId = x_ms_or_policy_id__iterator->second;
          }
          {
            std::map<std::string, std::vector<ObjectReplicationRule>> orPropertiesMap;
            for (auto i = httpResponse.GetHeaders().lower_bound("x-ms-or-");
                 i != httpResponse.GetHeaders().end() && i->first.substr(0, 8) == "x-ms-or-";
                 ++i)
            {
              const std::string& header = i->first;
              auto underscorePos = header.find('_', 8);
              if (underscorePos == std::string::npos)
              {
                continue;
              }
              std::string policyId
                  = std::string(header.begin() + 8, header.begin() + underscorePos);
              std::string ruleId = header.substr(underscorePos + 1);

              ObjectReplicationRule rule;
              rule.RuleId = std::move(ruleId);
              rule.ReplicationStatus = ObjectReplicationStatus(i->second);
              orPropertiesMap[policyId].emplace_back(std::move(rule));
            }
            for (auto& property : orPropertiesMap)
            {
              ObjectReplicationPolicy policy;
              policy.PolicyId = property.first;
              policy.Rules = std::move(property.second);
              response.ObjectReplicationSourceProperties.emplace_back(std::move(policy));
            }
          }
          auto x_ms_tag_count__iterator = httpResponse.GetHeaders().find("x-ms-tag-count");
          if (x_ms_tag_count__iterator != httpResponse.GetHeaders().end())
          {
            response.TagCount = std::stoi(x_ms_tag_count__iterator->second);
          }
          auto x_ms_version_id__iterator = httpResponse.GetHeaders().find("x-ms-version-id");
          if (x_ms_version_id__iterator != httpResponse.GetHeaders().end())
          {
            response.VersionId = x_ms_version_id__iterator->second;
          }
          auto x_ms_is_current_version__iterator
              = httpResponse.GetHeaders().find("x-ms-is-current-version");
          if (x_ms_is_current_version__iterator != httpResponse.GetHeaders().end())
          {
            response.IsCurrentVersion = x_ms_is_current_version__iterator->second == "true";
          }
          return Azure::Response<GetBlobPropertiesResult>(
              std::move(response), std::move(pHttpResponse));
        }

        struct SetBlobHttpHeadersOptions
        {
          Azure::Core::Nullable<int32_t> Timeout;
          BlobHttpHeaders HttpHeaders;
          Azure::Core::Nullable<std::string> LeaseId;
          Azure::Core::Nullable<Azure::Core::DateTime> IfModifiedSince;
          Azure::Core::Nullable<Azure::Core::DateTime> IfUnmodifiedSince;
          Azure::ETag IfMatch;
          Azure::ETag IfNoneMatch;
          Azure::Core::Nullable<std::string> IfTags;
        }; // struct SetBlobHttpHeadersOptions

        static Azure::Response<SetBlobHttpHeadersResult> SetHttpHeaders(
            const Azure::Core::Context& context,
            Azure::Core::Http::_internal::HttpPipeline& pipeline,
            const Azure::Core::Http::Url& url,
            const SetBlobHttpHeadersOptions& options)
        {
          (void)options;
          auto request = Azure::Core::Http::Request(Azure::Core::Http::HttpMethod::Put, url);
          request.SetHeader("Content-Length", "0");
          request.GetUrl().AppendQueryParameter("comp", "properties");
          request.SetHeader("x-ms-version", "2020-02-10");
          if (options.Timeout.HasValue())
          {
            request.GetUrl().AppendQueryParameter(
                "timeout", std::to_string(options.Timeout.GetValue()));
          }
          if (!options.HttpHeaders.ContentType.empty())
          {
            request.SetHeader("x-ms-blob-content-type", options.HttpHeaders.ContentType);
          }
          if (!options.HttpHeaders.ContentEncoding.empty())
          {
            request.SetHeader("x-ms-blob-content-encoding", options.HttpHeaders.ContentEncoding);
          }
          if (!options.HttpHeaders.ContentLanguage.empty())
          {
            request.SetHeader("x-ms-blob-content-language", options.HttpHeaders.ContentLanguage);
          }
          if (!options.HttpHeaders.CacheControl.empty())
          {
            request.SetHeader("x-ms-blob-cache-control", options.HttpHeaders.CacheControl);
          }
          if (!Azure::Core::Base64Encode(options.HttpHeaders.ContentHash.Value).empty())
          {
            request.SetHeader(
                "x-ms-blob-content-md5",
                Azure::Core::Base64Encode(options.HttpHeaders.ContentHash.Value));
          }
          if (!options.HttpHeaders.ContentDisposition.empty())
          {
            request.SetHeader(
                "x-ms-blob-content-disposition", options.HttpHeaders.ContentDisposition);
          }
          if (options.LeaseId.HasValue())
          {
            request.SetHeader("x-ms-lease-id", options.LeaseId.GetValue());
          }
          if (options.IfModifiedSince.HasValue())
          {
            request.SetHeader(
                "If-Modified-Since",
                options.IfModifiedSince.GetValue().ToString(
                    Azure::Core::DateTime::DateFormat::Rfc1123));
          }
          if (options.IfUnmodifiedSince.HasValue())
          {
            request.SetHeader(
                "If-Unmodified-Since",
                options.IfUnmodifiedSince.GetValue().ToString(
                    Azure::Core::DateTime::DateFormat::Rfc1123));
          }
          if (options.IfMatch.HasValue() && !options.IfMatch.ToString().empty())
          {
            request.SetHeader("If-Match", options.IfMatch.ToString());
          }
          if (options.IfNoneMatch.HasValue() && !options.IfNoneMatch.ToString().empty())
          {
            request.SetHeader("If-None-Match", options.IfNoneMatch.ToString());
          }
          if (options.IfTags.HasValue())
          {
            request.SetHeader("x-ms-if-tags", options.IfTags.GetValue());
          }
          auto pHttpResponse = pipeline.Send(request, context);
          Azure::Core::Http::RawResponse& httpResponse = *pHttpResponse;
          SetBlobHttpHeadersResult response;
          auto http_status_code
              = static_cast<std::underlying_type<Azure::Core::Http::HttpStatusCode>::type>(
                  httpResponse.GetStatusCode());
          if (!(http_status_code == 200))
          {
            throw StorageException::CreateFromResponse(std::move(pHttpResponse));
          }
          response.RequestId = httpResponse.GetHeaders().at("x-ms-request-id");
          response.ETag = Azure::ETag(httpResponse.GetHeaders().at("etag"));
          response.LastModified = Azure::Core::DateTime::Parse(
              httpResponse.GetHeaders().at("last-modified"),
              Azure::Core::DateTime::DateFormat::Rfc1123);
          auto x_ms_blob_sequence_number__iterator
              = httpResponse.GetHeaders().find("x-ms-blob-sequence-number");
          if (x_ms_blob_sequence_number__iterator != httpResponse.GetHeaders().end())
          {
            response.SequenceNumber = std::stoll(x_ms_blob_sequence_number__iterator->second);
          }
          return Azure::Response<SetBlobHttpHeadersResult>(
              std::move(response), std::move(pHttpResponse));
        }

        struct SetBlobMetadataOptions
        {
          Azure::Core::Nullable<int32_t> Timeout;
          Storage::Metadata Metadata;
          Azure::Core::Nullable<std::string> EncryptionKey;
          Azure::Core::Nullable<std::vector<uint8_t>> EncryptionKeySha256;
          Azure::Core::Nullable<EncryptionAlgorithmType> EncryptionAlgorithm;
          Azure::Core::Nullable<std::string> EncryptionScope;
          Azure::Core::Nullable<std::string> LeaseId;
          Azure::Core::Nullable<Azure::Core::DateTime> IfModifiedSince;
          Azure::Core::Nullable<Azure::Core::DateTime> IfUnmodifiedSince;
          Azure::ETag IfMatch;
          Azure::ETag IfNoneMatch;
          Azure::Core::Nullable<std::string> IfTags;
        }; // struct SetBlobMetadataOptions

        static Azure::Response<SetBlobMetadataResult> SetMetadata(
            const Azure::Core::Context& context,
            Azure::Core::Http::_internal::HttpPipeline& pipeline,
            const Azure::Core::Http::Url& url,
            const SetBlobMetadataOptions& options)
        {
          (void)options;
          auto request = Azure::Core::Http::Request(Azure::Core::Http::HttpMethod::Put, url);
          request.SetHeader("Content-Length", "0");
          request.GetUrl().AppendQueryParameter("comp", "metadata");
          request.SetHeader("x-ms-version", "2020-02-10");
          if (options.Timeout.HasValue())
          {
            request.GetUrl().AppendQueryParameter(
                "timeout", std::to_string(options.Timeout.GetValue()));
          }
          for (const auto& pair : options.Metadata)
          {
            request.SetHeader("x-ms-meta-" + pair.first, pair.second);
          }
          if (options.EncryptionKey.HasValue())
          {
            request.SetHeader("x-ms-encryption-key", options.EncryptionKey.GetValue());
          }
          if (options.EncryptionKeySha256.HasValue())
          {
            request.SetHeader(
                "x-ms-encryption-key-sha256",
                Azure::Core::Base64Encode(options.EncryptionKeySha256.GetValue()));
          }
          if (options.EncryptionAlgorithm.HasValue())
          {
            request.SetHeader(
                "x-ms-encryption-algorithm", options.EncryptionAlgorithm.GetValue().ToString());
          }
          if (options.EncryptionScope.HasValue())
          {
            request.SetHeader("x-ms-encryption-scope", options.EncryptionScope.GetValue());
          }
          if (options.LeaseId.HasValue())
          {
            request.SetHeader("x-ms-lease-id", options.LeaseId.GetValue());
          }
          if (options.IfModifiedSince.HasValue())
          {
            request.SetHeader(
                "If-Modified-Since",
                options.IfModifiedSince.GetValue().ToString(
                    Azure::Core::DateTime::DateFormat::Rfc1123));
          }
          if (options.IfUnmodifiedSince.HasValue())
          {
            request.SetHeader(
                "If-Unmodified-Since",
                options.IfUnmodifiedSince.GetValue().ToString(
                    Azure::Core::DateTime::DateFormat::Rfc1123));
          }
          if (options.IfMatch.HasValue() && !options.IfMatch.ToString().empty())
          {
            request.SetHeader("If-Match", options.IfMatch.ToString());
          }
          if (options.IfNoneMatch.HasValue() && !options.IfNoneMatch.ToString().empty())
          {
            request.SetHeader("If-None-Match", options.IfNoneMatch.ToString());
          }
          if (options.IfTags.HasValue())
          {
            request.SetHeader("x-ms-if-tags", options.IfTags.GetValue());
          }
          auto pHttpResponse = pipeline.Send(request, context);
          Azure::Core::Http::RawResponse& httpResponse = *pHttpResponse;
          SetBlobMetadataResult response;
          auto http_status_code
              = static_cast<std::underlying_type<Azure::Core::Http::HttpStatusCode>::type>(
                  httpResponse.GetStatusCode());
          if (!(http_status_code == 200))
          {
            throw StorageException::CreateFromResponse(std::move(pHttpResponse));
          }
          response.RequestId = httpResponse.GetHeaders().at("x-ms-request-id");
          response.ETag = Azure::ETag(httpResponse.GetHeaders().at("etag"));
          response.LastModified = Azure::Core::DateTime::Parse(
              httpResponse.GetHeaders().at("last-modified"),
              Azure::Core::DateTime::DateFormat::Rfc1123);
          return Azure::Response<SetBlobMetadataResult>(
              std::move(response), std::move(pHttpResponse));
        }

        struct SetBlobAccessTierOptions
        {
          Azure::Core::Nullable<int32_t> Timeout;
          AccessTier Tier;
          Azure::Core::Nullable<Models::RehydratePriority> RehydratePriority;
          Azure::Core::Nullable<std::string> IfTags;
        }; // struct SetBlobAccessTierOptions

        static Azure::Core::Http::Request SetAccessTierCreateMessage(
            const Azure::Core::Http::Url& url,
            const SetBlobAccessTierOptions& options)
        {
          (void)options;
          auto request = Azure::Core::Http::Request(Azure::Core::Http::HttpMethod::Put, url);
          request.SetHeader("Content-Length", "0");
          request.GetUrl().AppendQueryParameter("comp", "tier");
          request.SetHeader("x-ms-version", "2020-02-10");
          if (options.Timeout.HasValue())
          {
            request.GetUrl().AppendQueryParameter(
                "timeout", std::to_string(options.Timeout.GetValue()));
          }
          request.SetHeader("x-ms-access-tier", options.Tier.ToString());
          if (options.RehydratePriority.HasValue())
          {
            request.SetHeader(
                "x-ms-rehydrate-priority", options.RehydratePriority.GetValue().ToString());
          }
          if (options.IfTags.HasValue())
          {
            request.SetHeader("x-ms-if-tags", options.IfTags.GetValue());
          }
          return request;
        }

        static Azure::Response<SetBlobAccessTierResult> SetAccessTierCreateResponse(
            const Azure::Core::Context& context,
            std::unique_ptr<Azure::Core::Http::RawResponse> pHttpResponse)
        {
          (void)context;
          Azure::Core::Http::RawResponse& httpResponse = *pHttpResponse;
          SetBlobAccessTierResult response;
          auto http_status_code
              = static_cast<std::underlying_type<Azure::Core::Http::HttpStatusCode>::type>(
                  httpResponse.GetStatusCode());
          if (!(http_status_code == 200 || http_status_code == 202))
          {
            throw StorageException::CreateFromResponse(std::move(pHttpResponse));
          }
          response.RequestId = httpResponse.GetHeaders().at("x-ms-request-id");
          return Azure::Response<SetBlobAccessTierResult>(
              std::move(response), std::move(pHttpResponse));
        }

        static Azure::Response<SetBlobAccessTierResult> SetAccessTier(
            const Azure::Core::Context& context,
            Azure::Core::Http::_internal::HttpPipeline& pipeline,
            const Azure::Core::Http::Url& url,
            const SetBlobAccessTierOptions& options)
        {
          auto request = SetAccessTierCreateMessage(url, options);
          auto pHttpResponse = pipeline.Send(request, context);
          return SetAccessTierCreateResponse(context, std::move(pHttpResponse));
        }

        struct StartCopyBlobFromUriOptions
        {
          Azure::Core::Nullable<int32_t> Timeout;
          Storage::Metadata Metadata;
          std::string SourceUri;
          Azure::Core::Nullable<std::string> LeaseId;
          Azure::Core::Nullable<std::string> SourceLeaseId;
          Azure::Core::Nullable<AccessTier> Tier;
          Azure::Core::Nullable<Models::RehydratePriority> RehydratePriority;
          Azure::Core::Nullable<Azure::Core::DateTime> IfModifiedSince;
          Azure::Core::Nullable<Azure::Core::DateTime> IfUnmodifiedSince;
          Azure::ETag IfMatch;
          Azure::ETag IfNoneMatch;
          Azure::Core::Nullable<std::string> IfTags;
          Azure::Core::Nullable<Azure::Core::DateTime> SourceIfModifiedSince;
          Azure::Core::Nullable<Azure::Core::DateTime> SourceIfUnmodifiedSince;
          Azure::ETag SourceIfMatch;
          Azure::ETag SourceIfNoneMatch;
          Azure::Core::Nullable<std::string> SourceIfTags;
          Azure::Core::Nullable<bool> ShouldSealDestination;
        }; // struct StartCopyBlobFromUriOptions

        static Azure::Response<Models::_detail::StartCopyBlobFromUriResult> StartCopyFromUri(
            const Azure::Core::Context& context,
            Azure::Core::Http::_internal::HttpPipeline& pipeline,
            const Azure::Core::Http::Url& url,
            const StartCopyBlobFromUriOptions& options)
        {
          (void)options;
          auto request = Azure::Core::Http::Request(Azure::Core::Http::HttpMethod::Put, url);
          request.SetHeader("Content-Length", "0");
          request.SetHeader("x-ms-version", "2020-02-10");
          if (options.Timeout.HasValue())
          {
            request.GetUrl().AppendQueryParameter(
                "timeout", std::to_string(options.Timeout.GetValue()));
          }
          for (const auto& pair : options.Metadata)
          {
            request.SetHeader("x-ms-meta-" + pair.first, pair.second);
          }
          request.SetHeader("x-ms-copy-source", options.SourceUri);
          if (options.LeaseId.HasValue())
          {
            request.SetHeader("x-ms-lease-id", options.LeaseId.GetValue());
          }
          if (options.SourceLeaseId.HasValue())
          {
            request.SetHeader("x-ms-source-lease-id", options.SourceLeaseId.GetValue());
          }
          if (options.Tier.HasValue())
          {
            request.SetHeader("x-ms-access-tier", options.Tier.GetValue().ToString());
          }
          if (options.RehydratePriority.HasValue())
          {
            request.SetHeader(
                "x-ms-rehydrate-priority", options.RehydratePriority.GetValue().ToString());
          }
          if (options.ShouldSealDestination.HasValue())
          {
            request.SetHeader(
                "x-ms-seal-blob", options.ShouldSealDestination.GetValue() ? "true" : "false");
          }
          if (options.IfModifiedSince.HasValue())
          {
            request.SetHeader(
                "If-Modified-Since",
                options.IfModifiedSince.GetValue().ToString(
                    Azure::Core::DateTime::DateFormat::Rfc1123));
          }
          if (options.IfUnmodifiedSince.HasValue())
          {
            request.SetHeader(
                "If-Unmodified-Since",
                options.IfUnmodifiedSince.GetValue().ToString(
                    Azure::Core::DateTime::DateFormat::Rfc1123));
          }
          if (options.IfMatch.HasValue() && !options.IfMatch.ToString().empty())
          {
            request.SetHeader("If-Match", options.IfMatch.ToString());
          }
          if (options.IfNoneMatch.HasValue() && !options.IfNoneMatch.ToString().empty())
          {
            request.SetHeader("If-None-Match", options.IfNoneMatch.ToString());
          }
          if (options.IfTags.HasValue())
          {
            request.SetHeader("x-ms-if-tags", options.IfTags.GetValue());
          }
          if (options.SourceIfModifiedSince.HasValue())
          {
            request.SetHeader(
                "x-ms-source-if-modified-since",
                options.SourceIfModifiedSince.GetValue().ToString(
                    Azure::Core::DateTime::DateFormat::Rfc1123));
          }
          if (options.SourceIfUnmodifiedSince.HasValue())
          {
            request.SetHeader(
                "x-ms-source-if-unmodified-since",
                options.SourceIfUnmodifiedSince.GetValue().ToString(
                    Azure::Core::DateTime::DateFormat::Rfc1123));
          }
          if (options.SourceIfMatch.HasValue() && !options.SourceIfMatch.ToString().empty())
          {
            request.SetHeader("x-ms-source-if-match", options.SourceIfMatch.ToString());
          }
          if (options.SourceIfNoneMatch.HasValue() && !options.SourceIfNoneMatch.ToString().empty())
          {
            request.SetHeader("x-ms-source-if-none-match", options.SourceIfNoneMatch.ToString());
          }
          if (options.SourceIfTags.HasValue())
          {
            request.SetHeader("x-ms-source-if-tags", options.SourceIfTags.GetValue());
          }
          auto pHttpResponse = pipeline.Send(request, context);
          Azure::Core::Http::RawResponse& httpResponse = *pHttpResponse;
          Models::_detail::StartCopyBlobFromUriResult response;
          auto http_status_code
              = static_cast<std::underlying_type<Azure::Core::Http::HttpStatusCode>::type>(
                  httpResponse.GetStatusCode());
          if (!(http_status_code == 202))
          {
            throw StorageException::CreateFromResponse(std::move(pHttpResponse));
          }
          response.RequestId = httpResponse.GetHeaders().at("x-ms-request-id");
          response.ETag = Azure::ETag(httpResponse.GetHeaders().at("etag"));
          response.LastModified = Azure::Core::DateTime::Parse(
              httpResponse.GetHeaders().at("last-modified"),
              Azure::Core::DateTime::DateFormat::Rfc1123);
          response.CopyId = httpResponse.GetHeaders().at("x-ms-copy-id");
          response.CopyStatus = CopyStatus(httpResponse.GetHeaders().at("x-ms-copy-status"));
          auto x_ms_version_id__iterator = httpResponse.GetHeaders().find("x-ms-version-id");
          if (x_ms_version_id__iterator != httpResponse.GetHeaders().end())
          {
            response.VersionId = x_ms_version_id__iterator->second;
          }
          return Azure::Response<Models::_detail::StartCopyBlobFromUriResult>(
              std::move(response), std::move(pHttpResponse));
        }

        struct AbortCopyBlobFromUriOptions
        {
          Azure::Core::Nullable<int32_t> Timeout;
          std::string CopyId;
          Azure::Core::Nullable<std::string> LeaseId;
        }; // struct AbortCopyBlobFromUriOptions

        static Azure::Response<AbortCopyBlobFromUriResult> AbortCopyFromUri(
            const Azure::Core::Context& context,
            Azure::Core::Http::_internal::HttpPipeline& pipeline,
            const Azure::Core::Http::Url& url,
            const AbortCopyBlobFromUriOptions& options)
        {
          (void)options;
          auto request = Azure::Core::Http::Request(Azure::Core::Http::HttpMethod::Put, url);
          request.SetHeader("Content-Length", "0");
          request.SetHeader("x-ms-version", "2020-02-10");
          if (options.Timeout.HasValue())
          {
            request.GetUrl().AppendQueryParameter(
                "timeout", std::to_string(options.Timeout.GetValue()));
          }
          request.GetUrl().AppendQueryParameter("comp", "copy");
          request.GetUrl().AppendQueryParameter(
              "copyid", Storage::_detail::UrlEncodeQueryParameter(options.CopyId));
          request.SetHeader("x-ms-copy-action", "abort");
          if (options.LeaseId.HasValue())
          {
            request.SetHeader("x-ms-lease-id", options.LeaseId.GetValue());
          }
          auto pHttpResponse = pipeline.Send(request, context);
          Azure::Core::Http::RawResponse& httpResponse = *pHttpResponse;
          AbortCopyBlobFromUriResult response;
          auto http_status_code
              = static_cast<std::underlying_type<Azure::Core::Http::HttpStatusCode>::type>(
                  httpResponse.GetStatusCode());
          if (!(http_status_code == 204))
          {
            throw StorageException::CreateFromResponse(std::move(pHttpResponse));
          }
          response.RequestId = httpResponse.GetHeaders().at("x-ms-request-id");
          return Azure::Response<AbortCopyBlobFromUriResult>(
              std::move(response), std::move(pHttpResponse));
        }

        struct CreateBlobSnapshotOptions
        {
          Azure::Core::Nullable<int32_t> Timeout;
          Storage::Metadata Metadata;
          Azure::Core::Nullable<std::string> LeaseId;
          Azure::Core::Nullable<std::string> EncryptionKey;
          Azure::Core::Nullable<std::vector<uint8_t>> EncryptionKeySha256;
          Azure::Core::Nullable<EncryptionAlgorithmType> EncryptionAlgorithm;
          Azure::Core::Nullable<std::string> EncryptionScope;
          Azure::Core::Nullable<Azure::Core::DateTime> IfModifiedSince;
          Azure::Core::Nullable<Azure::Core::DateTime> IfUnmodifiedSince;
          Azure::ETag IfMatch;
          Azure::ETag IfNoneMatch;
          Azure::Core::Nullable<std::string> IfTags;
        }; // struct CreateBlobSnapshotOptions

        static Azure::Response<CreateBlobSnapshotResult> CreateSnapshot(
            const Azure::Core::Context& context,
            Azure::Core::Http::_internal::HttpPipeline& pipeline,
            const Azure::Core::Http::Url& url,
            const CreateBlobSnapshotOptions& options)
        {
          (void)options;
          auto request = Azure::Core::Http::Request(Azure::Core::Http::HttpMethod::Put, url);
          request.SetHeader("Content-Length", "0");
          request.GetUrl().AppendQueryParameter("comp", "snapshot");
          request.SetHeader("x-ms-version", "2020-02-10");
          if (options.Timeout.HasValue())
          {
            request.GetUrl().AppendQueryParameter(
                "timeout", std::to_string(options.Timeout.GetValue()));
          }
          if (options.EncryptionKey.HasValue())
          {
            request.SetHeader("x-ms-encryption-key", options.EncryptionKey.GetValue());
          }
          if (options.EncryptionKeySha256.HasValue())
          {
            request.SetHeader(
                "x-ms-encryption-key-sha256",
                Azure::Core::Base64Encode(options.EncryptionKeySha256.GetValue()));
          }
          if (options.EncryptionAlgorithm.HasValue())
          {
            request.SetHeader(
                "x-ms-encryption-algorithm", options.EncryptionAlgorithm.GetValue().ToString());
          }
          if (options.EncryptionScope.HasValue())
          {
            request.SetHeader("x-ms-encryption-scope", options.EncryptionScope.GetValue());
          }
          for (const auto& pair : options.Metadata)
          {
            request.SetHeader("x-ms-meta-" + pair.first, pair.second);
          }
          if (options.LeaseId.HasValue())
          {
            request.SetHeader("x-ms-lease-id", options.LeaseId.GetValue());
          }
          if (options.IfModifiedSince.HasValue())
          {
            request.SetHeader(
                "If-Modified-Since",
                options.IfModifiedSince.GetValue().ToString(
                    Azure::Core::DateTime::DateFormat::Rfc1123));
          }
          if (options.IfUnmodifiedSince.HasValue())
          {
            request.SetHeader(
                "If-Unmodified-Since",
                options.IfUnmodifiedSince.GetValue().ToString(
                    Azure::Core::DateTime::DateFormat::Rfc1123));
          }
          if (options.IfMatch.HasValue() && !options.IfMatch.ToString().empty())
          {
            request.SetHeader("If-Match", options.IfMatch.ToString());
          }
          if (options.IfNoneMatch.HasValue() && !options.IfNoneMatch.ToString().empty())
          {
            request.SetHeader("If-None-Match", options.IfNoneMatch.ToString());
          }
          if (options.IfTags.HasValue())
          {
            request.SetHeader("x-ms-if-tags", options.IfTags.GetValue());
          }
          auto pHttpResponse = pipeline.Send(request, context);
          Azure::Core::Http::RawResponse& httpResponse = *pHttpResponse;
          CreateBlobSnapshotResult response;
          auto http_status_code
              = static_cast<std::underlying_type<Azure::Core::Http::HttpStatusCode>::type>(
                  httpResponse.GetStatusCode());
          if (!(http_status_code == 201))
          {
            throw StorageException::CreateFromResponse(std::move(pHttpResponse));
          }
          response.RequestId = httpResponse.GetHeaders().at("x-ms-request-id");
          response.ETag = Azure::ETag(httpResponse.GetHeaders().at("etag"));
          response.LastModified = Azure::Core::DateTime::Parse(
              httpResponse.GetHeaders().at("last-modified"),
              Azure::Core::DateTime::DateFormat::Rfc1123);
          response.IsServerEncrypted
              = httpResponse.GetHeaders().at("x-ms-request-server-encrypted") == "true";
          auto x_ms_encryption_key_sha256__iterator
              = httpResponse.GetHeaders().find("x-ms-encryption-key-sha256");
          if (x_ms_encryption_key_sha256__iterator != httpResponse.GetHeaders().end())
          {
            response.EncryptionKeySha256
                = Azure::Core::Base64Decode(x_ms_encryption_key_sha256__iterator->second);
          }
          auto x_ms_encryption_scope__iterator
              = httpResponse.GetHeaders().find("x-ms-encryption-scope");
          if (x_ms_encryption_scope__iterator != httpResponse.GetHeaders().end())
          {
            response.EncryptionScope = x_ms_encryption_scope__iterator->second;
          }
          response.Snapshot = httpResponse.GetHeaders().at("x-ms-snapshot");
          auto x_ms_version_id__iterator = httpResponse.GetHeaders().find("x-ms-version-id");
          if (x_ms_version_id__iterator != httpResponse.GetHeaders().end())
          {
            response.VersionId = x_ms_version_id__iterator->second;
          }
          return Azure::Response<CreateBlobSnapshotResult>(
              std::move(response), std::move(pHttpResponse));
        }

        struct GetBlobTagsOptions
        {
          Azure::Core::Nullable<int32_t> Timeout;
          Azure::Core::Nullable<std::string> IfTags;
        }; // struct GetBlobTagsOptions

        static Azure::Response<GetBlobTagsResult> GetTags(
            const Azure::Core::Context& context,
            Azure::Core::Http::_internal::HttpPipeline& pipeline,
            const Azure::Core::Http::Url& url,
            const GetBlobTagsOptions& options)
        {
          (void)options;
          auto request = Azure::Core::Http::Request(Azure::Core::Http::HttpMethod::Get, url);
          request.SetHeader("x-ms-version", "2020-02-10");
          if (options.Timeout.HasValue())
          {
            request.GetUrl().AppendQueryParameter(
                "timeout", std::to_string(options.Timeout.GetValue()));
          }
          request.GetUrl().AppendQueryParameter("comp", "tags");
          if (options.IfTags.HasValue())
          {
            request.SetHeader("x-ms-if-tags", options.IfTags.GetValue());
          }
          auto pHttpResponse = pipeline.Send(request, context);
          Azure::Core::Http::RawResponse& httpResponse = *pHttpResponse;
          GetBlobTagsResult response;
          auto http_status_code
              = static_cast<std::underlying_type<Azure::Core::Http::HttpStatusCode>::type>(
                  httpResponse.GetStatusCode());
          if (!(http_status_code == 200))
          {
            throw StorageException::CreateFromResponse(std::move(pHttpResponse));
          }
          {
            const auto& httpResponseBody = httpResponse.GetBody();
            Storage::_detail::XmlReader reader(
                reinterpret_cast<const char*>(httpResponseBody.data()), httpResponseBody.size());
            response = GetBlobTagsResultFromXml(reader);
          }
          response.RequestId = httpResponse.GetHeaders().at("x-ms-request-id");
          return Azure::Response<GetBlobTagsResult>(std::move(response), std::move(pHttpResponse));
        }

        struct SetBlobTagsOptions
        {
          Azure::Core::Nullable<int32_t> Timeout;
          std::map<std::string, std::string> Tags;
          Azure::Core::Nullable<std::string> IfTags;
        }; // struct SetBlobTagsOptions

        static Azure::Response<SetBlobTagsResult> SetTags(
            const Azure::Core::Context& context,
            Azure::Core::Http::_internal::HttpPipeline& pipeline,
            const Azure::Core::Http::Url& url,
            const SetBlobTagsOptions& options)
        {
          (void)options;
          std::string xml_body;
          {
            Storage::_detail::XmlWriter writer;
            SetBlobTagsOptionsToXml(writer, options);
            xml_body = writer.GetDocument();
            writer.Write(Storage::_detail::XmlNode{Storage::_detail::XmlNodeType::End});
          }
          Azure::Core::IO::MemoryBodyStream xml_body_stream(
              reinterpret_cast<const uint8_t*>(xml_body.data()), xml_body.length());
          auto request = Azure::Core::Http::Request(
              Azure::Core::Http::HttpMethod::Put, url, &xml_body_stream);
          request.SetHeader("Content-Length", std::to_string(xml_body_stream.Length()));
          request.SetHeader("x-ms-version", "2020-02-10");
          if (options.Timeout.HasValue())
          {
            request.GetUrl().AppendQueryParameter(
                "timeout", std::to_string(options.Timeout.GetValue()));
          }
          request.GetUrl().AppendQueryParameter("comp", "tags");
          request.SetHeader("Content-Type", "application/xml; charset=UTF-8");
          if (options.IfTags.HasValue())
          {
            request.SetHeader("x-ms-if-tags", options.IfTags.GetValue());
          }
          auto pHttpResponse = pipeline.Send(request, context);
          Azure::Core::Http::RawResponse& httpResponse = *pHttpResponse;
          SetBlobTagsResult response;
          auto http_status_code
              = static_cast<std::underlying_type<Azure::Core::Http::HttpStatusCode>::type>(
                  httpResponse.GetStatusCode());
          if (!(http_status_code == 204))
          {
            throw StorageException::CreateFromResponse(std::move(pHttpResponse));
          }
          response.RequestId = httpResponse.GetHeaders().at("x-ms-request-id");
          return Azure::Response<SetBlobTagsResult>(std::move(response), std::move(pHttpResponse));
        }

        struct AcquireBlobLeaseOptions
        {
          Azure::Core::Nullable<int32_t> Timeout;
          std::chrono::seconds LeaseDuration;
          Azure::Core::Nullable<std::string> ProposedLeaseId;
          Azure::Core::Nullable<Azure::Core::DateTime> IfModifiedSince;
          Azure::Core::Nullable<Azure::Core::DateTime> IfUnmodifiedSince;
          Azure::ETag IfMatch;
          Azure::ETag IfNoneMatch;
          Azure::Core::Nullable<std::string> IfTags;
        }; // struct AcquireBlobLeaseOptions

        static Azure::Response<Models::_detail::AcquireBlobLeaseResult> AcquireLease(
            const Azure::Core::Context& context,
            Azure::Core::Http::_internal::HttpPipeline& pipeline,
            const Azure::Core::Http::Url& url,
            const AcquireBlobLeaseOptions& options)
        {
          (void)options;
          auto request = Azure::Core::Http::Request(Azure::Core::Http::HttpMethod::Put, url);
          request.SetHeader("Content-Length", "0");
          request.SetHeader("x-ms-version", "2020-02-10");
          if (options.Timeout.HasValue())
          {
            request.GetUrl().AppendQueryParameter(
                "timeout", std::to_string(options.Timeout.GetValue()));
          }
          request.GetUrl().AppendQueryParameter("comp", "lease");
          request.SetHeader("x-ms-lease-action", "acquire");
          request.SetHeader("x-ms-lease-duration", std::to_string(options.LeaseDuration.count()));
          if (options.ProposedLeaseId.HasValue())
          {
            request.SetHeader("x-ms-proposed-lease-id", options.ProposedLeaseId.GetValue());
          }
          if (options.IfModifiedSince.HasValue())
          {
            request.SetHeader(
                "If-Modified-Since",
                options.IfModifiedSince.GetValue().ToString(
                    Azure::Core::DateTime::DateFormat::Rfc1123));
          }
          if (options.IfUnmodifiedSince.HasValue())
          {
            request.SetHeader(
                "If-Unmodified-Since",
                options.IfUnmodifiedSince.GetValue().ToString(
                    Azure::Core::DateTime::DateFormat::Rfc1123));
          }
          if (options.IfMatch.HasValue() && !options.IfMatch.ToString().empty())
          {
            request.SetHeader("If-Match", options.IfMatch.ToString());
          }
          if (options.IfNoneMatch.HasValue() && !options.IfNoneMatch.ToString().empty())
          {
            request.SetHeader("If-None-Match", options.IfNoneMatch.ToString());
          }
          if (options.IfTags.HasValue())
          {
            request.SetHeader("x-ms-if-tags", options.IfTags.GetValue());
          }
          auto pHttpResponse = pipeline.Send(request, context);
          Azure::Core::Http::RawResponse& httpResponse = *pHttpResponse;
          Models::_detail::AcquireBlobLeaseResult response;
          auto http_status_code
              = static_cast<std::underlying_type<Azure::Core::Http::HttpStatusCode>::type>(
                  httpResponse.GetStatusCode());
          if (!(http_status_code == 201))
          {
            throw StorageException::CreateFromResponse(std::move(pHttpResponse));
          }
          response.RequestId = httpResponse.GetHeaders().at("x-ms-request-id");
          response.ETag = Azure::ETag(httpResponse.GetHeaders().at("etag"));
          response.LastModified = Azure::Core::DateTime::Parse(
              httpResponse.GetHeaders().at("last-modified"),
              Azure::Core::DateTime::DateFormat::Rfc1123);
          response.LeaseId = httpResponse.GetHeaders().at("x-ms-lease-id");
          return Azure::Response<Models::_detail::AcquireBlobLeaseResult>(
              std::move(response), std::move(pHttpResponse));
        }

        struct RenewBlobLeaseOptions
        {
          Azure::Core::Nullable<int32_t> Timeout;
          std::string LeaseId;
          Azure::Core::Nullable<Azure::Core::DateTime> IfModifiedSince;
          Azure::Core::Nullable<Azure::Core::DateTime> IfUnmodifiedSince;
          Azure::ETag IfMatch;
          Azure::ETag IfNoneMatch;
          Azure::Core::Nullable<std::string> IfTags;
        }; // struct RenewBlobLeaseOptions

        static Azure::Response<Models::_detail::RenewBlobLeaseResult> RenewLease(
            const Azure::Core::Context& context,
            Azure::Core::Http::_internal::HttpPipeline& pipeline,
            const Azure::Core::Http::Url& url,
            const RenewBlobLeaseOptions& options)
        {
          (void)options;
          auto request = Azure::Core::Http::Request(Azure::Core::Http::HttpMethod::Put, url);
          request.SetHeader("Content-Length", "0");
          request.SetHeader("x-ms-version", "2020-02-10");
          if (options.Timeout.HasValue())
          {
            request.GetUrl().AppendQueryParameter(
                "timeout", std::to_string(options.Timeout.GetValue()));
          }
          request.GetUrl().AppendQueryParameter("comp", "lease");
          request.SetHeader("x-ms-lease-action", "renew");
          request.SetHeader("x-ms-lease-id", options.LeaseId);
          if (options.IfModifiedSince.HasValue())
          {
            request.SetHeader(
                "If-Modified-Since",
                options.IfModifiedSince.GetValue().ToString(
                    Azure::Core::DateTime::DateFormat::Rfc1123));
          }
          if (options.IfUnmodifiedSince.HasValue())
          {
            request.SetHeader(
                "If-Unmodified-Since",
                options.IfUnmodifiedSince.GetValue().ToString(
                    Azure::Core::DateTime::DateFormat::Rfc1123));
          }
          if (options.IfMatch.HasValue() && !options.IfMatch.ToString().empty())
          {
            request.SetHeader("If-Match", options.IfMatch.ToString());
          }
          if (options.IfNoneMatch.HasValue() && !options.IfNoneMatch.ToString().empty())
          {
            request.SetHeader("If-None-Match", options.IfNoneMatch.ToString());
          }
          if (options.IfTags.HasValue())
          {
            request.SetHeader("x-ms-if-tags", options.IfTags.GetValue());
          }
          auto pHttpResponse = pipeline.Send(request, context);
          Azure::Core::Http::RawResponse& httpResponse = *pHttpResponse;
          Models::_detail::RenewBlobLeaseResult response;
          auto http_status_code
              = static_cast<std::underlying_type<Azure::Core::Http::HttpStatusCode>::type>(
                  httpResponse.GetStatusCode());
          if (!(http_status_code == 200))
          {
            throw StorageException::CreateFromResponse(std::move(pHttpResponse));
          }
          response.RequestId = httpResponse.GetHeaders().at("x-ms-request-id");
          response.ETag = Azure::ETag(httpResponse.GetHeaders().at("etag"));
          response.LastModified = Azure::Core::DateTime::Parse(
              httpResponse.GetHeaders().at("last-modified"),
              Azure::Core::DateTime::DateFormat::Rfc1123);
          response.LeaseId = httpResponse.GetHeaders().at("x-ms-lease-id");
          return Azure::Response<Models::_detail::RenewBlobLeaseResult>(
              std::move(response), std::move(pHttpResponse));
        }

        struct ChangeBlobLeaseOptions
        {
          Azure::Core::Nullable<int32_t> Timeout;
          std::string LeaseId;
          std::string ProposedLeaseId;
          Azure::Core::Nullable<Azure::Core::DateTime> IfModifiedSince;
          Azure::Core::Nullable<Azure::Core::DateTime> IfUnmodifiedSince;
          Azure::ETag IfMatch;
          Azure::ETag IfNoneMatch;
          Azure::Core::Nullable<std::string> IfTags;
        }; // struct ChangeBlobLeaseOptions

        static Azure::Response<Models::_detail::ChangeBlobLeaseResult> ChangeLease(
            const Azure::Core::Context& context,
            Azure::Core::Http::_internal::HttpPipeline& pipeline,
            const Azure::Core::Http::Url& url,
            const ChangeBlobLeaseOptions& options)
        {
          (void)options;
          auto request = Azure::Core::Http::Request(Azure::Core::Http::HttpMethod::Put, url);
          request.SetHeader("Content-Length", "0");
          request.SetHeader("x-ms-version", "2020-02-10");
          if (options.Timeout.HasValue())
          {
            request.GetUrl().AppendQueryParameter(
                "timeout", std::to_string(options.Timeout.GetValue()));
          }
          request.GetUrl().AppendQueryParameter("comp", "lease");
          request.SetHeader("x-ms-lease-action", "change");
          request.SetHeader("x-ms-lease-id", options.LeaseId);
          request.SetHeader("x-ms-proposed-lease-id", options.ProposedLeaseId);
          if (options.IfModifiedSince.HasValue())
          {
            request.SetHeader(
                "If-Modified-Since",
                options.IfModifiedSince.GetValue().ToString(
                    Azure::Core::DateTime::DateFormat::Rfc1123));
          }
          if (options.IfUnmodifiedSince.HasValue())
          {
            request.SetHeader(
                "If-Unmodified-Since",
                options.IfUnmodifiedSince.GetValue().ToString(
                    Azure::Core::DateTime::DateFormat::Rfc1123));
          }
          if (options.IfMatch.HasValue() && !options.IfMatch.ToString().empty())
          {
            request.SetHeader("If-Match", options.IfMatch.ToString());
          }
          if (options.IfNoneMatch.HasValue() && !options.IfNoneMatch.ToString().empty())
          {
            request.SetHeader("If-None-Match", options.IfNoneMatch.ToString());
          }
          if (options.IfTags.HasValue())
          {
            request.SetHeader("x-ms-if-tags", options.IfTags.GetValue());
          }
          auto pHttpResponse = pipeline.Send(request, context);
          Azure::Core::Http::RawResponse& httpResponse = *pHttpResponse;
          Models::_detail::ChangeBlobLeaseResult response;
          auto http_status_code
              = static_cast<std::underlying_type<Azure::Core::Http::HttpStatusCode>::type>(
                  httpResponse.GetStatusCode());
          if (!(http_status_code == 200))
          {
            throw StorageException::CreateFromResponse(std::move(pHttpResponse));
          }
          response.RequestId = httpResponse.GetHeaders().at("x-ms-request-id");
          response.ETag = Azure::ETag(httpResponse.GetHeaders().at("etag"));
          response.LastModified = Azure::Core::DateTime::Parse(
              httpResponse.GetHeaders().at("last-modified"),
              Azure::Core::DateTime::DateFormat::Rfc1123);
          response.LeaseId = httpResponse.GetHeaders().at("x-ms-lease-id");
          return Azure::Response<Models::_detail::ChangeBlobLeaseResult>(
              std::move(response), std::move(pHttpResponse));
        }

        struct ReleaseBlobLeaseOptions
        {
          Azure::Core::Nullable<int32_t> Timeout;
          std::string LeaseId;
          Azure::Core::Nullable<Azure::Core::DateTime> IfModifiedSince;
          Azure::Core::Nullable<Azure::Core::DateTime> IfUnmodifiedSince;
          Azure::ETag IfMatch;
          Azure::ETag IfNoneMatch;
          Azure::Core::Nullable<std::string> IfTags;
        }; // struct ReleaseBlobLeaseOptions

        static Azure::Response<Models::_detail::ReleaseBlobLeaseResult> ReleaseLease(
            const Azure::Core::Context& context,
            Azure::Core::Http::_internal::HttpPipeline& pipeline,
            const Azure::Core::Http::Url& url,
            const ReleaseBlobLeaseOptions& options)
        {
          (void)options;
          auto request = Azure::Core::Http::Request(Azure::Core::Http::HttpMethod::Put, url);
          request.SetHeader("Content-Length", "0");
          request.SetHeader("x-ms-version", "2020-02-10");
          if (options.Timeout.HasValue())
          {
            request.GetUrl().AppendQueryParameter(
                "timeout", std::to_string(options.Timeout.GetValue()));
          }
          request.GetUrl().AppendQueryParameter("comp", "lease");
          request.SetHeader("x-ms-lease-action", "release");
          request.SetHeader("x-ms-lease-id", options.LeaseId);
          if (options.IfModifiedSince.HasValue())
          {
            request.SetHeader(
                "If-Modified-Since",
                options.IfModifiedSince.GetValue().ToString(
                    Azure::Core::DateTime::DateFormat::Rfc1123));
          }
          if (options.IfUnmodifiedSince.HasValue())
          {
            request.SetHeader(
                "If-Unmodified-Since",
                options.IfUnmodifiedSince.GetValue().ToString(
                    Azure::Core::DateTime::DateFormat::Rfc1123));
          }
          if (options.IfMatch.HasValue() && !options.IfMatch.ToString().empty())
          {
            request.SetHeader("If-Match", options.IfMatch.ToString());
          }
          if (options.IfNoneMatch.HasValue() && !options.IfNoneMatch.ToString().empty())
          {
            request.SetHeader("If-None-Match", options.IfNoneMatch.ToString());
          }
          if (options.IfTags.HasValue())
          {
            request.SetHeader("x-ms-if-tags", options.IfTags.GetValue());
          }
          auto pHttpResponse = pipeline.Send(request, context);
          Azure::Core::Http::RawResponse& httpResponse = *pHttpResponse;
          Models::_detail::ReleaseBlobLeaseResult response;
          auto http_status_code
              = static_cast<std::underlying_type<Azure::Core::Http::HttpStatusCode>::type>(
                  httpResponse.GetStatusCode());
          if (!(http_status_code == 200))
          {
            throw StorageException::CreateFromResponse(std::move(pHttpResponse));
          }
          response.RequestId = httpResponse.GetHeaders().at("x-ms-request-id");
          response.ETag = Azure::ETag(httpResponse.GetHeaders().at("etag"));
          response.LastModified = Azure::Core::DateTime::Parse(
              httpResponse.GetHeaders().at("last-modified"),
              Azure::Core::DateTime::DateFormat::Rfc1123);
          auto x_ms_blob_sequence_number__iterator
              = httpResponse.GetHeaders().find("x-ms-blob-sequence-number");
          if (x_ms_blob_sequence_number__iterator != httpResponse.GetHeaders().end())
          {
            response.SequenceNumber = std::stoll(x_ms_blob_sequence_number__iterator->second);
          }
          return Azure::Response<Models::_detail::ReleaseBlobLeaseResult>(
              std::move(response), std::move(pHttpResponse));
        }

        struct BreakBlobLeaseOptions
        {
          Azure::Core::Nullable<int32_t> Timeout;
          Azure::Core::Nullable<std::chrono::seconds> BreakPeriod;
          Azure::Core::Nullable<Azure::Core::DateTime> IfModifiedSince;
          Azure::Core::Nullable<Azure::Core::DateTime> IfUnmodifiedSince;
          Azure::ETag IfMatch;
          Azure::ETag IfNoneMatch;
          Azure::Core::Nullable<std::string> IfTags;
        }; // struct BreakBlobLeaseOptions

        static Azure::Response<Models::_detail::BreakBlobLeaseResult> BreakLease(
            const Azure::Core::Context& context,
            Azure::Core::Http::_internal::HttpPipeline& pipeline,
            const Azure::Core::Http::Url& url,
            const BreakBlobLeaseOptions& options)
        {
          (void)options;
          auto request = Azure::Core::Http::Request(Azure::Core::Http::HttpMethod::Put, url);
          request.SetHeader("Content-Length", "0");
          request.SetHeader("x-ms-version", "2020-02-10");
          if (options.Timeout.HasValue())
          {
            request.GetUrl().AppendQueryParameter(
                "timeout", std::to_string(options.Timeout.GetValue()));
          }
          request.GetUrl().AppendQueryParameter("comp", "lease");
          request.SetHeader("x-ms-lease-action", "break");
          if (options.BreakPeriod.HasValue())
          {
            request.SetHeader(
                "x-ms-lease-break-period", std::to_string(options.BreakPeriod.GetValue().count()));
          }
          if (options.IfModifiedSince.HasValue())
          {
            request.SetHeader(
                "If-Modified-Since",
                options.IfModifiedSince.GetValue().ToString(
                    Azure::Core::DateTime::DateFormat::Rfc1123));
          }
          if (options.IfUnmodifiedSince.HasValue())
          {
            request.SetHeader(
                "If-Unmodified-Since",
                options.IfUnmodifiedSince.GetValue().ToString(
                    Azure::Core::DateTime::DateFormat::Rfc1123));
          }
          if (options.IfMatch.HasValue() && !options.IfMatch.ToString().empty())
          {
            request.SetHeader("If-Match", options.IfMatch.ToString());
          }
          if (options.IfNoneMatch.HasValue() && !options.IfNoneMatch.ToString().empty())
          {
            request.SetHeader("If-None-Match", options.IfNoneMatch.ToString());
          }
          if (options.IfTags.HasValue())
          {
            request.SetHeader("x-ms-if-tags", options.IfTags.GetValue());
          }
          auto pHttpResponse = pipeline.Send(request, context);
          Azure::Core::Http::RawResponse& httpResponse = *pHttpResponse;
          Models::_detail::BreakBlobLeaseResult response;
          auto http_status_code
              = static_cast<std::underlying_type<Azure::Core::Http::HttpStatusCode>::type>(
                  httpResponse.GetStatusCode());
          if (!(http_status_code == 202))
          {
            throw StorageException::CreateFromResponse(std::move(pHttpResponse));
          }
          response.RequestId = httpResponse.GetHeaders().at("x-ms-request-id");
          response.ETag = Azure::ETag(httpResponse.GetHeaders().at("etag"));
          response.LastModified = Azure::Core::DateTime::Parse(
              httpResponse.GetHeaders().at("last-modified"),
              Azure::Core::DateTime::DateFormat::Rfc1123);
          response.LeaseTime = std::stoi(httpResponse.GetHeaders().at("x-ms-lease-time"));
          return Azure::Response<Models::_detail::BreakBlobLeaseResult>(
              std::move(response), std::move(pHttpResponse));
        }

      private:
        static GetBlobTagsResult GetBlobTagsResultFromXml(Storage::_detail::XmlReader& reader)
        {
          GetBlobTagsResult ret;
          enum class XmlTagName
          {
            k_Tags,
            k_TagSet,
            k_Unknown,
          };
          std::vector<XmlTagName> path;
          while (true)
          {
            auto node = reader.Read();
            if (node.Type == Storage::_detail::XmlNodeType::End)
            {
              break;
            }
            else if (node.Type == Storage::_detail::XmlNodeType::EndTag)
            {
              if (path.size() > 0)
              {
                path.pop_back();
              }
              else
              {
                break;
              }
            }
            else if (node.Type == Storage::_detail::XmlNodeType::StartTag)
            {
              if (std::strcmp(node.Name, "Tags") == 0)
              {
                path.emplace_back(XmlTagName::k_Tags);
              }
              else if (std::strcmp(node.Name, "TagSet") == 0)
              {
                path.emplace_back(XmlTagName::k_TagSet);
              }
              else
              {
                path.emplace_back(XmlTagName::k_Unknown);
              }
              if (path.size() == 2 && path[0] == XmlTagName::k_Tags
                  && path[1] == XmlTagName::k_TagSet)
              {
                ret.Tags = TagsFromXml(reader);
                path.pop_back();
              }
            }
            else if (node.Type == Storage::_detail::XmlNodeType::Text)
            {
            }
          }
          return ret;
        }

        static std::map<std::string, std::string> TagsFromXml(Storage::_detail::XmlReader& reader)
        {
          std::map<std::string, std::string> ret;
          int depth = 0;
          std::string key;
          bool is_key = false;
          bool is_value = false;
          while (true)
          {
            auto node = reader.Read();
            if (node.Type == Storage::_detail::XmlNodeType::End)
            {
              break;
            }
            else if (node.Type == Storage::_detail::XmlNodeType::StartTag)
            {
              ++depth;
              if (strcmp(node.Name, "Key") == 0)
              {
                is_key = true;
              }
              else if (strcmp(node.Name, "Value") == 0)
              {
                is_value = true;
              }
            }
            else if (node.Type == Storage::_detail::XmlNodeType::EndTag)
            {
              if (depth-- == 0)
              {
                break;
              }
            }
            if (depth == 2 && node.Type == Storage::_detail::XmlNodeType::Text)
            {
              if (is_key)
              {
                key = node.Value;
                is_key = false;
              }
              else if (is_value)
              {
                ret.emplace(std::move(key), node.Value);
                is_value = false;
              }
            }
          }
          return ret;
        }

        static void SetBlobTagsOptionsToXml(
            Storage::_detail::XmlWriter& writer,
            const SetBlobTagsOptions& options)
        {
          writer.Write(Storage::_detail::XmlNode{Storage::_detail::XmlNodeType::StartTag, "Tags"});
          writer.Write(
              Storage::_detail::XmlNode{Storage::_detail::XmlNodeType::StartTag, "TagSet"});
          for (const auto& i : options.Tags)
          {
            writer.Write(Storage::_detail::XmlNode{Storage::_detail::XmlNodeType::StartTag, "Tag"});
            writer.Write(Storage::_detail::XmlNode{Storage::_detail::XmlNodeType::StartTag, "Key"});
            writer.Write(Storage::_detail::XmlNode{
                Storage::_detail::XmlNodeType::Text, nullptr, i.first.data()});
            writer.Write(Storage::_detail::XmlNode{Storage::_detail::XmlNodeType::EndTag});
            writer.Write(
                Storage::_detail::XmlNode{Storage::_detail::XmlNodeType::StartTag, "Value"});
            writer.Write(Storage::_detail::XmlNode{
                Storage::_detail::XmlNodeType::Text, nullptr, i.second.data()});
            writer.Write(Storage::_detail::XmlNode{Storage::_detail::XmlNodeType::EndTag});
            writer.Write(Storage::_detail::XmlNode{Storage::_detail::XmlNodeType::EndTag});
          }
          writer.Write(Storage::_detail::XmlNode{Storage::_detail::XmlNodeType::EndTag});
          writer.Write(Storage::_detail::XmlNode{Storage::_detail::XmlNodeType::EndTag});
        }

      }; // class Blob

      class BlockBlob {
      public:
        struct UploadBlockBlobOptions
        {
          Azure::Core::Nullable<int32_t> Timeout;
          Azure::Core::Nullable<ContentHash> TransactionalContentHash;
          BlobHttpHeaders HttpHeaders;
          Storage::Metadata Metadata;
          Azure::Core::Nullable<std::string> LeaseId;
          Azure::Core::Nullable<AccessTier> Tier;
          Azure::Core::Nullable<std::string> EncryptionKey;
          Azure::Core::Nullable<std::vector<uint8_t>> EncryptionKeySha256;
          Azure::Core::Nullable<EncryptionAlgorithmType> EncryptionAlgorithm;
          Azure::Core::Nullable<std::string> EncryptionScope;
          Azure::Core::Nullable<Azure::Core::DateTime> IfModifiedSince;
          Azure::Core::Nullable<Azure::Core::DateTime> IfUnmodifiedSince;
          Azure::ETag IfMatch;
          Azure::ETag IfNoneMatch;
          Azure::Core::Nullable<std::string> IfTags;
        }; // struct UploadBlockBlobOptions

        static Azure::Response<UploadBlockBlobResult> Upload(
            const Azure::Core::Context& context,
            Azure::Core::Http::_internal::HttpPipeline& pipeline,
            const Azure::Core::Http::Url& url,
            Azure::Core::IO::BodyStream* requestBody,
            const UploadBlockBlobOptions& options)
        {
          (void)options;
          auto request
              = Azure::Core::Http::Request(Azure::Core::Http::HttpMethod::Put, url, requestBody);
          request.SetHeader("Content-Length", std::to_string(requestBody->Length()));
          request.SetHeader("x-ms-version", "2020-02-10");
          if (options.Timeout.HasValue())
          {
            request.GetUrl().AppendQueryParameter(
                "timeout", std::to_string(options.Timeout.GetValue()));
          }
          if (options.EncryptionKey.HasValue())
          {
            request.SetHeader("x-ms-encryption-key", options.EncryptionKey.GetValue());
          }
          if (options.EncryptionKeySha256.HasValue())
          {
            request.SetHeader(
                "x-ms-encryption-key-sha256",
                Azure::Core::Base64Encode(options.EncryptionKeySha256.GetValue()));
          }
          if (options.EncryptionAlgorithm.HasValue())
          {
            request.SetHeader(
                "x-ms-encryption-algorithm", options.EncryptionAlgorithm.GetValue().ToString());
          }
          if (options.EncryptionScope.HasValue())
          {
            request.SetHeader("x-ms-encryption-scope", options.EncryptionScope.GetValue());
          }
          if (options.TransactionalContentHash.HasValue())
          {
            if (options.TransactionalContentHash.GetValue().Algorithm == HashAlgorithm::Md5)
            {
              request.SetHeader(
                  "Content-MD5",
                  Azure::Core::Base64Encode(options.TransactionalContentHash.GetValue().Value));
            }
            else if (options.TransactionalContentHash.GetValue().Algorithm == HashAlgorithm::Crc64)
            {
              request.SetHeader(
                  "x-ms-content-crc64",
                  Azure::Core::Base64Encode(options.TransactionalContentHash.GetValue().Value));
            }
          }
          if (!options.HttpHeaders.ContentType.empty())
          {
            request.SetHeader("x-ms-blob-content-type", options.HttpHeaders.ContentType);
          }
          if (!options.HttpHeaders.ContentEncoding.empty())
          {
            request.SetHeader("x-ms-blob-content-encoding", options.HttpHeaders.ContentEncoding);
          }
          if (!options.HttpHeaders.ContentLanguage.empty())
          {
            request.SetHeader("x-ms-blob-content-language", options.HttpHeaders.ContentLanguage);
          }
          if (!options.HttpHeaders.CacheControl.empty())
          {
            request.SetHeader("x-ms-blob-cache-control", options.HttpHeaders.CacheControl);
          }
          if (!Azure::Core::Base64Encode(options.HttpHeaders.ContentHash.Value).empty())
          {
            request.SetHeader(
                "x-ms-blob-content-md5",
                Azure::Core::Base64Encode(options.HttpHeaders.ContentHash.Value));
          }
          if (!options.HttpHeaders.ContentDisposition.empty())
          {
            request.SetHeader(
                "x-ms-blob-content-disposition", options.HttpHeaders.ContentDisposition);
          }
          for (const auto& pair : options.Metadata)
          {
            request.SetHeader("x-ms-meta-" + pair.first, pair.second);
          }
          if (options.LeaseId.HasValue())
          {
            request.SetHeader("x-ms-lease-id", options.LeaseId.GetValue());
          }
          request.SetHeader("x-ms-blob-type", "BlockBlob");
          if (options.Tier.HasValue())
          {
            request.SetHeader("x-ms-access-tier", options.Tier.GetValue().ToString());
          }
          if (options.IfModifiedSince.HasValue())
          {
            request.SetHeader(
                "If-Modified-Since",
                options.IfModifiedSince.GetValue().ToString(
                    Azure::Core::DateTime::DateFormat::Rfc1123));
          }
          if (options.IfUnmodifiedSince.HasValue())
          {
            request.SetHeader(
                "If-Unmodified-Since",
                options.IfUnmodifiedSince.GetValue().ToString(
                    Azure::Core::DateTime::DateFormat::Rfc1123));
          }
          if (options.IfMatch.HasValue() && !options.IfMatch.ToString().empty())
          {
            request.SetHeader("If-Match", options.IfMatch.ToString());
          }
          if (options.IfNoneMatch.HasValue() && !options.IfNoneMatch.ToString().empty())
          {
            request.SetHeader("If-None-Match", options.IfNoneMatch.ToString());
          }
          if (options.IfTags.HasValue())
          {
            request.SetHeader("x-ms-if-tags", options.IfTags.GetValue());
          }
          auto pHttpResponse = pipeline.Send(request, context);
          Azure::Core::Http::RawResponse& httpResponse = *pHttpResponse;
          UploadBlockBlobResult response;
          auto http_status_code
              = static_cast<std::underlying_type<Azure::Core::Http::HttpStatusCode>::type>(
                  httpResponse.GetStatusCode());
          if (!(http_status_code == 201))
          {
            throw StorageException::CreateFromResponse(std::move(pHttpResponse));
          }
          response.RequestId = httpResponse.GetHeaders().at("x-ms-request-id");
          response.ETag = Azure::ETag(httpResponse.GetHeaders().at("etag"));
          response.LastModified = Azure::Core::DateTime::Parse(
              httpResponse.GetHeaders().at("last-modified"),
              Azure::Core::DateTime::DateFormat::Rfc1123);
          {
            const auto& headers = httpResponse.GetHeaders();
            auto content_md5_iterator = headers.find("content-md5");
            if (content_md5_iterator != headers.end())
            {
              ContentHash hash;
              hash.Algorithm = HashAlgorithm::Md5;
              hash.Value = Azure::Core::Base64Decode(content_md5_iterator->second);
              response.TransactionalContentHash = std::move(hash);
            }
            auto x_ms_content_crc64_iterator = headers.find("x-ms-content-crc64");
            if (x_ms_content_crc64_iterator != headers.end())
            {
              ContentHash hash;
              hash.Algorithm = HashAlgorithm::Crc64;
              hash.Value = Azure::Core::Base64Decode(x_ms_content_crc64_iterator->second);
              response.TransactionalContentHash = std::move(hash);
            }
          }
          auto x_ms_version_id__iterator = httpResponse.GetHeaders().find("x-ms-version-id");
          if (x_ms_version_id__iterator != httpResponse.GetHeaders().end())
          {
            response.VersionId = x_ms_version_id__iterator->second;
          }
          response.IsServerEncrypted
              = httpResponse.GetHeaders().at("x-ms-request-server-encrypted") == "true";
          auto x_ms_encryption_key_sha256__iterator
              = httpResponse.GetHeaders().find("x-ms-encryption-key-sha256");
          if (x_ms_encryption_key_sha256__iterator != httpResponse.GetHeaders().end())
          {
            response.EncryptionKeySha256
                = Azure::Core::Base64Decode(x_ms_encryption_key_sha256__iterator->second);
          }
          auto x_ms_encryption_scope__iterator
              = httpResponse.GetHeaders().find("x-ms-encryption-scope");
          if (x_ms_encryption_scope__iterator != httpResponse.GetHeaders().end())
          {
            response.EncryptionScope = x_ms_encryption_scope__iterator->second;
          }
          return Azure::Response<UploadBlockBlobResult>(
              std::move(response), std::move(pHttpResponse));
        }

        struct StageBlockOptions
        {
          Azure::Core::Nullable<int32_t> Timeout;
          std::string BlockId;
          Azure::Core::Nullable<ContentHash> TransactionalContentHash;
          Azure::Core::Nullable<std::string> LeaseId;
          Azure::Core::Nullable<std::string> EncryptionKey;
          Azure::Core::Nullable<std::vector<uint8_t>> EncryptionKeySha256;
          Azure::Core::Nullable<EncryptionAlgorithmType> EncryptionAlgorithm;
          Azure::Core::Nullable<std::string> EncryptionScope;
        }; // struct StageBlockOptions

        static Azure::Response<StageBlockResult> StageBlock(
            const Azure::Core::Context& context,
            Azure::Core::Http::_internal::HttpPipeline& pipeline,
            const Azure::Core::Http::Url& url,
            Azure::Core::IO::BodyStream* requestBody,
            const StageBlockOptions& options)
        {
          (void)options;
          auto request
              = Azure::Core::Http::Request(Azure::Core::Http::HttpMethod::Put, url, requestBody);
          request.SetHeader("Content-Length", std::to_string(requestBody->Length()));
          request.GetUrl().AppendQueryParameter("comp", "block");
          request.GetUrl().AppendQueryParameter(
              "blockid", Storage::_detail::UrlEncodeQueryParameter(options.BlockId));
          request.SetHeader("x-ms-version", "2020-02-10");
          if (options.Timeout.HasValue())
          {
            request.GetUrl().AppendQueryParameter(
                "timeout", std::to_string(options.Timeout.GetValue()));
          }
          if (options.TransactionalContentHash.HasValue())
          {
            if (options.TransactionalContentHash.GetValue().Algorithm == HashAlgorithm::Md5)
            {
              request.SetHeader(
                  "Content-MD5",
                  Azure::Core::Base64Encode(options.TransactionalContentHash.GetValue().Value));
            }
            else if (options.TransactionalContentHash.GetValue().Algorithm == HashAlgorithm::Crc64)
            {
              request.SetHeader(
                  "x-ms-content-crc64",
                  Azure::Core::Base64Encode(options.TransactionalContentHash.GetValue().Value));
            }
          }
          if (options.LeaseId.HasValue())
          {
            request.SetHeader("x-ms-lease-id", options.LeaseId.GetValue());
          }
          if (options.EncryptionKey.HasValue())
          {
            request.SetHeader("x-ms-encryption-key", options.EncryptionKey.GetValue());
          }
          if (options.EncryptionKeySha256.HasValue())
          {
            request.SetHeader(
                "x-ms-encryption-key-sha256",
                Azure::Core::Base64Encode(options.EncryptionKeySha256.GetValue()));
          }
          if (options.EncryptionAlgorithm.HasValue())
          {
            request.SetHeader(
                "x-ms-encryption-algorithm", options.EncryptionAlgorithm.GetValue().ToString());
          }
          if (options.EncryptionScope.HasValue())
          {
            request.SetHeader("x-ms-encryption-scope", options.EncryptionScope.GetValue());
          }
          auto pHttpResponse = pipeline.Send(request, context);
          Azure::Core::Http::RawResponse& httpResponse = *pHttpResponse;
          StageBlockResult response;
          auto http_status_code
              = static_cast<std::underlying_type<Azure::Core::Http::HttpStatusCode>::type>(
                  httpResponse.GetStatusCode());
          if (!(http_status_code == 201))
          {
            throw StorageException::CreateFromResponse(std::move(pHttpResponse));
          }
          response.RequestId = httpResponse.GetHeaders().at("x-ms-request-id");
          {
            const auto& headers = httpResponse.GetHeaders();
            auto content_md5_iterator = headers.find("content-md5");
            if (content_md5_iterator != headers.end())
            {
              ContentHash hash;
              hash.Algorithm = HashAlgorithm::Md5;
              hash.Value = Azure::Core::Base64Decode(content_md5_iterator->second);
              response.TransactionalContentHash = std::move(hash);
            }
            auto x_ms_content_crc64_iterator = headers.find("x-ms-content-crc64");
            if (x_ms_content_crc64_iterator != headers.end())
            {
              ContentHash hash;
              hash.Algorithm = HashAlgorithm::Crc64;
              hash.Value = Azure::Core::Base64Decode(x_ms_content_crc64_iterator->second);
              response.TransactionalContentHash = std::move(hash);
            }
          }
          response.IsServerEncrypted
              = httpResponse.GetHeaders().at("x-ms-request-server-encrypted") == "true";
          auto x_ms_encryption_key_sha256__iterator
              = httpResponse.GetHeaders().find("x-ms-encryption-key-sha256");
          if (x_ms_encryption_key_sha256__iterator != httpResponse.GetHeaders().end())
          {
            response.EncryptionKeySha256
                = Azure::Core::Base64Decode(x_ms_encryption_key_sha256__iterator->second);
          }
          auto x_ms_encryption_scope__iterator
              = httpResponse.GetHeaders().find("x-ms-encryption-scope");
          if (x_ms_encryption_scope__iterator != httpResponse.GetHeaders().end())
          {
            response.EncryptionScope = x_ms_encryption_scope__iterator->second;
          }
          return Azure::Response<StageBlockResult>(std::move(response), std::move(pHttpResponse));
        }

        struct StageBlockFromUriOptions
        {
          Azure::Core::Nullable<int32_t> Timeout;
          std::string BlockId;
          std::string SourceUri;
          Azure::Core::Nullable<Azure::Core::Http::HttpRange> SourceRange;
          Azure::Core::Nullable<ContentHash> TransactionalContentHash;
          Azure::Core::Nullable<std::string> LeaseId;
          Azure::Core::Nullable<std::string> EncryptionKey;
          Azure::Core::Nullable<std::vector<uint8_t>> EncryptionKeySha256;
          Azure::Core::Nullable<EncryptionAlgorithmType> EncryptionAlgorithm;
          Azure::Core::Nullable<std::string> EncryptionScope;
          Azure::Core::Nullable<Azure::Core::DateTime> SourceIfModifiedSince;
          Azure::Core::Nullable<Azure::Core::DateTime> SourceIfUnmodifiedSince;
          Azure::ETag SourceIfMatch;
          Azure::ETag SourceIfNoneMatch;
        }; // struct StageBlockFromUriOptions

        static Azure::Response<StageBlockFromUriResult> StageBlockFromUri(
            const Azure::Core::Context& context,
            Azure::Core::Http::_internal::HttpPipeline& pipeline,
            const Azure::Core::Http::Url& url,
            const StageBlockFromUriOptions& options)
        {
          (void)options;
          auto request = Azure::Core::Http::Request(Azure::Core::Http::HttpMethod::Put, url);
          request.SetHeader("Content-Length", "0");
          request.GetUrl().AppendQueryParameter("comp", "block");
          request.GetUrl().AppendQueryParameter(
              "blockid", Storage::_detail::UrlEncodeQueryParameter(options.BlockId));
          request.SetHeader("x-ms-version", "2020-02-10");
          if (options.Timeout.HasValue())
          {
            request.GetUrl().AppendQueryParameter(
                "timeout", std::to_string(options.Timeout.GetValue()));
          }
          request.SetHeader("x-ms-copy-source", options.SourceUri);
          if (options.SourceRange.HasValue())
          {
            std::string headerValue
                = "bytes=" + std::to_string(options.SourceRange.GetValue().Offset) + "-";
            if (options.SourceRange.GetValue().Length.HasValue())
            {
              headerValue += std::to_string(
                  options.SourceRange.GetValue().Offset
                  + options.SourceRange.GetValue().Length.GetValue() - 1);
            }
            request.SetHeader("x-ms-source_range", std::move(headerValue));
          }
          if (options.TransactionalContentHash.HasValue())
          {
            if (options.TransactionalContentHash.GetValue().Algorithm == HashAlgorithm::Md5)
            {
              request.SetHeader(
                  "x-ms-source-content-md5",
                  Azure::Core::Base64Encode(options.TransactionalContentHash.GetValue().Value));
            }
            else if (options.TransactionalContentHash.GetValue().Algorithm == HashAlgorithm::Crc64)
            {
              request.SetHeader(
                  "x-ms-source-content-crc64",
                  Azure::Core::Base64Encode(options.TransactionalContentHash.GetValue().Value));
            }
          }
          if (options.LeaseId.HasValue())
          {
            request.SetHeader("x-ms-lease-id", options.LeaseId.GetValue());
          }
          if (options.EncryptionKey.HasValue())
          {
            request.SetHeader("x-ms-encryption-key", options.EncryptionKey.GetValue());
          }
          if (options.EncryptionKeySha256.HasValue())
          {
            request.SetHeader(
                "x-ms-encryption-key-sha256",
                Azure::Core::Base64Encode(options.EncryptionKeySha256.GetValue()));
          }
          if (options.EncryptionAlgorithm.HasValue())
          {
            request.SetHeader(
                "x-ms-encryption-algorithm", options.EncryptionAlgorithm.GetValue().ToString());
          }
          if (options.EncryptionScope.HasValue())
          {
            request.SetHeader("x-ms-encryption-scope", options.EncryptionScope.GetValue());
          }
          if (options.SourceIfModifiedSince.HasValue())
          {
            request.SetHeader(
                "x-ms-source-if-modified-since",
                options.SourceIfModifiedSince.GetValue().ToString(
                    Azure::Core::DateTime::DateFormat::Rfc1123));
          }
          if (options.SourceIfUnmodifiedSince.HasValue())
          {
            request.SetHeader(
                "x-ms-source-if-unmodified-since",
                options.SourceIfUnmodifiedSince.GetValue().ToString(
                    Azure::Core::DateTime::DateFormat::Rfc1123));
          }
          if (options.SourceIfMatch.HasValue() && !options.SourceIfMatch.ToString().empty())
          {
            request.SetHeader("x-ms-source-if-match", options.SourceIfMatch.ToString());
          }
          if (options.SourceIfNoneMatch.HasValue() && !options.SourceIfNoneMatch.ToString().empty())
          {
            request.SetHeader("x-ms-source-if-none-match", options.SourceIfNoneMatch.ToString());
          }
          auto pHttpResponse = pipeline.Send(request, context);
          Azure::Core::Http::RawResponse& httpResponse = *pHttpResponse;
          StageBlockFromUriResult response;
          auto http_status_code
              = static_cast<std::underlying_type<Azure::Core::Http::HttpStatusCode>::type>(
                  httpResponse.GetStatusCode());
          if (!(http_status_code == 201))
          {
            throw StorageException::CreateFromResponse(std::move(pHttpResponse));
          }
          response.RequestId = httpResponse.GetHeaders().at("x-ms-request-id");
          {
            const auto& headers = httpResponse.GetHeaders();
            auto content_md5_iterator = headers.find("content-md5");
            if (content_md5_iterator != headers.end())
            {
              ContentHash hash;
              hash.Algorithm = HashAlgorithm::Md5;
              hash.Value = Azure::Core::Base64Decode(content_md5_iterator->second);
              response.TransactionalContentHash = std::move(hash);
            }
            auto x_ms_content_crc64_iterator = headers.find("x-ms-content-crc64");
            if (x_ms_content_crc64_iterator != headers.end())
            {
              ContentHash hash;
              hash.Algorithm = HashAlgorithm::Crc64;
              hash.Value = Azure::Core::Base64Decode(x_ms_content_crc64_iterator->second);
              response.TransactionalContentHash = std::move(hash);
            }
          }
          response.IsServerEncrypted
              = httpResponse.GetHeaders().at("x-ms-request-server-encrypted") == "true";
          auto x_ms_encryption_key_sha256__iterator
              = httpResponse.GetHeaders().find("x-ms-encryption-key-sha256");
          if (x_ms_encryption_key_sha256__iterator != httpResponse.GetHeaders().end())
          {
            response.EncryptionKeySha256
                = Azure::Core::Base64Decode(x_ms_encryption_key_sha256__iterator->second);
          }
          auto x_ms_encryption_scope__iterator
              = httpResponse.GetHeaders().find("x-ms-encryption-scope");
          if (x_ms_encryption_scope__iterator != httpResponse.GetHeaders().end())
          {
            response.EncryptionScope = x_ms_encryption_scope__iterator->second;
          }
          return Azure::Response<StageBlockFromUriResult>(
              std::move(response), std::move(pHttpResponse));
        }

        struct CommitBlockListOptions
        {
          Azure::Core::Nullable<int32_t> Timeout;
          std::vector<std::pair<BlockType, std::string>> BlockList;
          BlobHttpHeaders HttpHeaders;
          Storage::Metadata Metadata;
          Azure::Core::Nullable<std::string> LeaseId;
          Azure::Core::Nullable<std::string> EncryptionKey;
          Azure::Core::Nullable<std::vector<uint8_t>> EncryptionKeySha256;
          Azure::Core::Nullable<EncryptionAlgorithmType> EncryptionAlgorithm;
          Azure::Core::Nullable<std::string> EncryptionScope;
          Azure::Core::Nullable<Azure::Core::DateTime> IfModifiedSince;
          Azure::Core::Nullable<Azure::Core::DateTime> IfUnmodifiedSince;
          Azure::ETag IfMatch;
          Azure::ETag IfNoneMatch;
          Azure::Core::Nullable<std::string> IfTags;
          Azure::Core::Nullable<AccessTier> Tier;
        }; // struct CommitBlockListOptions

        static Azure::Response<CommitBlockListResult> CommitBlockList(
            const Azure::Core::Context& context,
            Azure::Core::Http::_internal::HttpPipeline& pipeline,
            const Azure::Core::Http::Url& url,
            const CommitBlockListOptions& options)
        {
          (void)options;
          std::string xml_body;
          {
            Storage::_detail::XmlWriter writer;
            CommitBlockListOptionsToXml(writer, options);
            xml_body = writer.GetDocument();
            writer.Write(Storage::_detail::XmlNode{Storage::_detail::XmlNodeType::End});
          }
          Azure::Core::IO::MemoryBodyStream xml_body_stream(
              reinterpret_cast<const uint8_t*>(xml_body.data()), xml_body.length());
          auto request = Azure::Core::Http::Request(
              Azure::Core::Http::HttpMethod::Put, url, &xml_body_stream);
          request.SetHeader("Content-Length", std::to_string(xml_body_stream.Length()));
          request.GetUrl().AppendQueryParameter("comp", "blocklist");
          request.SetHeader("x-ms-version", "2020-02-10");
          if (options.Timeout.HasValue())
          {
            request.GetUrl().AppendQueryParameter(
                "timeout", std::to_string(options.Timeout.GetValue()));
          }
          if (!options.HttpHeaders.ContentType.empty())
          {
            request.SetHeader("x-ms-blob-content-type", options.HttpHeaders.ContentType);
          }
          if (!options.HttpHeaders.ContentEncoding.empty())
          {
            request.SetHeader("x-ms-blob-content-encoding", options.HttpHeaders.ContentEncoding);
          }
          if (!options.HttpHeaders.ContentLanguage.empty())
          {
            request.SetHeader("x-ms-blob-content-language", options.HttpHeaders.ContentLanguage);
          }
          if (!options.HttpHeaders.CacheControl.empty())
          {
            request.SetHeader("x-ms-blob-cache-control", options.HttpHeaders.CacheControl);
          }
          if (!Azure::Core::Base64Encode(options.HttpHeaders.ContentHash.Value).empty())
          {
            request.SetHeader(
                "x-ms-blob-content-md5",
                Azure::Core::Base64Encode(options.HttpHeaders.ContentHash.Value));
          }
          if (!options.HttpHeaders.ContentDisposition.empty())
          {
            request.SetHeader(
                "x-ms-blob-content-disposition", options.HttpHeaders.ContentDisposition);
          }
          for (const auto& pair : options.Metadata)
          {
            request.SetHeader("x-ms-meta-" + pair.first, pair.second);
          }
          if (options.LeaseId.HasValue())
          {
            request.SetHeader("x-ms-lease-id", options.LeaseId.GetValue());
          }
          if (options.EncryptionKey.HasValue())
          {
            request.SetHeader("x-ms-encryption-key", options.EncryptionKey.GetValue());
          }
          if (options.EncryptionKeySha256.HasValue())
          {
            request.SetHeader(
                "x-ms-encryption-key-sha256",
                Azure::Core::Base64Encode(options.EncryptionKeySha256.GetValue()));
          }
          if (options.EncryptionAlgorithm.HasValue())
          {
            request.SetHeader(
                "x-ms-encryption-algorithm", options.EncryptionAlgorithm.GetValue().ToString());
          }
          if (options.EncryptionScope.HasValue())
          {
            request.SetHeader("x-ms-encryption-scope", options.EncryptionScope.GetValue());
          }
          if (options.Tier.HasValue())
          {
            request.SetHeader("x-ms-access-tier", options.Tier.GetValue().ToString());
          }
          if (options.IfModifiedSince.HasValue())
          {
            request.SetHeader(
                "If-Modified-Since",
                options.IfModifiedSince.GetValue().ToString(
                    Azure::Core::DateTime::DateFormat::Rfc1123));
          }
          if (options.IfUnmodifiedSince.HasValue())
          {
            request.SetHeader(
                "If-Unmodified-Since",
                options.IfUnmodifiedSince.GetValue().ToString(
                    Azure::Core::DateTime::DateFormat::Rfc1123));
          }
          if (options.IfMatch.HasValue() && !options.IfMatch.ToString().empty())
          {
            request.SetHeader("If-Match", options.IfMatch.ToString());
          }
          if (options.IfNoneMatch.HasValue() && !options.IfNoneMatch.ToString().empty())
          {
            request.SetHeader("If-None-Match", options.IfNoneMatch.ToString());
          }
          if (options.IfTags.HasValue())
          {
            request.SetHeader("x-ms-if-tags", options.IfTags.GetValue());
          }
          auto pHttpResponse = pipeline.Send(request, context);
          Azure::Core::Http::RawResponse& httpResponse = *pHttpResponse;
          CommitBlockListResult response;
          auto http_status_code
              = static_cast<std::underlying_type<Azure::Core::Http::HttpStatusCode>::type>(
                  httpResponse.GetStatusCode());
          if (!(http_status_code == 201))
          {
            throw StorageException::CreateFromResponse(std::move(pHttpResponse));
          }
          response.RequestId = httpResponse.GetHeaders().at("x-ms-request-id");
          response.ETag = Azure::ETag(httpResponse.GetHeaders().at("etag"));
          response.LastModified = Azure::Core::DateTime::Parse(
              httpResponse.GetHeaders().at("last-modified"),
              Azure::Core::DateTime::DateFormat::Rfc1123);
          auto x_ms_version_id__iterator = httpResponse.GetHeaders().find("x-ms-version-id");
          if (x_ms_version_id__iterator != httpResponse.GetHeaders().end())
          {
            response.VersionId = x_ms_version_id__iterator->second;
          }
          response.IsServerEncrypted
              = httpResponse.GetHeaders().at("x-ms-request-server-encrypted") == "true";
          auto x_ms_encryption_key_sha256__iterator
              = httpResponse.GetHeaders().find("x-ms-encryption-key-sha256");
          if (x_ms_encryption_key_sha256__iterator != httpResponse.GetHeaders().end())
          {
            response.EncryptionKeySha256
                = Azure::Core::Base64Decode(x_ms_encryption_key_sha256__iterator->second);
          }
          auto x_ms_encryption_scope__iterator
              = httpResponse.GetHeaders().find("x-ms-encryption-scope");
          if (x_ms_encryption_scope__iterator != httpResponse.GetHeaders().end())
          {
            response.EncryptionScope = x_ms_encryption_scope__iterator->second;
          }
          return Azure::Response<CommitBlockListResult>(
              std::move(response), std::move(pHttpResponse));
        }

        struct GetBlockListOptions
        {
          Azure::Core::Nullable<int32_t> Timeout;
          BlockListTypeOption ListType = BlockListTypeOption::Committed;
          Azure::Core::Nullable<std::string> LeaseId;
          Azure::Core::Nullable<std::string> IfTags;
        }; // struct GetBlockListOptions

        static Azure::Response<GetBlockListResult> GetBlockList(
            const Azure::Core::Context& context,
            Azure::Core::Http::_internal::HttpPipeline& pipeline,
            const Azure::Core::Http::Url& url,
            const GetBlockListOptions& options)
        {
          (void)options;
          auto request = Azure::Core::Http::Request(Azure::Core::Http::HttpMethod::Get, url);
          request.GetUrl().AppendQueryParameter("comp", "blocklist");
          request.GetUrl().AppendQueryParameter(
              "blocklisttype",
              Storage::_detail::UrlEncodeQueryParameter(options.ListType.ToString()));
          request.SetHeader("x-ms-version", "2020-02-10");
          if (options.Timeout.HasValue())
          {
            request.GetUrl().AppendQueryParameter(
                "timeout", std::to_string(options.Timeout.GetValue()));
          }
          if (options.LeaseId.HasValue())
          {
            request.SetHeader("x-ms-lease-id", options.LeaseId.GetValue());
          }
          if (options.IfTags.HasValue())
          {
            request.SetHeader("x-ms-if-tags", options.IfTags.GetValue());
          }
          auto pHttpResponse = pipeline.Send(request, context);
          Azure::Core::Http::RawResponse& httpResponse = *pHttpResponse;
          GetBlockListResult response;
          auto http_status_code
              = static_cast<std::underlying_type<Azure::Core::Http::HttpStatusCode>::type>(
                  httpResponse.GetStatusCode());
          if (!(http_status_code == 200))
          {
            throw StorageException::CreateFromResponse(std::move(pHttpResponse));
          }
          {
            const auto& httpResponseBody = httpResponse.GetBody();
            Storage::_detail::XmlReader reader(
                reinterpret_cast<const char*>(httpResponseBody.data()), httpResponseBody.size());
            response = GetBlockListResultFromXml(reader);
          }
          response.RequestId = httpResponse.GetHeaders().at("x-ms-request-id");
          response.ETag = Azure::ETag(httpResponse.GetHeaders().at("etag"));
          response.LastModified = Azure::Core::DateTime::Parse(
              httpResponse.GetHeaders().at("last-modified"),
              Azure::Core::DateTime::DateFormat::Rfc1123);
          response.ContentType = httpResponse.GetHeaders().at("content-type");
          response.BlobSize = std::stoll(httpResponse.GetHeaders().at("x-ms-blob-content-length"));
          return Azure::Response<GetBlockListResult>(std::move(response), std::move(pHttpResponse));
        }

      private:
        static GetBlockListResult GetBlockListResultFromXml(Storage::_detail::XmlReader& reader)
        {
          GetBlockListResult ret;
          enum class XmlTagName
          {
            k_BlockList,
            k_CommittedBlocks,
            k_Block,
            k_UncommittedBlocks,
            k_Unknown,
          };
          std::vector<XmlTagName> path;
          while (true)
          {
            auto node = reader.Read();
            if (node.Type == Storage::_detail::XmlNodeType::End)
            {
              break;
            }
            else if (node.Type == Storage::_detail::XmlNodeType::EndTag)
            {
              if (path.size() > 0)
              {
                path.pop_back();
              }
              else
              {
                break;
              }
            }
            else if (node.Type == Storage::_detail::XmlNodeType::StartTag)
            {
              if (std::strcmp(node.Name, "BlockList") == 0)
              {
                path.emplace_back(XmlTagName::k_BlockList);
              }
              else if (std::strcmp(node.Name, "CommittedBlocks") == 0)
              {
                path.emplace_back(XmlTagName::k_CommittedBlocks);
              }
              else if (std::strcmp(node.Name, "Block") == 0)
              {
                path.emplace_back(XmlTagName::k_Block);
              }
              else if (std::strcmp(node.Name, "UncommittedBlocks") == 0)
              {
                path.emplace_back(XmlTagName::k_UncommittedBlocks);
              }
              else
              {
                path.emplace_back(XmlTagName::k_Unknown);
              }
              if (path.size() == 3 && path[0] == XmlTagName::k_BlockList
                  && path[1] == XmlTagName::k_CommittedBlocks && path[2] == XmlTagName::k_Block)
              {
                ret.CommittedBlocks.emplace_back(BlobBlockFromXml(reader));
                path.pop_back();
              }
              else if (
                  path.size() == 3 && path[0] == XmlTagName::k_BlockList
                  && path[1] == XmlTagName::k_UncommittedBlocks && path[2] == XmlTagName::k_Block)
              {
                ret.UncommittedBlocks.emplace_back(BlobBlockFromXml(reader));
                path.pop_back();
              }
            }
            else if (node.Type == Storage::_detail::XmlNodeType::Text)
            {
            }
          }
          return ret;
        }

        static BlobBlock BlobBlockFromXml(Storage::_detail::XmlReader& reader)
        {
          BlobBlock ret;
          enum class XmlTagName
          {
            k_Name,
            k_Size,
            k_Unknown,
          };
          std::vector<XmlTagName> path;
          while (true)
          {
            auto node = reader.Read();
            if (node.Type == Storage::_detail::XmlNodeType::End)
            {
              break;
            }
            else if (node.Type == Storage::_detail::XmlNodeType::EndTag)
            {
              if (path.size() > 0)
              {
                path.pop_back();
              }
              else
              {
                break;
              }
            }
            else if (node.Type == Storage::_detail::XmlNodeType::StartTag)
            {
              if (std::strcmp(node.Name, "Name") == 0)
              {
                path.emplace_back(XmlTagName::k_Name);
              }
              else if (std::strcmp(node.Name, "Size") == 0)
              {
                path.emplace_back(XmlTagName::k_Size);
              }
              else
              {
                path.emplace_back(XmlTagName::k_Unknown);
              }
            }
            else if (node.Type == Storage::_detail::XmlNodeType::Text)
            {
              if (path.size() == 1 && path[0] == XmlTagName::k_Name)
              {
                ret.Name = node.Value;
              }
              else if (path.size() == 1 && path[0] == XmlTagName::k_Size)
              {
                ret.Size = std::stoll(node.Value);
              }
            }
          }
          return ret;
        }

        static void CommitBlockListOptionsToXml(
            Storage::_detail::XmlWriter& writer,
            const CommitBlockListOptions& options)
        {
          writer.Write(
              Storage::_detail::XmlNode{Storage::_detail::XmlNodeType::StartTag, "BlockList"});
          for (const auto& i : options.BlockList)
          {
            writer.Write(Storage::_detail::XmlNode{
                Storage::_detail::XmlNodeType::StartTag,
                i.first.ToString().data(),
                i.second.data()});
          }
          writer.Write(Storage::_detail::XmlNode{Storage::_detail::XmlNodeType::EndTag});
        }

      }; // class BlockBlob

      class PageBlob {
      public:
        struct CreatePageBlobOptions
        {
          Azure::Core::Nullable<int32_t> Timeout;
          int64_t BlobSize = -1;
          Azure::Core::Nullable<int64_t> SequenceNumber;
          BlobHttpHeaders HttpHeaders;
          Storage::Metadata Metadata;
          Azure::Core::Nullable<std::string> LeaseId;
          Azure::Core::Nullable<AccessTier> Tier;
          Azure::Core::Nullable<std::string> EncryptionKey;
          Azure::Core::Nullable<std::vector<uint8_t>> EncryptionKeySha256;
          Azure::Core::Nullable<EncryptionAlgorithmType> EncryptionAlgorithm;
          Azure::Core::Nullable<std::string> EncryptionScope;
          Azure::Core::Nullable<Azure::Core::DateTime> IfModifiedSince;
          Azure::Core::Nullable<Azure::Core::DateTime> IfUnmodifiedSince;
          Azure::ETag IfMatch;
          Azure::ETag IfNoneMatch;
          Azure::Core::Nullable<std::string> IfTags;
        }; // struct CreatePageBlobOptions

        static Azure::Response<CreatePageBlobResult> Create(
            const Azure::Core::Context& context,
            Azure::Core::Http::_internal::HttpPipeline& pipeline,
            const Azure::Core::Http::Url& url,
            const CreatePageBlobOptions& options)
        {
          (void)options;
          auto request = Azure::Core::Http::Request(Azure::Core::Http::HttpMethod::Put, url);
          request.SetHeader("Content-Length", "0");
          request.SetHeader("x-ms-version", "2020-02-10");
          if (options.Timeout.HasValue())
          {
            request.GetUrl().AppendQueryParameter(
                "timeout", std::to_string(options.Timeout.GetValue()));
          }
          if (!options.HttpHeaders.ContentType.empty())
          {
            request.SetHeader("x-ms-blob-content-type", options.HttpHeaders.ContentType);
          }
          if (!options.HttpHeaders.ContentEncoding.empty())
          {
            request.SetHeader("x-ms-blob-content-encoding", options.HttpHeaders.ContentEncoding);
          }
          if (!options.HttpHeaders.ContentLanguage.empty())
          {
            request.SetHeader("x-ms-blob-content-language", options.HttpHeaders.ContentLanguage);
          }
          if (!options.HttpHeaders.CacheControl.empty())
          {
            request.SetHeader("x-ms-blob-cache-control", options.HttpHeaders.CacheControl);
          }
          if (!Azure::Core::Base64Encode(options.HttpHeaders.ContentHash.Value).empty())
          {
            request.SetHeader(
                "x-ms-blob-content-md5",
                Azure::Core::Base64Encode(options.HttpHeaders.ContentHash.Value));
          }
          if (!options.HttpHeaders.ContentDisposition.empty())
          {
            request.SetHeader(
                "x-ms-blob-content-disposition", options.HttpHeaders.ContentDisposition);
          }
          for (const auto& pair : options.Metadata)
          {
            request.SetHeader("x-ms-meta-" + pair.first, pair.second);
          }
          if (options.LeaseId.HasValue())
          {
            request.SetHeader("x-ms-lease-id", options.LeaseId.GetValue());
          }
          request.SetHeader("x-ms-blob-type", "PageBlob");
          request.SetHeader("x-ms-blob-content-length", std::to_string(options.BlobSize));
          if (options.SequenceNumber.HasValue())
          {
            request.SetHeader(
                "x-ms-blob-sequence-number", std::to_string(options.SequenceNumber.GetValue()));
          }
          if (options.Tier.HasValue())
          {
            request.SetHeader("x-ms-access-tier", options.Tier.GetValue().ToString());
          }
          if (options.EncryptionKey.HasValue())
          {
            request.SetHeader("x-ms-encryption-key", options.EncryptionKey.GetValue());
          }
          if (options.EncryptionKeySha256.HasValue())
          {
            request.SetHeader(
                "x-ms-encryption-key-sha256",
                Azure::Core::Base64Encode(options.EncryptionKeySha256.GetValue()));
          }
          if (options.EncryptionAlgorithm.HasValue())
          {
            request.SetHeader(
                "x-ms-encryption-algorithm", options.EncryptionAlgorithm.GetValue().ToString());
          }
          if (options.EncryptionScope.HasValue())
          {
            request.SetHeader("x-ms-encryption-scope", options.EncryptionScope.GetValue());
          }
          if (options.IfModifiedSince.HasValue())
          {
            request.SetHeader(
                "If-Modified-Since",
                options.IfModifiedSince.GetValue().ToString(
                    Azure::Core::DateTime::DateFormat::Rfc1123));
          }
          if (options.IfUnmodifiedSince.HasValue())
          {
            request.SetHeader(
                "If-Unmodified-Since",
                options.IfUnmodifiedSince.GetValue().ToString(
                    Azure::Core::DateTime::DateFormat::Rfc1123));
          }
          if (options.IfMatch.HasValue() && !options.IfMatch.ToString().empty())
          {
            request.SetHeader("If-Match", options.IfMatch.ToString());
          }
          if (options.IfNoneMatch.HasValue() && !options.IfNoneMatch.ToString().empty())
          {
            request.SetHeader("If-None-Match", options.IfNoneMatch.ToString());
          }
          if (options.IfTags.HasValue())
          {
            request.SetHeader("x-ms-if-tags", options.IfTags.GetValue());
          }
          auto pHttpResponse = pipeline.Send(request, context);
          Azure::Core::Http::RawResponse& httpResponse = *pHttpResponse;
          CreatePageBlobResult response;
          auto http_status_code
              = static_cast<std::underlying_type<Azure::Core::Http::HttpStatusCode>::type>(
                  httpResponse.GetStatusCode());
          if (!(http_status_code == 201))
          {
            throw StorageException::CreateFromResponse(std::move(pHttpResponse));
          }
          response.RequestId = httpResponse.GetHeaders().at("x-ms-request-id");
          response.ETag = Azure::ETag(httpResponse.GetHeaders().at("etag"));
          response.LastModified = Azure::Core::DateTime::Parse(
              httpResponse.GetHeaders().at("last-modified"),
              Azure::Core::DateTime::DateFormat::Rfc1123);
          auto x_ms_version_id__iterator = httpResponse.GetHeaders().find("x-ms-version-id");
          if (x_ms_version_id__iterator != httpResponse.GetHeaders().end())
          {
            response.VersionId = x_ms_version_id__iterator->second;
          }
          response.IsServerEncrypted
              = httpResponse.GetHeaders().at("x-ms-request-server-encrypted") == "true";
          auto x_ms_encryption_key_sha256__iterator
              = httpResponse.GetHeaders().find("x-ms-encryption-key-sha256");
          if (x_ms_encryption_key_sha256__iterator != httpResponse.GetHeaders().end())
          {
            response.EncryptionKeySha256
                = Azure::Core::Base64Decode(x_ms_encryption_key_sha256__iterator->second);
          }
          auto x_ms_encryption_scope__iterator
              = httpResponse.GetHeaders().find("x-ms-encryption-scope");
          if (x_ms_encryption_scope__iterator != httpResponse.GetHeaders().end())
          {
            response.EncryptionScope = x_ms_encryption_scope__iterator->second;
          }
          return Azure::Response<CreatePageBlobResult>(
              std::move(response), std::move(pHttpResponse));
        }

        struct UploadPageBlobPagesOptions
        {
          Azure::Core::Nullable<int32_t> Timeout;
          Azure::Core::Http::HttpRange Range;
          Azure::Core::Nullable<ContentHash> TransactionalContentHash;
          Azure::Core::Nullable<std::string> LeaseId;
          Azure::Core::Nullable<int64_t> IfSequenceNumberLessThanOrEqualTo;
          Azure::Core::Nullable<int64_t> IfSequenceNumberLessThan;
          Azure::Core::Nullable<int64_t> IfSequenceNumberEqualTo;
          Azure::Core::Nullable<std::string> EncryptionKey;
          Azure::Core::Nullable<std::vector<uint8_t>> EncryptionKeySha256;
          Azure::Core::Nullable<EncryptionAlgorithmType> EncryptionAlgorithm;
          Azure::Core::Nullable<std::string> EncryptionScope;
          Azure::Core::Nullable<Azure::Core::DateTime> IfModifiedSince;
          Azure::Core::Nullable<Azure::Core::DateTime> IfUnmodifiedSince;
          Azure::ETag IfMatch;
          Azure::ETag IfNoneMatch;
          Azure::Core::Nullable<std::string> IfTags;
        }; // struct UploadPageBlobPagesOptions

        static Azure::Response<UploadPageBlobPagesResult> UploadPages(
            const Azure::Core::Context& context,
            Azure::Core::Http::_internal::HttpPipeline& pipeline,
            const Azure::Core::Http::Url& url,
            Azure::Core::IO::BodyStream* requestBody,
            const UploadPageBlobPagesOptions& options)
        {
          (void)options;
          auto request
              = Azure::Core::Http::Request(Azure::Core::Http::HttpMethod::Put, url, requestBody);
          request.SetHeader("Content-Length", std::to_string(requestBody->Length()));
          request.GetUrl().AppendQueryParameter("comp", "page");
          request.SetHeader("x-ms-version", "2020-02-10");
          if (options.Timeout.HasValue())
          {
            request.GetUrl().AppendQueryParameter(
                "timeout", std::to_string(options.Timeout.GetValue()));
          }
          {
            std::string headerValue = "bytes=" + std::to_string(options.Range.Offset) + "-";
            if (options.Range.Length.HasValue())
            {
              headerValue
                  += std::to_string(options.Range.Offset + options.Range.Length.GetValue() - 1);
            }
            request.SetHeader("x-ms-range", std::move(headerValue));
          }
          if (options.TransactionalContentHash.HasValue())
          {
            if (options.TransactionalContentHash.GetValue().Algorithm == HashAlgorithm::Md5)
            {
              request.SetHeader(
                  "Content-MD5",
                  Azure::Core::Base64Encode(options.TransactionalContentHash.GetValue().Value));
            }
            else if (options.TransactionalContentHash.GetValue().Algorithm == HashAlgorithm::Crc64)
            {
              request.SetHeader(
                  "x-ms-content-crc64",
                  Azure::Core::Base64Encode(options.TransactionalContentHash.GetValue().Value));
            }
          }
          request.SetHeader("x-ms-page-write", "update");
          if (options.LeaseId.HasValue())
          {
            request.SetHeader("x-ms-lease-id", options.LeaseId.GetValue());
          }
          if (options.IfSequenceNumberLessThanOrEqualTo.HasValue())
          {
            request.SetHeader(
                "x-ms-if-sequence-number-le",
                std::to_string(options.IfSequenceNumberLessThanOrEqualTo.GetValue()));
          }
          if (options.IfSequenceNumberLessThan.HasValue())
          {
            request.SetHeader(
                "x-ms-if-sequence-number-lt",
                std::to_string(options.IfSequenceNumberLessThan.GetValue()));
          }
          if (options.IfSequenceNumberEqualTo.HasValue())
          {
            request.SetHeader(
                "x-ms-if-sequence-number-eq",
                std::to_string(options.IfSequenceNumberEqualTo.GetValue()));
          }
          if (options.EncryptionKey.HasValue())
          {
            request.SetHeader("x-ms-encryption-key", options.EncryptionKey.GetValue());
          }
          if (options.EncryptionKeySha256.HasValue())
          {
            request.SetHeader(
                "x-ms-encryption-key-sha256",
                Azure::Core::Base64Encode(options.EncryptionKeySha256.GetValue()));
          }
          if (options.EncryptionAlgorithm.HasValue())
          {
            request.SetHeader(
                "x-ms-encryption-algorithm", options.EncryptionAlgorithm.GetValue().ToString());
          }
          if (options.EncryptionScope.HasValue())
          {
            request.SetHeader("x-ms-encryption-scope", options.EncryptionScope.GetValue());
          }
          if (options.IfModifiedSince.HasValue())
          {
            request.SetHeader(
                "If-Modified-Since",
                options.IfModifiedSince.GetValue().ToString(
                    Azure::Core::DateTime::DateFormat::Rfc1123));
          }
          if (options.IfUnmodifiedSince.HasValue())
          {
            request.SetHeader(
                "If-Unmodified-Since",
                options.IfUnmodifiedSince.GetValue().ToString(
                    Azure::Core::DateTime::DateFormat::Rfc1123));
          }
          if (options.IfMatch.HasValue() && !options.IfMatch.ToString().empty())
          {
            request.SetHeader("If-Match", options.IfMatch.ToString());
          }
          if (options.IfNoneMatch.HasValue() && !options.IfNoneMatch.ToString().empty())
          {
            request.SetHeader("If-None-Match", options.IfNoneMatch.ToString());
          }
          if (options.IfTags.HasValue())
          {
            request.SetHeader("x-ms-if-tags", options.IfTags.GetValue());
          }
          auto pHttpResponse = pipeline.Send(request, context);
          Azure::Core::Http::RawResponse& httpResponse = *pHttpResponse;
          UploadPageBlobPagesResult response;
          auto http_status_code
              = static_cast<std::underlying_type<Azure::Core::Http::HttpStatusCode>::type>(
                  httpResponse.GetStatusCode());
          if (!(http_status_code == 201))
          {
            throw StorageException::CreateFromResponse(std::move(pHttpResponse));
          }
          response.RequestId = httpResponse.GetHeaders().at("x-ms-request-id");
          response.ETag = Azure::ETag(httpResponse.GetHeaders().at("etag"));
          response.LastModified = Azure::Core::DateTime::Parse(
              httpResponse.GetHeaders().at("last-modified"),
              Azure::Core::DateTime::DateFormat::Rfc1123);
          {
            const auto& headers = httpResponse.GetHeaders();
            auto content_md5_iterator = headers.find("content-md5");
            if (content_md5_iterator != headers.end())
            {
              ContentHash hash;
              hash.Algorithm = HashAlgorithm::Md5;
              hash.Value = Azure::Core::Base64Decode(content_md5_iterator->second);
              response.TransactionalContentHash = std::move(hash);
            }
            auto x_ms_content_crc64_iterator = headers.find("x-ms-content-crc64");
            if (x_ms_content_crc64_iterator != headers.end())
            {
              ContentHash hash;
              hash.Algorithm = HashAlgorithm::Crc64;
              hash.Value = Azure::Core::Base64Decode(x_ms_content_crc64_iterator->second);
              response.TransactionalContentHash = std::move(hash);
            }
          }
          response.SequenceNumber
              = std::stoll(httpResponse.GetHeaders().at("x-ms-blob-sequence-number"));
          response.IsServerEncrypted
              = httpResponse.GetHeaders().at("x-ms-request-server-encrypted") == "true";
          auto x_ms_encryption_key_sha256__iterator
              = httpResponse.GetHeaders().find("x-ms-encryption-key-sha256");
          if (x_ms_encryption_key_sha256__iterator != httpResponse.GetHeaders().end())
          {
            response.EncryptionKeySha256
                = Azure::Core::Base64Decode(x_ms_encryption_key_sha256__iterator->second);
          }
          auto x_ms_encryption_scope__iterator
              = httpResponse.GetHeaders().find("x-ms-encryption-scope");
          if (x_ms_encryption_scope__iterator != httpResponse.GetHeaders().end())
          {
            response.EncryptionScope = x_ms_encryption_scope__iterator->second;
          }
          return Azure::Response<UploadPageBlobPagesResult>(
              std::move(response), std::move(pHttpResponse));
        }

        struct UploadPageBlobPagesFromUriOptions
        {
          Azure::Core::Nullable<int32_t> Timeout;
          std::string SourceUri;
          Azure::Core::Http::HttpRange SourceRange;
          Azure::Core::Http::HttpRange Range;
          Azure::Core::Nullable<ContentHash> TransactionalContentHash;
          Azure::Core::Nullable<std::string> LeaseId;
          Azure::Core::Nullable<int64_t> IfSequenceNumberLessThanOrEqualTo;
          Azure::Core::Nullable<int64_t> IfSequenceNumberLessThan;
          Azure::Core::Nullable<int64_t> IfSequenceNumberEqualTo;
          Azure::Core::Nullable<std::string> EncryptionKey;
          Azure::Core::Nullable<std::vector<uint8_t>> EncryptionKeySha256;
          Azure::Core::Nullable<EncryptionAlgorithmType> EncryptionAlgorithm;
          Azure::Core::Nullable<std::string> EncryptionScope;
          Azure::Core::Nullable<Azure::Core::DateTime> IfModifiedSince;
          Azure::Core::Nullable<Azure::Core::DateTime> IfUnmodifiedSince;
          Azure::ETag IfMatch;
          Azure::ETag IfNoneMatch;
          Azure::Core::Nullable<std::string> IfTags;
        }; // struct UploadPageBlobPagesFromUriOptions

        static Azure::Response<UploadPageBlobPagesFromUriResult> UploadPagesFromUri(
            const Azure::Core::Context& context,
            Azure::Core::Http::_internal::HttpPipeline& pipeline,
            const Azure::Core::Http::Url& url,
            const UploadPageBlobPagesFromUriOptions& options)
        {
          (void)options;
          auto request = Azure::Core::Http::Request(Azure::Core::Http::HttpMethod::Put, url);
          request.SetHeader("Content-Length", "0");
          request.GetUrl().AppendQueryParameter("comp", "page");
          request.SetHeader("x-ms-version", "2020-02-10");
          if (options.Timeout.HasValue())
          {
            request.GetUrl().AppendQueryParameter(
                "timeout", std::to_string(options.Timeout.GetValue()));
          }
          {
            std::string headerValue = "bytes=" + std::to_string(options.Range.Offset) + "-";
            if (options.Range.Length.HasValue())
            {
              headerValue
                  += std::to_string(options.Range.Offset + options.Range.Length.GetValue() - 1);
            }
            request.SetHeader("x-ms-range", std::move(headerValue));
          }
          request.SetHeader("x-ms-copy-source", options.SourceUri);
          {
            std::string headerValue = "bytes=" + std::to_string(options.SourceRange.Offset) + "-";
            if (options.SourceRange.Length.HasValue())
            {
              headerValue += std::to_string(
                  options.SourceRange.Offset + options.SourceRange.Length.GetValue() - 1);
            }
            request.SetHeader("x-ms-source-range", std::move(headerValue));
          }
          if (options.TransactionalContentHash.HasValue())
          {
            if (options.TransactionalContentHash.GetValue().Algorithm == HashAlgorithm::Md5)
            {
              request.SetHeader(
                  "x-ms-source-content-md5",
                  Azure::Core::Base64Encode(options.TransactionalContentHash.GetValue().Value));
            }
            else if (options.TransactionalContentHash.GetValue().Algorithm == HashAlgorithm::Crc64)
            {
              request.SetHeader(
                  "x-ms-source-content-crc64",
                  Azure::Core::Base64Encode(options.TransactionalContentHash.GetValue().Value));
            }
          }
          request.SetHeader("x-ms-page-write", "update");
          if (options.LeaseId.HasValue())
          {
            request.SetHeader("x-ms-lease-id", options.LeaseId.GetValue());
          }
          if (options.IfSequenceNumberLessThanOrEqualTo.HasValue())
          {
            request.SetHeader(
                "x-ms-if-sequence-number-le",
                std::to_string(options.IfSequenceNumberLessThanOrEqualTo.GetValue()));
          }
          if (options.IfSequenceNumberLessThan.HasValue())
          {
            request.SetHeader(
                "x-ms-if-sequence-number-lt",
                std::to_string(options.IfSequenceNumberLessThan.GetValue()));
          }
          if (options.IfSequenceNumberEqualTo.HasValue())
          {
            request.SetHeader(
                "x-ms-if-sequence-number-eq",
                std::to_string(options.IfSequenceNumberEqualTo.GetValue()));
          }
          if (options.EncryptionKey.HasValue())
          {
            request.SetHeader("x-ms-encryption-key", options.EncryptionKey.GetValue());
          }
          if (options.EncryptionKeySha256.HasValue())
          {
            request.SetHeader(
                "x-ms-encryption-key-sha256",
                Azure::Core::Base64Encode(options.EncryptionKeySha256.GetValue()));
          }
          if (options.EncryptionAlgorithm.HasValue())
          {
            request.SetHeader(
                "x-ms-encryption-algorithm", options.EncryptionAlgorithm.GetValue().ToString());
          }
          if (options.EncryptionScope.HasValue())
          {
            request.SetHeader("x-ms-encryption-scope", options.EncryptionScope.GetValue());
          }
          if (options.IfModifiedSince.HasValue())
          {
            request.SetHeader(
                "If-Modified-Since",
                options.IfModifiedSince.GetValue().ToString(
                    Azure::Core::DateTime::DateFormat::Rfc1123));
          }
          if (options.IfUnmodifiedSince.HasValue())
          {
            request.SetHeader(
                "If-Unmodified-Since",
                options.IfUnmodifiedSince.GetValue().ToString(
                    Azure::Core::DateTime::DateFormat::Rfc1123));
          }
          if (options.IfMatch.HasValue() && !options.IfMatch.ToString().empty())
          {
            request.SetHeader("If-Match", options.IfMatch.ToString());
          }
          if (options.IfNoneMatch.HasValue() && !options.IfNoneMatch.ToString().empty())
          {
            request.SetHeader("If-None-Match", options.IfNoneMatch.ToString());
          }
          if (options.IfTags.HasValue())
          {
            request.SetHeader("x-ms-if-tags", options.IfTags.GetValue());
          }
          auto pHttpResponse = pipeline.Send(request, context);
          Azure::Core::Http::RawResponse& httpResponse = *pHttpResponse;
          UploadPageBlobPagesFromUriResult response;
          auto http_status_code
              = static_cast<std::underlying_type<Azure::Core::Http::HttpStatusCode>::type>(
                  httpResponse.GetStatusCode());
          if (!(http_status_code == 201))
          {
            throw StorageException::CreateFromResponse(std::move(pHttpResponse));
          }
          response.RequestId = httpResponse.GetHeaders().at("x-ms-request-id");
          response.ETag = Azure::ETag(httpResponse.GetHeaders().at("etag"));
          response.LastModified = Azure::Core::DateTime::Parse(
              httpResponse.GetHeaders().at("last-modified"),
              Azure::Core::DateTime::DateFormat::Rfc1123);
          {
            const auto& headers = httpResponse.GetHeaders();
            auto content_md5_iterator = headers.find("content-md5");
            if (content_md5_iterator != headers.end())
            {
              ContentHash hash;
              hash.Algorithm = HashAlgorithm::Md5;
              hash.Value = Azure::Core::Base64Decode(content_md5_iterator->second);
              response.TransactionalContentHash = std::move(hash);
            }
            auto x_ms_content_crc64_iterator = headers.find("x-ms-content-crc64");
            if (x_ms_content_crc64_iterator != headers.end())
            {
              ContentHash hash;
              hash.Algorithm = HashAlgorithm::Crc64;
              hash.Value = Azure::Core::Base64Decode(x_ms_content_crc64_iterator->second);
              response.TransactionalContentHash = std::move(hash);
            }
          }
          response.SequenceNumber
              = std::stoll(httpResponse.GetHeaders().at("x-ms-blob-sequence-number"));
          response.IsServerEncrypted
              = httpResponse.GetHeaders().at("x-ms-request-server-encrypted") == "true";
          auto x_ms_encryption_key_sha256__iterator
              = httpResponse.GetHeaders().find("x-ms-encryption-key-sha256");
          if (x_ms_encryption_key_sha256__iterator != httpResponse.GetHeaders().end())
          {
            response.EncryptionKeySha256
                = Azure::Core::Base64Decode(x_ms_encryption_key_sha256__iterator->second);
          }
          auto x_ms_encryption_scope__iterator
              = httpResponse.GetHeaders().find("x-ms-encryption-scope");
          if (x_ms_encryption_scope__iterator != httpResponse.GetHeaders().end())
          {
            response.EncryptionScope = x_ms_encryption_scope__iterator->second;
          }
          return Azure::Response<UploadPageBlobPagesFromUriResult>(
              std::move(response), std::move(pHttpResponse));
        }

        struct ClearPageBlobPagesOptions
        {
          Azure::Core::Nullable<int32_t> Timeout;
          Azure::Core::Http::HttpRange Range;
          Azure::Core::Nullable<std::string> LeaseId;
          Azure::Core::Nullable<int64_t> IfSequenceNumberLessThanOrEqualTo;
          Azure::Core::Nullable<int64_t> IfSequenceNumberLessThan;
          Azure::Core::Nullable<int64_t> IfSequenceNumberEqualTo;
          Azure::Core::Nullable<std::string> EncryptionKey;
          Azure::Core::Nullable<std::vector<uint8_t>> EncryptionKeySha256;
          Azure::Core::Nullable<EncryptionAlgorithmType> EncryptionAlgorithm;
          Azure::Core::Nullable<std::string> EncryptionScope;
          Azure::Core::Nullable<Azure::Core::DateTime> IfModifiedSince;
          Azure::Core::Nullable<Azure::Core::DateTime> IfUnmodifiedSince;
          Azure::ETag IfMatch;
          Azure::ETag IfNoneMatch;
          Azure::Core::Nullable<std::string> IfTags;
        }; // struct ClearPageBlobPagesOptions

        static Azure::Response<ClearPageBlobPagesResult> ClearPages(
            const Azure::Core::Context& context,
            Azure::Core::Http::_internal::HttpPipeline& pipeline,
            const Azure::Core::Http::Url& url,
            const ClearPageBlobPagesOptions& options)
        {
          (void)options;
          auto request = Azure::Core::Http::Request(Azure::Core::Http::HttpMethod::Put, url);
          request.SetHeader("Content-Length", "0");
          request.GetUrl().AppendQueryParameter("comp", "page");
          request.SetHeader("x-ms-version", "2020-02-10");
          if (options.Timeout.HasValue())
          {
            request.GetUrl().AppendQueryParameter(
                "timeout", std::to_string(options.Timeout.GetValue()));
          }
          {
            std::string headerValue = "bytes=" + std::to_string(options.Range.Offset) + "-";
            if (options.Range.Length.HasValue())
            {
              headerValue
                  += std::to_string(options.Range.Offset + options.Range.Length.GetValue() - 1);
            }
            request.SetHeader("x-ms-range", std::move(headerValue));
          }
          request.SetHeader("x-ms-page-write", "clear");
          if (options.LeaseId.HasValue())
          {
            request.SetHeader("x-ms-lease-id", options.LeaseId.GetValue());
          }
          if (options.IfSequenceNumberLessThanOrEqualTo.HasValue())
          {
            request.SetHeader(
                "x-ms-if-sequence-number-le",
                std::to_string(options.IfSequenceNumberLessThanOrEqualTo.GetValue()));
          }
          if (options.IfSequenceNumberLessThan.HasValue())
          {
            request.SetHeader(
                "x-ms-if-sequence-number-lt",
                std::to_string(options.IfSequenceNumberLessThan.GetValue()));
          }
          if (options.IfSequenceNumberEqualTo.HasValue())
          {
            request.SetHeader(
                "x-ms-if-sequence-number-eq",
                std::to_string(options.IfSequenceNumberEqualTo.GetValue()));
          }
          if (options.EncryptionKey.HasValue())
          {
            request.SetHeader("x-ms-encryption-key", options.EncryptionKey.GetValue());
          }
          if (options.EncryptionKeySha256.HasValue())
          {
            request.SetHeader(
                "x-ms-encryption-key-sha256",
                Azure::Core::Base64Encode(options.EncryptionKeySha256.GetValue()));
          }
          if (options.EncryptionAlgorithm.HasValue())
          {
            request.SetHeader(
                "x-ms-encryption-algorithm", options.EncryptionAlgorithm.GetValue().ToString());
          }
          if (options.EncryptionScope.HasValue())
          {
            request.SetHeader("x-ms-encryption-scope", options.EncryptionScope.GetValue());
          }
          if (options.IfModifiedSince.HasValue())
          {
            request.SetHeader(
                "If-Modified-Since",
                options.IfModifiedSince.GetValue().ToString(
                    Azure::Core::DateTime::DateFormat::Rfc1123));
          }
          if (options.IfUnmodifiedSince.HasValue())
          {
            request.SetHeader(
                "If-Unmodified-Since",
                options.IfUnmodifiedSince.GetValue().ToString(
                    Azure::Core::DateTime::DateFormat::Rfc1123));
          }
          if (options.IfMatch.HasValue() && !options.IfMatch.ToString().empty())
          {
            request.SetHeader("If-Match", options.IfMatch.ToString());
          }
          if (options.IfNoneMatch.HasValue() && !options.IfNoneMatch.ToString().empty())
          {
            request.SetHeader("If-None-Match", options.IfNoneMatch.ToString());
          }
          if (options.IfTags.HasValue())
          {
            request.SetHeader("x-ms-if-tags", options.IfTags.GetValue());
          }
          auto pHttpResponse = pipeline.Send(request, context);
          Azure::Core::Http::RawResponse& httpResponse = *pHttpResponse;
          ClearPageBlobPagesResult response;
          auto http_status_code
              = static_cast<std::underlying_type<Azure::Core::Http::HttpStatusCode>::type>(
                  httpResponse.GetStatusCode());
          if (!(http_status_code == 201))
          {
            throw StorageException::CreateFromResponse(std::move(pHttpResponse));
          }
          response.RequestId = httpResponse.GetHeaders().at("x-ms-request-id");
          response.ETag = Azure::ETag(httpResponse.GetHeaders().at("etag"));
          response.LastModified = Azure::Core::DateTime::Parse(
              httpResponse.GetHeaders().at("last-modified"),
              Azure::Core::DateTime::DateFormat::Rfc1123);
          response.SequenceNumber
              = std::stoll(httpResponse.GetHeaders().at("x-ms-blob-sequence-number"));
          return Azure::Response<ClearPageBlobPagesResult>(
              std::move(response), std::move(pHttpResponse));
        }

        struct ResizePageBlobOptions
        {
          Azure::Core::Nullable<int32_t> Timeout;
          int64_t BlobSize = -1;
          Azure::Core::Nullable<std::string> LeaseId;
          Azure::Core::Nullable<int64_t> IfSequenceNumberLessThanOrEqualTo;
          Azure::Core::Nullable<int64_t> IfSequenceNumberLessThan;
          Azure::Core::Nullable<int64_t> IfSequenceNumberEqualTo;
          Azure::Core::Nullable<std::string> EncryptionKey;
          Azure::Core::Nullable<std::vector<uint8_t>> EncryptionKeySha256;
          Azure::Core::Nullable<EncryptionAlgorithmType> EncryptionAlgorithm;
          Azure::Core::Nullable<std::string> EncryptionScope;
          Azure::Core::Nullable<Azure::Core::DateTime> IfModifiedSince;
          Azure::Core::Nullable<Azure::Core::DateTime> IfUnmodifiedSince;
          Azure::ETag IfMatch;
          Azure::ETag IfNoneMatch;
          Azure::Core::Nullable<std::string> IfTags;
        }; // struct ResizePageBlobOptions

        static Azure::Response<ResizePageBlobResult> Resize(
            const Azure::Core::Context& context,
            Azure::Core::Http::_internal::HttpPipeline& pipeline,
            const Azure::Core::Http::Url& url,
            const ResizePageBlobOptions& options)
        {
          (void)options;
          auto request = Azure::Core::Http::Request(Azure::Core::Http::HttpMethod::Put, url);
          request.SetHeader("Content-Length", "0");
          request.GetUrl().AppendQueryParameter("comp", "properties");
          request.SetHeader("x-ms-version", "2020-02-10");
          if (options.Timeout.HasValue())
          {
            request.GetUrl().AppendQueryParameter(
                "timeout", std::to_string(options.Timeout.GetValue()));
          }
          request.SetHeader("x-ms-blob-content-length", std::to_string(options.BlobSize));
          if (options.LeaseId.HasValue())
          {
            request.SetHeader("x-ms-lease-id", options.LeaseId.GetValue());
          }
          if (options.IfSequenceNumberLessThanOrEqualTo.HasValue())
          {
            request.SetHeader(
                "x-ms-if-sequence-number-le",
                std::to_string(options.IfSequenceNumberLessThanOrEqualTo.GetValue()));
          }
          if (options.IfSequenceNumberLessThan.HasValue())
          {
            request.SetHeader(
                "x-ms-if-sequence-number-lt",
                std::to_string(options.IfSequenceNumberLessThan.GetValue()));
          }
          if (options.IfSequenceNumberEqualTo.HasValue())
          {
            request.SetHeader(
                "x-ms-if-sequence-number-eq",
                std::to_string(options.IfSequenceNumberEqualTo.GetValue()));
          }
          if (options.EncryptionKey.HasValue())
          {
            request.SetHeader("x-ms-encryption-key", options.EncryptionKey.GetValue());
          }
          if (options.EncryptionKeySha256.HasValue())
          {
            request.SetHeader(
                "x-ms-encryption-key-sha256",
                Azure::Core::Base64Encode(options.EncryptionKeySha256.GetValue()));
          }
          if (options.EncryptionAlgorithm.HasValue())
          {
            request.SetHeader(
                "x-ms-encryption-algorithm", options.EncryptionAlgorithm.GetValue().ToString());
          }
          if (options.EncryptionScope.HasValue())
          {
            request.SetHeader("x-ms-encryption-scope", options.EncryptionScope.GetValue());
          }
          if (options.IfModifiedSince.HasValue())
          {
            request.SetHeader(
                "If-Modified-Since",
                options.IfModifiedSince.GetValue().ToString(
                    Azure::Core::DateTime::DateFormat::Rfc1123));
          }
          if (options.IfUnmodifiedSince.HasValue())
          {
            request.SetHeader(
                "If-Unmodified-Since",
                options.IfUnmodifiedSince.GetValue().ToString(
                    Azure::Core::DateTime::DateFormat::Rfc1123));
          }
          if (options.IfMatch.HasValue() && !options.IfMatch.ToString().empty())
          {
            request.SetHeader("If-Match", options.IfMatch.ToString());
          }
          if (options.IfNoneMatch.HasValue() && !options.IfNoneMatch.ToString().empty())
          {
            request.SetHeader("If-None-Match", options.IfNoneMatch.ToString());
          }
          if (options.IfTags.HasValue())
          {
            request.SetHeader("x-ms-if-tags", options.IfTags.GetValue());
          }
          auto pHttpResponse = pipeline.Send(request, context);
          Azure::Core::Http::RawResponse& httpResponse = *pHttpResponse;
          ResizePageBlobResult response;
          auto http_status_code
              = static_cast<std::underlying_type<Azure::Core::Http::HttpStatusCode>::type>(
                  httpResponse.GetStatusCode());
          if (!(http_status_code == 200))
          {
            throw StorageException::CreateFromResponse(std::move(pHttpResponse));
          }
          response.RequestId = httpResponse.GetHeaders().at("x-ms-request-id");
          response.ETag = Azure::ETag(httpResponse.GetHeaders().at("etag"));
          response.LastModified = Azure::Core::DateTime::Parse(
              httpResponse.GetHeaders().at("last-modified"),
              Azure::Core::DateTime::DateFormat::Rfc1123);
          response.SequenceNumber
              = std::stoll(httpResponse.GetHeaders().at("x-ms-blob-sequence-number"));
          return Azure::Response<ResizePageBlobResult>(
              std::move(response), std::move(pHttpResponse));
        }

        struct GetPageBlobPageRangesOptions
        {
          Azure::Core::Nullable<int32_t> Timeout;
          Azure::Core::Nullable<std::string> PreviousSnapshot;
          Azure::Core::Nullable<std::string> PreviousSnapshotUrl;
          Azure::Core::Nullable<Azure::Core::Http::HttpRange> Range;
          Azure::Core::Nullable<std::string> LeaseId;
          Azure::Core::Nullable<Azure::Core::DateTime> IfModifiedSince;
          Azure::Core::Nullable<Azure::Core::DateTime> IfUnmodifiedSince;
          Azure::ETag IfMatch;
          Azure::ETag IfNoneMatch;
          Azure::Core::Nullable<std::string> IfTags;
        }; // struct GetPageBlobPageRangesOptions

        static Azure::Response<GetPageBlobPageRangesResult> GetPageRanges(
            const Azure::Core::Context& context,
            Azure::Core::Http::_internal::HttpPipeline& pipeline,
            const Azure::Core::Http::Url& url,
            const GetPageBlobPageRangesOptions& options)
        {
          (void)options;
          auto request = Azure::Core::Http::Request(Azure::Core::Http::HttpMethod::Get, url);
          request.GetUrl().AppendQueryParameter("comp", "pagelist");
          if (options.PreviousSnapshot.HasValue())
          {
            request.GetUrl().AppendQueryParameter(
                "prevsnapshot",
                Storage::_detail::UrlEncodeQueryParameter(options.PreviousSnapshot.GetValue()));
          }
          request.SetHeader("x-ms-version", "2020-02-10");
          if (options.Timeout.HasValue())
          {
            request.GetUrl().AppendQueryParameter(
                "timeout", std::to_string(options.Timeout.GetValue()));
          }
          if (options.Range.HasValue())
          {
            std::string headerValue
                = "bytes=" + std::to_string(options.Range.GetValue().Offset) + "-";
            if (options.Range.GetValue().Length.HasValue())
            {
              headerValue += std::to_string(
                  options.Range.GetValue().Offset + options.Range.GetValue().Length.GetValue() - 1);
            }
            request.SetHeader("x-ms-range", std::move(headerValue));
          }
          if (options.LeaseId.HasValue())
          {
            request.SetHeader("x-ms-lease-id", options.LeaseId.GetValue());
          }
          if (options.PreviousSnapshotUrl.HasValue())
          {
            request.SetHeader("x-ms-previous-snapshot-url", options.PreviousSnapshotUrl.GetValue());
          }
          if (options.IfModifiedSince.HasValue())
          {
            request.SetHeader(
                "If-Modified-Since",
                options.IfModifiedSince.GetValue().ToString(
                    Azure::Core::DateTime::DateFormat::Rfc1123));
          }
          if (options.IfUnmodifiedSince.HasValue())
          {
            request.SetHeader(
                "If-Unmodified-Since",
                options.IfUnmodifiedSince.GetValue().ToString(
                    Azure::Core::DateTime::DateFormat::Rfc1123));
          }
          if (options.IfMatch.HasValue() && !options.IfMatch.ToString().empty())
          {
            request.SetHeader("If-Match", options.IfMatch.ToString());
          }
          if (options.IfNoneMatch.HasValue() && !options.IfNoneMatch.ToString().empty())
          {
            request.SetHeader("If-None-Match", options.IfNoneMatch.ToString());
          }
          if (options.IfTags.HasValue())
          {
            request.SetHeader("x-ms-if-tags", options.IfTags.GetValue());
          }
          auto pHttpResponse = pipeline.Send(request, context);
          Azure::Core::Http::RawResponse& httpResponse = *pHttpResponse;
          GetPageBlobPageRangesResult response;
          auto http_status_code
              = static_cast<std::underlying_type<Azure::Core::Http::HttpStatusCode>::type>(
                  httpResponse.GetStatusCode());
          if (!(http_status_code == 200))
          {
            throw StorageException::CreateFromResponse(std::move(pHttpResponse));
          }
          {
            const auto& httpResponseBody = httpResponse.GetBody();
            Storage::_detail::XmlReader reader(
                reinterpret_cast<const char*>(httpResponseBody.data()), httpResponseBody.size());
            response = GetPageBlobPageRangesResultFromXml(reader);
          }
          response.RequestId = httpResponse.GetHeaders().at("x-ms-request-id");
          response.ETag = Azure::ETag(httpResponse.GetHeaders().at("etag"));
          response.LastModified = Azure::Core::DateTime::Parse(
              httpResponse.GetHeaders().at("last-modified"),
              Azure::Core::DateTime::DateFormat::Rfc1123);
          response.BlobSize = std::stoll(httpResponse.GetHeaders().at("x-ms-blob-content-length"));
          return Azure::Response<GetPageBlobPageRangesResult>(
              std::move(response), std::move(pHttpResponse));
        }

        struct StartCopyPageBlobIncrementalOptions
        {
          Azure::Core::Nullable<int32_t> Timeout;
          std::string CopySource;
          Azure::Core::Nullable<Azure::Core::DateTime> IfModifiedSince;
          Azure::Core::Nullable<Azure::Core::DateTime> IfUnmodifiedSince;
          Azure::ETag IfMatch;
          Azure::ETag IfNoneMatch;
          Azure::Core::Nullable<std::string> IfTags;
        }; // struct StartCopyPageBlobIncrementalOptions

        static Azure::Response<Models::_detail::StartCopyPageBlobIncrementalResult>
        StartCopyIncremental(
            const Azure::Core::Context& context,
            Azure::Core::Http::_internal::HttpPipeline& pipeline,
            const Azure::Core::Http::Url& url,
            const StartCopyPageBlobIncrementalOptions& options)
        {
          (void)options;
          auto request = Azure::Core::Http::Request(Azure::Core::Http::HttpMethod::Put, url);
          request.SetHeader("Content-Length", "0");
          request.GetUrl().AppendQueryParameter("comp", "incrementalcopy");
          request.SetHeader("x-ms-version", "2020-02-10");
          if (options.Timeout.HasValue())
          {
            request.GetUrl().AppendQueryParameter(
                "timeout", std::to_string(options.Timeout.GetValue()));
          }
          request.SetHeader("x-ms-copy-source", options.CopySource);
          if (options.IfModifiedSince.HasValue())
          {
            request.SetHeader(
                "If-Modified-Since",
                options.IfModifiedSince.GetValue().ToString(
                    Azure::Core::DateTime::DateFormat::Rfc1123));
          }
          if (options.IfUnmodifiedSince.HasValue())
          {
            request.SetHeader(
                "If-Unmodified-Since",
                options.IfUnmodifiedSince.GetValue().ToString(
                    Azure::Core::DateTime::DateFormat::Rfc1123));
          }
          if (options.IfMatch.HasValue() && !options.IfMatch.ToString().empty())
          {
            request.SetHeader("If-Match", options.IfMatch.ToString());
          }
          if (options.IfNoneMatch.HasValue() && !options.IfNoneMatch.ToString().empty())
          {
            request.SetHeader("If-None-Match", options.IfNoneMatch.ToString());
          }
          if (options.IfTags.HasValue())
          {
            request.SetHeader("x-ms-if-tags", options.IfTags.GetValue());
          }
          auto pHttpResponse = pipeline.Send(request, context);
          Azure::Core::Http::RawResponse& httpResponse = *pHttpResponse;
          Models::_detail::StartCopyPageBlobIncrementalResult response;
          auto http_status_code
              = static_cast<std::underlying_type<Azure::Core::Http::HttpStatusCode>::type>(
                  httpResponse.GetStatusCode());
          if (!(http_status_code == 202))
          {
            throw StorageException::CreateFromResponse(std::move(pHttpResponse));
          }
          response.RequestId = httpResponse.GetHeaders().at("x-ms-request-id");
          response.ETag = Azure::ETag(httpResponse.GetHeaders().at("etag"));
          response.LastModified = Azure::Core::DateTime::Parse(
              httpResponse.GetHeaders().at("last-modified"),
              Azure::Core::DateTime::DateFormat::Rfc1123);
          response.CopyId = httpResponse.GetHeaders().at("x-ms-copy-id");
          response.CopyStatus = CopyStatus(httpResponse.GetHeaders().at("x-ms-copy-status"));
          auto x_ms_version_id__iterator = httpResponse.GetHeaders().find("x-ms-version-id");
          if (x_ms_version_id__iterator != httpResponse.GetHeaders().end())
          {
            response.VersionId = x_ms_version_id__iterator->second;
          }
          return Azure::Response<Models::_detail::StartCopyPageBlobIncrementalResult>(
              std::move(response), std::move(pHttpResponse));
        }

      private:
        static GetPageBlobPageRangesResult GetPageBlobPageRangesResultFromXml(
            Storage::_detail::XmlReader& reader)
        {
          GetPageBlobPageRangesResult ret;
          enum class XmlTagName
          {
            k_PageList,
            k_PageRange,
            k_ClearRange,
            k_Unknown,
          };
          std::vector<XmlTagName> path;
          while (true)
          {
            auto node = reader.Read();
            if (node.Type == Storage::_detail::XmlNodeType::End)
            {
              break;
            }
            else if (node.Type == Storage::_detail::XmlNodeType::EndTag)
            {
              if (path.size() > 0)
              {
                path.pop_back();
              }
              else
              {
                break;
              }
            }
            else if (node.Type == Storage::_detail::XmlNodeType::StartTag)
            {
              if (std::strcmp(node.Name, "PageList") == 0)
              {
                path.emplace_back(XmlTagName::k_PageList);
              }
              else if (std::strcmp(node.Name, "PageRange") == 0)
              {
                path.emplace_back(XmlTagName::k_PageRange);
              }
              else if (std::strcmp(node.Name, "ClearRange") == 0)
              {
                path.emplace_back(XmlTagName::k_ClearRange);
              }
              else
              {
                path.emplace_back(XmlTagName::k_Unknown);
              }
              if (path.size() == 2 && path[0] == XmlTagName::k_PageList
                  && path[1] == XmlTagName::k_PageRange)
              {
                ret.PageRanges.emplace_back(PageRangesFromXml(reader));
                path.pop_back();
              }
              else if (
                  path.size() == 2 && path[0] == XmlTagName::k_PageList
                  && path[1] == XmlTagName::k_ClearRange)
              {
                ret.ClearRanges.emplace_back(ClearRangesFromXml(reader));
                path.pop_back();
              }
            }
            else if (node.Type == Storage::_detail::XmlNodeType::Text)
            {
            }
          }
          return ret;
        }

        static Azure::Core::Http::HttpRange ClearRangesFromXml(Storage::_detail::XmlReader& reader)
        {
          int depth = 0;
          bool is_start = false;
          bool is_end = false;
          int64_t start = 0;
          int64_t end = 0;
          while (true)
          {
            auto node = reader.Read();
            if (node.Type == Storage::_detail::XmlNodeType::End)
            {
              break;
            }
            else if (
                node.Type == Storage::_detail::XmlNodeType::StartTag
                && strcmp(node.Name, "Start") == 0)
            {
              ++depth;
              is_start = true;
            }
            else if (
                node.Type == Storage::_detail::XmlNodeType::StartTag
                && strcmp(node.Name, "End") == 0)
            {
              ++depth;
              is_end = true;
            }
            else if (node.Type == Storage::_detail::XmlNodeType::EndTag)
            {
              is_start = false;
              is_end = false;
              if (depth-- == 0)
              {
                break;
              }
            }
            if (depth == 1 && node.Type == Storage::_detail::XmlNodeType::Text)
            {
              if (is_start)
              {
                start = std::stoll(node.Value);
              }
              else if (is_end)
              {
                end = std::stoll(node.Value);
              }
            }
          }
          Azure::Core::Http::HttpRange ret;
          ret.Offset = start;
          ret.Length = end - start + 1;
          return ret;
        }

        static Azure::Core::Http::HttpRange PageRangesFromXml(Storage::_detail::XmlReader& reader)
        {
          int depth = 0;
          bool is_start = false;
          bool is_end = false;
          int64_t start = 0;
          int64_t end = 0;
          while (true)
          {
            auto node = reader.Read();
            if (node.Type == Storage::_detail::XmlNodeType::End)
            {
              break;
            }
            else if (
                node.Type == Storage::_detail::XmlNodeType::StartTag
                && strcmp(node.Name, "Start") == 0)
            {
              ++depth;
              is_start = true;
            }
            else if (
                node.Type == Storage::_detail::XmlNodeType::StartTag
                && strcmp(node.Name, "End") == 0)
            {
              ++depth;
              is_end = true;
            }
            else if (node.Type == Storage::_detail::XmlNodeType::EndTag)
            {
              is_start = false;
              is_end = false;
              if (depth-- == 0)
              {
                break;
              }
            }
            if (depth == 1 && node.Type == Storage::_detail::XmlNodeType::Text)
            {
              if (is_start)
              {
                start = std::stoll(node.Value);
              }
              else if (is_end)
              {
                end = std::stoll(node.Value);
              }
            }
          }
          Azure::Core::Http::HttpRange ret;
          ret.Offset = start;
          ret.Length = end - start + 1;
          return ret;
        }

      }; // class PageBlob

      class AppendBlob {
      public:
        struct CreateAppendBlobOptions
        {
          Azure::Core::Nullable<int32_t> Timeout;
          BlobHttpHeaders HttpHeaders;
          Storage::Metadata Metadata;
          Azure::Core::Nullable<std::string> LeaseId;
          Azure::Core::Nullable<std::string> EncryptionKey;
          Azure::Core::Nullable<std::vector<uint8_t>> EncryptionKeySha256;
          Azure::Core::Nullable<EncryptionAlgorithmType> EncryptionAlgorithm;
          Azure::Core::Nullable<std::string> EncryptionScope;
          Azure::Core::Nullable<Azure::Core::DateTime> IfModifiedSince;
          Azure::Core::Nullable<Azure::Core::DateTime> IfUnmodifiedSince;
          Azure::ETag IfMatch;
          Azure::ETag IfNoneMatch;
          Azure::Core::Nullable<std::string> IfTags;
        }; // struct CreateAppendBlobOptions

        static Azure::Response<CreateAppendBlobResult> Create(
            const Azure::Core::Context& context,
            Azure::Core::Http::_internal::HttpPipeline& pipeline,
            const Azure::Core::Http::Url& url,
            const CreateAppendBlobOptions& options)
        {
          (void)options;
          auto request = Azure::Core::Http::Request(Azure::Core::Http::HttpMethod::Put, url);
          request.SetHeader("Content-Length", "0");
          request.SetHeader("x-ms-version", "2020-02-10");
          if (options.Timeout.HasValue())
          {
            request.GetUrl().AppendQueryParameter(
                "timeout", std::to_string(options.Timeout.GetValue()));
          }
          if (!options.HttpHeaders.ContentType.empty())
          {
            request.SetHeader("x-ms-blob-content-type", options.HttpHeaders.ContentType);
          }
          if (!options.HttpHeaders.ContentEncoding.empty())
          {
            request.SetHeader("x-ms-blob-content-encoding", options.HttpHeaders.ContentEncoding);
          }
          if (!options.HttpHeaders.ContentLanguage.empty())
          {
            request.SetHeader("x-ms-blob-content-language", options.HttpHeaders.ContentLanguage);
          }
          if (!options.HttpHeaders.CacheControl.empty())
          {
            request.SetHeader("x-ms-blob-cache-control", options.HttpHeaders.CacheControl);
          }
          if (!Azure::Core::Base64Encode(options.HttpHeaders.ContentHash.Value).empty())
          {
            request.SetHeader(
                "x-ms-blob-content-md5",
                Azure::Core::Base64Encode(options.HttpHeaders.ContentHash.Value));
          }
          if (!options.HttpHeaders.ContentDisposition.empty())
          {
            request.SetHeader(
                "x-ms-blob-content-disposition", options.HttpHeaders.ContentDisposition);
          }
          for (const auto& pair : options.Metadata)
          {
            request.SetHeader("x-ms-meta-" + pair.first, pair.second);
          }
          if (options.LeaseId.HasValue())
          {
            request.SetHeader("x-ms-lease-id", options.LeaseId.GetValue());
          }
          request.SetHeader("x-ms-blob-type", "AppendBlob");
          if (options.EncryptionKey.HasValue())
          {
            request.SetHeader("x-ms-encryption-key", options.EncryptionKey.GetValue());
          }
          if (options.EncryptionKeySha256.HasValue())
          {
            request.SetHeader(
                "x-ms-encryption-key-sha256",
                Azure::Core::Base64Encode(options.EncryptionKeySha256.GetValue()));
          }
          if (options.EncryptionAlgorithm.HasValue())
          {
            request.SetHeader(
                "x-ms-encryption-algorithm", options.EncryptionAlgorithm.GetValue().ToString());
          }
          if (options.EncryptionScope.HasValue())
          {
            request.SetHeader("x-ms-encryption-scope", options.EncryptionScope.GetValue());
          }
          if (options.IfModifiedSince.HasValue())
          {
            request.SetHeader(
                "If-Modified-Since",
                options.IfModifiedSince.GetValue().ToString(
                    Azure::Core::DateTime::DateFormat::Rfc1123));
          }
          if (options.IfUnmodifiedSince.HasValue())
          {
            request.SetHeader(
                "If-Unmodified-Since",
                options.IfUnmodifiedSince.GetValue().ToString(
                    Azure::Core::DateTime::DateFormat::Rfc1123));
          }
          if (options.IfMatch.HasValue() && !options.IfMatch.ToString().empty())
          {
            request.SetHeader("If-Match", options.IfMatch.ToString());
          }
          if (options.IfNoneMatch.HasValue() && !options.IfNoneMatch.ToString().empty())
          {
            request.SetHeader("If-None-Match", options.IfNoneMatch.ToString());
          }
          if (options.IfTags.HasValue())
          {
            request.SetHeader("x-ms-if-tags", options.IfTags.GetValue());
          }
          auto pHttpResponse = pipeline.Send(request, context);
          Azure::Core::Http::RawResponse& httpResponse = *pHttpResponse;
          CreateAppendBlobResult response;
          auto http_status_code
              = static_cast<std::underlying_type<Azure::Core::Http::HttpStatusCode>::type>(
                  httpResponse.GetStatusCode());
          if (!(http_status_code == 201))
          {
            throw StorageException::CreateFromResponse(std::move(pHttpResponse));
          }
          response.RequestId = httpResponse.GetHeaders().at("x-ms-request-id");
          response.ETag = Azure::ETag(httpResponse.GetHeaders().at("etag"));
          response.LastModified = Azure::Core::DateTime::Parse(
              httpResponse.GetHeaders().at("last-modified"),
              Azure::Core::DateTime::DateFormat::Rfc1123);
          auto x_ms_version_id__iterator = httpResponse.GetHeaders().find("x-ms-version-id");
          if (x_ms_version_id__iterator != httpResponse.GetHeaders().end())
          {
            response.VersionId = x_ms_version_id__iterator->second;
          }
          response.IsServerEncrypted
              = httpResponse.GetHeaders().at("x-ms-request-server-encrypted") == "true";
          auto x_ms_encryption_key_sha256__iterator
              = httpResponse.GetHeaders().find("x-ms-encryption-key-sha256");
          if (x_ms_encryption_key_sha256__iterator != httpResponse.GetHeaders().end())
          {
            response.EncryptionKeySha256
                = Azure::Core::Base64Decode(x_ms_encryption_key_sha256__iterator->second);
          }
          auto x_ms_encryption_scope__iterator
              = httpResponse.GetHeaders().find("x-ms-encryption-scope");
          if (x_ms_encryption_scope__iterator != httpResponse.GetHeaders().end())
          {
            response.EncryptionScope = x_ms_encryption_scope__iterator->second;
          }
          return Azure::Response<CreateAppendBlobResult>(
              std::move(response), std::move(pHttpResponse));
        }

        struct AppendBlockOptions
        {
          Azure::Core::Nullable<int32_t> Timeout;
          Azure::Core::Nullable<ContentHash> TransactionalContentHash;
          Azure::Core::Nullable<std::string> LeaseId;
          Azure::Core::Nullable<int64_t> MaxSize;
          Azure::Core::Nullable<int64_t> AppendPosition;
          Azure::Core::Nullable<std::string> EncryptionKey;
          Azure::Core::Nullable<std::vector<uint8_t>> EncryptionKeySha256;
          Azure::Core::Nullable<EncryptionAlgorithmType> EncryptionAlgorithm;
          Azure::Core::Nullable<std::string> EncryptionScope;
          Azure::Core::Nullable<Azure::Core::DateTime> IfModifiedSince;
          Azure::Core::Nullable<Azure::Core::DateTime> IfUnmodifiedSince;
          Azure::ETag IfMatch;
          Azure::ETag IfNoneMatch;
          Azure::Core::Nullable<std::string> IfTags;
        }; // struct AppendBlockOptions

        static Azure::Response<AppendBlockResult> AppendBlock(
            const Azure::Core::Context& context,
            Azure::Core::Http::_internal::HttpPipeline& pipeline,
            const Azure::Core::Http::Url& url,
            Azure::Core::IO::BodyStream* requestBody,
            const AppendBlockOptions& options)
        {
          (void)options;
          auto request
              = Azure::Core::Http::Request(Azure::Core::Http::HttpMethod::Put, url, requestBody);
          request.SetHeader("Content-Length", std::to_string(requestBody->Length()));
          request.GetUrl().AppendQueryParameter("comp", "appendblock");
          request.SetHeader("x-ms-version", "2020-02-10");
          if (options.Timeout.HasValue())
          {
            request.GetUrl().AppendQueryParameter(
                "timeout", std::to_string(options.Timeout.GetValue()));
          }
          if (options.TransactionalContentHash.HasValue())
          {
            if (options.TransactionalContentHash.GetValue().Algorithm == HashAlgorithm::Md5)
            {
              request.SetHeader(
                  "Content-MD5",
                  Azure::Core::Base64Encode(options.TransactionalContentHash.GetValue().Value));
            }
            else if (options.TransactionalContentHash.GetValue().Algorithm == HashAlgorithm::Crc64)
            {
              request.SetHeader(
                  "x-ms-content-crc64",
                  Azure::Core::Base64Encode(options.TransactionalContentHash.GetValue().Value));
            }
          }
          if (options.LeaseId.HasValue())
          {
            request.SetHeader("x-ms-lease-id", options.LeaseId.GetValue());
          }
          if (options.MaxSize.HasValue())
          {
            request.SetHeader(
                "x-ms-blob-condition-maxsize", std::to_string(options.MaxSize.GetValue()));
          }
          if (options.AppendPosition.HasValue())
          {
            request.SetHeader(
                "x-ms-blob-condition-appendpos", std::to_string(options.AppendPosition.GetValue()));
          }
          if (options.EncryptionKey.HasValue())
          {
            request.SetHeader("x-ms-encryption-key", options.EncryptionKey.GetValue());
          }
          if (options.EncryptionKeySha256.HasValue())
          {
            request.SetHeader(
                "x-ms-encryption-key-sha256",
                Azure::Core::Base64Encode(options.EncryptionKeySha256.GetValue()));
          }
          if (options.EncryptionAlgorithm.HasValue())
          {
            request.SetHeader(
                "x-ms-encryption-algorithm", options.EncryptionAlgorithm.GetValue().ToString());
          }
          if (options.EncryptionScope.HasValue())
          {
            request.SetHeader("x-ms-encryption-scope", options.EncryptionScope.GetValue());
          }
          if (options.IfModifiedSince.HasValue())
          {
            request.SetHeader(
                "If-Modified-Since",
                options.IfModifiedSince.GetValue().ToString(
                    Azure::Core::DateTime::DateFormat::Rfc1123));
          }
          if (options.IfUnmodifiedSince.HasValue())
          {
            request.SetHeader(
                "If-Unmodified-Since",
                options.IfUnmodifiedSince.GetValue().ToString(
                    Azure::Core::DateTime::DateFormat::Rfc1123));
          }
          if (options.IfMatch.HasValue() && !options.IfMatch.ToString().empty())
          {
            request.SetHeader("If-Match", options.IfMatch.ToString());
          }
          if (options.IfNoneMatch.HasValue() && !options.IfNoneMatch.ToString().empty())
          {
            request.SetHeader("If-None-Match", options.IfNoneMatch.ToString());
          }
          if (options.IfTags.HasValue())
          {
            request.SetHeader("x-ms-if-tags", options.IfTags.GetValue());
          }
          auto pHttpResponse = pipeline.Send(request, context);
          Azure::Core::Http::RawResponse& httpResponse = *pHttpResponse;
          AppendBlockResult response;
          auto http_status_code
              = static_cast<std::underlying_type<Azure::Core::Http::HttpStatusCode>::type>(
                  httpResponse.GetStatusCode());
          if (!(http_status_code == 201))
          {
            throw StorageException::CreateFromResponse(std::move(pHttpResponse));
          }
          response.RequestId = httpResponse.GetHeaders().at("x-ms-request-id");
          response.ETag = Azure::ETag(httpResponse.GetHeaders().at("etag"));
          response.LastModified = Azure::Core::DateTime::Parse(
              httpResponse.GetHeaders().at("last-modified"),
              Azure::Core::DateTime::DateFormat::Rfc1123);
          {
            const auto& headers = httpResponse.GetHeaders();
            auto content_md5_iterator = headers.find("content-md5");
            if (content_md5_iterator != headers.end())
            {
              ContentHash hash;
              hash.Algorithm = HashAlgorithm::Md5;
              hash.Value = Azure::Core::Base64Decode(content_md5_iterator->second);
              response.TransactionalContentHash = std::move(hash);
            }
            auto x_ms_content_crc64_iterator = headers.find("x-ms-content-crc64");
            if (x_ms_content_crc64_iterator != headers.end())
            {
              ContentHash hash;
              hash.Algorithm = HashAlgorithm::Crc64;
              hash.Value = Azure::Core::Base64Decode(x_ms_content_crc64_iterator->second);
              response.TransactionalContentHash = std::move(hash);
            }
          }
          response.AppendOffset
              = std::stoll(httpResponse.GetHeaders().at("x-ms-blob-append-offset"));
          response.CommittedBlockCount
              = std::stoll(httpResponse.GetHeaders().at("x-ms-blob-committed-block-count"));
          response.IsServerEncrypted
              = httpResponse.GetHeaders().at("x-ms-request-server-encrypted") == "true";
          auto x_ms_encryption_key_sha256__iterator
              = httpResponse.GetHeaders().find("x-ms-encryption-key-sha256");
          if (x_ms_encryption_key_sha256__iterator != httpResponse.GetHeaders().end())
          {
            response.EncryptionKeySha256
                = Azure::Core::Base64Decode(x_ms_encryption_key_sha256__iterator->second);
          }
          auto x_ms_encryption_scope__iterator
              = httpResponse.GetHeaders().find("x-ms-encryption-scope");
          if (x_ms_encryption_scope__iterator != httpResponse.GetHeaders().end())
          {
            response.EncryptionScope = x_ms_encryption_scope__iterator->second;
          }
          return Azure::Response<AppendBlockResult>(std::move(response), std::move(pHttpResponse));
        }

        struct AppendBlockFromUriOptions
        {
          Azure::Core::Nullable<int32_t> Timeout;
          std::string SourceUri;
          Azure::Core::Nullable<Azure::Core::Http::HttpRange> SourceRange;
          Azure::Core::Nullable<ContentHash> TransactionalContentHash;
          Azure::Core::Nullable<std::string> LeaseId;
          Azure::Core::Nullable<int64_t> MaxSize;
          Azure::Core::Nullable<int64_t> AppendPosition;
          Azure::Core::Nullable<std::string> EncryptionKey;
          Azure::Core::Nullable<std::vector<uint8_t>> EncryptionKeySha256;
          Azure::Core::Nullable<EncryptionAlgorithmType> EncryptionAlgorithm;
          Azure::Core::Nullable<std::string> EncryptionScope;
          Azure::Core::Nullable<Azure::Core::DateTime> IfModifiedSince;
          Azure::Core::Nullable<Azure::Core::DateTime> IfUnmodifiedSince;
          Azure::ETag IfMatch;
          Azure::ETag IfNoneMatch;
          Azure::Core::Nullable<std::string> IfTags;
        }; // struct AppendBlockFromUriOptions

        static Azure::Response<AppendBlockFromUriResult> AppendBlockFromUri(
            const Azure::Core::Context& context,
            Azure::Core::Http::_internal::HttpPipeline& pipeline,
            const Azure::Core::Http::Url& url,
            const AppendBlockFromUriOptions& options)
        {
          (void)options;
          auto request = Azure::Core::Http::Request(Azure::Core::Http::HttpMethod::Put, url);
          request.SetHeader("Content-Length", "0");
          request.GetUrl().AppendQueryParameter("comp", "appendblock");
          request.SetHeader("x-ms-version", "2020-02-10");
          if (options.Timeout.HasValue())
          {
            request.GetUrl().AppendQueryParameter(
                "timeout", std::to_string(options.Timeout.GetValue()));
          }
          request.SetHeader("x-ms-copy-source", options.SourceUri);
          if (options.SourceRange.HasValue())
          {
            std::string headerValue
                = "bytes=" + std::to_string(options.SourceRange.GetValue().Offset) + "-";
            if (options.SourceRange.GetValue().Length.HasValue())
            {
              headerValue += std::to_string(
                  options.SourceRange.GetValue().Offset
                  + options.SourceRange.GetValue().Length.GetValue() - 1);
            }
            request.SetHeader("x-ms-source-range", std::move(headerValue));
          }
          if (options.TransactionalContentHash.HasValue())
          {
            if (options.TransactionalContentHash.GetValue().Algorithm == HashAlgorithm::Md5)
            {
              request.SetHeader(
                  "x-ms-source-content-md5",
                  Azure::Core::Base64Encode(options.TransactionalContentHash.GetValue().Value));
            }
            else if (options.TransactionalContentHash.GetValue().Algorithm == HashAlgorithm::Crc64)
            {
              request.SetHeader(
                  "x-ms-source-content-crc64",
                  Azure::Core::Base64Encode(options.TransactionalContentHash.GetValue().Value));
            }
          }
          if (options.LeaseId.HasValue())
          {
            request.SetHeader("x-ms-lease-id", options.LeaseId.GetValue());
          }
          if (options.MaxSize.HasValue())
          {
            request.SetHeader(
                "x-ms-blob-condition-maxsize", std::to_string(options.MaxSize.GetValue()));
          }
          if (options.AppendPosition.HasValue())
          {
            request.SetHeader(
                "x-ms-blob-condition-appendpos", std::to_string(options.AppendPosition.GetValue()));
          }
          if (options.EncryptionKey.HasValue())
          {
            request.SetHeader("x-ms-encryption-key", options.EncryptionKey.GetValue());
          }
          if (options.EncryptionKeySha256.HasValue())
          {
            request.SetHeader(
                "x-ms-encryption-key-sha256",
                Azure::Core::Base64Encode(options.EncryptionKeySha256.GetValue()));
          }
          if (options.EncryptionAlgorithm.HasValue())
          {
            request.SetHeader(
                "x-ms-encryption-algorithm", options.EncryptionAlgorithm.GetValue().ToString());
          }
          if (options.EncryptionScope.HasValue())
          {
            request.SetHeader("x-ms-encryption-scope", options.EncryptionScope.GetValue());
          }
          if (options.IfModifiedSince.HasValue())
          {
            request.SetHeader(
                "If-Modified-Since",
                options.IfModifiedSince.GetValue().ToString(
                    Azure::Core::DateTime::DateFormat::Rfc1123));
          }
          if (options.IfUnmodifiedSince.HasValue())
          {
            request.SetHeader(
                "If-Unmodified-Since",
                options.IfUnmodifiedSince.GetValue().ToString(
                    Azure::Core::DateTime::DateFormat::Rfc1123));
          }
          if (options.IfMatch.HasValue() && !options.IfMatch.ToString().empty())
          {
            request.SetHeader("If-Match", options.IfMatch.ToString());
          }
          if (options.IfNoneMatch.HasValue() && !options.IfNoneMatch.ToString().empty())
          {
            request.SetHeader("If-None-Match", options.IfNoneMatch.ToString());
          }
          if (options.IfTags.HasValue())
          {
            request.SetHeader("x-ms-if-tags", options.IfTags.GetValue());
          }
          auto pHttpResponse = pipeline.Send(request, context);
          Azure::Core::Http::RawResponse& httpResponse = *pHttpResponse;
          AppendBlockFromUriResult response;
          auto http_status_code
              = static_cast<std::underlying_type<Azure::Core::Http::HttpStatusCode>::type>(
                  httpResponse.GetStatusCode());
          if (!(http_status_code == 201))
          {
            throw StorageException::CreateFromResponse(std::move(pHttpResponse));
          }
          response.RequestId = httpResponse.GetHeaders().at("x-ms-request-id");
          response.ETag = Azure::ETag(httpResponse.GetHeaders().at("etag"));
          response.LastModified = Azure::Core::DateTime::Parse(
              httpResponse.GetHeaders().at("last-modified"),
              Azure::Core::DateTime::DateFormat::Rfc1123);
          {
            const auto& headers = httpResponse.GetHeaders();
            auto content_md5_iterator = headers.find("content-md5");
            if (content_md5_iterator != headers.end())
            {
              ContentHash hash;
              hash.Algorithm = HashAlgorithm::Md5;
              hash.Value = Azure::Core::Base64Decode(content_md5_iterator->second);
              response.TransactionalContentHash = std::move(hash);
            }
            auto x_ms_content_crc64_iterator = headers.find("x-ms-content-crc64");
            if (x_ms_content_crc64_iterator != headers.end())
            {
              ContentHash hash;
              hash.Algorithm = HashAlgorithm::Crc64;
              hash.Value = Azure::Core::Base64Decode(x_ms_content_crc64_iterator->second);
              response.TransactionalContentHash = std::move(hash);
            }
          }
          response.AppendOffset
              = std::stoll(httpResponse.GetHeaders().at("x-ms-blob-append-offset"));
          response.CommittedBlockCount
              = std::stoll(httpResponse.GetHeaders().at("x-ms-blob-committed-block-count"));
          response.IsServerEncrypted
              = httpResponse.GetHeaders().at("x-ms-request-server-encrypted") == "true";
          auto x_ms_encryption_key_sha256__iterator
              = httpResponse.GetHeaders().find("x-ms-encryption-key-sha256");
          if (x_ms_encryption_key_sha256__iterator != httpResponse.GetHeaders().end())
          {
            response.EncryptionKeySha256
                = Azure::Core::Base64Decode(x_ms_encryption_key_sha256__iterator->second);
          }
          auto x_ms_encryption_scope__iterator
              = httpResponse.GetHeaders().find("x-ms-encryption-scope");
          if (x_ms_encryption_scope__iterator != httpResponse.GetHeaders().end())
          {
            response.EncryptionScope = x_ms_encryption_scope__iterator->second;
          }
          return Azure::Response<AppendBlockFromUriResult>(
              std::move(response), std::move(pHttpResponse));
        }

        struct SealAppendBlobOptions
        {
          Azure::Core::Nullable<int32_t> Timeout;
          Azure::Core::Nullable<std::string> LeaseId;
          Azure::Core::Nullable<Azure::Core::DateTime> IfModifiedSince;
          Azure::Core::Nullable<Azure::Core::DateTime> IfUnmodifiedSince;
          Azure::ETag IfMatch;
          Azure::ETag IfNoneMatch;
          Azure::Core::Nullable<std::string> IfTags;
          Azure::Core::Nullable<int64_t> AppendPosition;
        }; // struct SealAppendBlobOptions

        static Azure::Response<SealAppendBlobResult> Seal(
            const Azure::Core::Context& context,
            Azure::Core::Http::_internal::HttpPipeline& pipeline,
            const Azure::Core::Http::Url& url,
            const SealAppendBlobOptions& options)
        {
          (void)options;
          auto request = Azure::Core::Http::Request(Azure::Core::Http::HttpMethod::Put, url);
          request.SetHeader("Content-Length", "0");
          request.GetUrl().AppendQueryParameter("comp", "seal");
          request.SetHeader("x-ms-version", "2020-02-10");
          if (options.Timeout.HasValue())
          {
            request.GetUrl().AppendQueryParameter(
                "timeout", std::to_string(options.Timeout.GetValue()));
          }
          if (options.LeaseId.HasValue())
          {
            request.SetHeader("x-ms-lease-id", options.LeaseId.GetValue());
          }
          if (options.IfModifiedSince.HasValue())
          {
            request.SetHeader(
                "If-Modified-Since",
                options.IfModifiedSince.GetValue().ToString(
                    Azure::Core::DateTime::DateFormat::Rfc1123));
          }
          if (options.IfUnmodifiedSince.HasValue())
          {
            request.SetHeader(
                "If-Unmodified-Since",
                options.IfUnmodifiedSince.GetValue().ToString(
                    Azure::Core::DateTime::DateFormat::Rfc1123));
          }
          if (options.IfMatch.HasValue() && !options.IfMatch.ToString().empty())
          {
            request.SetHeader("If-Match", options.IfMatch.ToString());
          }
          if (options.IfNoneMatch.HasValue() && !options.IfNoneMatch.ToString().empty())
          {
            request.SetHeader("If-None-Match", options.IfNoneMatch.ToString());
          }
          if (options.IfTags.HasValue())
          {
            request.SetHeader("x-ms-if-tags", options.IfTags.GetValue());
          }
          if (options.AppendPosition.HasValue())
          {
            request.SetHeader(
                "x-ms-blob-condition-appendpos", std::to_string(options.AppendPosition.GetValue()));
          }
          auto pHttpResponse = pipeline.Send(request, context);
          Azure::Core::Http::RawResponse& httpResponse = *pHttpResponse;
          SealAppendBlobResult response;
          auto http_status_code
              = static_cast<std::underlying_type<Azure::Core::Http::HttpStatusCode>::type>(
                  httpResponse.GetStatusCode());
          if (!(http_status_code == 200))
          {
            throw StorageException::CreateFromResponse(std::move(pHttpResponse));
          }
          response.RequestId = httpResponse.GetHeaders().at("x-ms-request-id");
          response.ETag = Azure::ETag(httpResponse.GetHeaders().at("etag"));
          response.LastModified = Azure::Core::DateTime::Parse(
              httpResponse.GetHeaders().at("last-modified"),
              Azure::Core::DateTime::DateFormat::Rfc1123);
          return Azure::Response<SealAppendBlobResult>(
              std::move(response), std::move(pHttpResponse));
        }

      private:
      }; // class AppendBlob

      class BlobBatch {
      public:
        struct SubmitBlobBatchOptions
        {
          Azure::Core::Nullable<int32_t> Timeout;
          std::string ContentType;
        }; // struct SubmitBlobBatchOptions

        static Azure::Response<Models::_detail::SubmitBlobBatchResult> SubmitBatch(
            const Azure::Core::Context& context,
            Azure::Core::Http::_internal::HttpPipeline& pipeline,
            const Azure::Core::Http::Url& url,
            Azure::Core::IO::BodyStream* requestBody,
            const SubmitBlobBatchOptions& options)
        {
          (void)options;
          auto request
              = Azure::Core::Http::Request(Azure::Core::Http::HttpMethod::Post, url, requestBody);
          request.SetHeader("Content-Length", std::to_string(requestBody->Length()));
          request.GetUrl().AppendQueryParameter("comp", "batch");
          request.SetHeader("x-ms-version", "2020-02-10");
          if (options.Timeout.HasValue())
          {
            request.GetUrl().AppendQueryParameter(
                "timeout", std::to_string(options.Timeout.GetValue()));
          }
          request.SetHeader("Content-Type", options.ContentType);
          auto pHttpResponse = pipeline.Send(request, context);
          Azure::Core::Http::RawResponse& httpResponse = *pHttpResponse;
          Models::_detail::SubmitBlobBatchResult response;
          auto http_status_code
              = static_cast<std::underlying_type<Azure::Core::Http::HttpStatusCode>::type>(
                  httpResponse.GetStatusCode());
          if (!(http_status_code == 202))
          {
            throw StorageException::CreateFromResponse(std::move(pHttpResponse));
          }
          response.RequestId = httpResponse.GetHeaders().at("x-ms-request-id");
          response.ContentType = httpResponse.GetHeaders().at("content-type");
          return Azure::Response<Models::_detail::SubmitBlobBatchResult>(
              std::move(response), std::move(pHttpResponse));
        }

      private:
      }; // class BlobBatch

    }; // class BlobRestClient

  } // namespace _detail

}}} // namespace Azure::Storage::Blobs<|MERGE_RESOLUTION|>--- conflicted
+++ resolved
@@ -1127,13 +1127,8 @@
     struct DownloadBlobResult
     {
       std::string RequestId;
-<<<<<<< HEAD
-      std::unique_ptr<Azure::IO::BodyStream> BodyStream;
+      std::unique_ptr<Azure::Core::IO::BodyStream> BodyStream;
       Azure::Core::Http::HttpRange ContentRange;
-=======
-      std::unique_ptr<Azure::Core::IO::BodyStream> BodyStream;
-      Azure::Core::Http::Range ContentRange;
->>>>>>> 3d6cd386
       int64_t BlobSize = 0;
       Models::BlobType BlobType;
       Azure::Core::Nullable<ContentHash> TransactionalContentHash; // hash for the downloaded range
