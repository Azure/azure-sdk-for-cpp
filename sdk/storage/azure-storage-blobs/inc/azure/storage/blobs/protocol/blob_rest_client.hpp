--- conflicted
+++ resolved
@@ -877,12 +877,6 @@
        * Name of the encryption scope used to encrypt the blob data and metadata.
        */
       Azure::Nullable<std::string> EncryptionScope;
-<<<<<<< HEAD
-      Azure::Nullable<int64_t> SequenceNumber; // only for page blobs
-      Azure::Nullable<bool> IsSealed; // only for append blob
-      std::vector<ObjectReplicationPolicy>
-          ObjectReplicationSourceProperties; // only valid for replication source blob
-=======
       /**
        * The current sequence number for a page blob. This value is null for block blobs or append
        * blobs.
@@ -896,7 +890,6 @@
        * Only valid when Object Replication is enabled and current blob is the source.
        */
       std::vector<ObjectReplicationPolicy> ObjectReplicationSourceProperties;
->>>>>>> 597aac06
     }; // struct BlobItemDetails
 
     /**
