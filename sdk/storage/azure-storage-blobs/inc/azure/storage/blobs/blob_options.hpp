// Copyright (c) Microsoft Corporation.
// Licensed under the MIT License.

#pragma once

#include "azure/storage/blobs/rest_client.hpp"

#include <azure/core/internal/client_options.hpp>
#include <azure/core/internal/extendable_enumeration.hpp>
#include <azure/core/match_conditions.hpp>
#include <azure/core/modified_conditions.hpp>
#include <azure/storage/common/access_conditions.hpp>
#include <azure/storage/common/crypt.hpp>

#include <chrono>
#include <cstdint>
#include <memory>
#include <numeric>
#include <string>
#include <vector>

namespace Azure { namespace Storage { namespace Blobs {

  /**
   * @brief Audiences available for blob service
   *
   */
  class BlobAudience final : public Azure::Core::_internal::ExtendableEnumeration<BlobAudience> {
  public:
    /**
     * @brief Construct a new BlobAudience object
     *
     * @param blobAudience The Azure Active Directory audience to use when forming authorization
     * scopes. For the Language service, this value corresponds to a URL that identifies the Azure
     * cloud where the resource is located. For more information: See
     * https://learn.microsoft.com/en-us/azure/storage/blobs/authorize-access-azure-active-directory
     */
    explicit BlobAudience(std::string blobAudience) : ExtendableEnumeration(std::move(blobAudience))
    {
    }

    /**
     * @brief The service endpoint for a given storage account. Use this method to acquire a token
     * for authorizing requests to that specific Azure Storage account and service only.
     *
     * @param storageAccountName he storage account name used to populate the service endpoint.
     * @return The service endpoint for a given storage account.
     */
    static BlobAudience CreateBlobServiceAccountAudience(const std::string& storageAccountName)
    {
      return BlobAudience("https://" + storageAccountName + ".blob.core.windows.net/");
    }

    /**
     * @brief Default Audience. Use to acquire a token for authorizing requests to any Azure
     * Storage account.
     */
    AZ_STORAGE_BLOBS_DLLEXPORT const static BlobAudience DefaultAudience;
  };

  /**
   * @brief Specifies access conditions for a container.
   */
  struct BlobContainerAccessConditions final : public Azure::ModifiedConditions,
                                               public LeaseAccessConditions
  {
  };

  /**
   * @brief Specifies HTTP options for conditional requests based on tags.
   */
  struct TagAccessConditions
  {
    /**
     * @brief Destructor.
     *
     */
    virtual ~TagAccessConditions() = default;

    /**
     * @brief Optional SQL statement to apply to the tags of the Blob. Refer to
     * https://learn.microsoft.com/rest/api/storageservices/specifying-conditional-headers-for-blob-service-operations#tags-predicate-syntax
     * for the format of SQL statements.
     */
    Azure::Nullable<std::string> TagConditions;
  };

  /**
   * @brief Specifies access conditions for a blob.
   */
  struct BlobAccessConditions : public Azure::ModifiedConditions,
                                public Azure::MatchConditions,
                                public LeaseAccessConditions,
                                public TagAccessConditions
  {
  };

  /**
   * @brief Specifies access conditions for blob lease operations.
   */
  struct LeaseBlobAccessConditions final : public Azure::ModifiedConditions,
                                           public Azure::MatchConditions,
                                           public TagAccessConditions
  {
  };

  /**
   * @brief Specifies access conditions for an append blob.
   */
  struct AppendBlobAccessConditions final : public BlobAccessConditions
  {
    /**
     * @brief Ensures that the AppendBlock operation succeeds only if the append blob's size
     * is less than or equal to this value.
     */
    Azure::Nullable<int64_t> IfMaxSizeLessThanOrEqual;

    /**
     * @brief Ensures that the AppendBlock operation succeeds only if the append position is equal
     * to this value.
     */
    Azure::Nullable<int64_t> IfAppendPositionEqual;
  };

  /**
   * @brief Specifies access conditions for a page blob.
   */
  struct PageBlobAccessConditions final : public BlobAccessConditions
  {
    /**
     * @brief IfSequenceNumberLessThan ensures that the page blob operation succeeds only if
     * the blob's sequence number is less than a value.
     */
    Azure::Nullable<int64_t> IfSequenceNumberLessThan;

    /**
     * @brief IfSequenceNumberLessThanOrEqual ensures that the page blob operation succeeds
     * only if the blob's sequence number is less than or equal to a value.
     */
    Azure::Nullable<int64_t> IfSequenceNumberLessThanOrEqual;

    /**
     * @brief IfSequenceNumberEqual ensures that the page blob operation succeeds only
     * if the blob's sequence number is equal to a value.
     */
    Azure::Nullable<int64_t> IfSequenceNumberEqual;
  };

  /**
   * @brief Wrapper for an encryption key to be used with client provided key server-side
   * encryption.
   */
  struct EncryptionKey final
  {
    /**
     * @brief Base64 encoded string of the AES256 encryption key.
     */
    std::string Key;

    /**
     * @brief SHA256 hash of the AES256 encryption key.
     */
    std::vector<uint8_t> KeyHash;

    /**
     * @brief The algorithm for Azure Blob Storage to encrypt with.
     */
    Models::EncryptionAlgorithmType Algorithm;
  };

  /**
   * @brief Client options used to initialize all kinds of blob clients.
   */
  struct BlobClientOptions final : Azure::Core::_internal::ClientOptions
  {
    /**
     * @brief Holds the customer provided key used when making requests.
     */
    Azure::Nullable<EncryptionKey> CustomerProvidedKey;

    /**
     * @brief Holds the encryption scope used when making requests.
     */
    Azure::Nullable<std::string> EncryptionScope;

    /**
     * SecondaryHostForRetryReads specifies whether the retry policy should retry a read
     * operation against another host. If SecondaryHostForRetryReads is "" (the default) then
     * operations are not retried against another host. NOTE: Before setting this field, make sure
     * you understand the issues around reading stale & potentially-inconsistent data at this
     * webpage: https://learn.microsoft.com/azure/storage/common/geo-redundant-design.
     */
    std::string SecondaryHostForRetryReads;

    /**
     * API version used by this client.
     */
    std::string ApiVersion;

    /**
     * Enables tenant discovery through the authorization challenge when the client is configured to
     * use a TokenCredential. When enabled, the client will attempt an initial un-authorized request
     * to prompt a challenge in order to discover the correct tenant for the resource.
     */
    bool EnableTenantDiscovery = false;

    /**
     * The Audience to use for authentication with Azure Active Directory (AAD).
     * #Azure::Storage::Blobs::BlobAudience::DefaultAudience will be assumed if Audience is
     * not set.
     */
    Azure::Nullable<BlobAudience> Audience;
  };

  /**
   * @brief Optional parameters for #Azure::Storage::Blobs::BlobServiceClient::ListBlobContainers.
   */
  struct ListBlobContainersOptions final
  {
    /**
     * @brief Specifies a string that filters the results to return only containers whose
     * name begins with the specified prefix.
     */
    Azure::Nullable<std::string> Prefix;

    /**
     * @brief A string value that identifies the portion of the list of containers to be
     * returned with the next listing operation. The operation returns a non-empty
     * ListBlobContainersSegment.ContinuationToken value if the listing operation did not return all
     * containers remaining to be listed with the current segment. The ContinuationToken value can
     * be used as the value for the ContinuationToken parameter in a subsequent call to request the
     * next segment of list items.
     */
    Azure::Nullable<std::string> ContinuationToken;

    /**
     * @brief Specifies the maximum number of containers to return.
     */
    Azure::Nullable<int32_t> PageSizeHint;

    /**
     * @brief Specifies that the container's metadata be returned.
     */
    Models::ListBlobContainersIncludeFlags Include = Models::ListBlobContainersIncludeFlags::None;
  };

  /**
   * @brief Optional parameters for #Azure::Storage::Blobs::BlobServiceClient::GetUserDelegationKey.
   */
  struct GetUserDelegationKeyOptions final
  {
    /**
     * @brief Start time for the key's validity. The time should be specified in UTC, and
     * will be truncated to second.
     */
    Azure::DateTime StartsOn = std::chrono::system_clock::now();
  };

  /**
   * @brief Optional parameters for #Azure::Storage::Blobs::BlobServiceClient::SetProperties.
   */
  struct SetServicePropertiesOptions final
  {
  };

  /**
   * @brief Optional parameters for #Azure::Storage::Blobs::BlobServiceClient::GetProperties.
   */
  struct GetServicePropertiesOptions final
  {
  };

  /**
   * @brief Optional parameters for #Azure::Storage::Blobs::BlobServiceClient::GetAccountInfo.
   */
  struct GetAccountInfoOptions final
  {
  };

  /**
   * @brief Optional parameters for #Azure::Storage::Blobs::BlobServiceClient::GetStatistics.
   */
  struct GetBlobServiceStatisticsOptions final
  {
  };

  /**
   * @brief Optional parameters for #Azure::Storage::Blobs::BlobServiceClient::FindBlobsByTags.
   */
  struct FindBlobsByTagsOptions final
  {
    /**
     * @brief A string value that identifies the portion of the result set to be returned
     * with the next operation. The operation returns a ContinuationToken value within the response
     * body if the result set returned was not complete. The ContinuationToken value may then be
     * used in a subsequent call to request the next set of items..
     */
    Azure::Nullable<std::string> ContinuationToken;

    /**
     * @brief Specifies the maximum number of blobs to return.
     */
    Azure::Nullable<int32_t> PageSizeHint;
  };

  /**
   * @brief Optional parameters for #Azure::Storage::Blobs::BlobContainerClient::Create.
   */
  struct CreateBlobContainerOptions final
  {
    /**
     * @brief Specifies whether data in the container may be accessed publicly and the level
     * of access.
     */
    Models::PublicAccessType AccessType = Models::PublicAccessType::None;

    /**
     * @brief Name-value pairs to associate with the container as metadata.
     */
    Storage::Metadata Metadata;

    /**
     * @brief The encryption scope to use as the default on the container.
     */
    Azure::Nullable<std::string> DefaultEncryptionScope;

    /**
     * @brief If true, prevents any blob upload from specifying a different encryption
     * scope.
     */
    Azure::Nullable<bool> PreventEncryptionScopeOverride;
  };

  /**
   * @brief Optional parameters for #Azure::Storage::Blobs::BlobContainerClient::Delete.
   */
  struct DeleteBlobContainerOptions final
  {
    /**
     * @brief Optional conditions that must be met to perform this operation.
     */
    BlobContainerAccessConditions AccessConditions;
  };

  /**
   * @brief Optional parameters for
   * #Azure::Storage::Blobs::BlobServiceClient::UndeleteBlobContainer.
   */
  struct UndeleteBlobContainerOptions final
  {
  };

  /**
   * @brief Optional parameters for #Azure::Storage::Blobs::BlobServiceClient::RenameBlobContainer.
   */
  struct RenameBlobContainerOptions final
  {
    /**
     * @brief Optional conditions that must be met to perform this operation.
     */
    LeaseAccessConditions SourceAccessConditions;
  };

  /**
   * @brief Optional parameters for #Azure::Storage::Blobs::BlobContainerClient::GetProperties.
   */
  struct GetBlobContainerPropertiesOptions final
  {
    /**
     * @brief Optional conditions that must be met to perform this operation.
     */
    LeaseAccessConditions AccessConditions;
  };

  /**
   * @brief Optional parameters for #Azure::Storage::Blobs::BlobContainerClient::SetMetadata.
   */
  struct SetBlobContainerMetadataOptions final
  {
    struct : public LeaseAccessConditions
    {
      /**
       * @brief Specify this header to perform the operation only if the resource has been
       * modified since the specified time. This timestamp will be truncated to second.
       */
      Azure::Nullable<Azure::DateTime> IfModifiedSince;
    } /**
       * @brief Optional conditions that must be met to perform this operation.
       */
    AccessConditions;
  };

  /**
   * @brief Optional parameters for #Azure::Storage::Blobs::BlobContainerClient::ListBlobs and
   * #Azure::Storage::Blobs::BlobContainerClient::ListBlobsByHierarchy.
   */
  struct ListBlobsOptions final
  {
    /**
     * @brief Specifies a string that filters the results to return only blobs whose
     * name begins with the specified prefix.
     */
    Azure::Nullable<std::string> Prefix;

    /**
     * @brief A string value that identifies the portion of the list of blobs to be
     * returned with the next listing operation. The operation returns a non-empty
     * BlobsFlatSegment.ContinuationToken value if the listing operation did not return all blobs
     * remaining to be listed with the current segment. The ContinuationToken value can be used as
     * the value for the ContinuationToken parameter in a subsequent call to request the next
     * segment of list items.
     */
    Azure::Nullable<std::string> ContinuationToken;

    /**
     * @brief Specifies the maximum number of blobs to return.
     */
    Azure::Nullable<int32_t> PageSizeHint;

    /**
     * @brief Specifies one or more datasets to include in the response.
     */
    Models::ListBlobsIncludeFlags Include = Models::ListBlobsIncludeFlags::None;

    /**
<<<<<<< HEAD
    * 
    */
=======
     * @brief Specifies the relative path to list paths from.
     */
>>>>>>> 4bc5549e
    Azure::Nullable<std::string> StartFrom;
  };

  /**
   * @brief Optional parameters for #Azure::Storage::Blobs::BlobContainerClient::GetAccessPolicy.
   */
  struct GetBlobContainerAccessPolicyOptions final
  {
    /**
     * @brief Optional conditions that must be met to perform this operation.
     */
    LeaseAccessConditions AccessConditions;
  };

  /**
   * @brief Optional parameters for #Azure::Storage::Blobs::BlobContainerClient::SetAccessPolicy.
   */
  struct SetBlobContainerAccessPolicyOptions final
  {
    /**
     * @brief Specifies whether data in the container may be accessed publicly and the level
     * of access.
     */
    Models::PublicAccessType AccessType = Models::PublicAccessType::None;

    /**
     * @brief Stored access policies that you can use to provide fine grained control over
     * container permissions.
     */
    std::vector<Models::SignedIdentifier> SignedIdentifiers;

    /**
     * @brief Optional conditions that must be met to perform this operation.
     */
    BlobContainerAccessConditions AccessConditions;
  };

  /**
   * @brief Optional parameters for #Azure::Storage::Blobs::BlobClient::GetProperties.
   */
  struct GetBlobPropertiesOptions final
  {
    /**
     * @brief Optional conditions that must be met to perform this operation.
     */
    BlobAccessConditions AccessConditions;
  };

  /**
   * @brief Optional parameters for #Azure::Storage::Blobs::BlobClient::SetHttpHeaders.
   */
  struct SetBlobHttpHeadersOptions final
  {
    /**
     * @brief Optional conditions that must be met to perform this operation.
     */
    BlobAccessConditions AccessConditions;
  };

  /**
   * @brief Optional parameters for #Azure::Storage::Blobs::BlobClient::SetMetadata.
   */
  struct SetBlobMetadataOptions final
  {
    /**
     * @brief Optional conditions that must be met to perform this operation.
     */
    BlobAccessConditions AccessConditions;
  };

  /**
   * @brief Optional parameters for #Azure::Storage::Blobs::BlobClient::SetAccessTier.
   */
  struct SetBlobAccessTierOptions final
  {
    /**
     * @brief Indicates the priority with which to rehydrate an archived blob. The priority
     * can be set on a blob only once. This header will be ignored on subsequent requests to the
     * same blob.
     */
    Azure::Nullable<Models::RehydratePriority> RehydratePriority;
    struct : public LeaseAccessConditions, public TagAccessConditions
    {
    } /**
       * @brief Optional conditions that must be met to perform this operation.
       */
    AccessConditions;
  };

  /**
   * @brief Optional parameters for #Azure::Storage::Blobs::BlobClient::StartCopyFromUri.
   */
  struct StartBlobCopyFromUriOptions final
  {
    /**
     * @brief Specifies user-defined name-value pairs associated with the blob. If no
     * name-value pairs are specified, the operation will copy the metadata from the source blob or
     * file to the destination blob. If one or more name-value pairs are specified, the destination
     * blob is created with the specified metadata, and metadata is not copied from the source blob
     * or file.
     */
    Storage::Metadata Metadata;

    /**
     * @brief The tags to set for this blob.
     */
    std::map<std::string, std::string> Tags;

    /**
     * @brief Optional conditions that must be met to perform this operation.
     */
    BlobAccessConditions AccessConditions;

    struct : public Azure::ModifiedConditions,
             public Azure::MatchConditions,
             public LeaseAccessConditions,
             public TagAccessConditions
    {
    } /**
       * @brief Optional conditions that the source must meet to perform this operation.
       *
       * @note Lease access condition only works for API versions before 2012-02-12.
       */
    SourceAccessConditions;

    /**
     * @brief Specifies the tier to be set on the target blob.
     */
    Azure::Nullable<Models::AccessTier> AccessTier;

    /**
     * @brief Indicates the priority with which to rehydrate an archived blob. The priority
     * can be set on a blob only once. This header will be ignored on subsequent requests to the
     * same blob.
     */
    Azure::Nullable<Models::RehydratePriority> RehydratePriority;

    /**
     * @brief If the destination blob should be sealed. Only applicable for Append Blobs.
     */
    Azure::Nullable<bool> ShouldSealDestination;

    /**
     * Immutability policy to set on the destination blob.
     */
    Azure::Nullable<Models::BlobImmutabilityPolicy> ImmutabilityPolicy;

    /**
     * Indicates whether the destination blob has a legal hold.
     */
    Azure::Nullable<bool> HasLegalHold;
  };

  /**
   * @brief Optional parameters for #Azure::Storage::Blobs::BlobClient::CopyFromUri.
   */
  struct CopyBlobFromUriOptions
  {
    /**
     * @brief Specifies user-defined name-value pairs associated with the blob. If no
     * name-value pairs are specified, the operation will copy the metadata from the source blob or
     * file to the destination blob. If one or more name-value pairs are specified, the destination
     * blob is created with the specified metadata, and metadata is not copied from the source blob
     * or file.
     */
    Storage::Metadata Metadata;

    /**
     * @brief The tags to set for this blob.
     */
    std::map<std::string, std::string> Tags;

    /**
     * @brief Optional conditions that must be met to perform this operation.
     */
    BlobAccessConditions AccessConditions;

    struct : public Azure::ModifiedConditions, public Azure::MatchConditions
    {
    } /**
       * @brief Optional conditions that the source must meet to perform this operation.
       *
       * @note Lease access condition only works for API versions before 2012-02-12.
       */
    SourceAccessConditions;

    /**
     * @brief Specifies the tier to be set on the target blob.
     */
    Azure::Nullable<Models::AccessTier> AccessTier;

    /**
     * @brief Hash of the blob content. This hash is used to verify the integrity of
     * the blob during transport. When this header is specified, the storage service checks the hash
     * that has arrived with the one that was sent.
     */
    Azure::Nullable<ContentHash> TransactionalContentHash;

    /**
     * Immutability policy to set on the destination blob.
     */
    Azure::Nullable<Models::BlobImmutabilityPolicy> ImmutabilityPolicy;
    /**
     * Indicates whether the destination blob has a legal hold.
     */
    Azure::Nullable<bool> HasLegalHold;

    /**
     * Indicates the tags on the destination blob should be copied from source or replaced by Tags
     * in this option. Default is to replace.
     */
    Models::BlobCopySourceTagsMode CopySourceTagsMode;

    /**
     * @brief Optional. Source authorization used to access the source file.
     * The format is: \<scheme\> \<signature\>
     * Only Bearer type is supported. Credentials should be a valid OAuth access token to copy
     * source.
     */
    std::string SourceAuthorization;

    /**
     * Optional, only applicable (but required) when the source is Azure Storage Files and using
     * token authentication. Used to indicate the intent of the request.
     */
    Azure::Nullable<Models::FileShareTokenIntent> FileRequestIntent;
  };

  /**
   * @brief Optional parameters for #Azure::Storage::Blobs::BlobClient::AbortCopyFromUri.
   */
  struct AbortBlobCopyFromUriOptions final
  {
    /**
     * @brief Optional conditions that must be met to perform this operation.
     */
    LeaseAccessConditions AccessConditions;
  };

  /**
   * @brief Optional parameters for #Azure::Storage::Blobs::BlobClient::Download.
   */
  struct DownloadBlobOptions final
  {
    /**
     * @brief Downloads only the bytes of the blob in the specified range.
     */
    Azure::Nullable<Core::Http::HttpRange> Range;

    /**
     * @brief When specified together with Range, service returns hash for the range as long as the
     * range is less than or equal to 4 MiB in size.
     */
    Azure::Nullable<HashAlgorithm> RangeHashAlgorithm;

    /**
     * @brief Optional conditions that must be met to perform this operation.
     */
    BlobAccessConditions AccessConditions;
  };

  /**
   * @brief Optional parameters for #Azure::Storage::Blobs::BlobClient::DownloadTo.
   */
  struct DownloadBlobToOptions final
  {
    /**
     * @brief Downloads only the bytes of the blob in the specified range.
     */
    Azure::Nullable<Core::Http::HttpRange> Range;

    /**
     * @brief Options for parallel transfer.
     */
    struct
    {
      /**
       * @brief The size of the first range request in bytes. Blobs smaller than this limit will be
       * downloaded in a single request. Blobs larger than this limit will continue being downloaded
       * in chunks of size ChunkSize.
       */
      int64_t InitialChunkSize = 256 * 1024 * 1024;

      /**
       * @brief The maximum number of bytes in a single request.
       */
      int64_t ChunkSize = 4 * 1024 * 1024;

      /**
       * @brief The maximum number of threads that may be used in a parallel transfer.
       */
      int32_t Concurrency = 5;
    } TransferOptions;
  };

  /**
   * @brief Optional parameters for #Azure::Storage::Blobs::BlobClient::CreateSnapshot.
   */
  struct CreateBlobSnapshotOptions final
  {
    /**
     * @brief Specifies user-defined name-value pairs associated with the blob. If no
     * name-value pairs are specified, the operation will copy the base blob metadata to the
     * snapshot. If one or more name-value pairs are specified, the snapshot is created with the
     * specified metadata, and metadata is not copied from the base blob.
     */
    Storage::Metadata Metadata;

    /**
     * @brief Optional conditions that must be met to perform this operation.
     */
    BlobAccessConditions AccessConditions;
  };

  /**
   * @brief Optional parameters for #Azure::Storage::Blobs::BlobClient::Delete.
   */
  struct DeleteBlobOptions final
  {
    /**
     * @brief Specifies to delete either the base blob
     * and all of its snapshots, or only the blob's snapshots and not the blob itself. Required if
     * the blob has associated snapshots.
     */
    Azure::Nullable<Models::DeleteSnapshotsOption> DeleteSnapshots;

    /**
     * @brief Optional conditions that must be met to perform this operation.
     */
    BlobAccessConditions AccessConditions;
  };

  /**
   * @brief Optional parameters for #Azure::Storage::Blobs::BlobClient::Undelete.
   */
  struct UndeleteBlobOptions final
  {
  };

  /**
   * @brief Optional parameters for #Azure::Storage::Blobs::BlobLeaseClient::Acquire.
   */
  struct AcquireLeaseOptions final
  {
    /**
     * @brief Optional conditions that must be met to perform this operation.
     */
    LeaseBlobAccessConditions AccessConditions;
  };

  /**
   * @brief Optional parameters for #Azure::Storage::Blobs::BlobLeaseClient::Renew.
   */
  struct RenewLeaseOptions final
  {
    /**
     * @brief Optional conditions that must be met to perform this operation.
     */
    LeaseBlobAccessConditions AccessConditions;
  };

  /**
   * @brief Optional parameters for #Azure::Storage::Blobs::BlobLeaseClient::Change.
   */
  struct ChangeLeaseOptions final
  {
    /**
     * @brief Optional conditions that must be met to perform this operation.
     */
    LeaseBlobAccessConditions AccessConditions;
  };

  /**
   * @brief Optional parameters for #Azure::Storage::Blobs::BlobLeaseClient::Release.
   */
  struct ReleaseLeaseOptions final
  {
    /**
     * @brief Optional conditions that must be met to perform this operation.
     */
    LeaseBlobAccessConditions AccessConditions;
  };

  /**
   * @brief Optional parameters for #Azure::Storage::Blobs::BlobLeaseClient::Break.
   */
  struct BreakLeaseOptions final
  {
    /**
     * @brief Proposed duration the lease should continue before it is broken, in seconds,
     * between 0 and 60. This break period is only used if it is shorter than the time remaining on
     * the lease. If longer, the time remaining on the lease is used. A new lease will not be
     * available before the break period has expired, but the lease may be held for longer than the
     * break period.
     */
    Azure::Nullable<std::chrono::seconds> BreakPeriod;

    /**
     * @brief Optional conditions that must be met to perform this operation.
     */
    LeaseBlobAccessConditions AccessConditions;
  };

  /**
   * @brief Optional parameters for #Azure::Storage::Blobs::BlobClient::SetTags.
   */
  struct SetBlobTagsOptions final
  {
    struct : public Azure::ModifiedConditions,
             public Azure::MatchConditions,
             public LeaseAccessConditions,
             public TagAccessConditions
    {
    } /**
       * @brief Optional conditions that must be met to perform this operation.
       */
    AccessConditions;
  };

  /**
   * @brief Optional parameters for #Azure::Storage::Blobs::BlobClient::GetTags.
   */
  struct GetBlobTagsOptions final
  {
    struct : public Azure::ModifiedConditions,
             public Azure::MatchConditions,
             public LeaseAccessConditions,
             public TagAccessConditions
    {
    } /**
       * @brief Optional conditions that must be met to perform this operation.
       */
    AccessConditions;
  };

  /**
   * @brief Optional parameters for #Azure::Storage::Blobs::BlockBlobClient::Upload.
   */
  struct UploadBlockBlobOptions final
  {
    /**
     * @brief Hash of the blob content. This hash is used to verify the integrity of
     * the blob during transport. When this header is specified, the storage service checks the hash
     * that has arrived with the one that was sent.
     */
    Azure::Nullable<ContentHash> TransactionalContentHash;

    /**
     * @brief The standard HTTP header system properties to set.
     */
    Models::BlobHttpHeaders HttpHeaders;

    /**
     * @brief Name-value pairs associated with the blob as metadata.
     */
    Storage::Metadata Metadata;

    /**
     * @brief The tags to set for this blob.
     */
    std::map<std::string, std::string> Tags;

    /**
     * @brief Indicates the tier to be set on blob.
     */
    Azure::Nullable<Models::AccessTier> AccessTier;

    /**
     * @brief Optional conditions that must be met to perform this operation.
     */
    BlobAccessConditions AccessConditions;

    /**
     * Immutability policy to set on the blob.
     */
    Azure::Nullable<Models::BlobImmutabilityPolicy> ImmutabilityPolicy;

    /**
     * Indicates whether the blob has a legal hold.
     */
    Azure::Nullable<bool> HasLegalHold;
  };

  /**
   * @brief Optional parameters for #Azure::Storage::Blobs::BlockBlobClient::UploadFrom.
   */
  struct UploadBlockBlobFromOptions final
  {
    /**
     * @brief The standard HTTP header system properties to set.
     */
    Models::BlobHttpHeaders HttpHeaders;

    /**
     * @brief Name-value pairs associated with the blob as metadata.
     */
    Storage::Metadata Metadata;

    /**
     * @brief The tags to set for this blob.
     */
    std::map<std::string, std::string> Tags;

    /**
     * @brief Indicates the tier to be set on blob.
     */
    Azure::Nullable<Models::AccessTier> AccessTier;

    /**
     * @brief Options for parallel transfer.
     */
    struct
    {
      /**
       * @brief Blob smaller than this will be uploaded with a single upload operation. This value
       * cannot be larger than 5000 MiB.
       */
      int64_t SingleUploadThreshold = 256 * 1024 * 1024;

      /**
       * @brief The maximum number of bytes in a single request. This value cannot be larger than
       * 4000 MiB.
       */
      Azure::Nullable<int64_t> ChunkSize;

      /**
       * @brief The maximum number of threads that may be used in a parallel transfer.
       */
      int32_t Concurrency = 5;
    } TransferOptions;

    /**
     * Immutability policy to set on the blob.
     */
    Azure::Nullable<Models::BlobImmutabilityPolicy> ImmutabilityPolicy;

    /**
     * Indicates whether the blob has a legal hold.
     */
    Azure::Nullable<bool> HasLegalHold;
  };

  /**
   * @brief Optional parameters for #Azure::Storage::Blobs::BlockBlobClient::UploadFromUri.
   */
  struct UploadBlockBlobFromUriOptions final
  {
    /**
     * If true, the properties of the source blob will be copied to the new blob.
     */
    bool CopySourceBlobProperties = true;

    /**
     * @brief The standard HTTP header system properties to set.
     */
    Models::BlobHttpHeaders HttpHeaders;

    /**
     * @brief Name-value pairs associated with the blob as metadata.
     */
    Storage::Metadata Metadata;

    /**
     * @brief The tags to set for this blob.
     */
    std::map<std::string, std::string> Tags;

    /**
     * @brief Indicates the tier to be set on blob.
     */
    Azure::Nullable<Models::AccessTier> AccessTier;

    /**
     * @brief Optional conditions that must be met to perform this operation.
     */
    BlobAccessConditions AccessConditions;

    struct : public Azure::ModifiedConditions,
             public Azure::MatchConditions,
             public TagAccessConditions
    {
    } /**
       * @brief Optional conditions that source must meet to perform this operation.
       * @remarks Azure storage service doesn't support tags access condition for this operation.
       * Don't use it.
       */
    SourceAccessConditions;

    /**
     * @brief Hash of the blob content. This hash is used to verify the integrity of
     * the blob during transport. When this header is specified, the storage service checks the hash
     * that has arrived with the one that was sent. Note that this hash is not stored with the blob.
     * If the two hashes do not match, the operation will fail.
     */
    Azure::Nullable<ContentHash> TransactionalContentHash;

    /**
     * Indicates the tags on the destination blob should be copied from source or replaced by Tags
     * in this option. Default is to replace.
     */
    Models::BlobCopySourceTagsMode CopySourceTagsMode;

    /**
     * @brief Optional. Source authorization used to access the source file.
     * The format is: \<scheme\> \<signature\>
     * Only Bearer type is supported. Credentials should be a valid OAuth access token to copy
     * source.
     */
    std::string SourceAuthorization;

    /**
     * Optional, only applicable (but required) when the source is Azure Storage Files and using
     * token authentication. Used to indicate the intent of the request.
     */
    Azure::Nullable<Models::FileShareTokenIntent> FileRequestIntent;
  };

  /**
   * @brief Optional parameters for #Azure::Storage::Blobs::BlockBlobClient::StageBlock.
   */
  struct StageBlockOptions final
  {
    /**
     * @brief Hash of the blob content. This hash is used to verify the integrity of
     * the blob during transport. When this header is specified, the storage service checks the hash
     * that has arrived with the one that was sent.
     */
    Azure::Nullable<ContentHash> TransactionalContentHash;

    /**
     * @brief Optional conditions that must be met to perform this operation.
     */
    LeaseAccessConditions AccessConditions;
  };

  /**
   * @brief Optional parameters for #Azure::Storage::Blobs::BlockBlobClient::StageBlockFromUri.
   */
  struct StageBlockFromUriOptions final
  {
    /**
     * @brief Uploads only the bytes of the source blob in the specified range.
     */
    Azure::Nullable<Core::Http::HttpRange> SourceRange;

    /**
     * @brief Hash of the blob content. This hash is used to verify the integrity of
     * the blob during transport. When this header is specified, the storage service checks the hash
     * that has arrived with the one that was sent.
     */
    Azure::Nullable<ContentHash> TransactionalContentHash;

    /**
     * @brief Optional conditions that must be met to perform this operation.
     */
    LeaseAccessConditions AccessConditions;

    struct : public Azure::ModifiedConditions, public Azure::MatchConditions
    {
    } /**
       * @brief Optional conditions that the source must meet to perform this operation.
       */
    SourceAccessConditions;

    /**
     * @brief Optional. Source authorization used to access the source file.
     * The format is: \<scheme\> \<signature\>
     * Only Bearer type is supported. Credentials should be a valid OAuth access token to copy
     * source.
     */
    std::string SourceAuthorization;

    /**
     * Optional, only applicable (but required) when the source is Azure Storage Files and using
     * token authentication. Used to indicate the intent of the request.
     */
    Azure::Nullable<Models::FileShareTokenIntent> FileRequestIntent;
  };

  /**
   * @brief Optional parameters for #Azure::Storage::Blobs::BlockBlobClient::CommitBlockList.
   */
  struct CommitBlockListOptions final
  {
    /**
     * @brief The standard HTTP header system properties to set.
     */
    Models::BlobHttpHeaders HttpHeaders;

    /**
     * @brief Name-value pairs associated with the blob as metadata.
     */
    Storage::Metadata Metadata;

    /**
     * @brief The tags to set for this blob.
     */
    std::map<std::string, std::string> Tags;

    /**
     * @brief Indicates the tier to be set on blob.
     */
    Azure::Nullable<Models::AccessTier> AccessTier;

    /**
     * @brief Optional conditions that must be met to perform this operation.
     */
    BlobAccessConditions AccessConditions;

    /**
     * Immutability policy to set on the blob.
     */
    Azure::Nullable<Models::BlobImmutabilityPolicy> ImmutabilityPolicy;

    /**
     * Indicates whether the blob has a legal hold.
     */
    Azure::Nullable<bool> HasLegalHold;
  };

  /**
   * @brief Optional parameters for #Azure::Storage::Blobs::BlockBlobClient::GetBlockList.
   */
  struct GetBlockListOptions final
  {
    /**
     * @brief Specifies whether to return the list of committed blocks, the list of uncommitted
     * blocks, or both lists together.
     */
    Models::BlockListType ListType = Models::BlockListType::Committed;

    struct : public LeaseAccessConditions, public TagAccessConditions
    {
    } /**
       * @brief Optional conditions that must be met to perform this operation.
       */
    AccessConditions;
  };

  /**
   * @brief Blob Query text configuration for input.
   */
  class BlobQueryInputTextOptions final {
  public:
    /**
     * @brief Creates CSV text configuration.
     *
     * @param recordSeparator Record separator.
     * @param columnSeparator Column separator.
     * @param quotationCharacter Field quote.
     * @param escapeCharacter Escape character.
     * @param hasHeaders If CSV file has headers.
     * @return CSV text configuration.
     */
    static BlobQueryInputTextOptions CreateCsvTextOptions(
        const std::string& recordSeparator = std::string(),
        const std::string& columnSeparator = std::string(),
        const std::string& quotationCharacter = std::string(),
        const std::string& escapeCharacter = std::string(),
        bool hasHeaders = false);
    /**
     * @brief Creates Json text configuration.
     *
     * @param recordSeparator Record separator.
     * @return Json text configuration.
     */
    static BlobQueryInputTextOptions CreateJsonTextOptions(
        const std::string& recordSeparator = std::string());
    /**
     * @brief Creates Parquet text configuration.
     *
     * @return Parquet text configuration
     */
    static BlobQueryInputTextOptions CreateParquetTextOptions();

  private:
    Models::_detail::QueryFormatType m_format;
    std::string m_recordSeparator;
    std::string m_columnSeparator;
    std::string m_quotationCharacter;
    std::string m_escapeCharacter;
    bool m_hasHeaders = false;

    friend class BlockBlobClient;
  };

  /**
   * @brief Blob Query text configuration for output.
   */
  class BlobQueryOutputTextOptions final {
  public:
    /**
     * @brief Creates CSV text configuration.
     *
     * @param recordSeparator Record separator.
     * @param columnSeparator Column separator.
     * @param quotationCharacter Field quote.
     * @param escapeCharacter Escape character.
     * @param hasHeaders If CSV file has headers.
     * @return CSV text configuration.
     */
    static BlobQueryOutputTextOptions CreateCsvTextOptions(
        const std::string& recordSeparator = std::string(),
        const std::string& columnSeparator = std::string(),
        const std::string& quotationCharacter = std::string(),
        const std::string& escapeCharacter = std::string(),
        bool hasHeaders = false);
    /**
     * @brief Creates Json text configuration.
     *
     * @param recordSeparator Record separator.
     * @return Json text configuration.
     */
    static BlobQueryOutputTextOptions CreateJsonTextOptions(
        const std::string& recordSeparator = std::string());
    /**
     * @brief Creates Arrow text configuration.
     *
     * @param schema A list of fields describing the schema.
     * @return Arrow text configuration.
     */
    static BlobQueryOutputTextOptions CreateArrowTextOptions(
        std::vector<Models::BlobQueryArrowField> schema);

  private:
    Models::_detail::QueryFormatType m_format;
    std::string m_recordSeparator;
    std::string m_columnSeparator;
    std::string m_quotationCharacter;
    std::string m_escapeCharacter;
    bool m_hasHeaders = false;
    std::vector<Models::BlobQueryArrowField> m_schema;

    friend class BlockBlobClient;
  };

  /**
   * @brief Blob Query Error.
   */
  struct BlobQueryError final
  {
    /**
     * @brief Error name.
     */
    std::string Name;
    /**
     * @brief Error description.
     */
    std::string Description;
    /**
     * @brief If the error is a fatal error.
     */
    bool IsFatal = false;
    /**
     * The position of the error..
     */
    int64_t Position;
  };

  /**
   * @brief Optional parameters for #Azure::Storage::Blobs::BlockBlobClient::Query.
   */
  struct QueryBlobOptions final
  {
    /**
     * @brief Input text configuration.
     */
    BlobQueryInputTextOptions InputTextConfiguration;
    /**
     * @brief Output text configuration.
     */
    BlobQueryOutputTextOptions OutputTextConfiguration;
    /**
     * @brief Optional conditions that must be met to perform this operation.
     */
    BlobAccessConditions AccessConditions;
    /**
     * @brief Callback for progress handling.
     */
    std::function<void(int64_t, int64_t)> ProgressHandler;
    /**
     * @brief Callback for error handling. If you don't specify one, the default will be used, which
     * will ignore all non-fatal errors and throw for fatal errors.
     */
    std::function<void(BlobQueryError)> ErrorHandler;
  };

  /**
   * @brief Optional parameters for #Azure::Storage::Blobs::AppendBlobClient::Create.
   */
  struct CreateAppendBlobOptions final
  {
    /**
     * @brief The standard HTTP header system properties to set.
     */
    Models::BlobHttpHeaders HttpHeaders;

    /**
     * @brief Name-value pairs associated with the blob as metadata.
     */
    Storage::Metadata Metadata;

    /**
     * @brief The tags to set for this blob.
     */
    std::map<std::string, std::string> Tags;

    /**
     * @brief Optional conditions that must be met to perform this operation.
     */
    BlobAccessConditions AccessConditions;

    /**
     * Immutability policy to set on the blob.
     */
    Azure::Nullable<Models::BlobImmutabilityPolicy> ImmutabilityPolicy;

    /**
     * Indicates whether the blob has a legal hold.
     */
    Azure::Nullable<bool> HasLegalHold;
  };

  /**
   * @brief Optional parameters for #Azure::Storage::Blobs::AppendBlobClient::AppendBlock.
   */
  struct AppendBlockOptions final
  {
    /**
     * @brief Hash of the blob content. This hash is used to verify the integrity of
     * the blob during transport. When this header is specified, the storage service checks the hash
     * that has arrived with the one that was sent.
     */
    Azure::Nullable<ContentHash> TransactionalContentHash;

    /**
     * @brief Optional conditions that must be met to perform this operation.
     */
    AppendBlobAccessConditions AccessConditions;
  };

  /**
   * @brief Optional parameters for #Azure::Storage::Blobs::AppendBlobClient::AppendBlockFromUri.
   */
  struct AppendBlockFromUriOptions final
  {
    /**
     * @brief Uploads only the bytes of the source blob in the specified range.
     */
    Azure::Nullable<Core::Http::HttpRange> SourceRange;

    /**
     * @brief Hash of the blob content. This hash is used to verify the integrity of
     * the blob during transport. When this header is specified, the storage service checks the hash
     * that has arrived with the one that was sent.
     */
    Azure::Nullable<ContentHash> TransactionalContentHash;

    /**
     * @brief Optional conditions that must be met to perform this operation.
     */
    AppendBlobAccessConditions AccessConditions;

    /**
     * @brief Optional. Source authorization used to access the source file.
     * The format is: \<scheme\> \<signature\>
     * Only Bearer type is supported. Credentials should be a valid OAuth access token to copy
     * source.
     */
    std::string SourceAuthorization;

    /**
     * Optional, only applicable (but required) when the source is Azure Storage Files and using
     * token authentication. Used to indicate the intent of the request.
     */
    Azure::Nullable<Models::FileShareTokenIntent> FileRequestIntent;
  };

  /**
   * @brief Optional parameters for #Azure::Storage::Blobs::AppendBlobClient::Seal.
   */
  struct SealAppendBlobOptions final
  {
    /**
     * @brief Optional conditions that must be met to perform this operation.
     * @remarks Azure storage service doesn't support tags access condition for this operation.
     * Don't use it.
     */
    AppendBlobAccessConditions AccessConditions;
  };

  /**
   * @brief Optional parameters for #Azure::Storage::Blobs::PageBlobClient::Create.
   */
  struct CreatePageBlobOptions final
  {
    /**
     * @brief The sequence number is a user-controlled value that you can use to track requests. The
     * value of the sequence number must be between 0 and 2^63 - 1.
     */
    Azure::Nullable<int64_t> SequenceNumber;

    /**
     * @brief The standard HTTP header system properties to set.
     */
    Models::BlobHttpHeaders HttpHeaders;

    /**
     * @brief Name-value pairs associated with the blob as metadata.
     */
    Storage::Metadata Metadata;

    /**
     * @brief Indicates the tier to be set on blob.
     */
    Azure::Nullable<Models::AccessTier> AccessTier;

    /**
     * @brief The tags to set for this blob.
     */
    std::map<std::string, std::string> Tags;

    /**
     * @brief Optional conditions that must be met to perform this operation.
     */
    BlobAccessConditions AccessConditions;

    /**
     * Immutability policy to set on the blob.
     */
    Azure::Nullable<Models::BlobImmutabilityPolicy> ImmutabilityPolicy;

    /**
     * Indicates whether the blob has a legal hold.
     */
    Azure::Nullable<bool> HasLegalHold;
  };

  /**
   * @brief Optional parameters for #Azure::Storage::Blobs::PageBlobClient::UploadPages.
   */
  struct UploadPagesOptions final
  {
    /**
     * @brief Hash of the blob content. This hash is used to verify the integrity of
     * the blob during transport. When this header is specified, the storage service checks the hash
     * that has arrived with the one that was sent.
     */
    Azure::Nullable<ContentHash> TransactionalContentHash;

    /**
     * @brief Optional conditions that must be met to perform this operation.
     */
    PageBlobAccessConditions AccessConditions;
  };

  /**
   * @brief Optional parameters for #Azure::Storage::Blobs::PageBlobClient::UploadPagesFromUri.
   */
  struct UploadPagesFromUriOptions final
  {
    /**
     * @brief Hash of the blob content. This hash is used to verify the integrity of
     * the blob during transport. When this header is specified, the storage service checks the hash
     * that has arrived with the one that was sent.
     */
    Azure::Nullable<ContentHash> TransactionalContentHash;

    /**
     * @brief Optional conditions that must be met to perform this operation.
     */
    PageBlobAccessConditions AccessConditions;

    struct : public Azure::ModifiedConditions, public Azure::MatchConditions
    {
    } /**
       * @brief Optional conditions that the source must meet to perform this operation.
       */
    SourceAccessConditions;

    /**
     * @brief Optional. Source authorization used to access the source file.
     * The format is: \<scheme\> \<signature\>
     * Only Bearer type is supported. Credentials should be a valid OAuth access token to copy
     * source.
     */
    std::string SourceAuthorization;

    /**
     * Optional, only applicable (but required) when the source is Azure Storage Files and using
     * token authentication. Used to indicate the intent of the request.
     */
    Azure::Nullable<Models::FileShareTokenIntent> FileRequestIntent;
  };

  /**
   * @brief Optional parameters for #Azure::Storage::Blobs::PageBlobClient::ClearPages.
   */
  struct ClearPagesOptions final
  {
    /**
     * @brief Optional conditions that must be met to perform this operation.
     */
    PageBlobAccessConditions AccessConditions;
  };

  /**
   * @brief Optional parameters for #Azure::Storage::Blobs::PageBlobClient::Resize.
   */
  struct ResizePageBlobOptions final
  {
    /**
     * @brief Optional conditions that must be met to perform this operation.
     */
    BlobAccessConditions AccessConditions;
  };

  /**
   * @brief Optional parameters for #Azure::Storage::Blobs::PageBlobClient::UpdateSequenceNumber.
   */
  struct UpdatePageBlobSequenceNumberOptions final
  {
    /**
     * @brief An updated sequence number of your choosing, if Action is Max or Update.
     */
    Azure::Nullable<int64_t> SequenceNumber;

    /**
     * @brief Optional conditions that must be met to perform this operation.
     */
    BlobAccessConditions AccessConditions;
  };

  /**
   * @brief Optional parameters for #Azure::Storage::Blobs::PageBlobClient::GetPageRanges.
   */
  struct GetPageRangesOptions final
  {
    /**
     * @brief Optionally specifies the range of bytes over which to list ranges, inclusively. If
     * omitted, then all ranges for the blob are returned.
     */
    Azure::Nullable<Core::Http::HttpRange> Range;

    /**
     * @brief Optional conditions that must be met to perform this operation.
     */
    BlobAccessConditions AccessConditions;

    /**
     * @brief This parameter identifies the portion of the ranges to be returned with the next
     * operation. The operation returns a marker value within the response body if the ranges
     * returned were not complete. The marker value may then be used in a subsequent call to request
     * the next set of ranges.This value is opaque to the client.
     */
    Azure::Nullable<std::string> ContinuationToken;

    /**
     * @brief This parameter specifies the maximum number of page ranges to return. If the request
     * specifies a value greater than 10000, the server will return up to 10000 items. If there are
     * additional results to return, the service returns a continuation token in the NextMarker
     * response element.
     */
    Azure::Nullable<int32_t> PageSizeHint;
  };

  /**
   * @brief Optional parameters for #Azure::Storage::Blobs::PageBlobClient::StartCopyIncremental.
   */
  struct StartBlobCopyIncrementalOptions final
  {
    /**
     * @brief Optional conditions that must be met to perform this operation.
     */
    BlobAccessConditions AccessConditions;
  };

  /**
   * @brief Optional parameters for #Azure::Storage::Blobs::BlobClient::SetLegalHold.
   */
  struct SetBlobLegalHoldOptions final
  {
  };

  /**
   * @brief Optional parameters for #Azure::Storage::Blobs::BlobClient::SetImmutabilityPolicy.
   */
  struct SetBlobImmutabilityPolicyOptions final
  {
    /**
     * @brief Optional conditions that must be met to perform this operation.
     */
    struct
    {
      /**
       * @brief Specify this header to perform the operation only if the resource has not been
       * modified since the specified time. This timestamp will be truncated to second.
       */
      Azure::Nullable<Azure::DateTime> IfUnmodifiedSince;
    } AccessConditions;
  };

  /**
   * @brief Optional parameters for #Azure::Storage::Blobs::BlobClient::DeleteImmutabilityPolicy.
   */
  struct DeleteBlobImmutabilityPolicyOptions final
  {
  };

  /**
   * @brief Optional parameters for #Azure::Storage::Blobs::BlobServiceClient::SubmitBatch.
   */
  struct SubmitBlobBatchOptions final
  {
  };

  namespace _detail {
    inline std::string TagsToString(const std::map<std::string, std::string>& tags)
    {
      return std::accumulate(
          tags.begin(),
          tags.end(),
          std::string(),
          [](const std::string& a, const std::pair<std::string, std::string>& b) {
            return a + (a.empty() ? "" : "&") + _internal::UrlEncodeQueryParameter(b.first) + "="
                + _internal::UrlEncodeQueryParameter(b.second);
          });
    }
  } // namespace _detail
}}} // namespace Azure::Storage::Blobs<|MERGE_RESOLUTION|>--- conflicted
+++ resolved
@@ -423,13 +423,8 @@
     Models::ListBlobsIncludeFlags Include = Models::ListBlobsIncludeFlags::None;
 
     /**
-<<<<<<< HEAD
-    * 
-    */
-=======
      * @brief Specifies the relative path to list paths from.
      */
->>>>>>> 4bc5549e
     Azure::Nullable<std::string> StartFrom;
   };
 
