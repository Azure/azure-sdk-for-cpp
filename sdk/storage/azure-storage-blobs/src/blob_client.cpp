--- conflicted
+++ resolved
@@ -84,19 +84,11 @@
             m_blobUrl.GetHost(), options.SecondaryHostForRetryReads));
     perRetryPolicies.emplace_back(std::make_unique<Storage::_detail::StoragePerRetryPolicy>());
     {
-<<<<<<< HEAD
-      Azure::Core::Http::Policies::TokenRequestOptions tokenOptions;
-      tokenOptions.Scopes.emplace_back(Storage::_detail::StorageScope);
-      perRetryPolicies.emplace_back(
-          std::make_unique<Azure::Core::Http::Policies::BearerTokenAuthenticationPolicy>(
-              credential, tokenOptions));
-=======
       Azure::Core::Credentials::TokenRequestContext tokenContext;
       tokenContext.Scopes.emplace_back(Storage::_detail::StorageScope);
       perRetryPolicies.emplace_back(
           std::make_unique<Azure::Core::Http::BearerTokenAuthenticationPolicy>(
               credential, tokenContext));
->>>>>>> 33c95b09
     }
     {
       Azure::Core::Http::Policies::_internal::ValueOptions valueOptions;
