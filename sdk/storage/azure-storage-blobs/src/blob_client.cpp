--- conflicted
+++ resolved
@@ -462,11 +462,7 @@
     }
     auto response = _detail::BlobRestClient::Blob::GetProperties(
         *m_pipeline, m_blobUrl, protocolLayerOptions, _internal::WithReplicaStatus(context));
-<<<<<<< HEAD
-    if (response.Value.Tier.HasValue() && !response.Value.IsAccessTierInferred.HasValue())
-=======
-    if (response->AccessTier.HasValue() && !response->IsAccessTierInferred.HasValue())
->>>>>>> d28d52b0
+    if (response.Value.AccessTier.HasValue() && !response.Value.IsAccessTierInferred.HasValue())
     {
       response.Value.IsAccessTierInferred = false;
     }
@@ -565,18 +561,8 @@
 
     auto response = _detail::BlobRestClient::Blob::StartCopyFromUri(
         *m_pipeline, m_blobUrl, protocolLayerOptions, context);
-<<<<<<< HEAD
-    StartCopyBlobOperation res;
+    StartBlobCopyOperation res;
     res.m_rawResponse = std::move(response.RawResponse);
-    res.ETag = std::move(response.Value.ETag);
-    res.LastModified = std::move(response.Value.LastModified);
-    res.CopyId = std::move(response.Value.CopyId);
-    res.CopyStatus = std::move(response.Value.CopyStatus);
-    res.VersionId = std::move(response.Value.VersionId);
-=======
-    StartBlobCopyOperation res;
-    res.m_rawResponse = response.ExtractRawResponse();
->>>>>>> d28d52b0
     res.m_blobClient = std::make_shared<BlobClient>(*this);
     return res;
   }
