--- conflicted
+++ resolved
@@ -1,13 +1,6 @@
 // Copyright (c) Microsoft Corporation. All rights reserved.
 // SPDX-License-Identifier: MIT
 
-<<<<<<< HEAD
-=======
-#include "get_env.hpp"
-
-#include <azure/storage/blobs.hpp>
-
->>>>>>> fb240a4b
 #include <cstdio>
 #include <iostream>
 #include <stdexcept>
