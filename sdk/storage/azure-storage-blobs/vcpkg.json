{
  "name": "azure-storage-blobs-cpp",
<<<<<<< HEAD
  "version-semver": "12.6.1",
=======
  "version-semver": "12.6.2",
>>>>>>> 378ee6cb
  "description": [
    "Microsoft Azure Storage Blobs SDK for C++",
    "This library provides Azure Storage Blobs SDK."
  ],
  "homepage": "https://github.com/Azure/azure-sdk-for-cpp/tree/main/sdk/storage/azure-storage-blobs",
  "license": "MIT",
  "dependencies": [
    {
      "name": "azure-storage-common-cpp",
      "default-features": false,
      "version>=": "12.3.0"
    },
    {
      "name": "vcpkg-cmake",
      "host": true
    },
    {
      "name": "vcpkg-cmake-config",
      "host": true
    }
  ]
}<|MERGE_RESOLUTION|>--- conflicted
+++ resolved
@@ -1,10 +1,6 @@
 {
   "name": "azure-storage-blobs-cpp",
-<<<<<<< HEAD
-  "version-semver": "12.6.1",
-=======
   "version-semver": "12.6.2",
->>>>>>> 378ee6cb
   "description": [
     "Microsoft Azure Storage Blobs SDK for C++",
     "This library provides Azure Storage Blobs SDK."
