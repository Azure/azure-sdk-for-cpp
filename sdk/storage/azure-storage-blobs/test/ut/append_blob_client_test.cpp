// Copyright (c) Microsoft Corporation. All rights reserved.
// SPDX-License-Identifier: MIT

#include "append_blob_client_test.hpp"

#include <azure/storage/blobs/blob_lease_client.hpp>

namespace Azure { namespace Storage { namespace Test {

  std::shared_ptr<Azure::Storage::Blobs::AppendBlobClient> AppendBlobClientTest::m_appendBlobClient;
  std::string AppendBlobClientTest::m_blobName;
  Azure::Storage::Blobs::CreateAppendBlobOptions AppendBlobClientTest::m_blobUploadOptions;
  std::vector<uint8_t> AppendBlobClientTest::m_blobContent;

  void AppendBlobClientTest::SetUpTestSuite()
  {
    BlobContainerClientTest::SetUpTestSuite();

    m_blobName = RandomString();
    auto appendBlobClient = Azure::Storage::Blobs::AppendBlobClient::CreateFromConnectionString(
        StandardStorageConnectionString(), m_containerName, m_blobName);
    m_appendBlobClient
        = std::make_shared<Azure::Storage::Blobs::AppendBlobClient>(std::move(appendBlobClient));
    m_blobContent.resize(100);
    RandomBuffer(reinterpret_cast<char*>(&m_blobContent[0]), m_blobContent.size());
    m_blobUploadOptions.Metadata = {{"key1", "V1"}, {"key2", "Value2"}};
    m_blobUploadOptions.HttpHeaders.ContentType = "application/x-binary";
    m_blobUploadOptions.HttpHeaders.ContentLanguage = "en-US";
    m_blobUploadOptions.HttpHeaders.ContentDisposition = "attachment";
    m_blobUploadOptions.HttpHeaders.CacheControl = "no-cache";
    m_blobUploadOptions.HttpHeaders.ContentEncoding = "identify";
    m_blobUploadOptions.HttpHeaders.ContentHash.Value.clear();
    m_appendBlobClient->Create(m_blobUploadOptions);
    auto blockContent
        = Azure::Core::IO::MemoryBodyStream(m_blobContent.data(), m_blobContent.size());
    m_appendBlobClient->AppendBlock(blockContent);
    m_blobUploadOptions.HttpHeaders.ContentHash
        = m_appendBlobClient->GetProperties().Value.HttpHeaders.ContentHash;
  }

  void AppendBlobClientTest::TearDownTestSuite() { BlobContainerClientTest::TearDownTestSuite(); }

  TEST_F(AppendBlobClientTest, CreateAppendDelete)
  {
    auto appendBlobClient = Azure::Storage::Blobs::AppendBlobClient::CreateFromConnectionString(
        StandardStorageConnectionString(), m_containerName, RandomString());
    auto blobContentInfo = appendBlobClient.Create(m_blobUploadOptions);
    EXPECT_TRUE(blobContentInfo.Value.ETag.HasValue());
    EXPECT_TRUE(IsValidTime(blobContentInfo.Value.LastModified));
    EXPECT_TRUE(blobContentInfo.Value.VersionId.HasValue());
    EXPECT_FALSE(blobContentInfo.Value.VersionId.GetValue().empty());
    EXPECT_FALSE(blobContentInfo.Value.EncryptionScope.HasValue());
    EXPECT_FALSE(blobContentInfo.Value.EncryptionKeySha256.HasValue());

    auto properties = appendBlobClient.GetProperties().Value;
    EXPECT_TRUE(properties.CommittedBlockCount.HasValue());
    EXPECT_EQ(properties.CommittedBlockCount.GetValue(), 0);
    EXPECT_EQ(properties.BlobSize, 0);

    auto blockContent
        = Azure::Core::IO::MemoryBodyStream(m_blobContent.data(), m_blobContent.size());
<<<<<<< HEAD
    auto appendResponse = appendBlobClient.AppendBlock(&blockContent);
    properties = appendBlobClient.GetProperties().Value;
=======
    auto appendResponse = appendBlobClient.AppendBlock(blockContent);
    properties = *appendBlobClient.GetProperties();
>>>>>>> d28d52b0
    EXPECT_EQ(properties.CommittedBlockCount.GetValue(), 1);
    EXPECT_EQ(properties.BlobSize, static_cast<int64_t>(m_blobContent.size()));

    Azure::Storage::Blobs::AppendBlockOptions options;
    options.AccessConditions.IfAppendPositionEqual = 1_MB;
    blockContent = Azure::Core::IO::MemoryBodyStream(m_blobContent.data(), m_blobContent.size());
    EXPECT_THROW(appendBlobClient.AppendBlock(blockContent, options), StorageException);
    options.AccessConditions.IfAppendPositionEqual = properties.BlobSize;
    blockContent = Azure::Core::IO::MemoryBodyStream(m_blobContent.data(), m_blobContent.size());
    appendBlobClient.AppendBlock(blockContent, options);

    properties = appendBlobClient.GetProperties().Value;
    options = Azure::Storage::Blobs::AppendBlockOptions();
    options.AccessConditions.IfMaxSizeLessThanOrEqual
        = properties.BlobSize + m_blobContent.size() - 1;
    blockContent = Azure::Core::IO::MemoryBodyStream(m_blobContent.data(), m_blobContent.size());
    EXPECT_THROW(appendBlobClient.AppendBlock(blockContent, options), StorageException);
    options.AccessConditions.IfMaxSizeLessThanOrEqual = properties.BlobSize + m_blobContent.size();
    blockContent = Azure::Core::IO::MemoryBodyStream(m_blobContent.data(), m_blobContent.size());
    appendBlobClient.AppendBlock(blockContent, options);

    properties = appendBlobClient.GetProperties().Value;
    int64_t originalLength = properties.BlobSize;
    appendBlobClient.AppendBlockFromUri(m_appendBlobClient->GetUrl() + GetSas());
    properties = appendBlobClient.GetProperties().Value;
    EXPECT_EQ(properties.BlobSize, static_cast<int64_t>(originalLength + m_blobContent.size()));

    auto deleteResponse = appendBlobClient.Delete();
    EXPECT_TRUE(deleteResponse.Value.Deleted);
    EXPECT_THROW(appendBlobClient.Delete(), StorageException);
  }

  TEST_F(AppendBlobClientTest, AccessConditionLastModifiedTime)
  {
    auto appendBlobClient = Azure::Storage::Blobs::AppendBlobClient::CreateFromConnectionString(
        StandardStorageConnectionString(), m_containerName, RandomString());
    appendBlobClient.Create();

    enum class TimePoint
    {
      TimeBefore,
      TimeAfter,
      None,
    };

    enum class Condition
    {
      ModifiedSince,
      UnmodifiedSince,
    };

    auto lastModifiedTime = appendBlobClient.GetProperties().Value.LastModified;
    auto timeBeforeStr = lastModifiedTime - std::chrono::seconds(1);
    auto timeAfterStr = lastModifiedTime + std::chrono::seconds(1);
    for (auto condition : {Condition::ModifiedSince, Condition::UnmodifiedSince})
    {
      for (auto sinceTime : {TimePoint::TimeBefore, TimePoint::TimeAfter})
      {
        Blobs::GetBlobPropertiesOptions options;
        if (condition == Condition::ModifiedSince)
        {
          options.AccessConditions.IfModifiedSince
              = sinceTime == TimePoint::TimeBefore ? timeBeforeStr : timeAfterStr;
        }
        else if (condition == Condition::UnmodifiedSince)
        {
          options.AccessConditions.IfUnmodifiedSince
              = sinceTime == TimePoint::TimeBefore ? timeBeforeStr : timeAfterStr;
        }
        bool shouldThrow
            = (condition == Condition::ModifiedSince && sinceTime == TimePoint::TimeAfter)
            || (condition == Condition::UnmodifiedSince && sinceTime == TimePoint::TimeBefore);
        if (shouldThrow)
        {
          EXPECT_THROW(appendBlobClient.GetProperties(options), StorageException);
        }
        else
        {
          EXPECT_NO_THROW(appendBlobClient.GetProperties(options));
        }
      }
    }
  }

  TEST_F(AppendBlobClientTest, AccessConditionETag)
  {
    auto appendBlobClient = Azure::Storage::Blobs::AppendBlobClient::CreateFromConnectionString(
        StandardStorageConnectionString(), m_containerName, RandomString());

    Blobs::CreateAppendBlobOptions createOptions;
    createOptions.AccessConditions.IfNoneMatch = Azure::ETag::Any();
    EXPECT_NO_THROW(appendBlobClient.Create(createOptions));
    EXPECT_THROW(appendBlobClient.Create(createOptions), StorageException);

    Azure::ETag eTag = appendBlobClient.GetProperties().Value.ETag;
    for (Azure::ETag match : {eTag, DummyETag, Azure::ETag()})
    {
      for (Azure::ETag noneMatch : {eTag, DummyETag, Azure::ETag()})
      {
        Blobs::GetBlobPropertiesOptions options;
        if (match.HasValue())
        {
          options.AccessConditions.IfMatch = match;
        }
        if (noneMatch.HasValue())
        {
          options.AccessConditions.IfNoneMatch = noneMatch;
        }
        bool shouldThrow = (match.HasValue() && match != eTag) || noneMatch == eTag;
        if (shouldThrow)
        {
          EXPECT_THROW(appendBlobClient.GetProperties(options), StorageException);
        }
        else
        {
          EXPECT_NO_THROW(appendBlobClient.GetProperties(options));
        }
      }
    }
  }

  TEST_F(AppendBlobClientTest, AccessConditionLeaseId)
  {
    auto appendBlobClient = Azure::Storage::Blobs::AppendBlobClient::CreateFromConnectionString(
        StandardStorageConnectionString(), m_containerName, RandomString());
    appendBlobClient.Create();

    std::string leaseId = Blobs::BlobLeaseClient::CreateUniqueLeaseId();
    Blobs::BlobLeaseClient leaseClient(appendBlobClient, leaseId);
    leaseClient.Acquire(std::chrono::seconds(30));
    EXPECT_THROW(appendBlobClient.Delete(), StorageException);
    Blobs::DeleteBlobOptions options;
    options.AccessConditions.LeaseId = leaseId;
    EXPECT_NO_THROW(appendBlobClient.Delete(options));
  }

  TEST_F(AppendBlobClientTest, SourceBlobAccessConditions)
  {
    auto sourceBlobClient = Azure::Storage::Blobs::AppendBlobClient::CreateFromConnectionString(
        StandardStorageConnectionString(), m_containerName, RandomString());
    sourceBlobClient.Create();
    Blobs::BlobLeaseClient sourceLeaseClient(
        sourceBlobClient, Blobs::BlobLeaseClient::CreateUniqueLeaseId());
    auto leaseResponse = sourceLeaseClient.Acquire(Blobs::BlobLeaseClient::InfiniteLeaseDuration);
    std::string leaseId = leaseResponse.Value.LeaseId;
    Azure::ETag eTag = leaseResponse.Value.ETag;
    auto lastModifiedTime = leaseResponse.Value.LastModified;
    auto timeBeforeStr = lastModifiedTime - std::chrono::seconds(1);
    auto timeAfterStr = lastModifiedTime + std::chrono::seconds(1);

    auto destBlobClient = Azure::Storage::Blobs::AppendBlobClient::CreateFromConnectionString(
        StandardStorageConnectionString(), m_containerName, RandomString());

    {
      Blobs::StartBlobCopyFromUriOptions options;
      options.SourceAccessConditions.LeaseId = Blobs::BlobLeaseClient::CreateUniqueLeaseId();
      /*
      don't know why, the copy operation also succeeds even if the lease id doesn't match.
      EXPECT_THROW(
          destBlobClient.StartCopyFromUri(sourceBlobClient.GetUrl(), options), StorageException);
      */
      options.SourceAccessConditions.LeaseId = leaseId;
      EXPECT_NO_THROW(destBlobClient.StartCopyFromUri(sourceBlobClient.GetUrl(), options));
    }
    sourceLeaseClient.Break();
    {
      Blobs::StartBlobCopyFromUriOptions options;
      options.SourceAccessConditions.IfMatch = eTag;
      EXPECT_NO_THROW(destBlobClient.StartCopyFromUri(sourceBlobClient.GetUrl(), options));
      options.SourceAccessConditions.IfMatch = DummyETag;
      EXPECT_THROW(
          destBlobClient.StartCopyFromUri(sourceBlobClient.GetUrl(), options), StorageException);
    }
    {
      Blobs::StartBlobCopyFromUriOptions options;
      options.SourceAccessConditions.IfNoneMatch = DummyETag;
      EXPECT_NO_THROW(destBlobClient.StartCopyFromUri(sourceBlobClient.GetUrl(), options));
      options.SourceAccessConditions.IfNoneMatch = eTag;
      EXPECT_THROW(
          destBlobClient.StartCopyFromUri(sourceBlobClient.GetUrl(), options), StorageException);
    }
    {
      Blobs::StartBlobCopyFromUriOptions options;
      options.SourceAccessConditions.IfModifiedSince = timeBeforeStr;
      EXPECT_NO_THROW(destBlobClient.StartCopyFromUri(sourceBlobClient.GetUrl(), options));
      options.SourceAccessConditions.IfModifiedSince = timeAfterStr;
      EXPECT_THROW(
          destBlobClient.StartCopyFromUri(sourceBlobClient.GetUrl(), options), StorageException);
    }
    {
      Blobs::StartBlobCopyFromUriOptions options;
      options.SourceAccessConditions.IfUnmodifiedSince = timeAfterStr;
      EXPECT_NO_THROW(destBlobClient.StartCopyFromUri(sourceBlobClient.GetUrl(), options));
      options.SourceAccessConditions.IfUnmodifiedSince = timeBeforeStr;
      EXPECT_THROW(
          destBlobClient.StartCopyFromUri(sourceBlobClient.GetUrl(), options), StorageException);
    }
  }

  TEST_F(AppendBlobClientTest, Seal)
  {
    std::string blobName = RandomString();
    auto blobClient = m_blobContainerClient->GetAppendBlobClient(blobName);
    blobClient.Create();
    auto blockContent
        = Azure::Core::IO::MemoryBodyStream(m_blobContent.data(), m_blobContent.size());
    blobClient.AppendBlock(blockContent);

    auto downloadResult = blobClient.Download();
    EXPECT_TRUE(downloadResult.Value.Details.IsSealed.HasValue());
    EXPECT_FALSE(downloadResult.Value.Details.IsSealed.GetValue());

    auto getPropertiesResult = blobClient.GetProperties();
    EXPECT_TRUE(getPropertiesResult.Value.IsSealed.HasValue());
    EXPECT_FALSE(getPropertiesResult.Value.IsSealed.GetValue());

    Azure::Storage::Blobs::ListBlobsSinglePageOptions options;
    options.Prefix = blobName;
    do
    {
      auto res = m_blobContainerClient->ListBlobsSinglePage(options);
      options.ContinuationToken = res.Value.ContinuationToken;
      for (const auto& blob : res.Value.Items)
      {
        if (blob.Name == blobName)
        {
          EXPECT_TRUE(blob.Details.IsSealed.HasValue());
          EXPECT_FALSE(blob.Details.IsSealed.GetValue());
        }
      }
    } while (options.ContinuationToken.HasValue());

    Blobs::SealAppendBlobOptions sealOptions;
    sealOptions.AccessConditions.IfAppendPositionEqual = m_blobContent.size() + 1;
    EXPECT_THROW(blobClient.Seal(sealOptions), StorageException);

    sealOptions.AccessConditions.IfAppendPositionEqual = m_blobContent.size();
    auto sealResult = blobClient.Seal(sealOptions);
    EXPECT_TRUE(sealResult.Value.ETag.HasValue());
    EXPECT_TRUE(IsValidTime(sealResult.Value.LastModified));
    EXPECT_TRUE(sealResult.Value.IsSealed);

    downloadResult = blobClient.Download();
    EXPECT_TRUE(downloadResult.Value.Details.IsSealed.HasValue());
    EXPECT_TRUE(downloadResult.Value.Details.IsSealed.GetValue());

    getPropertiesResult = blobClient.GetProperties();
    EXPECT_TRUE(getPropertiesResult.Value.IsSealed.HasValue());
    EXPECT_TRUE(getPropertiesResult.Value.IsSealed.GetValue());

    do
    {
      auto res = m_blobContainerClient->ListBlobsSinglePage(options);
      options.ContinuationToken = res.Value.ContinuationToken;
      for (const auto& blob : res.Value.Items)
      {
        if (blob.Name == blobName)
        {
          EXPECT_TRUE(blob.Details.IsSealed.HasValue());
          EXPECT_TRUE(blob.Details.IsSealed.GetValue());
        }
      }
    } while (options.ContinuationToken.HasValue());

    auto blobClient2 = m_blobContainerClient->GetAppendBlobClient(RandomString());

    Blobs::StartBlobCopyFromUriOptions copyOptions;
    copyOptions.ShouldSealDestination = false;
    auto copyResult = blobClient2.StartCopyFromUri(blobClient.GetUrl() + GetSas(), copyOptions);
    getPropertiesResult = copyResult.PollUntilDone(std::chrono::seconds(1));
    ASSERT_TRUE(getPropertiesResult.Value.CopyStatus.HasValue());
    EXPECT_EQ(getPropertiesResult.Value.CopyStatus.GetValue(), Blobs::Models::CopyStatus::Success);
    EXPECT_FALSE(getPropertiesResult.Value.IsSealed.GetValue());

    copyOptions.ShouldSealDestination = true;
    copyResult = blobClient2.StartCopyFromUri(blobClient.GetUrl() + GetSas(), copyOptions);
    getPropertiesResult = copyResult.PollUntilDone(std::chrono::seconds(1));
    EXPECT_TRUE(getPropertiesResult.Value.IsSealed.HasValue());
    EXPECT_TRUE(getPropertiesResult.Value.IsSealed.GetValue());
    ASSERT_TRUE(getPropertiesResult.Value.CopyStatus.HasValue());
    EXPECT_EQ(getPropertiesResult.Value.CopyStatus.GetValue(), Blobs::Models::CopyStatus::Success);
  }

  TEST_F(AppendBlobClientTest, CreateIfNotExists)
  {
    auto blobClient = Azure::Storage::Blobs::AppendBlobClient::CreateFromConnectionString(
        StandardStorageConnectionString(), m_containerName, RandomString());
    auto blobClientWithoutAuth = Azure::Storage::Blobs::AppendBlobClient(blobClient.GetUrl());
    EXPECT_THROW(blobClientWithoutAuth.CreateIfNotExists(), StorageException);
    {
      auto response = blobClient.CreateIfNotExists();
      EXPECT_TRUE(response.Value.Created);
    }
    auto blobContent
        = Azure::Core::IO::MemoryBodyStream(m_blobContent.data(), m_blobContent.size());
    blobClient.AppendBlock(blobContent);
    {
      auto response = blobClient.CreateIfNotExists();
      EXPECT_FALSE(response.Value.Created);
    }
    auto downloadStream = std::move(blobClient.Download().Value.BodyStream);
    EXPECT_EQ(downloadStream->ReadToEnd(Azure::Core::Context()), m_blobContent);
  }

}}} // namespace Azure::Storage::Test<|MERGE_RESOLUTION|>--- conflicted
+++ resolved
@@ -59,13 +59,8 @@
 
     auto blockContent
         = Azure::Core::IO::MemoryBodyStream(m_blobContent.data(), m_blobContent.size());
-<<<<<<< HEAD
-    auto appendResponse = appendBlobClient.AppendBlock(&blockContent);
+    auto appendResponse = appendBlobClient.AppendBlock(blockContent);
     properties = appendBlobClient.GetProperties().Value;
-=======
-    auto appendResponse = appendBlobClient.AppendBlock(blockContent);
-    properties = *appendBlobClient.GetProperties();
->>>>>>> d28d52b0
     EXPECT_EQ(properties.CommittedBlockCount.GetValue(), 1);
     EXPECT_EQ(properties.BlobSize, static_cast<int64_t>(m_blobContent.size()));
 
