# Release History

## 12.5.0 (2022-08-08)

### Features Added

<<<<<<< HEAD
- Bumped up API version to `2021-04-10`.
- Added support for encryption scope SAS (`ses` query parameter in SAS token).
- Added encryption scope support for `BlobClient::CopyFromUri()`.
- Added support for filtering blobs on container level.
- Added support for tags copy mode (replace or copy from source) when copying blobs from URL.
- Added support for permanent delete permission in SAS.

### Breaking Changes

### Bugs Fixed

- Fixed listing blobs failure when blob name contains invalid characters in xml.

### Other Changes
=======
- Features in `12.5.0.beta1` and `12.5.0.beta2` are now generally available.
>>>>>>> 54111348

## 12.5.0-beta.2 (2022-07-07)

### Features Added

- Added support for Blob Batch.

## 12.5.0-beta.1 (2022-06-07)

### Features Added

- Bumped up API version to `2020-10-02`.
- Added new API: `BlockBlobClient::Query()`.
- Added `ContinuationToken` and `PageSizeHint` in `GetPageRangesOptions`.
- Added support for listing system containers.
- Added support for listing deleted root blob with active versions.

## 12.4.0 (2022-04-06)

### Other changes

- No public changes in this release.

## 12.4.0-beta.1 (2022-03-09)

### Features Added

- Bumped up API version to `2020-08-04`.
- Bumped up SAS token version to `2020-08-04`.
- Added support for immutability policy.
- New API: `BlobClient::CopyFromUri()`, `BlobClient::SetImmutabilityPolicy()`, `BlobClient::DeleteImmutabilityPolicy()`, `BlobClient::SetLegalHold()`, `BlockBlobClient::UploadFromUri()` and `BlobServiceClient::RenameBlobContainer()`.
- Added lease access condition support for `BlobClient::SetTags()` and `BlobClient::GetTags()`.

## 12.3.0 (2022-02-14)

### Features Added

- Added `VersionId` in `SetBlobMetadataResult`.

## 12.2.1 (2021-11-08)

### Other Changes

- `DefaultEncryptionScope` and `PreventEncryptionScopeOverride` in `BlobContainerProperties` were changed to optional.

## 12.2.0 (2021-09-08)

### Breaking Changes

- `StartsOn` and `ExpiresOn` in `SignedIdentifier` were changed to nullable.

### Bugs Fixed

- Fixed a bug where prefix cannot contain `&` when listing blobs.

### Other Changes

- Create less threads if there isn't too much data to transfer.

## 12.1.0 (2021-08-10)

### Features Added

- Added lease ID access condition and tags access condition for `BlobClient::SetAccessTier()`.
- Added source ETag access conditions and last-modified access conditions for `PageBlobClient::UploadPagesFromUri()`.
- Added three new fields `IsServerEncrypted`, `EncryptionKeySha256` and `EncryptionScope` into `SetBlobMetadataResult`.
- Added support for setting blob tags when creating or copying blobs.
- Added new fields `AccessTierChangedOn`, `ArchiveStatus`, `RehydratePriority`, `CopyId`, `CopySource`, `CopyStatus`, `CopyStatusDescription`, `IsIncrementalCopy`, `IncrementalCopyDestinationSnapshot`, `CopyProgress`, `CopyCompletedOn`, `Tags`, `DeletedOn` and `RemainingRetentionDays` into `BlobItemDetails`.
- Added support for including blob tags when listing blobs.

### Bugs Fixed

- Fixed a bug where lease ID didn't work for `BlobContainerClient::GetAccessPolicy()`.
- Fixed a bug where sequence number access conditions didn't work for page blob operations.
- Fixed a bug where `BlobItemDetails::EncryptionKeySha256` was always null because it wasn't correctly parsed from xml.
- Fixed a bug where `BlockBlobClient::GetBlockList` threw exception if the blob is not committed.

## 12.0.1 (2021-07-07)

### Bug Fixes

- Fixed a bug where transactional MD5 hash was treated as blob MD5 hash when downloading partial blob.

## 12.0.0 (2021-06-08)

### Other Changes and Improvements

- Added and updated some samples.
- Fixed a read consistency issue.

## 12.0.0-beta.11 (2021-05-19)

### Breaking Changes

- Added `final` specifier to classes and structures that are are not expected to be inheritable at the moment.
- Renamed `HasMorePages()` in paged response to `HasPage()`.
- Default chunk size for concurrent upload was changed to nullable.
- `BlobLeaseClient::Change()` updates internal lease id.
- Removed `ContentType` from `GetBlockListResult`.
- Moved `GetPageRangesResult` to detail namespace.
- `BlobServiceClient::UndeleteBlobContainer` doesn't support restoring a deleted container under a different name anymore.
- Changed the type of block count to `int32_t`.

## 12.0.0-beta.10 (2021-04-16)

### Breaking Changes

- Removed `Azure::Storage::Blobs::PackageVersion`.
- Renamed `GetUserDelegationKeyOptions::startsOn` to `StartsOn`.
- Replaced all paginated collection functions that have the SinglePage suffix with pageable functions returning a `PagedResponse<T>`-derived type. The options are also renamed accordingly.
  - `BlobServiceClient::ListBlobContainers()`.
  - `BlobServiceClient::FindBlobsByTags()`.
  - `BlobContainerClient::ListBlobs()`.
  - `BlobContainerClient::ListBlobsByHierarchy()`.
  - `PageBlobClient::GetPageRanges()`.
  - `PageBlobClient::GetPageRangesDiff()`.
  - `PageBlobClient::GetManagedDiskPageRangesDiff()`.
- Renamed `FilterBlobItem` to `TaggedBlobItem`.
  - `FindBlobsByTags()` now returns `FindBlobsByTagsPagedResponse` and the field `FindBlobsByTagsSinglePageResult::Items` was renamed to `FindBlobsByTagsPagedResponse::TaggedBlobs`.

## 12.0.0-beta.9 (2021-03-23)

### New Features

- Added support for telemetry options.
- Added `Azure::Storage::Blobs::PackageVersion`.
- Added `ShareFileClient::GetRangeListDiff`.

### Breaking Changes

- Changed the return type of `StartCopyFromUri` and `StartCopyIncremental` API from a `Response<T>` to the particular `Operation<T>` type called `StartBlobCopyOperation` directly.
- String conversion functions of extensible enums were renamed from `Get()` to `ToString()`.
- Moved `SecondaryHostForRetryReads` out of retry options, now it's under `BlobClientOptions`.
- Changed the return types of the following APIs:
  - `BlobServiceClient::DeleteBlobContainer` now returns `DeleteBlobContainerResult`.
  - `BlobServiceClient::GetUserDelegationKey` now returns `UserDelegationKey`.
  - `BlobServiceClient::GetProperties` now returns `BlobServiceProperties`.
  - `BlobServiceClient::GetAccountInfo` now returns `AccountInfo`.
  - `BlobServiceClient::GetStatistics` now returns `ServiceStatistics`.
  - `BlobContainerClient::DeleteBlob` now returns `DeleteBlobResult`.
  - `BlobContainerClient::GetProperties` now returns `BlobContainerProperties`.
  - `BlobContainerClient::GetAccessPolicy` now returns `BlobContainerAccessPolicy`.
  - `BlobClient::GetProperties` now returns `BlobProperties`.
  - `BlobClinet::GetTags` now returns `std::map<std::string, std::string>`.
  - `BlobClient::AbortCopyFromUri` now returns `AbortBlobCopyFromUriResult`.
  - `PageBlobClient::UploadPages` now returns `UploadPagesResult`.
  - `PageBlobClient::UploadPagesFromUri` now returns `UploadPagesFromUriResult`.
  - `PageBlobClient::ClearPages` now returns `ClearPagesResult`.
  - `PageBlobClient::GetPageRanges`, `PageBlobClient::GetPageRangesDiff` and `PageBlobClient::GetManagedDiskPageRangesDiff` now return `GetPageRangesResult`.
- Renamed some options:
  - Renamed `UploadPageBlobPagesOptions` to `UploadPagesOptions`.
  - Renamed `UploadPageBlobPagesFromUriOptions` to `UploadPagesFromUriOptions`.
  - Renamed `ClearPageBlobPagesOptions` to `ClearPagesOptions`.
  - Renamed `GetPageBlobPageRangesOptions` to `GetPageRangesOptions`.
  - Renamed `StartCopyBlobFromUriOptions` to `StartBlobCopyFromUriOptions`.
  - Renamed `StartCopyPageBlobIncrementalOptions` to `StartBlobCopyIncrementalOptions`.
- Removed `Blob` from the name of lease options and return types, like `AcquireBlobLeaseOptions` was renamed to `AcquireLeaseOptions`.
- Removed `Blob` prefix from the name of structs `BlobGeoReplication`, `BlobLeaseStatus`, `BlobLeaseState`, `BlobLeaseDurationType`, `BlobAnalyticsLogging`, `BlobMetrics`, `BlobCorsRule`, `BlobRetentionPolicy`, `BlobStaticWebsite`, `BlobArchiveStatus` and `BlobGeoReplicationStatus`.
- Removed `RequestId` from return types.
- Changed `BodyStream` parameter of `UploadBlob`, `Upload`, `UploadPages` and `AppendBlock`functions from pointer to reference.
- Renamed access tier members in return types and options from `Tier` to `AccessTier`.
- Renamed `BlockListTypeOption` to `BlockListType`.

## 12.0.0-beta.8 (2021-02-12)

### Breaking Changes

- Removed `BreakBlobLeaseResult::Leasetime`.
- Moved `Azure::Core::Context` out of options bag of each API, and make it the last optional parameter.

## 12.0.0-beta.7 (2021-02-03)

### New Features

- Added `RequestId` in API return types.
- Added some new properties in `GetBlobPropertiesResult`, `DownloadBlobResult` and `DownloadBlobToResult`.
- Added `RangeHashAlgorithm` in `DownloadBlobOptions`.
- Added `UploadBlob` in `BlobContainerClient`.

### Breaking Changes

- `UserDelegationKey` was changed to a member of `GetUserDelegationKeyResult` rather than a typedef like before.
- `AccessType` in `CreateBlobContainerOptions` was changed to non-nullable.
- `ListType` in `GetBlockListOptions` was changed to non-nullable.
- Added `BlobLeaseClient`, all lease related APIs are moved to `BlobLeaseClient`.
- Type for lease duration in requests was changed to `std::chrono::seconds`, in response was changed to enum.
- `PublicAccessType::Private` was renamed to `PublicAccessType::None`.
- `startsOn` parameter for `GetUserDelegationKey` was changed to optional.
- Removed `IfUnmodifiedSince` from `SetBlobContainerMetadataOptions`.
- Return types of `BlobClient::StartCopyFromUri` and `PageBlobClient::StartCopyIncremental` were changed to `StartCopyBlobResult`, supporting poll operations.
- Fixed typo `Expiries` in model types.
- Removed `PreviousContinuationToken` from `ListBlobContainersSinglePageResult`, `ListBlobsByHierarchySinglePageResult` and `ListBlobsSinglePageResult`.
- `ListBlobContainersIncludeItem` was renamed to `ListBlobContainersIncludeFlags`.
- `ListBlobsIncludeItem` was renamed to `ListBlobsIncludeFlags`.
- `Concurrency`, `ChunkSize` and `InitialChunkSize` were moved into `DownloadBlobToOptions::TansferOptions`.
- `Concurrency`, `ChunkSize` and `SingleUploadThreshold` were moved into `UploadBlockBlobFromOptions::TransferOptions`.
- Removed `TagValue` from `FilterBlobItem`, removed `Where` from `FindBlobsByTagsSinglePageResult`.
- Type for ETag was changed to `Azure::Core::ETag`.
- Removed `BlobPrefix` struct, use `std::string` instead.
- Refined `BlobContainerItem`, `BlobItem`, `DownloadBlobResult` and `DownloadBlobToResult`.

## 12.0.0-beta.6 (2021-01-14)

### New Features

- Added `CreateIfNotExists` and `DeleteIfExists` for blob containers and blobs.
- Added `IsHierarchicalNamespaceEnabled` in `GetAccountInfoResult`.
- Added `PageBlobClient::GetPageRangesDiff` and `PageBlobClient::GetManagedDiskPageRangesDiff`.
- Added `CreateBlobContainer`, `DeleteBlobContainer`, `UndeleteBlobContainer` into `BlobServiceClient`.
- Added `DeleteBlob` to `BlobContainerClient`.
- Support setting blob SAS permission with a raw string.

### Breaking Changes

- Renamed `AppendBlobAccessConditions::MaxSize` to `IfMaxSizeLessThanOrEqual`.
- Renamed `AppendBlobAccessConditions::AppendPosition` to `IfAppendPositionEqual`.
- `BlobServiceProperties.DefaultServiceVersion` is now nullable.
- Renamed `DeleteBlobSubRequest::containerName` to `blobContainerName`.
- Renamed `SetBlobAccessTierSubRequest::containerName` to `blobContainerName`.
- Renamed `BlobSasBuilder::ContainerName` to `BlobContainerName`.
- Renamed `BlobSasResource::Container` to `BlobContainer`.
- Renamed `AccountSasResource::Container` to `BlobContainer`
- Renamed some structs:
  - `CreateContainerResult` to `CreateBlobContainerOptions`
  - `CreateContainerOptions` to `CreateBlobContainerOptions`
  - `DeleteContainerResult` to `DeleteBlobContainerResult`
  - `DeleteContainerOptions` to `DeleteBlobContainerOptions`
  - `GetContainerPropertiesResult` to `GetBlobContainerPropertiesResult`
  - `GetContainerPropertiesOptions` to `GetBlobContainerPropertiesOptions`
  - `SetContainerMetadataResult` to `SetBlobContainerMetadataResult`
  - `SetContainerMetadataOptions` to `SetBlobContainerMetadataOptions`
  - `GetContainerAccessPolicyResult` to `GetBlobContainerAccessPolicyResult`
  - `GetContainerAccessPolicyOptions` to `GetBlobContainerAccessPolicyOptions`
  - `SetContainerAccessPolicyResult` to `SetBlobContainerAccessPolicyResult`
  - `SetContainerAccessPolicyOptions` to `SetBlobContainerAccessPolicyOptions`
  - `AcquireContainerLeaseResult` to `AcquireBlobContainerLeaseResult`
  - `AcquireContainerLeaseOptions` to `AcquireBlobContainerLeaseOptions`
  - `RenewContainerLeaseResult` to `RenewBlobContainerLeaseResult`
  - `RenewContainerLeaseOptions` to `RenewBlobContainerLeaseOptions`
  - `ReleaseContainerLeaseResult` to `ReleaseBlobContainerLeaseResult`
  - `ReleaseContainerLeaseOptions` to `ReleaseBlobContainerLeaseOptions`
  - `ChangeContainerLeaseResult` to `ChangeBlobContainerLeaseResult`
  - `ChangeContainerLeaseOptions` to `ChangeBlobContainerLeaseOptions`
  - `BreakContainerLeaseResult` to `BreakBlobContainerLeaseResult`
  - `BreakContainerLeaseOptions` to `BreakBlobContainerLeaseOptions`
  - `ContainerAccessConditions` to `BlobContainerAccessConditions`
  - `ListContainersSegmentResult` to `ListBlobContainersSegmentResult`
  - `ListContainersSegmentOptions` to `ListBlobContainersSegmentOptions`
- API signature for `CommitBlockList` has changed. `BlockType` doesn't need to be specified anymore.
- `PageBlobClient::GetPageRanges` doesn't support getting difference between current blob and a snapshot anymore. Use `PageBlobClient::GetPageRangesDiff` instead.
- Moved Blob SAS into `Azure::Storage::Sas` namespace.
- Replaced all transactional content MD5/CRC64 with the `ContentHash` struct.
- `EncryptionKeySha256` is changed to binary (`std::vector<uint8_t>`).
- `ContentMd5` HTTP header is renamed to `ContentHash`, the type is also changed to `ContentHash`.
- `ServerEncrypted` fields are renamed to `IsServerEncrypted`, and changed to non-nullable type.
- Added `Is` prefix to bool variable names. Like `IsAccessTierInferred`, `IsDeleted`.
- `IsServerEncrypted`, `EncryptionKeySha256` and `EncryptionScope` are removed from `ClearPageBlobPagesResult`, since they are never returned from storage server.
- `ListBlobsFlatSegment` is renamed to `ListBlobsSinglePage`.
- `ListBlobsByHierarchySegment` is renamed to `ListBlobsByHierarchySinglePage`.
- `ListBlobContainersSegment` is renamed to `ListBlobContainersSinglePage`.
- `FindBlobsByTags` is renamed to `FindBlobsByTagsSinglePage`.
- `MaxResults` in list APIs are renamed to `PageSizeHint`.
- All date time related strings are now changed to `Azure::Core::DateTime` type.
- Replaced `std::pair<int64_t, int64_t>` with `Azure::Core::Http::Range` to denote blob ranges.
- Made version strings private by moving them into the `Details` namespace.
- Replaced scoped enums that don't support bitwise operations with extensible enum.
- Continuation token of result types are changed to nullable.
- Renamed `Models::DeleteSnapshotsOption::Only` to `OnlySnapshots`.
- Renamed `SourceConditions` in API options to `SourceAccessConditions`.
- Removed Blob Batch.
- `DownloadBlobResult::Content-Range` is changed to an `Azure::Core::Http::Range`, an extra field `BlobSize` is added.
- Removed `Undelete` from `BlobContainerClient`.
- `BlobRetentionPolicy::Enabled` is renamed to `BlobRetentionPolicy::IsEnabled`, `BlobStaticWebsite::Enabled` is renamed to `BlobStaticWebsite::IsEnabled`.
- Changed type for metadata to case-insensitive `std::map`.
- Changed parameter type for token credential from `Azure::Identity::ClientSecretCredential` to `Azure::Core::TokenCredential`.
- Renamed member function `GetUri` of client types to `GetUrl`.
- `BlobClient::GetBlockBlobClient`, `BlobClient::GetAppendBlobClient` and `BlobClient::GetPageBlobClient` are renamed to `BlobClient::AsBlockBlobClient`, `BlobClient::AsAppendBlobClient` and `BlobClient::AsPageBlobClient` respectively.

## 12.0.0-beta.5 (2020-11-13)

### New Features

- Support for replaceable HTTP transport layer.
- Add `version.hpp`.

### Breaking Changes

- Move header `azure/storage/blobs/blob.hpp` to `azure/storage/blobs.hpp`.
- Service API return types which are typically suffixed with `Result` are moved to the `Models` sub-namespaces and everything else from the protocol layer is made private by moving to the `Details` namespace.
- Make XML serializer and deserializer private by moving them to the `Details` namespace.
- Remove `BlockBlobClientOptions`, `AppendBlobClientOptions` and `PageBlobClientOptions`, use `BlobClientOptions` instead.
- Rename `BlobSasBuilder::ToSasQueryParameters` to `BlobSasBuilder::GenerateSasToken`.

### Other Changes and Improvements

- Default uploading/downloading concurrency is changed from 1 to 5.
- Remove support for specifying SAS version.

## 1.0.0-beta.4 (2020-10-16)

### New Features

- Bump up API version to 2020-02-10.
- Support for Last Accessting Time.
- Add TagCount and ExpiryTime in the responses of getting properties and downloading blobs.

### Breaking Changes

- Variable name change: BreakContainerLeaseOptions::breakPeriod -> BreakContainerLeaseOptions::BreakPeriod.
- Variable name change: BreakBlobLeaseOptions::breakPeriod -> BreakBlobLeaseOptions::BreakPeriod.
- CreateFromConnectionString now accepts unencoded blob name.
- TagConditions is changed to nullable.
- Variable name change: `Marker` is renamed to `ContinuationToken` for `ListContainersSegmentOptions`, `FindBlobsByTagsOptions` and `ListBlobsSegmentOptions`.
- Variable name change: `Marker` is renamed to `PreviousContinuationToken`, `NextMarker` is renamed to `ContinuationToken` for `FilterBlobsSegmentResult`, `ListContainersSegmentResult`, `ListBlobsByHierarchySegmentResult` and `ListBlobsFlatSegmentResult`.

### Bug Fixes

- Unencoded Container/Blob name is now encoded.

## 1.0.0-beta.2 (2020-09-09)

### New Features

- Support for Blob Batch.
- Support for Blob Index.
- Release based on azure-core_1.0.0-beta.1.

## 1.0.0-beta.1 (2020-08-28)

### New Features

- Added support for Blob features:
  - BlobServiceClient::ListBlobContainersSegment
  - BlobServiceClient::GetUserDelegationKey
  - BlobServiceClient::SetProperties
  - BlobServiceClient::GetProperties
  - BlobServiceClient::GetAccountInfo
  - BlobServiceClient::GetStatistics
  - BlobContainerClient::Create
  - BlobContainerClient::Delete
  - BlobContainerClient::GetProperties
  - BlobContainerClient::SetMetadata
  - BlobContainerClient::ListBlobsFlat
  - BlobContainerClient::ListBlobsByHierarchy
  - BlobContainerClient::Undelete
  - BlobContainerClient::GetAccessPolicy
  - BlobContainerClient::SetAccessPolicy
  - BlobClient::GetProperties
  - BlobClient::SetHttpHeaders
  - BlobClient::SetMetadata
  - BlobClient::SetAccessTier
  - BlobClient::StartCopyFromUri
  - BlobClient::AbortCopyFromUri
  - BlobClient::Download
  - BlobClient::DownloadToFile
  - BlobClient::DownloadToBuffer
  - BlobClient::CreateSnapshot
  - BlobClient::Delete
  - BlobClient::Undelete
  - BlockBlobClient::Upload
  - BlockBlobClient::UploadFromFile
  - BlockBlobClient::UploadFromBuffer
  - BlockBlobClient::StageBlock
  - BlockBlobClient::StageBlockFromUri
  - BlockBlobClient::CommitBlockList
  - BlockBlobClient::GetBlockList
  - AppendBlobClient::Create
  - AppendBlobClient::AppendBlock
  - AppendBlobClient::AppendBlockFromUri
  - AppendBlobClient::Seal
  - PageBlobClient::Create
  - PageBlobClient::UploadPages
  - PageBlobClient::UploadPagesFromUri
  - PageBlobClient::ClearPages
  - PageBlobClient::Resize
  - PageBlobClient::GetPageRanges
  - PageBlobClient::StartCopyIncremental
- Support for blob versioning.
- Support for blob lease and container lease.
- Support for account SAS and blob SAS.
- Support for transactional checksum.<|MERGE_RESOLUTION|>--- conflicted
+++ resolved
@@ -1,10 +1,9 @@
 # Release History
 
-## 12.5.0 (2022-08-08)
-
-### Features Added
-
-<<<<<<< HEAD
+## 12.6.0.beta1 (2022-08-09)
+
+### Features Added
+
 - Bumped up API version to `2021-04-10`.
 - Added support for encryption scope SAS (`ses` query parameter in SAS token).
 - Added encryption scope support for `BlobClient::CopyFromUri()`.
@@ -12,16 +11,15 @@
 - Added support for tags copy mode (replace or copy from source) when copying blobs from URL.
 - Added support for permanent delete permission in SAS.
 
-### Breaking Changes
-
 ### Bugs Fixed
 
 - Fixed listing blobs failure when blob name contains invalid characters in xml.
 
-### Other Changes
-=======
+## 12.5.0 (2022-08-08)
+
+### Features Added
+
 - Features in `12.5.0.beta1` and `12.5.0.beta2` are now generally available.
->>>>>>> 54111348
 
 ## 12.5.0-beta.2 (2022-07-07)
 
