# Release History

## 12.0.0-beta.7 (Unreleased)

### New Features

- Added `RequestId` in API return types.

### Breaking Changes

- `UserDelegationKey` was changed to a member of `GetUserDelegationKeyResult` rather than a typedef like before.
- `AccessType` in `CreateBlobContainerOptions` was changed to non-nullable.
- `ListType` in `GetBlockListOptions` was changed to non-nullable.
- Added `BlobLeaseClient`, all lease related APIs are moved to `BlobLeaseClient`.
- Type for lease duration in requests was changed to `std::chrono::seconds`, in response was changed to enum.
<<<<<<< HEAD
- `PublicAccessType::Private` was renamed to `PublicAccessType::None`.
=======
- `startsOn` parameter for `GetUserDelegationKey` was changed to optional.
>>>>>>> 4c8232e9

## 12.0.0-beta.6 (2020-01-14)

### New Features

- Added `CreateIfNotExists` and `DeleteIfExists` for blob containers and blobs.
- Added `IsHierarchicalNamespaceEnabled` in `GetAccountInfoResult`.
- Added `PageBlobClient::GetPageRangesDiff` and `PageBlobClient::GetManagedDiskPageRangesDiff`.
- Added `CreateBlobContainer`, `DeleteBlobContainer`, `UndeleteBlobContainer` into `BlobServiceClient`.
- Added `DeleteBlob` to `BlobContainerClient`.
- Support setting blob SAS permission with a raw string.

### Breaking Changes

- Renamed `AppendBlobAccessConditions::MaxSize` to `IfMaxSizeLessThanOrEqual`.
- Renamed `AppendBlobAccessConditions::AppendPosition` to `IfAppendPositionEqual`.
- `BlobServiceProperties.DefaultServiceVersion` is now nullable.
- Renamed `DeleteBlobSubRequest::containerName` to `blobContainerName`.
- Renamed `SetBlobAccessTierSubRequest::containerName` to `blobContainerName`.
- Renamed `BlobSasBuilder::ContainerName` to `BlobContainerName`.
- Renamed `BlobSasResource::Container` to `BlobContainer`.
- Renamed `AccountSasResource::Container` to `BlobContainer`
- Renamed some structs:
  - `CreateContainerResult` to `CreateBlobContainerOptions`
  - `CreateContainerOptions` to `CreateBlobContainerOptions`
  - `DeleteContainerResult` to `DeleteBlobContainerResult`
  - `DeleteContainerOptions` to `DeleteBlobContainerOptions`
  - `GetContainerPropertiesResult` to `GetBlobContainerPropertiesResult`
  - `GetContainerPropertiesOptions` to `GetBlobContainerPropertiesOptions`
  - `SetContainerMetadataResult` to `SetBlobContainerMetadataResult`
  - `SetContainerMetadataOptions` to `SetBlobContainerMetadataOptions`
  - `GetContainerAccessPolicyResult` to `GetBlobContainerAccessPolicyResult`
  - `GetContainerAccessPolicyOptions` to `GetBlobContainerAccessPolicyOptions`
  - `SetContainerAccessPolicyResult` to `SetBlobContainerAccessPolicyResult`
  - `SetContainerAccessPolicyOptions` to `SetBlobContainerAccessPolicyOptions`
  - `AcquireContainerLeaseResult` to `AcquireBlobContainerLeaseResult`
  - `AcquireContainerLeaseOptions` to `AcquireBlobContainerLeaseOptions`
  - `RenewContainerLeaseResult` to `RenewBlobContainerLeaseResult`
  - `RenewContainerLeaseOptions` to `RenewBlobContainerLeaseOptions`
  - `ReleaseContainerLeaseResult` to `ReleaseBlobContainerLeaseResult`
  - `ReleaseContainerLeaseOptions` to `ReleaseBlobContainerLeaseOptions`
  - `ChangeContainerLeaseResult` to `ChangeBlobContainerLeaseResult`
  - `ChangeContainerLeaseOptions` to `ChangeBlobContainerLeaseOptions`
  - `BreakContainerLeaseResult` to `BreakBlobContainerLeaseResult`
  - `BreakContainerLeaseOptions` to `BreakBlobContainerLeaseOptions`
  - `ContainerAccessConditions` to `BlobContainerAccessConditions`
  - `ListContainersSegmentResult` to `ListBlobContainersSegmentResult`
  - `ListContainersSegmentOptions` to `ListBlobContainersSegmentOptions`
- API signature for `CommitBlockList` has changed. `BlockType` doesn't need to be specified anymore.
- `PageBlobClient::GetPageRanges` doesn't support getting difference between current blob and a snapshot anymore. Use `PageBlobClient::GetPageRangesDiff` instead.
- Moved Blob SAS into `Azure::Storage::Sas` namespace.
- Replaced all transactional content MD5/CRC64 with the `ContentHash` struct.
- `EncryptionKeySha256` is changed to binary (`std::vector<uint8_t>`).
- `ContentMd5` HTTP header is renamed to `ContentHash`, the type is also changed to `ContentHash`.
- `ServerEncrypted` fields are renamed to `IsServerEncrypted`, and changed to non-nullable type.
- Added `Is` prefix to bool variable names. Like `IsAccessTierInferred`, `IsDeleted`.
- `IsServerEncrypted`, `EncryptionKeySha256` and `EncryptionScope` are removed from `ClearPageBlobPagesResult`, since they are never returned from storage server.
- `ListBlobsFlatSegment` is renamed to `ListBlobsSinglePage`.
- `ListBlobsByHierarchySegment` is renamed to `ListBlobsByHierarchySinglePage`.
- `ListBlobContainersSegment` is renamed to `ListBlobContainersSinglePage`.
- `FindBlobsByTags` is renamed to `FindBlobsByTagsSinglePage`.
- `MaxResults` in list APIs are renamed to `PageSizeHint`.
- All date time related strings are now changed to `Azure::Core::DateTime` type.
- Replaced `std::pair<int64_t, int64_t>` with `Azure::Core::Http::Range` to denote blob ranges.
- Made version strings private by moving them into the `Details` namespace.
- Replaced scoped enums that don't support bitwise operations with extensible enum.
- Continuation token of result types are changed to nullable.
- Renamed `Models::DeleteSnapshotsOption::Only` to `OnlySnapshots`.
- Renamed `SourceConditions` in API options to `SourceAccessConditions`.
- Removed Blob Batch.
- `DownloadBlobResult::Content-Range` is changed to an `Azure::Core::Http::Range`, an extra field `BlobSize` is added.
- Removed `Undelete` from `BlobContainerClient`.
- `BlobRetentionPolicy::Enabled` is renamed to `BlobRetentionPolicy::IsEnabled`, `BlobStaticWebsite::Enabled` is renamed to `BlobStaticWebsite::IsEnabled`.
- Changed type for metadata to case-insensitive `std::map`.
- Changed parameter type for token credential from `Azure::Identity::ClientSecretCredential` to `Azure::Core::TokenCredential`.
- Renamed member function `GetUri` of client types to `GetUrl`.
- `BlobClient::GetBlockBlobClient`, `BlobClient::GetAppendBlobClient` and `BlobClient::GetPageBlobClient` are renamed to `BlobClient::AsBlockBlobClient`, `BlobClient::AsAppendBlobClient` and `BlobClient::AsPageBlobClient` respectively.

## 12.0.0-beta.5 (2020-11-13)

### New Features

- Support for replaceable HTTP transport layer.
- Add `version.hpp`.

### Breaking Changes

- Move header `azure/storage/blobs/blob.hpp` to `azure/storage/blobs.hpp`.
- Service API return types which are typically suffixed with `Result` are moved to the `Models` sub-namespaces and everything else from the protocol layer is made private by moving to the `Details` namespace.
- Make XML serializer and deserializer private by moving them to the `Details` namespace.
- Remove `BlockBlobClientOptions`, `AppendBlobClientOptions` and `PageBlobClientOptions`, use `BlobClientOptions` instead.
- Rename `BlobSasBuilder::ToSasQueryParameters` to `BlobSasBuilder::GenerateSasToken`.

### Other Changes and Improvements

- Default uploading/downloading concurrency is changed from 1 to 5.
- Remove support for specifying SAS version.

## 1.0.0-beta.4 (2020-10-16)

### New Features

- Bump up API version to 2020-02-10.
- Support for Last Accessting Time.
- Add TagCount and ExiryTime in the responses of getting propertites and downloading blobs.

### Breaking Changes

- Variable name change: BreakContainerLeaseOptions::breakPeriod -> BreakContainerLeaseOptions::BreakPeriod.
- Variable name change: BreakBlobLeaseOptions::breakPeriod -> BreakBlobLeaseOptions::BreakPeriod.
- CreateFromConnectionString now accepts unencoded blob name.
- TagConditions is changed to nullable.
- Variable name change: `Marker` is renamed to `ContinuationToken` for `ListContainersSegmentOptions`, `FindBlobsByTagsOptions` and `ListBlobsSegmentOptions`.
- Variable name change: `Marker` is renamed to `PreviousContinuationToken`, `NextMarker` is renamed to `ContinuationToken` for `FilterBlobsSegmentResult`, `ListContainersSegmentResult`, `ListBlobsByHierarchySegmentResult` and `ListBlobsFlatSegmentResult`.

### Bug Fixes

- Unencoded Container/Blob name is now encoded.

## 1.0.0-beta.2 (2020-09-09)

### New Features

- Support for Blob Batch.
- Support for Blob Index.
- Release based on azure-core_1.0.0-beta.1.

## 1.0.0-beta.1 (2020-08-28)

### New Features

- Added support for Blob features:
  - BlobServiceClient::ListBlobContainersSegment
  - BlobServiceClient::GetUserDelegationKey
  - BlobServiceClient::SetProperties
  - BlobServiceClient::GetProperties
  - BlobServiceClient::GetAccountInfo
  - BlobServiceClient::GetStatistics
  - BlobContainerClient::Create
  - BlobContainerClient::Delete
  - BlobContainerClient::GetProperties
  - BlobContainerClient::SetMetadata
  - BlobContainerClient::ListBlobsFlat
  - BlobContainerClient::ListBlobsByHierarchy
  - BlobContainerClient::Undelete
  - BlobContainerClient::GetAccessPolicy
  - BlobContainerClient::SetAccessPolicy
  - BlobClient::GetProperties
  - BlobClient::SetHttpHeaders
  - BlobClient::SetMetadata
  - BlobClient::SetAccessTier
  - BlobClient::StartCopyFromUri
  - BlobClient::AbortCopyFromUri
  - BlobClient::Download
  - BlobClient::DownloadToFile
  - BlobClient::DownloadToBuffer
  - BlobClient::CreateSnapshot
  - BlobClient::Delete
  - BlobClient::Undelete
  - BlockBlobClient::Upload
  - BlockBlobClient::UploadFromFile
  - BlockBlobClient::UploadFromBuffer
  - BlockBlobClient::StageBlock
  - BlockBlobClient::StageBlockFromUri
  - BlockBlobClient::CommitBlockList
  - BlockBlobClient::GetBlockList
  - AppendBlobClient::Create
  - AppendBlobClient::AppendBlock
  - AppendBlobClient::AppendBlockFromUri
  - AppendBlobClient::Seal
  - PageBlobClient::Create
  - PageBlobClient::UploadPages
  - PageBlobClient::UploadPagesFromUri
  - PageBlobClient::ClearPages
  - PageBlobClient::Resize
  - PageBlobClient::GetPageRanges
  - PageBlobClient::StartCopyIncremental
- Support for blob versioning.
- Support for blob lease and container lease.
- Support for account SAS and blob SAS.
- Support for transactional checksum.<|MERGE_RESOLUTION|>--- conflicted
+++ resolved
@@ -13,11 +13,8 @@
 - `ListType` in `GetBlockListOptions` was changed to non-nullable.
 - Added `BlobLeaseClient`, all lease related APIs are moved to `BlobLeaseClient`.
 - Type for lease duration in requests was changed to `std::chrono::seconds`, in response was changed to enum.
-<<<<<<< HEAD
 - `PublicAccessType::Private` was renamed to `PublicAccessType::None`.
-=======
 - `startsOn` parameter for `GetUserDelegationKey` was changed to optional.
->>>>>>> 4c8232e9
 
 ## 12.0.0-beta.6 (2020-01-14)
 
