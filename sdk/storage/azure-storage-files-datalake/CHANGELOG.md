# Release History

## 12.0.0-beta.6 (Unreleased)

### Breaking Changes

- Move DataLake SAS into `Azure::Storage::Sas` namespace.
- `EncrytionKeySha256` are changed to binary(`std::vector<uint8_t>`).
- Replaced all transactional content MD5/CRC64 with `ContentHash` struct.
- `DataLakeHttpHeaders` is renamed to `PathHttpHeaders`, and now contains `ContentHash` for the resource.
- All date time related strings are now changed to `Azure::Core::DateTime` type.
- `CreationTime` is renamed to `CreatedOn`.
- `AccessTierChangeTime` is renamed to `AccessTierChangedOn`.
- `CopyCompletionTime` is renamed to `CopyCompletedOn`.
- `ExpiryTime` is renamed to `ExpiresOn`.
- `LastAccessTime` is renamed to `LastAccessedOn`.
- Move version strings into `Details` namespace.
<<<<<<< HEAD
- Renamed all functions and structures that could retrieve partial query results from the server to have `SinglePage` suffix instead of `Segment` suffix.
=======
- `ReadFileResult` now have `ContentRange` as string.
- `ReadFileOptions` now have `Azure::Core::Http::Range Range` instead of `Content-Length` and `Offset`.
>>>>>>> a4709576

## 12.0.0-beta.5 (2020-11-13)

### Breaking Changes

- Moved header `azure/storage/files/datalake/datalake.hpp` to `azure/storage/files/datalake.hpp`.
- Moved returning model types and related functions in `Azure::Storage::Files::DataLake` to `Azure::Storage::Files::DataLake::Models`, and made other code private by moving it into `Azure::Storage::Files::DataLake::Details`.
- Renamed `Azure::Storage::Files::DataLake::ServiceClient` to `Azure::Storage::Files::DataLake::DataLakeServiceClient`.

## 1.0.0-beta.4 (2020-10-16)

### New Features

- Service version is now 2020-02-10.
- Added support for SAS generation in DataLake service.
- Added support for `FileClient::ScheduleDeletion`.
- Added support for `DirectoryClient::SetAccessControlRecursive`.
- `PathAppendDataResult` now returns `ContentMD5`, `ContentCrc64` and `IsServerEncrypted`.

### Breaking Changes

- `CreateFromConnectionString` now accepts unencoded file, path and directory name.
- `ETag` and `LastModified` is now `std::string` instead of `Azure::Core::Nullable<std::string>` in `CreateDirectoryResult`, `CreateFileResult` and `CreatePathResult`.
- `Continuation` is renamed to `ContinuationToken` in options and returned result objects.

### Bug Fixes

- Unencoded FileSystem/File/Path/Directory name is now encoded.

## 1.0.0-beta.2 (2020-09-09)

### New Features

- Release based on azure-core_1.0.0-beta.1.

## 1.0.0-beta.1

### New Features

- Support for Lease related operations.

## 1.0.0-preview.1 (Unreleased)

### New Features

- Added support for DataLake features:
  - ServiceClient::ListFileSystems
  - ServiceClient::GetUserDelegationKey
  - FileSystemClient::Create
  - FileSystemClient::Delete
  - FileSystemClient::SetMetadata
  - FileSystemClient::GetProperties
  - FileSystemClient::ListPaths
  - PathClient::Create
  - PathClient::Delete
  - PathClient::SetAccessControl
  - PathClient::SetHttpHeaders
  - PathClient::GetProperties
  - PathClient::GetAccessControls
  - PathClient::SetMetadata
  - FileClient::AppendData
  - FileClient::FlushData
  - FileClient::Create
  - FileClient::Rename
  - FileClient::Delete
  - FileClient::Read
  - FileClient::UploadFromBuffer
  - FileClient::UploadFromFile
  - FileClient::DownloadToBuffer
  - FileClient::DownloadToFile
  - DirectoryClient::GetFileClient
  - DirectoryClient::Create
  - DirectoryClient::Rename
  - DirectoryClient::Delete<|MERGE_RESOLUTION|>--- conflicted
+++ resolved
@@ -15,12 +15,9 @@
 - `ExpiryTime` is renamed to `ExpiresOn`.
 - `LastAccessTime` is renamed to `LastAccessedOn`.
 - Move version strings into `Details` namespace.
-<<<<<<< HEAD
 - Renamed all functions and structures that could retrieve partial query results from the server to have `SinglePage` suffix instead of `Segment` suffix.
-=======
 - `ReadFileResult` now have `ContentRange` as string.
 - `ReadFileOptions` now have `Azure::Core::Http::Range Range` instead of `Content-Length` and `Offset`.
->>>>>>> a4709576
 
 ## 12.0.0-beta.5 (2020-11-13)
 
