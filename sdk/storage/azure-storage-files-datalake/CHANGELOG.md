--- conflicted
+++ resolved
@@ -5,11 +5,8 @@
 ### New Features
 
 - Added `Owner`, `Permissions`, and `Group` to `GetDataLakePathAccessControlResult`.
-<<<<<<< HEAD
 - `ReadDataLakeFileResult` now has a new field `FileSize`.
-=======
 - Added support for `GetAccessPolicy` and `SetAccessPolicy` in `DataLakeFileSystemClient`.
->>>>>>> 15182d5a
 
 ### Breaking Changes
 
