# Release History

## 12.4.0-beta.2 (Unreleased)

### Features Added

### Breaking Changes

### Bugs Fixed

<<<<<<< HEAD
- Fixed a bug where file/directory renaming cannot be authenticated with SAS.
- Empty file or existing file won't be created/overwritten if the file to be downloaded doesn't exist.

=======
>>>>>>> 378ee6cb
### Other Changes

## 12.4.0-beta.1 (2022-10-11)

### Features Added

- Added support for encryption scope in SAS builder.
- Added support for customer-provided key.
- Added support for flushing when appending data to a file.
- Added some new fields in `CreatePathOptions`.
- New APIs:
  - DataLakeServiceClient::SetProperties
  - DataLakeServiceClient::GetProperties
  - DataLakeFileSystemClient::ListDeletedPaths
  - DataLakeFileSystemClient::UndeletePath
  - DataLakeFileClient::Query

### Bugs Fixed

- Fixed a bug where file/directory renaming cannot be authenticated with SAS.
- Empty file or existing file won't be created/overwritten if the file to be downloaded doesn't exist.

## 12.3.1 (2022-03-09)

### Other Changes

- No public changes in this release.

## 12.3.0 (2022-02-14)

### Other Changes

- Deprecated enum `LeaseDuration`, use `LeaseDurationType` instead.

## 12.2.0 (2021-09-08)

### Breaking Changes

- `StartsOn` and `ExpiresOn` in `SignedIdentifier` were changed to nullable.

### Bugs Fixed

- Fixed a bug where prefix cannot contain `&` when listing files.

### Other Changes

- Create less threads if there isn't too much data to transfer.

## 12.1.0 (2021-08-10)

### Features Added

- Added `ETag` and `LastModified` into `ScheduleFileDeletionResult`.

## 12.0.1 (2021-07-07)

### Bug Fixes

- Fixed a bug where transactional MD5 hash was treated as blob MD5 hash when downloading partial blob.

## 12.0.0 (2021-06-08)

### Breaking Changes

- Renamed `ContentLength` in `FlushFileResult` to `FileSize`.

### Other Changes and Improvements

- Removed `IfUnmodifiedSince` from access conditions of setting filesystem metadata operation.
- Updated some samples.
- Fixed a read consistency issue.

## 12.0.0-beta.11 (2021-05-19)

### New Features

- Added `DataLakePathClient::SetAccessControlListRecursive()`, `UpdateAccessControlListRecursive()` and `RemoveAccessControlListRecursive()`.

### Breaking Changes

- Added `final` specifier to classes and structures that are are not expected to be inheritable at the moment.
- Renamed `HasMorePages()` in paged response to `HasPage()`.
- Default chunk size for concurrent upload was changed to nullable.
- `DataLakeLeaseClient::Change()` updates internal lease id.

## 12.0.0-beta.10 (2021-04-16)

### Breaking Changes

- Removed `Azure::Storage::Files::DataLake::PackageVersion`.
- Renamed `GetUserDelegationKeyOptions::startsOn` to `StartsOn`.
- Replaced all paginated collection functions that have the SinglePage suffix with pageable functions returning a `PagedResponse<T>`-derived type. The options are also renamed accordingly.
  - `DataLakeServiceClient::ListFileSystems()`.
  - `DataLakeFileSystemClient::ListPaths()`.
  - `DataLakeDirectoryClient::ListPaths()`.
- Removed `DataLakePathClient::SetAccessControlListRecursiveSinglePage()`, `UpdateAccessControlListRecursiveSinglePage()` and `RemoveAccessControlListRecursiveSinglePage()`.

### Bug Fixes

- Rename functions always fail because `/` was left out in the renamed source path.

## 12.0.0-beta.9 (2021-03-23)

### New Features

- Added support for telemetry options.
- Added `Azure::Storage::Files::DataLake::PackageVersion`.

### Breaking Changes

- DataLake client constructors won't automatically convert blob url to dfs url anymore.
- String conversion functions of extensible enums were renamed from `Get()` to `ToString()`.
- Moved `SecondaryHostForRetryReads` out of retry options, now it's under `DataLakeClientOptions`.
- Changed the return types of the following APIs:
  - `DataLakeServiceClient::GetUserDelegationKey` now returns `UserDelegationKey`.
  - `DataLakeFileSystemClient::GetProperties` now returns  `FileSystemProperties`.
  - `DataLakeFileSystemClient::GetAccessPolicy` now returns  `FileSystemAccessPolicy`.
  - `DataLakePathClient::GetProperties` now returns `PathProperties`.
  - `DataLakePathClient::GetAccessControlList` now returns `PathAccessControlList`.
- Removed `GetUserDelegationKeyResult`.
- Removed `DataLake` from the names of return types and option types.
- Removed `RequestId` from the return types.
- Changed `BodyStream` parameter of `Append` function from pointer to reference.
- Removed `PathRenameMode`, `PathGetPropertiesAction`, `PathSetAccessControlRecursiveMode`, `FileSystemResourceType`, `PathExpiryOptions` and `FileSystemResourceType`.
- Removed `IsAccessTierInferred` and `AccessTierChangedOn` from `PathProperties`.
- Renamed `LeaseDurationType` to `LeaseDuration`, `LeaseStateType` to `LeaseState` and `LeaseStatusType` to `LeaseStatus`.

## 12.0.0-beta.8 (2021-02-12)

### Breaking Changes

- Removed `DataLakeFileSystemClient::GetPathClient`.
- Renamed `SetDataLakePathAccessControlRecursiveListSinglePageOptions::MaxEntries` to `PageSizeHint`.
- `GetDataLakePathPropertiesResult::ServerEncrypted` was renamed to `IsServerEncrypted`.
- `GetDataLakePathPropertiesResult::AccessTierInferred` was renamed to `IsAccessTierInferred`.
- `HttpHeaders` of `DownloadDataLakeFileResult` and `DownloadDataLakeFileToResult` was moved into `Details`, to align with Blob service.
- Removed `BreakDataLakeLeaseResult::LeaseTime`.
- Renamed APIs for modifying access list recursively. Used to be with pattern `AccessControlRecursiveList`, now is with pattern `AccessControlListRecursive`.
- Refined options for `ScheduleDeletion`, to be consistent with other APIs.
- Renamed `ContentLength` in `PathItem` to `FileSize`.
- In `PathSetAccessControlRecursiveResult`, `DirectoriesSuccessful` is renamed to `NumberOfSuccessfulDirectories`, `FilesSuccessful` is renamed to `NumberOfSuccessfulFiles`, `FailureCount` is renamed to `NumberOfFailures`.
- Moved `Azure::Core::Context` out of options bag of each API, and make it the last optional parameter.

## 12.0.0-beta.7 (2021-02-03)

### New Features

- Added `Owner`, `Permissions`, and `Group` to `GetDataLakePathAccessControlResult`.
- `DownloadDataLakeFileResult` now has a new field `FileSize`.
- Added support for `GetAccessPolicy` and `SetAccessPolicy` in `DataLakeFileSystemClient`.
- Moved all protocol layer generated result types to `Details` namespace.
- Renamed `FileSystem` type returned from `ListDataLakeFileSystems` to be `FileSystemItem`. Member object name `FileSystems` is renamed to `Items`.
- Renamed `Path` type returned from `ListDataLakePaths` to be `PathItem`. Member object name `Paths` is renamed to `Items`.
- Added support for specifying public access type when creating a file system.
- Added `DataLakeDirectoryClient::ListPathsSinglePage` API to list DataLake paths under certain directory.
- Added `Metadata`, `AccessType`, `HasImmutabilityPolicy`, `HasLegalHold`, `LeaseDuration`, `LeaseState` and `LeaseStatus` to `FileSystemItem`.
- Added new type `LeaseDurationType` to indicate if a lease duration is fixed or infinite.
- Added `RequestId` in each return type for REST API calls, except for concurrent APIs.
- Added `UpdateAccessControlListRecursiveSinglePage` to update the access control recursively for a datalake path.
- Added `RemoveAccessControlListRecursiveSinglePage` to remove the access control recursively for a datalake path.

### Breaking Changes

- Removed `GetDfsUri` in all clients since they are currently implementation details.
- Removed `Data` suffix for `FlushData` and `AppendData` and modified all related structs to align the change.
- `DataLakePathClient` can no longer set permissions with `SetAccessControl`, instead, a new API `SetPermissions` is created for such functionality. Renamed the original API to `SetAccessControlList` to be more precise.
- `ContentRange` in `DownloadDataLakeFileResult` is now `Azure::Core::Http::Range`.
- Removed `ContentRange` in `PathGetPropertiesResult`.
- Renamed `ContentLength` in `GetDataLakePathPropertiesResult` and `CreateDataLakePathResult` to `FileSize` to be more accurate.
- Renamed `GetUri` to `GetUrl`.
- Added `DataLakeLeaseClient`, all lease related APIs are moved to `DataLakeLeaseClient`.
- Changed lease duration to be `std::chrono::seconds`.
- Removed `Directory` in `ListPathsSinglePageOptions`.
- Removed unused type `AccountResourceType` and `PathLeaseAction`.
- Changed all previous `LeaseDuration` members to a new type named `LeaseDurationType`.
- `startsOn` parameter for `GetUserDelegationKey` was changed to optional.
- Removed `PreviousContinuationToken` from `ListFileSystemsSinglePageResult`.
- `Concurrency`, `ChunkSize` and `InitialChunkSize` were moved into `DownloadDataLakeFileToOptions::TansferOptions`.
- `Concurrency`, `ChunkSize` and `SingleUploadThreshold` were moved into `UploadDataLakeFileFromOptions::TransferOptions`.
- Removed `Rename` from `DataLakeDirectoryClient` and `DataLakeFileClient`. Instead, added `RenameFile` and `RenameSubdirectory` to `DataLakeDirectoryClient` and added `RenameFile` and `RenameDirectory` to `DataLakeFileSystemClient`.
- Rename APIs now return the client of the resource it is renaming to.
- Removed `Mode` for rename operations' options, that originally controls the rename mode. Now it is fixed to legacy mode.
- Changed `SetAccessControlRecursive` to `SetAccessControlRecursiveListSinglePage`, to mark that it is a single page operation, and removed the `mode` parameter, separated the modify/delete functionality to two new APIs.
- Moved `SetAccessControlRecursiveListSinglePage` to `DataLakePathClient`.
- Changed `MaxRecord` to `MaxEntries`, `ForceFlag` to `ContinueOnFailure` to be more accurate names.
- Type for ETag was changed to `Azure::Core::ETag`.
- Type for `IfMatch` and `IfNoneMatch` was changed to `Azure::Core::ETag`.
- Renamed `ListDataLakeFileSystemsIncludeItem` to `ListDataLakeFileSystemsIncludeFlags`.
- Removed `DataLakeDirectoryClient::Delete` and `DataLakeDirectoryClient::DeleteIfExists`. Added `DataLakeDirectoryClient::DeleteEmpty`, `DataLakeDirectoryClient::DeleteEmptyIfExists`, `DataLakeDirectoryClient::DeleteRecursive` and `DataLakeDirectoryClient::DeleteRecursiveIfExists` instead.
- Removed `ContinuationToken` in `DeleteDataLakePathResult` and `DeleteDataLakeDirectoryResult`, as they will never be returned for HNS enabled accounts.
- Renamed `DataLakeFileClient::Read` to `DataLakeFileClient::Download`. Also changed the member `Azure::Core::Nullable<bool> RangeGetContentMd5` in the option to be `Azure::Core::Nullable<HashAlgorithm> RangeHashAlgorithm` instead.
- Moved some less commonly used properties into a details data structure for `Download`, `DownloadTo` and `ListFileSystemsSinglePage` API, and enriched the content of the mentioned details data structure.
 
### Other Changes and Improvements

- Changed `DataLakeFileClient::Flush`'s `endingOffset` parameter's name to `position`.
- Renamed `DataLakePathClient::GetAccessControls` to `DataLakePathClient::GetAccessControlList`.
- Removed unused parameters, options, results and functions in protocol layer.

## 12.0.0-beta.6 (2021-01-14)

### New Features

- Support setting DataLake SAS permission with a raw string.
- Added support for `CreateIfNotExists` and `DeleteIfExists` for FileSystem, Path, Directory and File clients.

### Breaking Changes

- Moved DataLake SAS into `Azure::Storage::Sas` namespace.
- `EncrytionKeySha256` are changed to binary (`std::vector<uint8_t>`).
- Replaced all transactional content MD5/CRC64 with the `ContentHash` struct.
- `DataLakeHttpHeaders` is renamed to `PathHttpHeaders`, and now contains `ContentHash` for the resource.
- All date time related strings are now changed to `Azure::Core::DateTime` type.
- `CreationTime` is renamed to `CreatedOn`.
- `AccessTierChangeTime` is renamed to `AccessTierChangedOn`.
- `CopyCompletionTime` is renamed to `CopyCompletedOn`.
- `ExpiryTime` is renamed to `ExpiresOn`.
- `LastAccessTime` is renamed to `LastAccessedOn`.
- Made version strings private by moving them into the `Details` namespace.
- Renamed all functions and structures that could retrieve partial query results from the server to have `SinglePage` suffix instead of `Segment` suffix.
- `ReadFileResult` now have `ContentRange` as string.
- `ReadFileOptions` now have `Azure::Core::Http::Range` instead of `Content-Length` and `Offset`.
- Replaced scoped enums that don't support bitwise operations with extensible enum.
- `ListPaths` is renamed to `ListPathsSinglePage` and its related return type and options are also renamed accordingly.
- Added `DataLake` prefix to `FileSystemClient`, `PathClient`,  `DirectoryClient`, and `FileClient` types.
- FileSystems, Path, Directory and File related result types and options types now have a `DataLake` prefix. For example, `GetFileSystemPropertiesResult` is changed to `GetDataLakeFileSystemPropertiesResult`.
- Renamed `GetSubDirectoryClient` to `GetSubdirectoryClient`.
- Removed `NamespaceEnabled` field in `CreateDataLakeFileSystemResult`.

## 12.0.0-beta.5 (2020-11-13)

### Breaking Changes

- Moved header `azure/storage/files/datalake/datalake.hpp` to `azure/storage/files/datalake.hpp`.
- Moved returning model types and related functions in `Azure::Storage::Files::DataLake` to `Azure::Storage::Files::DataLake::Models`, and made other code private by moving it into `Azure::Storage::Files::DataLake::Details`.
- Renamed `Azure::Storage::Files::DataLake::ServiceClient` to `Azure::Storage::Files::DataLake::DataLakeServiceClient`.

## 1.0.0-beta.4 (2020-10-16)

### New Features

- Service version is now 2020-02-10.
- Added support for SAS generation in DataLake service.
- Added support for `FileClient::ScheduleDeletion`.
- Added support for `DirectoryClient::SetAccessControlRecursive`.
- `PathAppendDataResult` now returns `ContentMD5`, `ContentCrc64` and `IsServerEncrypted`.

### Breaking Changes

- `CreateFromConnectionString` now accepts unencoded file, path and directory name.
- `ETag` and `LastModified` is now `std::string` instead of `Azure::Core::Nullable<std::string>` in `CreateDirectoryResult`, `CreateFileResult` and `CreatePathResult`.
- `Continuation` is renamed to `ContinuationToken` in options and returned result objects.

### Bug Fixes

- Unencoded FileSystem/File/Path/Directory name is now encoded.

## 1.0.0-beta.2 (2020-09-09)

### New Features

- Release based on azure-core_1.0.0-beta.1.

## 1.0.0-beta.1 (2020-08-28)

### New Features

- Added support for DataLake features:
  - ServiceClient::ListFileSystems
  - ServiceClient::GetUserDelegationKey
  - FileSystemClient::Create
  - FileSystemClient::Delete
  - FileSystemClient::SetMetadata
  - FileSystemClient::GetProperties
  - FileSystemClient::ListPaths
  - PathClient::Create
  - PathClient::Delete
  - PathClient::SetAccessControl
  - PathClient::SetHttpHeaders
  - PathClient::GetProperties
  - PathClient::GetAccessControls
  - PathClient::SetMetadata
  - FileClient::AppendData
  - FileClient::FlushData
  - FileClient::Create
  - FileClient::Rename
  - FileClient::Delete
  - FileClient::Read
  - FileClient::UploadFromBuffer
  - FileClient::UploadFromFile
  - FileClient::DownloadToBuffer
  - FileClient::DownloadToFile
  - DirectoryClient::GetFileClient
  - DirectoryClient::Create
  - DirectoryClient::Rename
  - DirectoryClient::Delete
- Support for Lease related operations.<|MERGE_RESOLUTION|>--- conflicted
+++ resolved
@@ -8,12 +8,6 @@
 
 ### Bugs Fixed
 
-<<<<<<< HEAD
-- Fixed a bug where file/directory renaming cannot be authenticated with SAS.
-- Empty file or existing file won't be created/overwritten if the file to be downloaded doesn't exist.
-
-=======
->>>>>>> 378ee6cb
 ### Other Changes
 
 ## 12.4.0-beta.1 (2022-10-11)
