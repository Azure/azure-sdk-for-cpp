# Release History

## 12.0.0-beta.7 (Unreleased)

### New Features

- Added `Owner`, `Permissions`, and `Group` to `GetDataLakePathAccessControlResult`.
- `ReadDataLakeFileResult` now has a new field `FileSize`.
- Added support for `GetAccessPolicy` and `SetAccessPolicy` in `DataLakeFileSystemClient`.
- Moved all protocol layer generated result types to `Details` namespace.
- Renamed `FileSystem` type returned from `ListDataLakeFileSystems` to be `FileSystemItem`. Member object name `FileSystems` is renamed to `Items`.
- Renamed `Path` type returned from `ListDataLakePaths` to be `PathItem`. Member object name `Paths` is renamed to `Items`.
<<<<<<< HEAD
- Changed `DataLakeFileClient::Flush`'s `endingOffset` parameter's name to `position`.
=======
- Added support for specifying public access type when creating a file system.
- Added `DataLakeDirectoryClient::ListPathsSinglePage` API to list DataLake paths under certain directory.
- Added `Metadata`, `AccessType`, `HasImmutabilityPolicy`, `HasLegalHold`, `LeaseDuration`, `LeaseState` and `LeaseStatus` to `FileSystemItem`.
- Added new type `LeaseDurationType` to indicate if a lease duration is fixed or infinite.
>>>>>>> 6f6c3c9c

### Breaking Changes

- Removed `GetDfsUri` in all clients since they are currently implementation details.
- Removed `Data` suffix for `FlushData` and `AppendData` and modified all related structs to align the change.
- `DataLakePathClient` can no longer set permissions with `SetAccessControl`, instead, a new API `SetPermissions` is created for such functionality. Renamed the original API to `SetAccessControlList` to be more precise.
- `ContentRange` in `ReadDataLakeFileResult` is now `Azure::Core::Http::Range`.
- Removed `ContentRange` in `PathGetPropertiesResult`.
- Renamed `ContentLength` in `GetDataLakePathPropertiesResult` and `CreateDataLakePathResult` to `FileSize` to be more accurate.
- Renamed `GetUri` to `GetUrl`.
- Added `DataLakeLeaseClient`, all lease related APIs are moved to `DataLakeLeaseClient`.
- Changed lease duration to be `std::chrono::seconds`.
- Removed `Directory` in `ListPathsSinglePageOptions`.
- Removed unused type `AccountResourceType` and `PathLeaseAction`.
- Changed all previous `LeaseDuration` members to a new type named `LeaseDurationType`.

## 12.0.0-beta.6 (2020-01-14)

### New Features

- Support setting DataLake SAS permission with a raw string.
- Added support for `CreateIfNotExists` and `DeleteIfExists` for FileSystem, Path, Directory and File clients.

### Breaking Changes

- Moved DataLake SAS into `Azure::Storage::Sas` namespace.
- `EncrytionKeySha256` are changed to binary (`std::vector<uint8_t>`).
- Replaced all transactional content MD5/CRC64 with the `ContentHash` struct.
- `DataLakeHttpHeaders` is renamed to `PathHttpHeaders`, and now contains `ContentHash` for the resource.
- All date time related strings are now changed to `Azure::Core::DateTime` type.
- `CreationTime` is renamed to `CreatedOn`.
- `AccessTierChangeTime` is renamed to `AccessTierChangedOn`.
- `CopyCompletionTime` is renamed to `CopyCompletedOn`.
- `ExpiryTime` is renamed to `ExpiresOn`.
- `LastAccessTime` is renamed to `LastAccessedOn`.
- Made version strings private by moving them into the `Details` namespace.
- Renamed all functions and structures that could retrieve partial query results from the server to have `SinglePage` suffix instead of `Segment` suffix.
- `ReadFileResult` now have `ContentRange` as string.
- `ReadFileOptions` now have `Azure::Core::Http::Range` instead of `Content-Length` and `Offset`.
- Replaced scoped enums that don't support bitwise operations with extensible enum.
- `ListPaths` is renamed to `ListPathsSinglePage` and its related return type and options are also renamed accordingly.
- Added `DataLake` prefix to `FileSystemClient`, `PathClient`,  `DirectoryClient`, and `FileClient` types.
- FileSystems, Path, Directory and File related result types and options types now have a `DataLake` prefix. For example, `GetFileSystemPropertiesResult` is changed to `GetDataLakeFileSystemPropertiesResult`.
- Renamed `GetSubDirectoryClient` to `GetSubdirectoryClient`.
- Removed `NamespaceEnabled` field in `CreateDataLakeFileSystemResult`.

## 12.0.0-beta.5 (2020-11-13)

### Breaking Changes

- Moved header `azure/storage/files/datalake/datalake.hpp` to `azure/storage/files/datalake.hpp`.
- Moved returning model types and related functions in `Azure::Storage::Files::DataLake` to `Azure::Storage::Files::DataLake::Models`, and made other code private by moving it into `Azure::Storage::Files::DataLake::Details`.
- Renamed `Azure::Storage::Files::DataLake::ServiceClient` to `Azure::Storage::Files::DataLake::DataLakeServiceClient`.

## 1.0.0-beta.4 (2020-10-16)

### New Features

- Service version is now 2020-02-10.
- Added support for SAS generation in DataLake service.
- Added support for `FileClient::ScheduleDeletion`.
- Added support for `DirectoryClient::SetAccessControlRecursive`.
- `PathAppendDataResult` now returns `ContentMD5`, `ContentCrc64` and `IsServerEncrypted`.

### Breaking Changes

- `CreateFromConnectionString` now accepts unencoded file, path and directory name.
- `ETag` and `LastModified` is now `std::string` instead of `Azure::Core::Nullable<std::string>` in `CreateDirectoryResult`, `CreateFileResult` and `CreatePathResult`.
- `Continuation` is renamed to `ContinuationToken` in options and returned result objects.

### Bug Fixes

- Unencoded FileSystem/File/Path/Directory name is now encoded.

## 1.0.0-beta.2 (2020-09-09)

### New Features

- Release based on azure-core_1.0.0-beta.1.

## 1.0.0-beta.1 (2020-08-28)

### New Features

- Added support for DataLake features:
  - ServiceClient::ListFileSystems
  - ServiceClient::GetUserDelegationKey
  - FileSystemClient::Create
  - FileSystemClient::Delete
  - FileSystemClient::SetMetadata
  - FileSystemClient::GetProperties
  - FileSystemClient::ListPaths
  - PathClient::Create
  - PathClient::Delete
  - PathClient::SetAccessControl
  - PathClient::SetHttpHeaders
  - PathClient::GetProperties
  - PathClient::GetAccessControls
  - PathClient::SetMetadata
  - FileClient::AppendData
  - FileClient::FlushData
  - FileClient::Create
  - FileClient::Rename
  - FileClient::Delete
  - FileClient::Read
  - FileClient::UploadFromBuffer
  - FileClient::UploadFromFile
  - FileClient::DownloadToBuffer
  - FileClient::DownloadToFile
  - DirectoryClient::GetFileClient
  - DirectoryClient::Create
  - DirectoryClient::Rename
  - DirectoryClient::Delete
- Support for Lease related operations.<|MERGE_RESOLUTION|>--- conflicted
+++ resolved
@@ -10,14 +10,11 @@
 - Moved all protocol layer generated result types to `Details` namespace.
 - Renamed `FileSystem` type returned from `ListDataLakeFileSystems` to be `FileSystemItem`. Member object name `FileSystems` is renamed to `Items`.
 - Renamed `Path` type returned from `ListDataLakePaths` to be `PathItem`. Member object name `Paths` is renamed to `Items`.
-<<<<<<< HEAD
 - Changed `DataLakeFileClient::Flush`'s `endingOffset` parameter's name to `position`.
-=======
 - Added support for specifying public access type when creating a file system.
 - Added `DataLakeDirectoryClient::ListPathsSinglePage` API to list DataLake paths under certain directory.
 - Added `Metadata`, `AccessType`, `HasImmutabilityPolicy`, `HasLegalHold`, `LeaseDuration`, `LeaseState` and `LeaseStatus` to `FileSystemItem`.
 - Added new type `LeaseDurationType` to indicate if a lease duration is fixed or infinite.
->>>>>>> 6f6c3c9c
 
 ### Breaking Changes
 
