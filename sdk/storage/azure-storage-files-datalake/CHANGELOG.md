# Release History

## 12.0.0-beta.7 (Unreleased)

### New Features

- Added `Owner`, `Permissions`, and `Group` to `GetDataLakePathAccessControlResult`.
- `ReadDataLakeFileResult` now has a new field `FileSize`.
- Added support for `GetAccessPolicy` and `SetAccessPolicy` in `DataLakeFileSystemClient`.
- Moved all protocol layer generated result types to `Details` namespace.
- Renamed `FileSystem` type returned from `ListDataLakeFileSystems` to be `FileSystemItem`. Member object name `FileSystems` is renamed to `Items`.
- Renamed `Path` type returned from `ListDataLakePaths` to be `PathItem`. Member object name `Paths` is renamed to `Items`.
- Added support for specifying public access type when creating a file system.
- Added `DataLakeDirectoryClient::ListPathsSinglePage` API to list DataLake paths under certain directory.
- Added `Metadata`, `AccessType`, `HasImmutabilityPolicy`, `HasLegalHold`, `LeaseDuration`, `LeaseState` and `LeaseStatus` to `FileSystemItem`.
- Added new type `LeaseDurationType` to indicate if a lease duration is fixed or infinite.
- Added `RequestId` in each return type for REST API calls, except for concurrent APIs.
- Added `UpdateAccessControlListRecursiveSinglePage` to update the access control recursively for a datalake path.
- Added `RemoveAccessControlListRecursiveSinglePage` to remove the access control recursively for a datalake path.

### Breaking Changes

- Removed `GetDfsUri` in all clients since they are currently implementation details.
- Removed `Data` suffix for `FlushData` and `AppendData` and modified all related structs to align the change.
- `DataLakePathClient` can no longer set permissions with `SetAccessControl`, instead, a new API `SetPermissions` is created for such functionality. Renamed the original API to `SetAccessControlList` to be more precise.
- `ContentRange` in `ReadDataLakeFileResult` is now `Azure::Core::Http::Range`.
- Removed `ContentRange` in `PathGetPropertiesResult`.
- Renamed `ContentLength` in `GetDataLakePathPropertiesResult` and `CreateDataLakePathResult` to `FileSize` to be more accurate.
- Renamed `GetUri` to `GetUrl`.
- Added `DataLakeLeaseClient`, all lease related APIs are moved to `DataLakeLeaseClient`.
- Changed lease duration to be `std::chrono::seconds`.
- Removed `Directory` in `ListPathsSinglePageOptions`.
- Removed unused type `AccountResourceType` and `PathLeaseAction`.
- Changed all previous `LeaseDuration` members to a new type named `LeaseDurationType`.
- `startsOn` parameter for `GetUserDelegationKey` was changed to optional.
- Removed `PreviousContinuationToken` from `ListFileSystemsSinglePageResult`.
<<<<<<< HEAD
- Removed `Rename` from `DataLakeDirectoryClient` and `DataLakeFileClient`. Instead, added `RenameFile` and `RenameSubdirectory` to `DataLakeDirectoryClient` and added `RenameFile` and `RenameDirectory` to `DataLakeFileSystemClient`.
- Rename APIs now return the client of the resource it is renaming to.
- Removed `Mode` for rename operations' options, that originally controls the rename mode. Now it is fixed to legacy mode.
=======
- Changed `SetAccessControlRecursive` to `SetAccessControlRecursiveListSinglePage`, to mark that it is a single page operation, and removed the `mode` parameter, separated the modify/delete functionality to two new APIs.
- Moved `SetAccessControlRecursiveListSinglePage` to `DataLakePathClient`.
- Changed `MaxRecord` to `MaxEntries`, `ForceFlag` to `ContinueOnFailure` to be more accurate names.
>>>>>>> 98b15b82

### Other Changes and Improvements

- Changed `DataLakeFileClient::Flush`'s `endingOffset` parameter's name to `position`.
- Renamed `DataLakePathClient::GetAccessControls` to `DataLakePathClient::GetAccessControlList`.
- Removed unused parameters, options, results and functions in protocol layer.

## 12.0.0-beta.6 (2020-01-14)

### New Features

- Support setting DataLake SAS permission with a raw string.
- Added support for `CreateIfNotExists` and `DeleteIfExists` for FileSystem, Path, Directory and File clients.

### Breaking Changes

- Moved DataLake SAS into `Azure::Storage::Sas` namespace.
- `EncrytionKeySha256` are changed to binary (`std::vector<uint8_t>`).
- Replaced all transactional content MD5/CRC64 with the `ContentHash` struct.
- `DataLakeHttpHeaders` is renamed to `PathHttpHeaders`, and now contains `ContentHash` for the resource.
- All date time related strings are now changed to `Azure::Core::DateTime` type.
- `CreationTime` is renamed to `CreatedOn`.
- `AccessTierChangeTime` is renamed to `AccessTierChangedOn`.
- `CopyCompletionTime` is renamed to `CopyCompletedOn`.
- `ExpiryTime` is renamed to `ExpiresOn`.
- `LastAccessTime` is renamed to `LastAccessedOn`.
- Made version strings private by moving them into the `Details` namespace.
- Renamed all functions and structures that could retrieve partial query results from the server to have `SinglePage` suffix instead of `Segment` suffix.
- `ReadFileResult` now have `ContentRange` as string.
- `ReadFileOptions` now have `Azure::Core::Http::Range` instead of `Content-Length` and `Offset`.
- Replaced scoped enums that don't support bitwise operations with extensible enum.
- `ListPaths` is renamed to `ListPathsSinglePage` and its related return type and options are also renamed accordingly.
- Added `DataLake` prefix to `FileSystemClient`, `PathClient`,  `DirectoryClient`, and `FileClient` types.
- FileSystems, Path, Directory and File related result types and options types now have a `DataLake` prefix. For example, `GetFileSystemPropertiesResult` is changed to `GetDataLakeFileSystemPropertiesResult`.
- Renamed `GetSubDirectoryClient` to `GetSubdirectoryClient`.
- Removed `NamespaceEnabled` field in `CreateDataLakeFileSystemResult`.

## 12.0.0-beta.5 (2020-11-13)

### Breaking Changes

- Moved header `azure/storage/files/datalake/datalake.hpp` to `azure/storage/files/datalake.hpp`.
- Moved returning model types and related functions in `Azure::Storage::Files::DataLake` to `Azure::Storage::Files::DataLake::Models`, and made other code private by moving it into `Azure::Storage::Files::DataLake::Details`.
- Renamed `Azure::Storage::Files::DataLake::ServiceClient` to `Azure::Storage::Files::DataLake::DataLakeServiceClient`.

## 1.0.0-beta.4 (2020-10-16)

### New Features

- Service version is now 2020-02-10.
- Added support for SAS generation in DataLake service.
- Added support for `FileClient::ScheduleDeletion`.
- Added support for `DirectoryClient::SetAccessControlRecursive`.
- `PathAppendDataResult` now returns `ContentMD5`, `ContentCrc64` and `IsServerEncrypted`.

### Breaking Changes

- `CreateFromConnectionString` now accepts unencoded file, path and directory name.
- `ETag` and `LastModified` is now `std::string` instead of `Azure::Core::Nullable<std::string>` in `CreateDirectoryResult`, `CreateFileResult` and `CreatePathResult`.
- `Continuation` is renamed to `ContinuationToken` in options and returned result objects.

### Bug Fixes

- Unencoded FileSystem/File/Path/Directory name is now encoded.

## 1.0.0-beta.2 (2020-09-09)

### New Features

- Release based on azure-core_1.0.0-beta.1.

## 1.0.0-beta.1 (2020-08-28)

### New Features

- Added support for DataLake features:
  - ServiceClient::ListFileSystems
  - ServiceClient::GetUserDelegationKey
  - FileSystemClient::Create
  - FileSystemClient::Delete
  - FileSystemClient::SetMetadata
  - FileSystemClient::GetProperties
  - FileSystemClient::ListPaths
  - PathClient::Create
  - PathClient::Delete
  - PathClient::SetAccessControl
  - PathClient::SetHttpHeaders
  - PathClient::GetProperties
  - PathClient::GetAccessControls
  - PathClient::SetMetadata
  - FileClient::AppendData
  - FileClient::FlushData
  - FileClient::Create
  - FileClient::Rename
  - FileClient::Delete
  - FileClient::Read
  - FileClient::UploadFromBuffer
  - FileClient::UploadFromFile
  - FileClient::DownloadToBuffer
  - FileClient::DownloadToFile
  - DirectoryClient::GetFileClient
  - DirectoryClient::Create
  - DirectoryClient::Rename
  - DirectoryClient::Delete
- Support for Lease related operations.<|MERGE_RESOLUTION|>--- conflicted
+++ resolved
@@ -34,15 +34,12 @@
 - Changed all previous `LeaseDuration` members to a new type named `LeaseDurationType`.
 - `startsOn` parameter for `GetUserDelegationKey` was changed to optional.
 - Removed `PreviousContinuationToken` from `ListFileSystemsSinglePageResult`.
-<<<<<<< HEAD
 - Removed `Rename` from `DataLakeDirectoryClient` and `DataLakeFileClient`. Instead, added `RenameFile` and `RenameSubdirectory` to `DataLakeDirectoryClient` and added `RenameFile` and `RenameDirectory` to `DataLakeFileSystemClient`.
 - Rename APIs now return the client of the resource it is renaming to.
 - Removed `Mode` for rename operations' options, that originally controls the rename mode. Now it is fixed to legacy mode.
-=======
 - Changed `SetAccessControlRecursive` to `SetAccessControlRecursiveListSinglePage`, to mark that it is a single page operation, and removed the `mode` parameter, separated the modify/delete functionality to two new APIs.
 - Moved `SetAccessControlRecursiveListSinglePage` to `DataLakePathClient`.
 - Changed `MaxRecord` to `MaxEntries`, `ForceFlag` to `ContinueOnFailure` to be more accurate names.
->>>>>>> 98b15b82
 
 ### Other Changes and Improvements
 
