// Copyright (c) Microsoft Corporation. All rights reserved.
// SPDX-License-Identifier: MIT

#include "azure/storage/files/datalake/datalake_file_system_client.hpp"

#include <azure/core/http/policies/policy.hpp>
#include <azure/storage/blobs/protocol/blob_rest_client.hpp>
#include <azure/storage/common/constants.hpp>
#include <azure/storage/common/crypt.hpp>
#include <azure/storage/common/shared_key_policy.hpp>
#include <azure/storage/common/storage_common.hpp>
#include <azure/storage/common/storage_per_retry_policy.hpp>
#include <azure/storage/common/storage_service_version_policy.hpp>
#include <azure/storage/common/storage_switch_to_secondary_policy.hpp>

#include "azure/storage/files/datalake/datalake_constants.hpp"
#include "azure/storage/files/datalake/datalake_directory_client.hpp"
#include "azure/storage/files/datalake/datalake_file_client.hpp"
#include "azure/storage/files/datalake/datalake_path_client.hpp"
#include "azure/storage/files/datalake/datalake_utilities.hpp"

#include "private/package_version.hpp"

namespace Azure { namespace Storage { namespace Files { namespace DataLake {

  DataLakeFileSystemClient DataLakeFileSystemClient::CreateFromConnectionString(
      const std::string& connectionString,
      const std::string& fileSystemName,
      const DataLakeClientOptions& options)
  {
    auto parsedConnectionString
        = Azure::Storage::_internal::ParseConnectionString(connectionString);
    auto fileSystemUrl = std::move(parsedConnectionString.DataLakeServiceUrl);
    fileSystemUrl.AppendPath(_internal::UrlEncodePath(fileSystemName));

    if (parsedConnectionString.KeyCredential)
    {
      return DataLakeFileSystemClient(
          fileSystemUrl.GetAbsoluteUrl(), parsedConnectionString.KeyCredential, options);
    }
    else
    {
      return DataLakeFileSystemClient(fileSystemUrl.GetAbsoluteUrl(), options);
    }
  }

  DataLakeFileSystemClient::DataLakeFileSystemClient(
      const std::string& fileSystemUrl,
      std::shared_ptr<StorageSharedKeyCredential> credential,
      const DataLakeClientOptions& options)
      : m_fileSystemUrl(fileSystemUrl), m_blobContainerClient(
                                            _detail::GetBlobUrlFromUrl(fileSystemUrl),
                                            credential,
                                            _detail::GetBlobClientOptions(options))
  {
    DataLakeClientOptions newOptions = options;
    newOptions.PerRetryPolicies.emplace_back(
        std::make_unique<_internal::SharedKeyPolicy>(credential));

    std::vector<std::unique_ptr<Azure::Core::Http::Policies::HttpPolicy>> perRetryPolicies;
    std::vector<std::unique_ptr<Azure::Core::Http::Policies::HttpPolicy>> perOperationPolicies;
    perRetryPolicies.emplace_back(std::make_unique<_internal::StorageSwitchToSecondaryPolicy>(
        m_fileSystemUrl.GetHost(), newOptions.SecondaryHostForRetryReads));
    perRetryPolicies.emplace_back(std::make_unique<_internal::StoragePerRetryPolicy>());
    perOperationPolicies.emplace_back(
        std::make_unique<_internal::StorageServiceVersionPolicy>(newOptions.ApiVersion));
    m_pipeline = std::make_shared<Azure::Core::Http::_internal::HttpPipeline>(
        newOptions,
        _internal::DatalakeServicePackageName,
        _detail::PackageVersion::ToString(),
        std::move(perRetryPolicies),
        std::move(perOperationPolicies));
  }

  DataLakeFileSystemClient::DataLakeFileSystemClient(
      const std::string& fileSystemUrl,
      std::shared_ptr<Core::Credentials::TokenCredential> credential,
      const DataLakeClientOptions& options)
      : m_fileSystemUrl(fileSystemUrl), m_blobContainerClient(
                                            _detail::GetBlobUrlFromUrl(fileSystemUrl),
                                            credential,
                                            _detail::GetBlobClientOptions(options))
  {
    std::vector<std::unique_ptr<Azure::Core::Http::Policies::HttpPolicy>> perRetryPolicies;
    std::vector<std::unique_ptr<Azure::Core::Http::Policies::HttpPolicy>> perOperationPolicies;
    perRetryPolicies.emplace_back(std::make_unique<_internal::StorageSwitchToSecondaryPolicy>(
        m_fileSystemUrl.GetHost(), options.SecondaryHostForRetryReads));
    perRetryPolicies.emplace_back(std::make_unique<_internal::StoragePerRetryPolicy>());
    {
      Azure::Core::Credentials::TokenRequestContext tokenContext;
      tokenContext.Scopes.emplace_back(_internal::StorageScope);
      perRetryPolicies.emplace_back(
          std::make_unique<Azure::Core::Http::Policies::_internal::BearerTokenAuthenticationPolicy>(
              credential, tokenContext));
    }
    perOperationPolicies.emplace_back(
        std::make_unique<_internal::StorageServiceVersionPolicy>(options.ApiVersion));
    m_pipeline = std::make_shared<Azure::Core::Http::_internal::HttpPipeline>(
        options,
        _internal::DatalakeServicePackageName,
        _detail::PackageVersion::ToString(),
        std::move(perRetryPolicies),
        std::move(perOperationPolicies));
  }

  DataLakeFileSystemClient::DataLakeFileSystemClient(
      const std::string& fileSystemUrl,
      const DataLakeClientOptions& options)
      : m_fileSystemUrl(fileSystemUrl), m_blobContainerClient(
                                            _detail::GetBlobUrlFromUrl(fileSystemUrl),
                                            _detail::GetBlobClientOptions(options))
  {
    std::vector<std::unique_ptr<Azure::Core::Http::Policies::HttpPolicy>> perRetryPolicies;
    std::vector<std::unique_ptr<Azure::Core::Http::Policies::HttpPolicy>> perOperationPolicies;
    perRetryPolicies.emplace_back(std::make_unique<_internal::StorageSwitchToSecondaryPolicy>(
        m_fileSystemUrl.GetHost(), options.SecondaryHostForRetryReads));
    perRetryPolicies.emplace_back(std::make_unique<_internal::StoragePerRetryPolicy>());
    perOperationPolicies.emplace_back(
        std::make_unique<_internal::StorageServiceVersionPolicy>(options.ApiVersion));
    m_pipeline = std::make_shared<Azure::Core::Http::_internal::HttpPipeline>(
        options,
        _internal::DatalakeServicePackageName,
        _detail::PackageVersion::ToString(),
        std::move(perRetryPolicies),
        std::move(perOperationPolicies));
  }

  DataLakeFileClient DataLakeFileSystemClient::GetFileClient(const std::string& fileName) const
  {
    auto builder = m_fileSystemUrl;
    builder.AppendPath(_internal::UrlEncodePath(fileName));
    auto blobClient = m_blobContainerClient.GetBlobClient(fileName);
    return DataLakeFileClient(std::move(builder), std::move(blobClient), m_pipeline);
  }

  DataLakeDirectoryClient DataLakeFileSystemClient::GetDirectoryClient(
      const std::string& directoryName) const
  {
    auto builder = m_fileSystemUrl;
    builder.AppendPath(_internal::UrlEncodePath(directoryName));
    return DataLakeDirectoryClient(
        builder, m_blobContainerClient.GetBlobClient(directoryName), m_pipeline);
  }

  Azure::Response<Models::CreateFileSystemResult> DataLakeFileSystemClient::Create(
      const CreateFileSystemOptions& options,
      const Azure::Core::Context& context) const
  {
    Blobs::CreateBlobContainerOptions blobOptions;
    blobOptions.Metadata = options.Metadata;
    if (options.AccessType == Models::PublicAccessType::FileSystem)
    {
      blobOptions.AccessType = Blobs::Models::PublicAccessType::BlobContainer;
    }
    else if (options.AccessType == Models::PublicAccessType::Path)
    {
      blobOptions.AccessType = Blobs::Models::PublicAccessType::Blob;
    }
    else if (options.AccessType == Models::PublicAccessType::None)
    {
      blobOptions.AccessType = Blobs::Models::PublicAccessType::None;
    }
    else
    {
      blobOptions.AccessType = Blobs::Models::PublicAccessType(options.AccessType.ToString());
    }
    auto result = m_blobContainerClient.Create(blobOptions, context);
    Models::CreateFileSystemResult ret;
    ret.ETag = std::move(result.Value.ETag);
    ret.LastModified = std::move(result.Value.LastModified);
    ret.Created = true;
    return Azure::Response<Models::CreateFileSystemResult>(
        std::move(ret), std::move(result.RawResponse));
  }

  Azure::Response<Models::CreateFileSystemResult> DataLakeFileSystemClient::CreateIfNotExists(
      const CreateFileSystemOptions& options,
      const Azure::Core::Context& context) const
  {
    try
    {
      return Create(options, context);
    }
    catch (StorageException& e)
    {
      if (e.ErrorCode == _detail::ContainerAlreadyExists)
      {
        Models::CreateFileSystemResult ret;
        ret.Created = false;
        return Azure::Response<Models::CreateFileSystemResult>(
            std::move(ret), std::move(e.RawResponse));
      }
      throw;
    }
  }

  Azure::Response<Models::DeleteFileSystemResult> DataLakeFileSystemClient::Delete(
      const DeleteFileSystemOptions& options,
      const Azure::Core::Context& context) const
  {
    Blobs::DeleteBlobContainerOptions blobOptions;
    blobOptions.AccessConditions.IfModifiedSince = options.AccessConditions.IfModifiedSince;
    blobOptions.AccessConditions.IfUnmodifiedSince = options.AccessConditions.IfUnmodifiedSince;
    blobOptions.AccessConditions.LeaseId = options.AccessConditions.LeaseId;
    auto result = m_blobContainerClient.Delete(blobOptions, context);
    Models::DeleteFileSystemResult ret;
    ret.Deleted = true;
    return Azure::Response<Models::DeleteFileSystemResult>(
        std::move(ret), std::move(result.RawResponse));
  }

  Azure::Response<Models::DeleteFileSystemResult> DataLakeFileSystemClient::DeleteIfExists(
      const DeleteFileSystemOptions& options,
      const Azure::Core::Context& context) const
  {
    try
    {
      return Delete(options, context);
    }
    catch (StorageException& e)
    {
      if (e.ErrorCode == _detail::ContainerNotFound)
      {
        Models::DeleteFileSystemResult ret;
        ret.Deleted = false;
        return Azure::Response<Models::DeleteFileSystemResult>(ret, std::move(e.RawResponse));
      }
      throw;
    }
  }

  Azure::Response<Models::FileSystemProperties> DataLakeFileSystemClient::GetProperties(
      const GetFileSystemPropertiesOptions& options,
      const Azure::Core::Context& context) const
  {
    Blobs::GetBlobContainerPropertiesOptions blobOptions;
    blobOptions.AccessConditions.LeaseId = options.AccessConditions.LeaseId;
    auto result = m_blobContainerClient.GetProperties(blobOptions, context);
    Models::FileSystemProperties ret;
    ret.ETag = std::move(result.Value.ETag);
    ret.LastModified = std::move(result.Value.LastModified);
    ret.Metadata = std::move(result.Value.Metadata);
    return Azure::Response<Models::FileSystemProperties>(
        std::move(ret), std::move(result.RawResponse));
  }

  Azure::Response<Models::SetFileSystemMetadataResult> DataLakeFileSystemClient::SetMetadata(
      Storage::Metadata metadata,
      const SetFileSystemMetadataOptions& options,
      const Azure::Core::Context& context) const
  {
    Blobs::SetBlobContainerMetadataOptions blobOptions;
    blobOptions.AccessConditions.IfModifiedSince = options.AccessConditions.IfModifiedSince;
<<<<<<< HEAD
    AZURE_ASSERT_MSG(
        !options.AccessConditions.IfUnmodifiedSince.HasValue(),
        "This operation doesn't support If-Unmodified-Since condition.");
=======
>>>>>>> fe7b8819

    auto result = m_blobContainerClient.SetMetadata(std::move(metadata), blobOptions, context);
    Models::SetFileSystemMetadataResult ret;
    ret.ETag = std::move(result.Value.ETag);
    ret.LastModified = std::move(result.Value.LastModified);
    return Azure::Response<Models::SetFileSystemMetadataResult>(
        std::move(ret), std::move(result.RawResponse));
  }

  ListPathsPagedResponse DataLakeFileSystemClient::ListPaths(
      bool recursive,
      const ListPathsOptions& options,
      const Azure::Core::Context& context) const
  {
    _detail::DataLakeRestClient::FileSystem::ListPathsOptions protocolLayerOptions;
    protocolLayerOptions.Resource = _detail::FileSystemResource::Filesystem;
    protocolLayerOptions.Upn = options.UserPrincipalName;
    protocolLayerOptions.MaxResults = options.PageSizeHint;
    protocolLayerOptions.RecursiveRequired = recursive;

    auto clientCopy = *this;
    std::function<ListPathsPagedResponse(std::string, const Azure::Core::Context&)> func;
    func = [func, clientCopy, protocolLayerOptions](
               std::string continuationToken, const Azure::Core::Context& context) {
      auto protocolLayerOptionsCopy = protocolLayerOptions;
      if (!continuationToken.empty())
      {
        protocolLayerOptionsCopy.ContinuationToken = continuationToken;
      }
      auto response = _detail::DataLakeRestClient::FileSystem::ListPaths(
          clientCopy.m_fileSystemUrl,
          *clientCopy.m_pipeline,
          _internal::WithReplicaStatus(context),
          protocolLayerOptionsCopy);

      ListPathsPagedResponse pagedResponse;
      pagedResponse.Paths = std::move(response.Value.Items);
      pagedResponse.m_onNextPageFunc = func;
      pagedResponse.CurrentPageToken = continuationToken;
      pagedResponse.NextPageToken = response.Value.ContinuationToken;
      pagedResponse.RawResponse = std::move(response.RawResponse);

      return pagedResponse;
    };

    return func(options.ContinuationToken.ValueOr(std::string()), context);
  }

  Azure::Response<Models::FileSystemAccessPolicy> DataLakeFileSystemClient::GetAccessPolicy(
      const GetFileSystemAccessPolicyOptions& options,
      const Azure::Core::Context& context) const
  {
    Blobs::GetBlobContainerAccessPolicyOptions blobOptions;
    blobOptions.AccessConditions.LeaseId = options.AccessConditions.LeaseId;
    auto response = m_blobContainerClient.GetAccessPolicy(blobOptions, context);
    Models::FileSystemAccessPolicy ret;
    if (response.Value.AccessType == Blobs::Models::PublicAccessType::BlobContainer)
    {
      ret.AccessType = Models::PublicAccessType::FileSystem;
    }
    else if (response.Value.AccessType == Blobs::Models::PublicAccessType::Blob)
    {
      ret.AccessType = Models::PublicAccessType::Path;
    }
    else if (response.Value.AccessType == Blobs::Models::PublicAccessType::None)
    {
      ret.AccessType = Models::PublicAccessType::None;
    }
    else
    {
      ret.AccessType = Models::PublicAccessType(response.Value.AccessType.ToString());
    }
    ret.SignedIdentifiers = std::move(response.Value.SignedIdentifiers);
    return Azure::Response<Models::FileSystemAccessPolicy>(
        std::move(ret), std::move(response.RawResponse));
  }

  Azure::Response<Models::SetFileSystemAccessPolicyResult>
  DataLakeFileSystemClient::SetAccessPolicy(
      const SetFileSystemAccessPolicyOptions& options,
      const Azure::Core::Context& context) const
  {
    Blobs::SetBlobContainerAccessPolicyOptions blobOptions;
    blobOptions.AccessConditions.IfModifiedSince = options.AccessConditions.IfModifiedSince;
    blobOptions.AccessConditions.IfUnmodifiedSince = options.AccessConditions.IfUnmodifiedSince;
    blobOptions.AccessConditions.LeaseId = options.AccessConditions.LeaseId;
    blobOptions.SignedIdentifiers = options.SignedIdentifiers;
    if (options.AccessType == Models::PublicAccessType::FileSystem)
    {
      blobOptions.AccessType = Blobs::Models::PublicAccessType::BlobContainer;
    }
    else if (options.AccessType == Models::PublicAccessType::Path)
    {
      blobOptions.AccessType = Blobs::Models::PublicAccessType::Blob;
    }
    else if (options.AccessType == Models::PublicAccessType::None)
    {
      blobOptions.AccessType = Blobs::Models::PublicAccessType::None;
    }
    else
    {
      blobOptions.AccessType = Blobs::Models::PublicAccessType(options.AccessType.ToString());
    }
    auto result = m_blobContainerClient.SetAccessPolicy(blobOptions, context);
    Models::SetFileSystemAccessPolicyResult ret;

    ret.ETag = std::move(result.Value.ETag);
    ret.LastModified = std::move(result.Value.LastModified);
    return Azure::Response<Models::SetFileSystemAccessPolicyResult>(
        std::move(ret), std::move(result.RawResponse));
  }

  Azure::Response<DataLakeFileClient> DataLakeFileSystemClient::RenameFile(
      const std::string& fileName,
      const std::string& destinationFilePath,
      const RenameFileOptions& options,
      const Azure::Core::Context& context) const
  {
    std::string destinationFileSystem;
    if (options.DestinationFileSystem.HasValue())
    {
      destinationFileSystem = options.DestinationFileSystem.Value();
    }
    else
    {
      const std::string& currentPath = m_fileSystemUrl.GetPath();
      destinationFileSystem = currentPath.substr(0, currentPath.find('/'));
    }

    auto sourceDfsUrl = m_fileSystemUrl;
    sourceDfsUrl.AppendPath(_internal::UrlEncodePath(fileName));

    auto destinationDfsUrl = m_fileSystemUrl;
    destinationDfsUrl.SetPath(_internal::UrlEncodePath(destinationFileSystem));
    destinationDfsUrl.AppendPath(_internal::UrlEncodePath(destinationFilePath));

    _detail::DataLakeRestClient::Path::CreateOptions protocolLayerOptions;
    protocolLayerOptions.Mode = _detail::PathRenameMode::Legacy;
    protocolLayerOptions.SourceLeaseId = options.SourceAccessConditions.LeaseId;
    protocolLayerOptions.LeaseIdOptional = options.AccessConditions.LeaseId;
    protocolLayerOptions.IfMatch = options.AccessConditions.IfMatch;
    protocolLayerOptions.IfNoneMatch = options.AccessConditions.IfNoneMatch;
    protocolLayerOptions.IfModifiedSince = options.AccessConditions.IfModifiedSince;
    protocolLayerOptions.IfUnmodifiedSince = options.AccessConditions.IfUnmodifiedSince;
    protocolLayerOptions.SourceIfMatch = options.SourceAccessConditions.IfMatch;
    protocolLayerOptions.SourceIfNoneMatch = options.SourceAccessConditions.IfNoneMatch;
    protocolLayerOptions.SourceIfModifiedSince = options.SourceAccessConditions.IfModifiedSince;
    protocolLayerOptions.SourceIfUnmodifiedSince = options.SourceAccessConditions.IfUnmodifiedSince;
    protocolLayerOptions.RenameSource = "/" + sourceDfsUrl.GetPath();
    auto result = _detail::DataLakeRestClient::Path::Create(
        destinationDfsUrl, *m_pipeline, context, protocolLayerOptions);

    auto renamedBlobClient
        = Blobs::BlobClient(_detail::GetBlobUrlFromUrl(destinationDfsUrl), m_pipeline);
    auto renamedFileClient = DataLakeFileClient(
        std::move(destinationDfsUrl), std::move(renamedBlobClient), m_pipeline);
    return Azure::Response<DataLakeFileClient>(
        std::move(renamedFileClient), std::move(result.RawResponse));
  }

  Azure::Response<DataLakeDirectoryClient> DataLakeFileSystemClient::RenameDirectory(
      const std::string& directoryName,
      const std::string& destinationDirectoryPath,
      const RenameDirectoryOptions& options,
      const Azure::Core::Context& context) const
  {
    std::string destinationFileSystem;
    if (options.DestinationFileSystem.HasValue())
    {
      destinationFileSystem = options.DestinationFileSystem.Value();
    }
    else
    {
      const std::string& currentPath = m_fileSystemUrl.GetPath();
      destinationFileSystem = currentPath.substr(0, currentPath.find('/'));
    }

    auto sourceDfsUrl = m_fileSystemUrl;
    sourceDfsUrl.AppendPath(_internal::UrlEncodePath(directoryName));

    auto destinationDfsUrl = m_fileSystemUrl;
    destinationDfsUrl.SetPath(_internal::UrlEncodePath(destinationFileSystem));
    destinationDfsUrl.AppendPath(_internal::UrlEncodePath(destinationDirectoryPath));

    _detail::DataLakeRestClient::Path::CreateOptions protocolLayerOptions;
    protocolLayerOptions.Mode = _detail::PathRenameMode::Legacy;
    protocolLayerOptions.SourceLeaseId = options.SourceAccessConditions.LeaseId;
    protocolLayerOptions.LeaseIdOptional = options.AccessConditions.LeaseId;
    protocolLayerOptions.IfMatch = options.AccessConditions.IfMatch;
    protocolLayerOptions.IfNoneMatch = options.AccessConditions.IfNoneMatch;
    protocolLayerOptions.IfModifiedSince = options.AccessConditions.IfModifiedSince;
    protocolLayerOptions.IfUnmodifiedSince = options.AccessConditions.IfUnmodifiedSince;
    protocolLayerOptions.SourceIfMatch = options.SourceAccessConditions.IfMatch;
    protocolLayerOptions.SourceIfNoneMatch = options.SourceAccessConditions.IfNoneMatch;
    protocolLayerOptions.SourceIfModifiedSince = options.SourceAccessConditions.IfModifiedSince;
    protocolLayerOptions.SourceIfUnmodifiedSince = options.SourceAccessConditions.IfUnmodifiedSince;
    protocolLayerOptions.RenameSource = "/" + sourceDfsUrl.GetPath();
    auto result = _detail::DataLakeRestClient::Path::Create(
        destinationDfsUrl, *m_pipeline, context, protocolLayerOptions);

    auto renamedBlobClient
        = Blobs::BlobClient(_detail::GetBlobUrlFromUrl(destinationDfsUrl), m_pipeline);
    auto renamedDirectoryClient = DataLakeDirectoryClient(
        std::move(destinationDfsUrl), std::move(renamedBlobClient), m_pipeline);
    return Azure::Response<DataLakeDirectoryClient>(
        std::move(renamedDirectoryClient), std::move(result.RawResponse));
  }

}}}} // namespace Azure::Storage::Files::DataLake<|MERGE_RESOLUTION|>--- conflicted
+++ resolved
@@ -251,12 +251,6 @@
   {
     Blobs::SetBlobContainerMetadataOptions blobOptions;
     blobOptions.AccessConditions.IfModifiedSince = options.AccessConditions.IfModifiedSince;
-<<<<<<< HEAD
-    AZURE_ASSERT_MSG(
-        !options.AccessConditions.IfUnmodifiedSince.HasValue(),
-        "This operation doesn't support If-Unmodified-Since condition.");
-=======
->>>>>>> fe7b8819
 
     auto result = m_blobContainerClient.SetMetadata(std::move(metadata), blobOptions, context);
     Models::SetFileSystemMetadataResult ret;
