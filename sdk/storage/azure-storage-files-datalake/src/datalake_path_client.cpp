--- conflicted
+++ resolved
@@ -205,7 +205,6 @@
     protocolLayerOptions.Properties = _detail::SerializeMetadata(options.Metadata);
     protocolLayerOptions.Umask = options.Umask;
     protocolLayerOptions.Permissions = options.Permissions;
-<<<<<<< HEAD
     protocolLayerOptions.Owner = options.Owner;
     protocolLayerOptions.Group = options.Group;
     protocolLayerOptions.ProposedLeaseId = options.LeaseId;
@@ -230,13 +229,12 @@
           = Files::DataLake::ScheduleFileExpiryOriginType::RelativeToNow.ToString();
       protocolLayerOptions.ExpiresOn
           = std::to_string(options.ScheduleDeletionOptions.TimeToExpire.Value().count());
-=======
+    }
     if (m_customerProvidedKey.HasValue())
     {
       protocolLayerOptions.EncryptionKey = m_customerProvidedKey.Value().Key;
       protocolLayerOptions.EncryptionKeySha256 = m_customerProvidedKey.Value().KeyHash;
       protocolLayerOptions.EncryptionAlgorithm = m_customerProvidedKey.Value().Algorithm.ToString();
->>>>>>> 43dd2083
     }
     return _detail::PathClient::Create(*m_pipeline, m_pathUrl, protocolLayerOptions, context);
   }
