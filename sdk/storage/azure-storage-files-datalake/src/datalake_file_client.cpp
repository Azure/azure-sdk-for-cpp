--- conflicted
+++ resolved
@@ -227,11 +227,7 @@
     if (result.Value.Details.LeaseDuration.HasValue())
     {
       ret.Details.LeaseDuration
-<<<<<<< HEAD
-          = Models::LeaseDurationType(result.Value.Details.LeaseDuration.GetValue().ToString());
-=======
-          = Models::LeaseDuration(result->Details.LeaseDuration.GetValue().ToString());
->>>>>>> d28d52b0
+          = Models::LeaseDuration(result.Value.Details.LeaseDuration.GetValue().ToString());
     }
     ret.Details.LeaseState = result.Value.Details.LeaseState.HasValue()
         ? FromBlobLeaseState(result.Value.Details.LeaseState.GetValue())
@@ -305,11 +301,7 @@
     if (result.Value.Details.LeaseDuration.HasValue())
     {
       ret.Details.LeaseDuration
-<<<<<<< HEAD
-          = Models::LeaseDurationType(result.Value.Details.LeaseDuration.GetValue().ToString());
-=======
-          = Models::LeaseDuration(result->Details.LeaseDuration.GetValue().ToString());
->>>>>>> d28d52b0
+          = Models::LeaseDuration(result.Value.Details.LeaseDuration.GetValue().ToString());
     }
     ret.Details.LeaseState = result.Value.Details.LeaseState.HasValue()
         ? FromBlobLeaseState(result.Value.Details.LeaseState.GetValue())
@@ -351,11 +343,7 @@
     if (result.Value.Details.LeaseDuration.HasValue())
     {
       ret.Details.LeaseDuration
-<<<<<<< HEAD
-          = Models::LeaseDurationType(result.Value.Details.LeaseDuration.GetValue().ToString());
-=======
-          = Models::LeaseDuration(result->Details.LeaseDuration.GetValue().ToString());
->>>>>>> d28d52b0
+          = Models::LeaseDuration(result.Value.Details.LeaseDuration.GetValue().ToString());
     }
     ret.Details.LeaseState = result.Value.Details.LeaseState.HasValue()
         ? FromBlobLeaseState(result.Value.Details.LeaseState.GetValue())
