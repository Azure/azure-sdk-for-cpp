// Copyright (c) Microsoft Corporation. All rights reserved.
// SPDX-License-Identifier: MIT

#include "azure/storage/files/datalake/datalake_service_client.hpp"

#include "azure/core/credentials.hpp"
#include "azure/core/http/curl/curl.hpp"
#include "azure/storage/blobs/protocol/blob_rest_client.hpp"
#include "azure/storage/common/constants.hpp"
#include "azure/storage/common/shared_key_policy.hpp"
#include "azure/storage/common/storage_common.hpp"
#include "azure/storage/common/storage_credential.hpp"
#include "azure/storage/common/storage_per_retry_policy.hpp"
#include "azure/storage/common/storage_retry_policy.hpp"
#include "azure/storage/common/storage_version.hpp"
#include "azure/storage/files/datalake/datalake_file_system_client.hpp"
#include "azure/storage/files/datalake/datalake_utilities.hpp"

namespace Azure { namespace Storage { namespace Files { namespace DataLake {
  namespace {
    Blobs::BlobServiceClientOptions GetBlobServiceClientOptions(const ServiceClientOptions& options)
    {
      Blobs::BlobServiceClientOptions blobOptions;
      for (const auto& p : options.PerOperationPolicies)
      {
        blobOptions.PerOperationPolicies.emplace_back(p->Clone());
      }
      for (const auto& p : options.PerRetryPolicies)
      {
        blobOptions.PerRetryPolicies.emplace_back(p->Clone());
      }
      blobOptions.RetryOptions = options.RetryOptions;
      blobOptions.RetryOptions.SecondaryHostForRetryReads
          = Details::GetBlobUriFromUri(options.RetryOptions.SecondaryHostForRetryReads);
      return blobOptions;
    }

    std::vector<FileSystem> FileSystemsFromContainerItems(
        const std::vector<Blobs::BlobContainerItem>& items)
    {
      std::vector<FileSystem> fileSystems;
      for (const auto& item : items)
      {
        FileSystem fileSystem;
        fileSystem.ETag = item.ETag;
        fileSystem.Name = item.Name;
        fileSystem.LastModified = item.LastModified;
        fileSystems.emplace_back(std::move(fileSystem));
      }
      return fileSystems;
    }
  } // namespace

  ServiceClient ServiceClient::CreateFromConnectionString(
      const std::string& connectionString,
      const ServiceClientOptions& options)
  {
    auto parsedConnectionString = Azure::Storage::Details::ParseConnectionString(connectionString);
    auto serviceUri = std::move(parsedConnectionString.DataLakeServiceUri);

    if (parsedConnectionString.KeyCredential)
    {
      return ServiceClient(
          serviceUri.GetAbsoluteUrl(), parsedConnectionString.KeyCredential, options);
    }
    else
    {
      return ServiceClient(serviceUri.GetAbsoluteUrl(), options);
    }
  }

  ServiceClient::ServiceClient(
      const std::string& serviceUri,
      std::shared_ptr<SharedKeyCredential> credential,
      const ServiceClientOptions& options)
      : m_dfsUri(Details::GetDfsUriFromUri(serviceUri)), m_blobServiceClient(
                                                             Details::GetBlobUriFromUri(serviceUri),
                                                             credential,
                                                             GetBlobServiceClientOptions(options))
  {
    std::vector<std::unique_ptr<Azure::Core::Http::HttpPolicy>> policies;
    policies.emplace_back(std::make_unique<Azure::Core::Http::TelemetryPolicy>(
        Azure::Storage::Details::c_DatalakeServicePackageName, DataLakeServiceVersion));
    policies.emplace_back(std::make_unique<Azure::Core::Http::RequestIdPolicy>());
    for (const auto& p : options.PerOperationPolicies)
    {
      policies.emplace_back(p->Clone());
    }
    StorageRetryWithSecondaryOptions dfsRetryOptions = options.RetryOptions;
    dfsRetryOptions.SecondaryHostForRetryReads
        = Details::GetDfsUriFromUri(options.RetryOptions.SecondaryHostForRetryReads);
    policies.emplace_back(std::make_unique<StorageRetryPolicy>(dfsRetryOptions));
    for (const auto& p : options.PerRetryPolicies)
    {
      policies.emplace_back(p->Clone());
    }
    policies.emplace_back(std::make_unique<StoragePerRetryPolicy>());
    policies.emplace_back(std::make_unique<SharedKeyPolicy>(credential));
    policies.emplace_back(std::make_unique<Azure::Core::Http::TransportPolicy>(
        std::make_shared<Azure::Core::Http::CurlTransport>()));
    m_pipeline = std::make_shared<Azure::Core::Http::HttpPipeline>(policies);
  }

  ServiceClient::ServiceClient(
      const std::string& serviceUri,
      std::shared_ptr<Identity::ClientSecretCredential> credential,
      const ServiceClientOptions& options)
      : m_dfsUri(Details::GetDfsUriFromUri(serviceUri)), m_blobServiceClient(
                                                             Details::GetBlobUriFromUri(serviceUri),
                                                             credential,
                                                             GetBlobServiceClientOptions(options))
  {
    std::vector<std::unique_ptr<Azure::Core::Http::HttpPolicy>> policies;
    policies.emplace_back(std::make_unique<Azure::Core::Http::TelemetryPolicy>(
        Azure::Storage::Details::c_DatalakeServicePackageName, DataLakeServiceVersion));
    policies.emplace_back(std::make_unique<Azure::Core::Http::RequestIdPolicy>());
    for (const auto& p : options.PerOperationPolicies)
    {
      policies.emplace_back(p->Clone());
    }
    StorageRetryWithSecondaryOptions dfsRetryOptions = options.RetryOptions;
    dfsRetryOptions.SecondaryHostForRetryReads
        = Details::GetDfsUriFromUri(options.RetryOptions.SecondaryHostForRetryReads);
    policies.emplace_back(std::make_unique<StorageRetryPolicy>(dfsRetryOptions));
    for (const auto& p : options.PerRetryPolicies)
    {
      policies.emplace_back(p->Clone());
    }
    policies.emplace_back(std::make_unique<StoragePerRetryPolicy>());
    policies.emplace_back(std::make_unique<Core::BearerTokenAuthenticationPolicy>(
        credential, Azure::Storage::Details::c_StorageScope));
    policies.emplace_back(std::make_unique<Azure::Core::Http::TransportPolicy>(
        std::make_shared<Azure::Core::Http::CurlTransport>()));
    m_pipeline = std::make_shared<Azure::Core::Http::HttpPipeline>(policies);
  }

  ServiceClient::ServiceClient(const std::string& serviceUri, const ServiceClientOptions& options)
      : m_dfsUri(Details::GetDfsUriFromUri(serviceUri)), m_blobServiceClient(
                                                             Details::GetBlobUriFromUri(serviceUri),
                                                             GetBlobServiceClientOptions(options))
  {
    std::vector<std::unique_ptr<Azure::Core::Http::HttpPolicy>> policies;
    policies.emplace_back(std::make_unique<Azure::Core::Http::TelemetryPolicy>(
        Azure::Storage::Details::c_DatalakeServicePackageName, DataLakeServiceVersion));
    policies.emplace_back(std::make_unique<Azure::Core::Http::RequestIdPolicy>());
    for (const auto& p : options.PerOperationPolicies)
    {
      policies.emplace_back(p->Clone());
    }
    StorageRetryWithSecondaryOptions dfsRetryOptions = options.RetryOptions;
    dfsRetryOptions.SecondaryHostForRetryReads
        = Details::GetDfsUriFromUri(options.RetryOptions.SecondaryHostForRetryReads);
    policies.emplace_back(std::make_unique<StorageRetryPolicy>(dfsRetryOptions));
    for (const auto& p : options.PerRetryPolicies)
    {
      policies.emplace_back(p->Clone());
    }
    policies.emplace_back(std::make_unique<StoragePerRetryPolicy>());
    policies.emplace_back(std::make_unique<Azure::Core::Http::TransportPolicy>(
        std::make_shared<Azure::Core::Http::CurlTransport>()));
    m_pipeline = std::make_shared<Azure::Core::Http::HttpPipeline>(policies);
  }

  FileSystemClient ServiceClient::GetFileSystemClient(const std::string& fileSystemName) const
  {
    auto builder = m_dfsUri;
    builder.AppendPath(fileSystemName);
    return FileSystemClient(
        builder, m_blobServiceClient.GetBlobContainerClient(fileSystemName), m_pipeline);
  }

  Azure::Core::Response<ListFileSystemsSegmentResult> ServiceClient::ListFileSystemsSegement(
      const ListFileSystemsSegmentOptions& options) const
  {
    Blobs::ListContainersSegmentOptions blobOptions;
    blobOptions.Context = options.Context;
    blobOptions.Prefix = options.Prefix;
<<<<<<< HEAD
    blobOptions.Marker = options.ContinuationToken;
    blobOptions.MaxResults = options.MaxResults;
    auto result = m_blobServiceClient.ListBlobContainersSegment(blobOptions);
    auto response = ListFileSystemsSegmentResult();
    response.ContinuationToken
        = result->NextMarker.empty() ? response.ContinuationToken : result->NextMarker;
=======
    blobOptions.ContinuationToken = options.Continuation;
    blobOptions.MaxResults = options.MaxResults;
    auto result = m_blobServiceClient.ListBlobContainersSegment(blobOptions);
    auto response = ListFileSystemsSegmentResult();
    response.Continuation
        = result->ContinuationToken.empty() ? response.Continuation : result->ContinuationToken;
>>>>>>> e0079f05
    response.Filesystems = FileSystemsFromContainerItems(result->Items);
    return Azure::Core::Response<ListFileSystemsSegmentResult>(
        std::move(response), result.ExtractRawResponse());
  }

}}}} // namespace Azure::Storage::Files::DataLake<|MERGE_RESOLUTION|>--- conflicted
+++ resolved
@@ -175,21 +175,12 @@
     Blobs::ListContainersSegmentOptions blobOptions;
     blobOptions.Context = options.Context;
     blobOptions.Prefix = options.Prefix;
-<<<<<<< HEAD
-    blobOptions.Marker = options.ContinuationToken;
+    blobOptions.ContinuationToken = options.ContinuationToken;
     blobOptions.MaxResults = options.MaxResults;
     auto result = m_blobServiceClient.ListBlobContainersSegment(blobOptions);
     auto response = ListFileSystemsSegmentResult();
     response.ContinuationToken
-        = result->NextMarker.empty() ? response.ContinuationToken : result->NextMarker;
-=======
-    blobOptions.ContinuationToken = options.Continuation;
-    blobOptions.MaxResults = options.MaxResults;
-    auto result = m_blobServiceClient.ListBlobContainersSegment(blobOptions);
-    auto response = ListFileSystemsSegmentResult();
-    response.Continuation
-        = result->ContinuationToken.empty() ? response.Continuation : result->ContinuationToken;
->>>>>>> e0079f05
+        = result->ContinuationToken.empty() ? response.ContinuationToken : result->ContinuationToken;
     response.Filesystems = FileSystemsFromContainerItems(result->Items);
     return Azure::Core::Response<ListFileSystemsSegmentResult>(
         std::move(response), result.ExtractRawResponse());
