--- conflicted
+++ resolved
@@ -259,10 +259,7 @@
       $["201"].headers["Content-Length"]["x-ms-client-name"] = "FileSize";
       $["201"].headers["Content-Length"]["x-nullable"] = true;
       $["201"].headers["x-ms-request-server-encrypted"]["x-nullable"] = true;
-<<<<<<< HEAD
-=======
       $["201"].headers["x-ms-request-server-encrypted"]["x-ms-client-default"] = "bool()";
->>>>>>> 378ee6cb
       $["201"].headers["x-ms-encryption-key-sha256"]["x-nullable"] = true;
       delete $["201"].headers["x-ms-continuation"];
       $["201"].schema = {
@@ -440,10 +437,6 @@
       $["Content-MD5"]["x-nullable"] = true;
       $["x-ms-content-crc64"]["x-ms-client-name"] = "TransactionalContentHash";
       $["x-ms-content-crc64"]["x-nullable"] = true;
-<<<<<<< HEAD
-      $["x-ms-request-server-encrypted"]["x-nullable"] = true;
-=======
->>>>>>> 378ee6cb
       $["x-ms-encryption-key-sha256"]["x-nullable"] = true;
       delete $["ETag"];
 ```
@@ -456,9 +449,5 @@
     where: $["x-ms-paths"]["/{filesystem}/{path}?action=flush"].patch.responses["200"].headers
     transform: >
       $["Content-Length"]["x-ms-client-name"] = "FileSize";
-<<<<<<< HEAD
-      $["x-ms-request-server-encrypted"]["x-nullable"] = true;
-=======
->>>>>>> 378ee6cb
       $["x-ms-encryption-key-sha256"]["x-nullable"] = true;
 ```