// Copyright (c) Microsoft Corporation. All rights reserved.
// SPDX-License-Identifier: MIT

#include "datalake_file_system_client_test.hpp"

#include <algorithm>

#include <azure/core/internal/cryptography/sha_hash.hpp>
#include <azure/identity/client_secret_credential.hpp>
#include <azure/storage/common/crypt.hpp>

namespace Azure { namespace Storage { namespace Blobs { namespace Models {

  bool operator==(const SignedIdentifier& lhs, const SignedIdentifier& rhs);

}}}} // namespace Azure::Storage::Blobs::Models

namespace Azure { namespace Storage { namespace Test {

  const size_t PathTestSize = 5;

  std::string DataLakeFileSystemClientTest::GetSas()
  {
    Sas::DataLakeSasBuilder sasBuilder;
    sasBuilder.Protocol = Sas::SasProtocol::HttpsAndHttp;
    sasBuilder.ExpiresOn = std::chrono::system_clock::now() + std::chrono::hours(72);
    sasBuilder.FileSystemName = m_fileSystemName;
    sasBuilder.Resource = Sas::DataLakeSasResource::FileSystem;
    sasBuilder.SetPermissions(Sas::DataLakeFileSystemSasPermissions::All);
    return sasBuilder.GenerateSasToken(
        *_internal::ParseConnectionString(AdlsGen2ConnectionString()).KeyCredential);
  }

  void DataLakeFileSystemClientTest::CreateDirectoryList()
  {
    std::string const directoryName(GetFileSystemValidName());
    std::string const prefix(directoryName.begin(), directoryName.end() - 2);
    m_directoryA = prefix + "a";
    m_directoryB = prefix + "b";
    m_pathNameSetA.clear();
    m_pathNameSetB.clear();
    for (size_t i = 0; i < PathTestSize; ++i)
    {
      {
        auto name = m_directoryA + "/" + std::to_string(i);
        m_fileSystemClient->GetFileClient(name).Create();
        m_pathNameSetA.emplace_back(std::move(name));
      }
      {
        auto name = m_directoryB + "/" + std::to_string(i);
        m_fileSystemClient->GetFileClient(name).Create();
        m_pathNameSetB.emplace_back(std::move(name));
      }
    }
  }

  void DataLakeFileSystemClientTest::SetUp()
  {
    DataLakeServiceClientTest::SetUp();
    CHECK_SKIP_TEST();

    m_fileSystemName = GetFileSystemValidName();
    m_fileSystemClient = std::make_shared<Files::DataLake::DataLakeFileSystemClient>(
        m_dataLakeServiceClient->GetFileSystemClient(m_fileSystemName));
    m_fileSystemClient->CreateIfNotExists();
  }

  void DataLakeFileSystemClientTest::TearDown()
  {
    CHECK_SKIP_TEST();
    m_fileSystemClient->Delete();
    DataLakeServiceClientTest::TearDown();
  }

  std::vector<Files::DataLake::Models::PathItem> DataLakeFileSystemClientTest::ListAllPaths(
      bool recursive,
      const std::string& directory)
  {
    std::vector<Files::DataLake::Models::PathItem> result;
    std::string continuation;
    Files::DataLake::ListPathsOptions options;
    if (directory.empty())
    {
      for (auto pageResult = m_fileSystemClient->ListPaths(recursive, options);
           pageResult.HasPage();
           pageResult.MoveToNextPage())
      {
        result.insert(result.end(), pageResult.Paths.begin(), pageResult.Paths.end());
      }
    }
    else
    {
      auto directoryClient = m_fileSystemClient->GetDirectoryClient(directory);
      for (auto pageResult = directoryClient.ListPaths(recursive, options); pageResult.HasPage();
           pageResult.MoveToNextPage())
      {
        result.insert(result.end(), pageResult.Paths.begin(), pageResult.Paths.end());
      }
    }

    return result;
  }

  Files::DataLake::Models::PathHttpHeaders DataLakeFileSystemClientTest::GetInterestingHttpHeaders()
  {
    static Files::DataLake::Models::PathHttpHeaders result = []() {
      Files::DataLake::Models::PathHttpHeaders ret;
      ret.CacheControl = std::string("no-cache");
      ret.ContentDisposition = std::string("attachment");
      ret.ContentEncoding = std::string("deflate");
      ret.ContentLanguage = std::string("en-US");
      ret.ContentType = std::string("application/octet-stream");
      return ret;
    }();
    return result;
  }

  TEST_F(DataLakeFileSystemClientTest, CreateDeleteFileSystems)
  {
    std::string fileSystemName("prefix");
    {
      // Normal create/delete.
      std::vector<Files::DataLake::DataLakeFileSystemClient> fileSystemClient;
      for (int32_t i = 0; i < 5; ++i)
      {
        auto client = Files::DataLake::DataLakeFileSystemClient::CreateFromConnectionString(
            AdlsGen2ConnectionString(),
            fileSystemName + std::to_string(i),
            InitClientOptions<Files::DataLake::DataLakeClientOptions>());
        EXPECT_NO_THROW(client.Create());
        fileSystemClient.emplace_back(std::move(client));
      }
      for (const auto& client : fileSystemClient)
      {
        EXPECT_NO_THROW(client.Delete());
      }
    }
    {
      std::string fileSystemNameAccessCondition(fileSystemName + "a");
      // Normal delete with access condition.
      std::vector<Files::DataLake::DataLakeFileSystemClient> fileSystemClient;
      for (int32_t i = 0; i < 5; ++i)
      {
        auto client = Files::DataLake::DataLakeFileSystemClient::CreateFromConnectionString(
            AdlsGen2ConnectionString(),
            fileSystemNameAccessCondition + std::to_string(i),
            InitClientOptions<Files::DataLake::DataLakeClientOptions>());
        EXPECT_NO_THROW(client.Create());
        fileSystemClient.emplace_back(std::move(client));
      }
      for (const auto& client : fileSystemClient)
      {
        auto response = client.GetProperties();
        Files::DataLake::DeleteFileSystemOptions options1;
        options1.AccessConditions.IfModifiedSince = response.Value.LastModified;
        EXPECT_THROW(client.Delete(options1), StorageException);
        Files::DataLake::DeleteFileSystemOptions options2;
        options2.AccessConditions.IfUnmodifiedSince = response.Value.LastModified;
        EXPECT_NO_THROW(client.Delete(options2));
      }
    }
    {
      // CreateIfNotExists & DeleteIfExists.
      {
        std::string fileSystemNameCreate(fileSystemName + "c");
        auto client = Files::DataLake::DataLakeFileSystemClient::CreateFromConnectionString(
            AdlsGen2ConnectionString(),
            fileSystemNameCreate,
            InitClientOptions<Files::DataLake::DataLakeClientOptions>());
        EXPECT_NO_THROW(client.Create());
        EXPECT_NO_THROW(client.CreateIfNotExists());
        EXPECT_NO_THROW(client.Delete());
        EXPECT_NO_THROW(client.DeleteIfExists());
      }
      {
        std::string fileSystemNameCreateIf(fileSystemName + "ci");
        auto client = Files::DataLake::DataLakeFileSystemClient::CreateFromConnectionString(
            AdlsGen2ConnectionString(),
            fileSystemNameCreateIf,
            InitClientOptions<Files::DataLake::DataLakeClientOptions>());
        EXPECT_NO_THROW(client.CreateIfNotExists());
        EXPECT_THROW(client.Create(), StorageException);
        EXPECT_NO_THROW(client.DeleteIfExists());
      }
      {
        std::string fileSystemNameCreateIfNot(fileSystemName + "cid");
        auto client = Files::DataLake::DataLakeFileSystemClient::CreateFromConnectionString(
            AdlsGen2ConnectionString(),
            fileSystemNameCreateIfNot,
            InitClientOptions<Files::DataLake::DataLakeClientOptions>());
        auto created = client.Create().Value.Created;
        EXPECT_TRUE(created);
        auto createResult = client.CreateIfNotExists();
        EXPECT_FALSE(createResult.Value.Created);
        EXPECT_FALSE(createResult.Value.ETag.HasValue());
        EXPECT_EQ(DateTime(), createResult.Value.LastModified);
        auto deleted = client.Delete().Value.Deleted;
        EXPECT_TRUE(deleted);
      }
      {
        std::string fileSystemNameDelete(fileSystemName + "d");
        auto client = Files::DataLake::DataLakeFileSystemClient::CreateFromConnectionString(
            AdlsGen2ConnectionString(),
            fileSystemNameDelete,
            InitClientOptions<Files::DataLake::DataLakeClientOptions>());
        auto deleteResult = client.DeleteIfExists();
        EXPECT_FALSE(deleteResult.Value.Deleted);
      }
    }
  }

  TEST_F(DataLakeFileSystemClientTest, FileSystemMetadata)
  {
    auto metadata1 = GetMetadata();
    auto metadata2 = GetMetadata();
    {
      // Set/Get Metadata works
      EXPECT_NO_THROW(m_fileSystemClient->SetMetadata(metadata1));
      auto result = m_fileSystemClient->GetProperties().Value.Metadata;
      EXPECT_EQ(metadata1, result);
      EXPECT_NO_THROW(m_fileSystemClient->SetMetadata(metadata2));
      result = m_fileSystemClient->GetProperties().Value.Metadata;
      EXPECT_EQ(metadata2, result);
    }

    {
      // Create file system with metadata works
      auto options = InitClientOptions<Files::DataLake::DataLakeClientOptions>();
      auto client1 = Files::DataLake::DataLakeFileSystemClient::CreateFromConnectionString(
          AdlsGen2ConnectionString(), m_fileSystemName + "1", options);
      auto client2 = Files::DataLake::DataLakeFileSystemClient::CreateFromConnectionString(
          AdlsGen2ConnectionString(), m_fileSystemName + "2", options);
      Files::DataLake::CreateFileSystemOptions options1;
      Files::DataLake::CreateFileSystemOptions options2;
      options1.Metadata = metadata1;
      options2.Metadata = metadata2;

      EXPECT_NO_THROW(client1.Create(options1));
      EXPECT_NO_THROW(client2.Create(options2));
      auto result = client1.GetProperties().Value.Metadata;
      EXPECT_EQ(metadata1, result);
      result = client2.GetProperties().Value.Metadata;
      EXPECT_EQ(metadata2, result);
      client1.DeleteIfExists();
      client2.DeleteIfExists();
    }
  }

  TEST_F(DataLakeFileSystemClientTest, GetDataLakeFileSystemPropertiesResult)
  {
    auto metadata1 = GetMetadata();
    auto metadata2 = GetMetadata();
    {
      // Get Metadata via properties works
      EXPECT_NO_THROW(m_fileSystemClient->SetMetadata(metadata1));
      auto result = m_fileSystemClient->GetProperties();
      EXPECT_EQ(metadata1, result.Value.Metadata);
      EXPECT_NO_THROW(m_fileSystemClient->SetMetadata(metadata2));
      result = m_fileSystemClient->GetProperties();
      EXPECT_EQ(metadata2, result.Value.Metadata);
    }

    {
      // Last modified Etag works.
      auto properties1 = m_fileSystemClient->GetProperties();
      auto properties2 = m_fileSystemClient->GetProperties();
      EXPECT_EQ(properties1.Value.ETag, properties2.Value.ETag);
      EXPECT_EQ(properties1.Value.LastModified, properties2.Value.LastModified);

      // This operation changes ETag/LastModified.
      EXPECT_NO_THROW(m_fileSystemClient->SetMetadata(metadata1));

      auto properties3 = m_fileSystemClient->GetProperties();
      EXPECT_NE(properties1.Value.ETag, properties3.Value.ETag);
    }
  }

  TEST_F(DataLakeFileSystemClientTest, ListPaths)
  {
    CreateDirectoryList();
    {
      // Normal list recursively.
      auto result = ListAllPaths(true);
      for (const auto& name : m_pathNameSetA)
      {
        auto iter = std::find_if(
            result.begin(), result.end(), [&name](const Files::DataLake::Models::PathItem& path) {
              return path.Name == name;
            });
        EXPECT_NE(result.end(), iter);
        EXPECT_EQ(iter->Name, name);
        EXPECT_EQ(iter->Name.substr(0U, m_directoryA.size()), m_directoryA);
        EXPECT_TRUE(iter->CreatedOn.HasValue());
        EXPECT_FALSE(iter->ExpiresOn.HasValue());
      }
      for (const auto& name : m_pathNameSetB)
      {
        auto iter = std::find_if(
            result.begin(), result.end(), [&name](const Files::DataLake::Models::PathItem& path) {
              return path.Name == name;
            });
        EXPECT_NE(result.end(), iter);
        EXPECT_EQ(iter->Name, name);
        EXPECT_EQ(iter->Name.substr(0U, m_directoryB.size()), m_directoryB);
        EXPECT_TRUE(iter->CreatedOn.HasValue());
        EXPECT_FALSE(iter->ExpiresOn.HasValue());
      }
    }
    {
      // List with directory.
      auto result = ListAllPaths(true, m_directoryA);
      for (const auto& name : m_pathNameSetA)
      {
        auto iter = std::find_if(
            result.begin(), result.end(), [&name](const Files::DataLake::Models::PathItem& path) {
              return path.Name == name;
            });
        EXPECT_NE(result.end(), iter);
        EXPECT_EQ(iter->Name, name);
        EXPECT_EQ(iter->Name.substr(0U, m_directoryA.size()), m_directoryA);
        EXPECT_TRUE(iter->CreatedOn.HasValue());
        EXPECT_FALSE(iter->ExpiresOn.HasValue());
      }
      for (const auto& name : m_pathNameSetB)
      {
        auto iter = std::find_if(
            result.begin(), result.end(), [&name](const Files::DataLake::Models::PathItem& path) {
              return path.Name == name;
            });
        EXPECT_EQ(result.end(), iter);
      }
    }
    {
      // List max result
      Files::DataLake::ListPathsOptions options;
      options.PageSizeHint = 2;
      auto response = m_fileSystemClient->ListPaths(true, options);
      EXPECT_LE(2U, response.Paths.size());
    }
    {
      // check expiry time
      const std::string filename = GetTestNameLowerCase() + "check_expiry";
      auto client = m_fileSystemClient->GetFileClient(GetTestNameLowerCase() + "check_expiry");
      Files::DataLake::CreateFileOptions createOptions;
      createOptions.ScheduleDeletionOptions.ExpiresOn = Azure::DateTime::Parse(
          "Wed, 29 Sep 2100 09:53:03 GMT", Azure::DateTime::DateFormat::Rfc1123);
      client.Create(createOptions);

      auto result = ListAllPaths(false);
      auto iter = std::find_if(
          result.begin(), result.end(), [&filename](const Files::DataLake::Models::PathItem& path) {
            return path.Name == filename;
          });
      EXPECT_TRUE(iter->ExpiresOn.HasValue());
      EXPECT_EQ(createOptions.ScheduleDeletionOptions.ExpiresOn.Value(), iter->ExpiresOn.Value());
    }
  }

  TEST_F(DataLakeFileSystemClientTest, UnencodedPathDirectoryFileNameWorks)
  {
    const std::string non_ascii_word = "\xE6\xB5\x8B\xE8\xAF\x95";
    const std::string encoded_non_ascii_word = "%E6%B5%8B%E8%AF%95";
    std::string baseName = "a b c / !@#$%^&*(?/<>,.;:'\"[]{}|`~\\) def" + non_ascii_word;
    {
      std::string pathName = baseName + GetTestNameLowerCase();
      auto fileClient = m_fileSystemClient->GetFileClient(pathName);
      EXPECT_NO_THROW(fileClient.Create());
      auto fileUrl = fileClient.GetUrl();
      EXPECT_EQ(fileUrl, m_fileSystemClient->GetUrl() + "/" + _internal::UrlEncodePath(pathName));
    }
    {
      std::string directoryName = baseName + GetTestNameLowerCase() + "1";
      auto directoryClient = m_fileSystemClient->GetDirectoryClient(directoryName);
      EXPECT_NO_THROW(directoryClient.Create());
      auto directoryUrl = directoryClient.GetUrl();
      EXPECT_EQ(
          directoryUrl,
          m_fileSystemClient->GetUrl() + "/" + _internal::UrlEncodePath(directoryName));
    }
    {
      std::string fileName = baseName + GetTestNameLowerCase() + "2";
      auto fileClient = m_fileSystemClient->GetFileClient(fileName);
      EXPECT_NO_THROW(fileClient.Create());
      auto fileUrl = fileClient.GetUrl();
      EXPECT_EQ(fileUrl, m_fileSystemClient->GetUrl() + "/" + _internal::UrlEncodePath(fileName));
    }
  }

  TEST_F(DataLakeFileSystemClientTest, ConstructorsWorks)
  {
    {
      // Create from connection string validates static creator function and shared key constructor.
      auto fileSystemName = GetTestNameLowerCase() + "1";
      auto connectionStringClient
          = Azure::Storage::Files::DataLake::DataLakeFileSystemClient::CreateFromConnectionString(
              AdlsGen2ConnectionString(),
              fileSystemName,
              InitClientOptions<Azure::Storage::Files::DataLake::DataLakeClientOptions>());
      EXPECT_NO_THROW(connectionStringClient.Create());
      EXPECT_NO_THROW(connectionStringClient.Delete());
    }

    {
      // Create from client secret credential.
      std::shared_ptr<Azure::Core::Credentials::TokenCredential> credential
          = std::make_shared<Azure::Identity::ClientSecretCredential>(
              AadTenantId(), AadClientId(), AadClientSecret());
      Azure::Storage::Files::DataLake::DataLakeClientOptions options;

      auto clientSecretClient = InitTestClient<
          Azure::Storage::Files::DataLake::DataLakeFileSystemClient,
          Azure::Storage::Files::DataLake::DataLakeClientOptions>(
          Azure::Storage::Files::DataLake::DataLakeFileSystemClient::CreateFromConnectionString(
              AdlsGen2ConnectionString(), GetTestNameLowerCase())
              .GetUrl(),
          credential,
          options);

      EXPECT_NO_THROW(clientSecretClient->Create());
      EXPECT_NO_THROW(clientSecretClient->Delete());
    }
  }

  TEST_F(DataLakeFileSystemClientTest, CustomerProvidedKey_LIVEONLY_)
  {

    auto getRandomCustomerProvidedKey = [&]() {
      Files::DataLake::EncryptionKey key;
      std::vector<uint8_t> aes256Key;
      aes256Key.resize(32);
      RandomBuffer(&aes256Key[0], aes256Key.size());
      key.Key = Azure::Core::Convert::Base64Encode(aes256Key);
      key.KeyHash = Azure::Core::Cryptography::_internal::Sha256Hash().Final(
          aes256Key.data(), aes256Key.size());
      key.Algorithm = Blobs::Models::EncryptionAlgorithmType::Aes256;
      return key;
    };

    const int32_t bufferSize = 1024; // 1KB data size
    auto buffer = std::make_shared<std::vector<uint8_t>>(bufferSize, 'x');
    Azure::Core::IO::MemoryBodyStream bodyStream(buffer->data(), buffer->size());

    auto customerProvidedKey
        = std::make_shared<Files::DataLake::EncryptionKey>(getRandomCustomerProvidedKey());
    Files::DataLake::DataLakeClientOptions options;
    options.CustomerProvidedKey = *customerProvidedKey;
    auto fileServiceClient = std::make_shared<Files::DataLake::DataLakeServiceClient>(
        Files::DataLake::DataLakeServiceClient::CreateFromConnectionString(
            AdlsGen2ConnectionString(), options));
    auto fileSystemClient = std::make_shared<Files::DataLake::DataLakeFileSystemClient>(
        fileServiceClient->GetFileSystemClient(m_fileSystemName));

    // fileSystem works
    {
      auto fileSystemClientWithoutEncryptionKey
          = Azure::Storage::Files::DataLake::DataLakeFileSystemClient::CreateFromConnectionString(
              AdlsGen2ConnectionString(), m_fileSystemName);
      // Rename File
      const std::string filename1 = GetTestName() + "file1";
      const std::string filename2 = GetTestName() + "file2";
      const std::string filename3 = GetTestName() + "file3";
      const std::string filename4 = GetTestName() + "file4";

      auto oldFileClient = fileSystemClient->GetFileClient(filename1);
      oldFileClient.Create();
      auto newFileClient = fileSystemClient->RenameFile(filename1, filename2).Value;
      auto properties = std::make_shared<Files::DataLake::Models::PathProperties>(
          newFileClient.GetProperties().Value);
      EXPECT_EQ(customerProvidedKey->KeyHash, properties->EncryptionKeySha256.Value());
      auto newFileClientWithoutEncryptionKey
          = Files::DataLake::DataLakeFileClient::CreateFromConnectionString(
              AdlsGen2ConnectionString(), m_fileSystemName, filename2);
      EXPECT_THROW(newFileClientWithoutEncryptionKey.GetProperties(), StorageException);
      EXPECT_NO_THROW(fileSystemClientWithoutEncryptionKey.RenameFile(filename2, filename3));

      // Rename Directory
      const std::string testName(GetTestName());
      const std::string oldDirectoryName = testName + "dir1";
      const std::string newDirectoryName = testName + "dir2";
      const std::string newDirectoryName2 = testName + "dir3";

      auto oldDirectoryClient = fileSystemClient->GetDirectoryClient(oldDirectoryName);
      oldDirectoryClient.Create();
      oldDirectoryClient.GetFileClient(testName + "file3").Create();
      oldDirectoryClient.GetSubdirectoryClient(testName + "dir4").Create();

      auto newDirectoryClient
          = fileSystemClient->RenameDirectory(oldDirectoryName, newDirectoryName).Value;
      properties = std::make_shared<Files::DataLake::Models::PathProperties>(
          newDirectoryClient.GetProperties().Value);
      EXPECT_TRUE(properties->EncryptionKeySha256.HasValue());
      EXPECT_EQ(customerProvidedKey->KeyHash, properties->EncryptionKeySha256.Value());
      auto newDirectoryClientWithoutEncryptionKey
          = Files::DataLake::DataLakeDirectoryClient::CreateFromConnectionString(
              AdlsGen2ConnectionString(), m_fileSystemName, newDirectoryName);
      EXPECT_THROW(newDirectoryClientWithoutEncryptionKey.GetProperties(), StorageException);
      EXPECT_NO_THROW(fileSystemClientWithoutEncryptionKey.RenameDirectory(
          newDirectoryName, newDirectoryName2));

      auto fileSystemClientWithEncryptionKey
          = Azure::Storage::Files::DataLake::DataLakeFileSystemClient::CreateFromConnectionString(
              AdlsGen2ConnectionString(), m_fileSystemName, options);
      auto created = std::make_shared<Files::DataLake::Models::CreatePathResult>(
          fileSystemClientWithEncryptionKey.GetFileClient(filename4).Create().Value);
      EXPECT_TRUE(created->EncryptionKeySha256.HasValue());
      EXPECT_EQ(customerProvidedKey->KeyHash, created->EncryptionKeySha256.Value());
    }

    // path works
    {
      const std::string pathName = "path";
      const std::string pathName2 = "path2";

      auto pathClient = Files::DataLake::DataLakePathClient::CreateFromConnectionString(
          AdlsGen2ConnectionString(), m_fileSystemName, pathName, options);
      EXPECT_NO_THROW(pathClient.Create(Files::DataLake::Models::PathResourceType::File));
      EXPECT_NO_THROW(pathClient.SetMetadata(GetMetadata()));
      auto properties = std::make_shared<Files::DataLake::Models::PathProperties>(
          pathClient.GetProperties().Value);
      EXPECT_TRUE(properties->EncryptionKeySha256.HasValue());
      EXPECT_EQ(customerProvidedKey->KeyHash, properties->EncryptionKeySha256.Value());
      auto pathClientWithoutEncryptionKey
          = Files::DataLake::DataLakePathClient::CreateFromConnectionString(
              AdlsGen2ConnectionString(), m_fileSystemName, pathName);
      EXPECT_THROW(pathClientWithoutEncryptionKey.SetMetadata(GetMetadata()), StorageException);
      EXPECT_THROW(pathClientWithoutEncryptionKey.GetProperties(), StorageException);
      EXPECT_NO_THROW(pathClientWithoutEncryptionKey.GetAccessControlList());
      EXPECT_NO_THROW(pathClientWithoutEncryptionKey.SetHttpHeaders(
          Files::DataLake::Models::PathHttpHeaders()));
      EXPECT_NO_THROW(pathClientWithoutEncryptionKey.SetPermissions("rwxrw-rw-"));

      auto pathClientWithEncryptionKey
          = Files::DataLake::DataLakePathClient::CreateFromConnectionString(
              AdlsGen2ConnectionString(), m_fileSystemName, pathName2, options);
      auto created
          = pathClientWithEncryptionKey.Create(Files::DataLake::Models::PathResourceType::File)
                .Value;
      EXPECT_TRUE(created.EncryptionKeySha256.HasValue());
      EXPECT_EQ(customerProvidedKey->KeyHash, created.EncryptionKeySha256.Value());
    }

    // file works
    {
      const std::string fileName = "file";
      const std::string fileName2 = "file2";
      auto fileClient = fileSystemClient->GetFileClient(fileName);
      auto fileClientWithoutEncryptionKey
          = Files::DataLake::DataLakeFileClient::CreateFromConnectionString(
              AdlsGen2ConnectionString(), m_fileSystemName, fileName);
      // upload test
      EXPECT_NO_THROW(fileClient.Create());
      EXPECT_NO_THROW(fileClient.UploadFrom(buffer->data(), bufferSize));
      auto result = fileClient.Download();
      auto downloaded = std::make_shared<std::vector<uint8_t>>(ReadBodyStream(result.Value.Body));
      EXPECT_EQ(*buffer, *downloaded);
      EXPECT_NO_THROW(fileClient.Delete());
      // append test
      EXPECT_NO_THROW(fileClient.Create());
      bodyStream.Rewind();
      EXPECT_NO_THROW(fileClient.Append(bodyStream, 0));
      bodyStream.Rewind();
      EXPECT_THROW(fileClientWithoutEncryptionKey.Append(bodyStream, bufferSize), StorageException);
      EXPECT_NO_THROW(fileClient.Flush(bufferSize));
      result = fileClient.Download();
      downloaded = std::make_shared<std::vector<uint8_t>>(ReadBodyStream(result.Value.Body));
      EXPECT_EQ(*buffer, *downloaded);
      EXPECT_NO_THROW(fileClient.SetMetadata(GetMetadata()));
      auto properties = std::make_shared<Files::DataLake::Models::PathProperties>(
          fileClient.GetProperties().Value);
      EXPECT_TRUE(properties->EncryptionKeySha256.HasValue());
      EXPECT_EQ(customerProvidedKey->KeyHash, properties->EncryptionKeySha256.Value());
      EXPECT_THROW(fileClientWithoutEncryptionKey.Flush(bufferSize), StorageException);
      EXPECT_THROW(fileClientWithoutEncryptionKey.Download(), StorageException);

      auto fileClientWithEncryptionKey
          = Files::DataLake::DataLakeFileClient::CreateFromConnectionString(
              AdlsGen2ConnectionString(), m_fileSystemName, fileName2, options);
      auto created = std::make_shared<Files::DataLake::Models::CreatePathResult>(
          fileClientWithEncryptionKey.Create().Value);
      EXPECT_TRUE(created->EncryptionKeySha256.HasValue());
      EXPECT_EQ(customerProvidedKey->KeyHash, created->EncryptionKeySha256.Value());
    }
    // directory works
    {
      const std::string directoryName = "directory";
      const std::string directoryName2 = "directory2";
      const std::string subdirectoryName1 = "subdirectory1";
      const std::string subdirectoryName2 = "subdirectory2";
      const std::string subdirectoryName3 = "subdirectory3";
      const std::string fileName1 = "file1";
      const std::string fileName2 = "file2";
      const std::string fileName3 = "file3";
      auto directoryClient = fileSystemClient->GetDirectoryClient(directoryName);
      auto directoryClientWithoutEncryptionKey
          = Files::DataLake::DataLakeDirectoryClient::CreateFromConnectionString(
              AdlsGen2ConnectionString(), m_fileSystemName, directoryName);
      // create subdirectory/file
      EXPECT_NO_THROW(directoryClient.Create());
      auto subdirectoryClient = directoryClient.GetSubdirectoryClient(subdirectoryName1);
      EXPECT_NO_THROW(subdirectoryClient.Create());
      auto fileClient = directoryClient.GetFileClient(fileName1);
      EXPECT_NO_THROW(fileClient.Create());
      auto subdirectoryProperties = std::make_shared<Files::DataLake::Models::PathProperties>(
          subdirectoryClient.GetProperties().Value);
      EXPECT_EQ(customerProvidedKey->KeyHash, subdirectoryProperties->EncryptionKeySha256.Value());
      auto fileProperties = fileClient.GetProperties();
      EXPECT_EQ(customerProvidedKey->KeyHash, fileProperties.Value.EncryptionKeySha256.Value());

      // rename file
      auto newFileClient
          = directoryClient.RenameFile(fileName1, directoryName + "/" + fileName2).Value;
      auto newFileProperties = std::make_shared<Files::DataLake::Models::PathProperties>(
          newFileClient.GetProperties().Value);
      EXPECT_EQ(customerProvidedKey->KeyHash, newFileProperties->EncryptionKeySha256.Value());
      auto newFileClientWithoutEncryptionKey
          = Files::DataLake::DataLakeFileClient::CreateFromConnectionString(
              AdlsGen2ConnectionString(), m_fileSystemName, directoryName + "/" + fileName2);
      EXPECT_THROW(newFileClientWithoutEncryptionKey.GetProperties(), StorageException);
      EXPECT_NO_THROW(directoryClientWithoutEncryptionKey.RenameFile(
          fileName2, directoryName + "/" + fileName3));

      auto newSubdirectoryClient
          = directoryClient
                .RenameSubdirectory(subdirectoryName1, directoryName + "/" + subdirectoryName2)
                .Value;
      auto newSubdirectoryProperties = std::make_shared<Files::DataLake::Models::PathProperties>(
          newSubdirectoryClient.GetProperties().Value);
      EXPECT_EQ(
          customerProvidedKey->KeyHash, newSubdirectoryProperties->EncryptionKeySha256.Value());
      auto newsubdirectoryClientWithoutEncryptionKey
          = Files::DataLake::DataLakeDirectoryClient::CreateFromConnectionString(
              AdlsGen2ConnectionString(),
              m_fileSystemName,
              directoryName + "/" + subdirectoryName2);
      EXPECT_THROW(newsubdirectoryClientWithoutEncryptionKey.GetProperties(), StorageException);
      EXPECT_NO_THROW(directoryClientWithoutEncryptionKey.RenameSubdirectory(
          subdirectoryName2, directoryName + "/" + subdirectoryName3));

      auto directoryClientWithEncryptionKey
          = Files::DataLake::DataLakeDirectoryClient::CreateFromConnectionString(
              AdlsGen2ConnectionString(), m_fileSystemName, directoryName2, options);
      auto created = std::make_shared<Files::DataLake::Models::CreatePathResult>(
          directoryClientWithEncryptionKey.Create().Value);
      EXPECT_TRUE(created->EncryptionKeySha256.HasValue());
      EXPECT_EQ(customerProvidedKey->KeyHash, created->EncryptionKeySha256.Value());
    }
  }

  TEST_F(DataLakeFileSystemClientTest, GetSetAccessPolicy_LIVEONLY_)
  {
    CHECK_SKIP_TEST();
    {
      auto fileSystem = Files::DataLake::DataLakeFileSystemClient::CreateFromConnectionString(
          AdlsGen2ConnectionString(),
          GetTestNameLowerCase(),
          InitClientOptions<Files::DataLake::DataLakeClientOptions>());
      fileSystem.Create();

      Files::DataLake::SetFileSystemAccessPolicyOptions options;
      options.AccessType = Files::DataLake::Models::PublicAccessType::Path;
      {
        Files::DataLake::Models::SignedIdentifier identifier;
        identifier.Id = std::string(64, 'a');
        identifier.StartsOn = std::chrono::system_clock::now() - std::chrono::minutes(1);
        identifier.ExpiresOn = std::chrono::system_clock::now() + std::chrono::minutes(1);
        identifier.Permissions = "r";
        options.SignedIdentifiers.emplace_back(identifier);
      }
      {
        Files::DataLake::Models::SignedIdentifier identifier;
        identifier.Id = std::string(64, 'b');
        identifier.StartsOn = std::chrono::system_clock::now() - std::chrono::minutes(2);
        identifier.ExpiresOn.Reset();
        /* cspell:disable-next-line */
        identifier.Permissions = "racwdxlt";
        options.SignedIdentifiers.emplace_back(identifier);
      }
      {
        Files::DataLake::Models::SignedIdentifier identifier;
        identifier.Id = std::string(64, 'c');
        identifier.Permissions = "r";
        options.SignedIdentifiers.emplace_back(identifier);
      }
      {
        Files::DataLake::Models::SignedIdentifier identifier;
        identifier.Id = std::string(64, 'd');
        identifier.StartsOn = std::chrono::system_clock::now() - std::chrono::minutes(1);
        identifier.ExpiresOn = std::chrono::system_clock::now() + std::chrono::minutes(1);
        options.SignedIdentifiers.emplace_back(identifier);
      }

      auto ret = fileSystem.SetAccessPolicy(options);
      EXPECT_TRUE(ret.Value.ETag.HasValue());
      EXPECT_TRUE(IsValidTime(ret.Value.LastModified));

      auto ret2 = fileSystem.GetAccessPolicy();
      EXPECT_EQ(ret2.Value.AccessType, options.AccessType);
      ASSERT_EQ(ret2.Value.SignedIdentifiers.size(), options.SignedIdentifiers.size());
      for (size_t i = 0; i < ret2.Value.SignedIdentifiers.size(); ++i)
      {
        EXPECT_EQ(ret2.Value.SignedIdentifiers[i], options.SignedIdentifiers[i]);
      }

      options.AccessType = Files::DataLake::Models::PublicAccessType::FileSystem;
      EXPECT_NO_THROW(fileSystem.SetAccessPolicy(options));
      ret2 = fileSystem.GetAccessPolicy();
      EXPECT_EQ(ret2.Value.AccessType, options.AccessType);

      options.AccessType = Files::DataLake::Models::PublicAccessType::None;
      EXPECT_NO_THROW(fileSystem.SetAccessPolicy(options));
      ret2 = fileSystem.GetAccessPolicy();
      EXPECT_EQ(ret2.Value.AccessType, options.AccessType);

      fileSystem.Delete();
    }
    {
      auto fileSystem = Files::DataLake::DataLakeFileSystemClient::CreateFromConnectionString(
          AdlsGen2ConnectionString(),
          GetTestNameLowerCase() + "1",
          InitClientOptions<Files::DataLake::DataLakeClientOptions>());
      Files::DataLake::CreateFileSystemOptions options;
      options.AccessType = Files::DataLake::Models::PublicAccessType::FileSystem;
      fileSystem.Create(options);
      auto ret = fileSystem.GetAccessPolicy();
      EXPECT_EQ(Files::DataLake::Models::PublicAccessType::FileSystem, ret.Value.AccessType);
      fileSystem.Delete();
    }
    {
      auto fileSystem = Files::DataLake::DataLakeFileSystemClient::CreateFromConnectionString(
          AdlsGen2ConnectionString(),
          GetTestNameLowerCase() + "2",
          InitClientOptions<Files::DataLake::DataLakeClientOptions>());
      Files::DataLake::CreateFileSystemOptions options;
      options.AccessType = Files::DataLake::Models::PublicAccessType::Path;
      fileSystem.Create(options);
      auto ret = fileSystem.GetAccessPolicy();
      EXPECT_EQ(Files::DataLake::Models::PublicAccessType::Path, ret.Value.AccessType);
      fileSystem.Delete();
    }
    {
      auto fileSystem = Files::DataLake::DataLakeFileSystemClient::CreateFromConnectionString(
          AdlsGen2ConnectionString(),
          GetTestNameLowerCase() + "3",
          InitClientOptions<Files::DataLake::DataLakeClientOptions>());
      Files::DataLake::CreateFileSystemOptions options;
      options.AccessType = Files::DataLake::Models::PublicAccessType::Path;
      fileSystem.Create(options);
      auto ret = fileSystem.GetAccessPolicy();
      EXPECT_EQ(Files::DataLake::Models::PublicAccessType::Path, ret.Value.AccessType);
      fileSystem.Delete();
    }
  }

  TEST_F(DataLakeFileSystemClientTest, RenameFile)
  {
    const std::string oldFilename = GetTestName() + "1";
    const std::string newFilename = GetTestName() + "2";

    auto oldFileClient = m_fileSystemClient->GetFileClient(oldFilename);
    oldFileClient.Create();

    auto newFileClient = m_fileSystemClient->RenameFile(oldFilename, newFilename).Value;

    EXPECT_NO_THROW(newFileClient.GetProperties());
    EXPECT_NO_THROW(m_fileSystemClient->GetFileClient(newFilename).GetProperties());
    EXPECT_THROW(oldFileClient.GetProperties(), StorageException);

    const std::string newFileSystemName = GetTestNameLowerCase() + "1";
    const std::string newFilename2 = GetTestName() + "3";

    auto newFileSystem = m_dataLakeServiceClient->GetFileSystemClient(newFileSystemName);
    newFileSystem.Create();

    Files::DataLake::RenameFileOptions options;
    options.DestinationFileSystem = newFileSystemName;
    auto newFileClient2 = m_fileSystemClient->RenameFile(newFilename, newFilename2, options).Value;

    EXPECT_NO_THROW(newFileClient2.GetProperties());
    EXPECT_NO_THROW(newFileSystem.GetFileClient(newFilename2).GetProperties());
    newFileSystem.Delete();
    EXPECT_THROW(newFileClient.GetProperties(), StorageException);
  }

  TEST_F(DataLakeFileSystemClientTest, RenameDirectory)
  {
    const std::string testName(GetTestName());
    const std::string oldDirectoryName = testName + "1";
    const std::string newDirectoryName = testName + "2";

    auto oldDirectoryClient = m_fileSystemClient->GetDirectoryClient(oldDirectoryName);
    oldDirectoryClient.Create();
    oldDirectoryClient.GetFileClient(testName + "3").Create();
    oldDirectoryClient.GetSubdirectoryClient(testName + "4").Create();

    auto newDirectoryClient
        = m_fileSystemClient->RenameDirectory(oldDirectoryName, newDirectoryName).Value;

    EXPECT_NO_THROW(newDirectoryClient.GetProperties());
    EXPECT_NO_THROW(m_fileSystemClient->GetDirectoryClient(newDirectoryName).GetProperties());
    EXPECT_THROW(oldDirectoryClient.GetProperties(), StorageException);

    const std::string newFileSystemName = GetTestNameLowerCase();
    const std::string newDirectoryName2 = testName + "5";

    auto newFileSystem = m_dataLakeServiceClient->GetFileSystemClient(newFileSystemName);
    newFileSystem.Create();

    Files::DataLake::RenameDirectoryOptions options;
    options.DestinationFileSystem = newFileSystemName;
    auto newDirectoryClient2
        = m_fileSystemClient->RenameDirectory(newDirectoryName, newDirectoryName2, options).Value;

    EXPECT_NO_THROW(newDirectoryClient2.GetProperties());
    EXPECT_NO_THROW(newFileSystem.GetDirectoryClient(newDirectoryName2).GetProperties());
    newFileSystem.Delete();
    EXPECT_THROW(newDirectoryClient.GetProperties(), StorageException);
  }

  TEST_F(DataLakeFileSystemClientTest, RenameFileSasAuthentication_LIVEONLY_)
  {
    const std::string testName(GetTestName());
    const std::string sourceFilename = testName + "1";
    const std::string destinationFilename = testName + "2";
    auto fileClient = m_fileSystemClient->GetFileClient(sourceFilename);
    fileClient.CreateIfNotExists();

    Files::DataLake::DataLakeFileSystemClient fileSystemClientSas(
        Files::DataLake::_detail::GetDfsUrlFromUrl(m_fileSystemClient->GetUrl()) + GetSas());
    fileSystemClientSas.RenameFile(sourceFilename, destinationFilename);
    EXPECT_THROW(
        m_fileSystemClient->GetFileClient(sourceFilename).GetProperties(), StorageException);
    EXPECT_NO_THROW(m_fileSystemClient->GetFileClient(destinationFilename).GetProperties());

    const std::string sourceDirectoryName = testName + "3";
    const std::string destinationDirectoryName = testName + "4";
    auto directoryClient = m_fileSystemClient->GetDirectoryClient(sourceDirectoryName);
    directoryClient.CreateIfNotExists();

    fileSystemClientSas.RenameDirectory(sourceDirectoryName, destinationDirectoryName);
    EXPECT_THROW(
        m_fileSystemClient->GetDirectoryClient(sourceDirectoryName).GetProperties(),
        StorageException);
    EXPECT_NO_THROW(
        m_fileSystemClient->GetDirectoryClient(destinationDirectoryName).GetProperties());
  }

<<<<<<< HEAD
  TEST_F(DataLakeFileSystemClientTest, DISABLED_ListDeletedPaths)
=======
  TEST_F(DataLakeFileSystemClientTest, ListDeletedPaths)
>>>>>>> 378ee6cb
  {
    const std::string deletedFilename = GetTestNameLowerCase() + "_file_deleted";
    const std::string nonDeletedFilename = GetTestNameLowerCase() + "_file";
    const std::string deletedDirectoryName = GetTestNameLowerCase() + "_dir_deleted";
    const std::string nonDeletedDirectoryName = GetTestNameLowerCase() + "_dir";

    auto deletedFileClient = m_fileSystemClient->GetFileClient(deletedFilename);
    auto nonDeletedFileClient = m_fileSystemClient->GetFileClient(nonDeletedFilename);
    auto deletedDirectoryClient = m_fileSystemClient->GetDirectoryClient(deletedDirectoryName);
    auto nonDeletedDirectoryClient
        = m_fileSystemClient->GetDirectoryClient(nonDeletedDirectoryName);

    deletedFileClient.Create();
    deletedFileClient.Delete();
    nonDeletedFileClient.Create();
    deletedDirectoryClient.Create();
    deletedDirectoryClient.DeleteEmpty();
    nonDeletedDirectoryClient.Create();

    {
      std::vector<Files::DataLake::Models::PathDeletedItem> paths;
      for (auto pageResult = m_fileSystemClient->ListDeletedPaths(); pageResult.HasPage();
           pageResult.MoveToNextPage())
      {
        paths.insert(paths.end(), pageResult.DeletedPaths.begin(), pageResult.DeletedPaths.end());
      }
      EXPECT_EQ(2, paths.size());
      EXPECT_EQ(deletedDirectoryName, paths[0].Name);
      EXPECT_EQ(deletedFilename, paths[1].Name);
    }
    //  List max result
    {
      Files::DataLake::ListDeletedPathsOptions options;
      options.PageSizeHint = 1;
      std::vector<Files::DataLake::Models::PathDeletedItem> paths;
      for (auto pageResult = m_fileSystemClient->ListDeletedPaths(options); pageResult.HasPage();
           pageResult.MoveToNextPage())
      {
        paths.insert(paths.end(), pageResult.DeletedPaths.begin(), pageResult.DeletedPaths.end());
        EXPECT_LE(pageResult.DeletedPaths.size(), 1);
      }
      EXPECT_EQ(2, paths.size());
    }
    // prefix works
    {
      const std::string directoryName = GetTestNameLowerCase() + "_prefix";
      const std::string filename = "file";

      auto directoryClient = m_fileSystemClient->GetDirectoryClient(directoryName);
      directoryClient.Create();
      auto fileClient = directoryClient.GetFileClient(filename);
      fileClient.Create();
      fileClient.Delete();

      Files::DataLake::ListDeletedPathsOptions options;
      options.Prefix = directoryName;
      std::vector<Files::DataLake::Models::PathDeletedItem> paths;
      for (auto pageResult = m_fileSystemClient->ListDeletedPaths(options); pageResult.HasPage();
           pageResult.MoveToNextPage())
      {
        paths.insert(paths.end(), pageResult.DeletedPaths.begin(), pageResult.DeletedPaths.end());
      }
      EXPECT_EQ(1, paths.size());
      EXPECT_EQ(directoryName + "/" + filename, paths[0].Name);
    }
  }

<<<<<<< HEAD
  TEST_F(DataLakeFileSystemClientTest, DISABLED_Undelete)
=======
  TEST_F(DataLakeFileSystemClientTest, Undelete)
>>>>>>> 378ee6cb
  {
    const std::string directoryName = GetTestNameLowerCase() + "_dir";
    const std::string subFileName = "sub_file";

    auto directoryClient = m_fileSystemClient->GetDirectoryClient(directoryName);
    directoryClient.Create();
    auto subFileClient = m_fileSystemClient->GetFileClient(directoryName + "/" + subFileName);
    subFileClient.Create();
    Files::DataLake::Models::PathProperties properties = directoryClient.GetProperties().Value;
    Files::DataLake::Models::PathProperties subFileProperties = subFileClient.GetProperties().Value;

    // recursive works
    {
      directoryClient.DeleteRecursive();

      auto paths = m_fileSystemClient->ListDeletedPaths().DeletedPaths;
      const std::string deletionId = paths[0].DeletionId;

      auto restoredClient = m_fileSystemClient->UndeletePath(directoryName, deletionId).Value;

      paths = m_fileSystemClient->ListDeletedPaths().DeletedPaths;
      EXPECT_EQ(0, paths.size());
      Files::DataLake::Models::PathProperties restoredProperties;
      EXPECT_NO_THROW(restoredProperties = restoredClient.GetProperties().Value);
      EXPECT_TRUE(restoredProperties.IsDirectory);
      EXPECT_EQ(properties.ETag, restoredProperties.ETag);
      Files::DataLake::Models::PathProperties restoredSubFileProperties;
      EXPECT_NO_THROW(restoredSubFileProperties = subFileClient.GetProperties().Value);
      EXPECT_TRUE(!restoredSubFileProperties.IsDirectory);
      EXPECT_EQ(subFileProperties.ETag, restoredSubFileProperties.ETag);
    }
    // not recursive works
    {
      subFileClient.Delete();
      directoryClient.DeleteEmpty();

      auto paths = m_fileSystemClient->ListDeletedPaths().DeletedPaths;
      std::string deletionId = paths[0].DeletionId;

      // restore directory
      auto restoredClient = m_fileSystemClient->UndeletePath(directoryName, deletionId).Value;
      paths = m_fileSystemClient->ListDeletedPaths().DeletedPaths;
      EXPECT_EQ(1, paths.size()); // not restore subFile
      Files::DataLake::Models::PathProperties restoredProperties;
      EXPECT_NO_THROW(restoredProperties = restoredClient.GetProperties().Value);
      EXPECT_TRUE(restoredProperties.IsDirectory);
      EXPECT_EQ(properties.ETag, restoredProperties.ETag);
      EXPECT_THROW(subFileClient.GetProperties(), StorageException);

      // restore file
      deletionId = paths[0].DeletionId;
      restoredClient
          = m_fileSystemClient->UndeletePath(directoryName + "/" + subFileName, deletionId).Value;
      paths = m_fileSystemClient->ListDeletedPaths().DeletedPaths;
      EXPECT_EQ(0, paths.size());
      EXPECT_NO_THROW(restoredProperties = restoredClient.GetProperties().Value);
      EXPECT_FALSE(restoredProperties.IsDirectory);
      EXPECT_EQ(subFileProperties.ETag, restoredProperties.ETag);
    }
  }

}}} // namespace Azure::Storage::Test<|MERGE_RESOLUTION|>--- conflicted
+++ resolved
@@ -844,11 +844,7 @@
         m_fileSystemClient->GetDirectoryClient(destinationDirectoryName).GetProperties());
   }
 
-<<<<<<< HEAD
-  TEST_F(DataLakeFileSystemClientTest, DISABLED_ListDeletedPaths)
-=======
   TEST_F(DataLakeFileSystemClientTest, ListDeletedPaths)
->>>>>>> 378ee6cb
   {
     const std::string deletedFilename = GetTestNameLowerCase() + "_file_deleted";
     const std::string nonDeletedFilename = GetTestNameLowerCase() + "_file";
@@ -916,11 +912,7 @@
     }
   }
 
-<<<<<<< HEAD
-  TEST_F(DataLakeFileSystemClientTest, DISABLED_Undelete)
-=======
   TEST_F(DataLakeFileSystemClientTest, Undelete)
->>>>>>> 378ee6cb
   {
     const std::string directoryName = GetTestNameLowerCase() + "_dir";
     const std::string subFileName = "sub_file";
