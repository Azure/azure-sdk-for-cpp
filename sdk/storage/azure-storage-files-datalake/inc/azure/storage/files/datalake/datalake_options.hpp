--- conflicted
+++ resolved
@@ -21,12 +21,9 @@
     using PathHttpHeaders = Blobs::Models::BlobHttpHeaders;
     using ListFileSystemsIncludeFlags = Blobs::Models::ListBlobContainersIncludeFlags;
     using SignedIdentifier = Blobs::Models::SignedIdentifier;
-<<<<<<< HEAD
-    using EncryptionAlgorithmType = Blobs::Models::EncryptionAlgorithmType;
-=======
     using FileQueryArrowField = Blobs::Models::BlobQueryArrowField;
     using FileQueryArrowFieldType = Blobs::Models::BlobQueryArrowFieldType;
->>>>>>> ca567ee0
+    using EncryptionAlgorithmType = Blobs::Models::EncryptionAlgorithmType;
   } // namespace Models
 
   using DownloadFileToOptions = Blobs::DownloadBlobToOptions;
