--- conflicted
+++ resolved
@@ -343,11 +343,6 @@
      * than 5,000, the response will include up to 5,000 items.
      */
     Azure::Nullable<int32_t> PageSizeHint;
-<<<<<<< HEAD
-    /**
-    * 
-    */
-=======
 
     /**
      * Optional. A relative path within the specified directory where the listing will start from.
@@ -357,7 +352,6 @@
      * supported for recursive listing. Non-recursive listing supports only one entity level. An
      * error will appear if multiple entity levels are specified for non-recursive listing.
      */
->>>>>>> 4bc5549e
     Azure::Nullable<std::string> BeginFrom;
   };
 
@@ -385,16 +379,10 @@
      * than 5,000, the response will include up to 5,000 items.
      */
     Azure::Nullable<int32_t> PageSizeHint;
-<<<<<<< HEAD
-    /**
-    * 
-    */
-=======
-
+    
     /**
      * Specifies the relative path to list paths from.
      */
->>>>>>> 4bc5549e
     Azure::Nullable<std::string> StartFrom;
   };
 
