--- conflicted
+++ resolved
@@ -23,7 +23,7 @@
     using SignedIdentifier = Blobs::Models::SignedIdentifier;
     using FileQueryArrowField = Blobs::Models::BlobQueryArrowField;
     using FileQueryArrowFieldType = Blobs::Models::BlobQueryArrowFieldType;
-<<<<<<< HEAD
+    using EncryptionAlgorithmType = Blobs::Models::EncryptionAlgorithmType;
 
     /**
      * @brief An access control object.
@@ -78,9 +78,6 @@
        */
       static std::string SerializeAcls(const std::vector<Acl>& aclsArray);
     };
-=======
-    using EncryptionAlgorithmType = Blobs::Models::EncryptionAlgorithmType;
->>>>>>> 43dd2083
   } // namespace Models
 
   using DownloadFileToOptions = Blobs::DownloadBlobToOptions;
