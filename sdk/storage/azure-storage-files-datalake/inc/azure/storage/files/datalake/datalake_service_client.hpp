// Copyright (c) Microsoft Corporation. All rights reserved.
// SPDX-License-Identifier: MIT

#pragma once

#include <memory>
#include <string>

#include <azure/core/credentials/credentials.hpp>
#include <azure/core/internal/http/pipeline.hpp>
#include <azure/core/response.hpp>
#include <azure/storage/blobs/blob_service_client.hpp>
#include <azure/storage/common/storage_credential.hpp>

#include "azure/storage/files/datalake/datalake_options.hpp"
#include "azure/storage/files/datalake/datalake_responses.hpp"
#include "azure/storage/files/datalake/protocol/datalake_rest_client.hpp"

namespace Azure { namespace Storage { namespace Files { namespace DataLake {

  class DataLakeFileSystemClient;

  class DataLakeServiceClient {
  public:
    /**
     * @brief Create from connection string
     * @param connectionString Azure Storage connection string.
     * @param options Optional parameters used to initialize the client.
     * @return DataLakeServiceClient
     */
    static DataLakeServiceClient CreateFromConnectionString(
        const std::string& connectionString,
        const DataLakeClientOptions& options = DataLakeClientOptions());

    /**
     * @brief Shared key authentication client.
     * @param serviceUrl The service URL this client's request targets.
     * @param credential The shared key credential used to initialize the client.
     * @param options Optional parameters used to initialize the client.
     */
    explicit DataLakeServiceClient(
        const std::string& serviceUrl,
        std::shared_ptr<StorageSharedKeyCredential> credential,
        const DataLakeClientOptions& options = DataLakeClientOptions());

    /**
     * @brief Bearer token authentication client.
     * @param serviceUrl The service URL this client's request targets.
     * @param credential The token credential used to initialize the client.
     * @param options Optional parameters used to initialize the client.
     */
    explicit DataLakeServiceClient(
        const std::string& serviceUrl,
        std::shared_ptr<Core::Credentials::TokenCredential> credential,
        const DataLakeClientOptions& options = DataLakeClientOptions());

    /**
     * @brief Anonymous/SAS/customized pipeline auth.
     * @param serviceUrl The service URL this client's request targets.
     * @param options Optional parameters used to initialize the client.
     */
    explicit DataLakeServiceClient(
        const std::string& serviceUrl,
        const DataLakeClientOptions& options = DataLakeClientOptions());

    /**
     * @brief Create a FileSystemClient from current DataLakeServiceClient
     * @param fileSystemName The name of the file system.
     * @return FileSystemClient
     */
    DataLakeFileSystemClient GetFileSystemClient(const std::string& fileSystemName) const;

    /**
     * @brief Gets the datalake service's primary url endpoint. This is the endpoint used for blob
     * storage available features in DataLake.
     *
     * @return The datalake service's primary url endpoint.
     */
    std::string GetUrl() const { return m_blobServiceClient.GetUrl(); }

    /**
     * @brief List the file systems from the service.
     * @param options Optional parameters to list the file systems.
     * @param context Context for cancelling long running operations.
     * @return Azure::Response<Models::ListFileSystemsSinglePageResult> containing the
     * listed result of file systems and continuation token for unfinished list result.
     * @remark This request is sent to blob endpoint.
     */
    Azure::Response<Models::ListFileSystemsSinglePageResult> ListFileSystemsSinglePage(
        const ListFileSystemsSinglePageOptions& options = ListFileSystemsSinglePageOptions(),
        const Azure::Core::Context& context = Azure::Core::Context()) const;

    /**
     * @brief Retrieves a key that can be used to delegate Active Directory authorization to
     * shared access signatures.
     *
     * @param expiresOn Expiration of the key's validity. The time should be specified in UTC, and
     * will be truncated to second.
     * @param options Optional parameters to execute this function.
     * @param context Context for cancelling long running operations.
     * @return Azure::Response<Models::UserDelegationKey> containing the user
     * delegation key related information.
     * @remark This request is sent to blob endpoint.
     */
<<<<<<< HEAD
    Azure::Response<Models::UserDelegationKey> GetUserDelegationKey(
        const Azure::Core::DateTime& expiresOn,
=======
    Azure::Response<Models::GetUserDelegationKeyResult> GetUserDelegationKey(
        const Azure::DateTime& expiresOn,
>>>>>>> 009260c5
        const GetUserDelegationKeyOptions& options = GetUserDelegationKeyOptions(),
        const Azure::Core::Context& context = Azure::Core::Context()) const
    {
      return m_blobServiceClient.GetUserDelegationKey(expiresOn, options, context);
    }

  private:
    Azure::Core::Url m_serviceUrl;
    Blobs::BlobServiceClient m_blobServiceClient;
    std::shared_ptr<Azure::Core::Http::_internal::HttpPipeline> m_pipeline;
  };
}}}} // namespace Azure::Storage::Files::DataLake<|MERGE_RESOLUTION|>--- conflicted
+++ resolved
@@ -102,13 +102,8 @@
      * delegation key related information.
      * @remark This request is sent to blob endpoint.
      */
-<<<<<<< HEAD
     Azure::Response<Models::UserDelegationKey> GetUserDelegationKey(
-        const Azure::Core::DateTime& expiresOn,
-=======
-    Azure::Response<Models::GetUserDelegationKeyResult> GetUserDelegationKey(
         const Azure::DateTime& expiresOn,
->>>>>>> 009260c5
         const GetUserDelegationKeyOptions& options = GetUserDelegationKeyOptions(),
         const Azure::Core::Context& context = Azure::Core::Context()) const
     {
