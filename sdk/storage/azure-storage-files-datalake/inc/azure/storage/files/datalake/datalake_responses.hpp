--- conflicted
+++ resolved
@@ -54,13 +54,7 @@
 
   struct DataLakeFileSystemAccessPolciy
   {
-<<<<<<< HEAD
-    Models::PublicAccessType AccessType = Models::PublicAccessType::None;
-=======
     PublicAccessType AccessType = PublicAccessType::None;
-    Azure::ETag ETag;
-    Azure::DateTime LastModified;
->>>>>>> 009260c5
     std::vector<DataLakeSignedIdentifier> SignedIdentifiers;
   }; // struct DataLakeFileSystemAccessPolciy
 
@@ -169,15 +163,6 @@
     Azure::Nullable<DateTime> ExpiresOn;
     Azure::Nullable<DateTime> LastAccessedOn;
     bool IsDirectory = false;
-<<<<<<< HEAD
-    Azure::Core::Nullable<DataLakeArchiveStatus> ArchiveStatus;
-    Azure::Core::Nullable<Models::RehydratePriority> RehydratePriority;
-    Azure::Core::Nullable<std::string> CopyStatusDescription;
-    Azure::Core::Nullable<bool> IsIncrementalCopy;
-    Azure::Core::Nullable<std::string> IncrementalCopyDestinationSnapshot;
-    Azure::Core::Nullable<std::string> VersionId;
-    Azure::Core::Nullable<bool> IsCurrentVersion;
-=======
     Azure::Nullable<DataLakeArchiveStatus> ArchiveStatus;
     Azure::Nullable<Models::RehydratePriority> RehydratePriority;
     Azure::Nullable<std::string> CopyStatusDescription;
@@ -185,8 +170,6 @@
     Azure::Nullable<std::string> IncrementalCopyDestinationSnapshot;
     Azure::Nullable<std::string> VersionId;
     Azure::Nullable<bool> IsCurrentVersion;
-    std::string RequestId;
->>>>>>> 009260c5
   };
 
   struct GetDataLakePathAccessControlListResult
