--- conflicted
+++ resolved
@@ -749,13 +749,8 @@
             Models::ServiceListFileSystemsResult result = bodyBuffer.empty()
                 ? Models::ServiceListFileSystemsResult()
                 : ServiceListFileSystemsResultFromFileSystemList(
-<<<<<<< HEAD
-                      FileSystemListFromJson(nlohmann::json::parse(bodyBuffer)));
-            if (response.GetHeaders().find(Details::c_HeaderXMsContinuation)
-=======
                     FileSystemListFromJson(nlohmann::json::parse(bodyBuffer)));
             if (response.GetHeaders().find(Details::HeaderXMsContinuation)
->>>>>>> 6a2eeb8e
                 != response.GetHeaders().end())
             {
               result.ContinuationToken = response.GetHeaders().at(Details::HeaderXMsContinuation);
@@ -1234,13 +1229,8 @@
             Models::FileSystemListPathsResult result = bodyBuffer.empty()
                 ? Models::FileSystemListPathsResult()
                 : FileSystemListPathsResultFromPathList(
-<<<<<<< HEAD
-                      PathListFromJson(nlohmann::json::parse(bodyBuffer)));
-            if (response.GetHeaders().find(Details::c_HeaderXMsContinuation)
-=======
                     PathListFromJson(nlohmann::json::parse(bodyBuffer)));
             if (response.GetHeaders().find(Details::HeaderXMsContinuation)
->>>>>>> 6a2eeb8e
                 != response.GetHeaders().end())
             {
               result.ContinuationToken = response.GetHeaders().at(Details::HeaderXMsContinuation);
@@ -2901,13 +2891,8 @@
             Models::PathSetAccessControlRecursiveResult result = bodyBuffer.empty()
                 ? Models::PathSetAccessControlRecursiveResult()
                 : PathSetAccessControlRecursiveResultFromSetAccessControlRecursiveResponse(
-<<<<<<< HEAD
-                      SetAccessControlRecursiveResponseFromJson(nlohmann::json::parse(bodyBuffer)));
-            if (response.GetHeaders().find(Details::c_HeaderXMsContinuation)
-=======
                     SetAccessControlRecursiveResponseFromJson(nlohmann::json::parse(bodyBuffer)));
             if (response.GetHeaders().find(Details::HeaderXMsContinuation)
->>>>>>> 6a2eeb8e
                 != response.GetHeaders().end())
             {
               result.ContinuationToken = response.GetHeaders().at(Details::HeaderXMsContinuation);
