# Copyright (c) Microsoft Corporation. All rights reserved.
# SPDX-License-Identifier: MIT

{
  "name": "azure-storage-files-datalake-cpp",
  "version-semver": "@AZ_LIBRARY_VERSION@",
  "description": [
    "Microsoft Azure Storage Files Data Lake SDK for C++",
    "This library provides Azure Storage Files Data Lake SDK."
  ],
  "homepage": "https://github.com/Azure/azure-sdk-for-cpp/tree/main/sdk/storage/azure-storage-files-datalake",
  "license": "MIT",
  "dependencies": [
    {
      "name": "azure-storage-blobs-cpp",
<<<<<<< HEAD
      "default-features": false,
      "version>=": "12.1.0"
=======
      "default-features": false
>>>>>>> 0c041c9b
    },
    {
      "name": "vcpkg-cmake",
      "host": true
    },
    {
      "name": "vcpkg-cmake-config",
      "host": true
    }
  ]
}<|MERGE_RESOLUTION|>--- conflicted
+++ resolved
@@ -13,12 +13,7 @@
   "dependencies": [
     {
       "name": "azure-storage-blobs-cpp",
-<<<<<<< HEAD
-      "default-features": false,
-      "version>=": "12.1.0"
-=======
       "default-features": false
->>>>>>> 0c041c9b
     },
     {
       "name": "vcpkg-cmake",
