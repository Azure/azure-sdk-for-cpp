{
  "AssetsRepo": "Azure/azure-sdk-assets",
  "AssetsRepoPrefixPath": "cpp",
  "TagPrefix": "cpp/storage",
<<<<<<< HEAD
  "Tag": "cpp/storage_d3b1e5969d"
=======
  "Tag": "cpp/storage_f8b8f80b3c"
>>>>>>> 52831a83
}<|MERGE_RESOLUTION|>--- conflicted
+++ resolved
@@ -2,9 +2,5 @@
   "AssetsRepo": "Azure/azure-sdk-assets",
   "AssetsRepoPrefixPath": "cpp",
   "TagPrefix": "cpp/storage",
-<<<<<<< HEAD
-  "Tag": "cpp/storage_d3b1e5969d"
-=======
   "Tag": "cpp/storage_f8b8f80b3c"
->>>>>>> 52831a83
 }