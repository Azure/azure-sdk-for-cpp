{
  "AssetsRepo": "Azure/azure-sdk-assets",
  "AssetsRepoPrefixPath": "cpp",
  "TagPrefix": "cpp/storage",
<<<<<<< HEAD
  "Tag": "cpp/storage_1037a5d4a6"
=======
  "Tag": "cpp/storage_5ae381f797"
>>>>>>> 1acf0ba6
}<|MERGE_RESOLUTION|>--- conflicted
+++ resolved
@@ -2,9 +2,5 @@
   "AssetsRepo": "Azure/azure-sdk-assets",
   "AssetsRepoPrefixPath": "cpp",
   "TagPrefix": "cpp/storage",
-<<<<<<< HEAD
-  "Tag": "cpp/storage_1037a5d4a6"
-=======
   "Tag": "cpp/storage_5ae381f797"
->>>>>>> 1acf0ba6
 }