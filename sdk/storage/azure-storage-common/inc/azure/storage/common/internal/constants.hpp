// Copyright (c) Microsoft Corporation.
// Licensed under the MIT License.

#pragma once

namespace Azure { namespace Storage { namespace _internal {
  constexpr static const char* BlobServicePackageName = "storage-blobs";
  constexpr static const char* DatalakeServicePackageName = "storage-files-datalake";
  constexpr static const char* FileServicePackageName = "storage-files-shares";
  constexpr static const char* QueueServicePackageName = "storage-queues";
  constexpr static const char* TablesServicePackageName = "storage-tables";
  constexpr static const char* HttpQuerySnapshot = "snapshot";
  constexpr static const char* HttpQueryVersionId = "versionid";
  constexpr static const char* StorageScope = "https://storage.azure.com/.default";
<<<<<<< HEAD
  constexpr static const char* TablesManagementScope = "https://management.azure.com/.default";
  constexpr static const char* TablesManagementPublicEndpoint = "https://management.azure.com";
=======
  constexpr static const char* StorageDefaultAudience = "https://storage.azure.com";
>>>>>>> 50e3a0e8
  constexpr static const char* HttpHeaderDate = "date";
  constexpr static const char* HttpHeaderXMsVersion = "x-ms-version";
  constexpr static const char* HttpHeaderRequestId = "x-ms-request-id";
  constexpr static const char* HttpHeaderClientRequestId = "x-ms-client-request-id";
  constexpr static const char* HttpHeaderContentType = "content-type";
  constexpr static const char* HttpHeaderContentLength = "content-length";
  constexpr static const char* HttpHeaderContentRange = "content-range";

  constexpr int ReliableStreamRetryCount = 3;
}}} // namespace Azure::Storage::_internal<|MERGE_RESOLUTION|>--- conflicted
+++ resolved
@@ -12,12 +12,9 @@
   constexpr static const char* HttpQuerySnapshot = "snapshot";
   constexpr static const char* HttpQueryVersionId = "versionid";
   constexpr static const char* StorageScope = "https://storage.azure.com/.default";
-<<<<<<< HEAD
+  constexpr static const char* StorageDefaultAudience = "https://storage.azure.com";
   constexpr static const char* TablesManagementScope = "https://management.azure.com/.default";
   constexpr static const char* TablesManagementPublicEndpoint = "https://management.azure.com";
-=======
-  constexpr static const char* StorageDefaultAudience = "https://storage.azure.com";
->>>>>>> 50e3a0e8
   constexpr static const char* HttpHeaderDate = "date";
   constexpr static const char* HttpHeaderXMsVersion = "x-ms-version";
   constexpr static const char* HttpHeaderRequestId = "x-ms-request-id";
