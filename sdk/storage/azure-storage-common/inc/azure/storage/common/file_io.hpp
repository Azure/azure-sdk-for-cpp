--- conflicted
+++ resolved
@@ -3,13 +3,6 @@
 
 #pragma once
 
-<<<<<<< HEAD
-#ifdef _WIN32
-#define NOMINMAX
-#define WIN32_LEAN_AND_MEAN
-#include <windows.h>
-#endif // _WIN32
-=======
 #include <azure/core/platform.hpp>
 
 #ifdef AZ_PLATFORM_WINDOWS
@@ -21,7 +14,6 @@
 #endif
 #include <windows.h>
 #endif
->>>>>>> ce98087f
 
 #include <cstdint>
 #include <string>
