
// Copyright (c) Microsoft Corporation. All rights reserved.
// SPDX-License-Identifier: MIT

#pragma once

#include "common/storage_common.hpp"
#include "common/storage_error.hpp"
#include "common/xml_wrapper.hpp"
#include "context.hpp"
#include "http/http.hpp"
#include "http/pipeline.hpp"
#include "nullable.hpp"

#include <cstring>
#include <functional>
#include <limits>
#include <map>
#include <set>
#include <stdexcept>
#include <string>
#include <type_traits>
#include <vector>

namespace Azure { namespace Storage { namespace Blobs {
  enum class AccessTier
  {
    Unknown,
    P1,
    P2,
    P3,
    P4,
    P6,
    P10,
    P15,
    P20,
    P30,
    P40,
    P50,
    P60,
    P70,
    P80,
    Hot,
    Cool,
    Archive,
  }; // enum class AccessTier

  inline std::string AccessTierToString(const AccessTier& access_tier)
  {
    switch (access_tier)
    {
      case AccessTier::Unknown:
        return "";
      case AccessTier::P1:
        return "P1";
      case AccessTier::P2:
        return "P2";
      case AccessTier::P3:
        return "P3";
      case AccessTier::P4:
        return "P4";
      case AccessTier::P6:
        return "P6";
      case AccessTier::P10:
        return "P10";
      case AccessTier::P15:
        return "P15";
      case AccessTier::P20:
        return "P20";
      case AccessTier::P30:
        return "P30";
      case AccessTier::P40:
        return "P40";
      case AccessTier::P50:
        return "P50";
      case AccessTier::P60:
        return "P60";
      case AccessTier::P70:
        return "P70";
      case AccessTier::P80:
        return "P80";
      case AccessTier::Hot:
        return "Hot";
      case AccessTier::Cool:
        return "Cool";
      case AccessTier::Archive:
        return "Archive";
      default:
        return std::string();
    }
  }

  inline AccessTier AccessTierFromString(const std::string& access_tier)
  {
    if (access_tier == "")
    {
      return AccessTier::Unknown;
    }
    if (access_tier == "P1")
    {
      return AccessTier::P1;
    }
    if (access_tier == "P2")
    {
      return AccessTier::P2;
    }
    if (access_tier == "P3")
    {
      return AccessTier::P3;
    }
    if (access_tier == "P4")
    {
      return AccessTier::P4;
    }
    if (access_tier == "P6")
    {
      return AccessTier::P6;
    }
    if (access_tier == "P10")
    {
      return AccessTier::P10;
    }
    if (access_tier == "P15")
    {
      return AccessTier::P15;
    }
    if (access_tier == "P20")
    {
      return AccessTier::P20;
    }
    if (access_tier == "P30")
    {
      return AccessTier::P30;
    }
    if (access_tier == "P40")
    {
      return AccessTier::P40;
    }
    if (access_tier == "P50")
    {
      return AccessTier::P50;
    }
    if (access_tier == "P60")
    {
      return AccessTier::P60;
    }
    if (access_tier == "P70")
    {
      return AccessTier::P70;
    }
    if (access_tier == "P80")
    {
      return AccessTier::P80;
    }
    if (access_tier == "Hot")
    {
      return AccessTier::Hot;
    }
    if (access_tier == "Cool")
    {
      return AccessTier::Cool;
    }
    if (access_tier == "Archive")
    {
      return AccessTier::Archive;
    }
    throw std::runtime_error("cannot convert " + access_tier + " to AccessTier");
  }

  struct BasicResponse
  {
    std::string RequestId;
    std::string Date;
    std::string Version;
    Azure::Core::Nullable<std::string> ClientRequestId;
  }; // struct BasicResponse

  struct BlobAppendInfo
  {
    std::string RequestId;
    std::string Date;
    std::string Version;
    Azure::Core::Nullable<std::string> ClientRequestId;
    std::string ETag;
    std::string LastModified;
    Azure::Core::Nullable<std::string> ContentMD5;
    Azure::Core::Nullable<std::string> ContentCRC64;
    int64_t AppendOffset = 0;
    int64_t CommittedBlockCount = 0;
    Azure::Core::Nullable<bool> ServerEncrypted;
    Azure::Core::Nullable<std::string> EncryptionKeySHA256;
  }; // struct BlobAppendInfo

  enum class BlobArchiveStatus
  {
    Unknown,
    RehydratePendingToHot,
    RehydratePendingToCool,
  }; // enum class BlobArchiveStatus

  inline std::string BlobArchiveStatusToString(const BlobArchiveStatus& blob_archive_status)
  {
    switch (blob_archive_status)
    {
      case BlobArchiveStatus::Unknown:
        return "";
      case BlobArchiveStatus::RehydratePendingToHot:
        return "rehydrate-pending-to-hot";
      case BlobArchiveStatus::RehydratePendingToCool:
        return "rehydrate-pending-to-cool";
      default:
        return std::string();
    }
  }

  inline BlobArchiveStatus BlobArchiveStatusFromString(const std::string& blob_archive_status)
  {
    if (blob_archive_status == "")
    {
      return BlobArchiveStatus::Unknown;
    }
    if (blob_archive_status == "rehydrate-pending-to-hot")
    {
      return BlobArchiveStatus::RehydratePendingToHot;
    }
    if (blob_archive_status == "rehydrate-pending-to-cool")
    {
      return BlobArchiveStatus::RehydratePendingToCool;
    }
    throw std::runtime_error("cannot convert " + blob_archive_status + " to BlobArchiveStatus");
  }

  struct BlobBlock
  {
    std::string Name;
    int64_t Size = 0;
  }; // struct BlobBlock

  struct BlobContainerInfo
  {
    std::string RequestId;
    std::string Date;
    std::string Version;
    Azure::Core::Nullable<std::string> ClientRequestId;
    std::string ETag;
    std::string LastModified;
  }; // struct BlobContainerInfo

  struct BlobContentInfo
  {
    std::string RequestId;
    std::string Date;
    std::string Version;
    Azure::Core::Nullable<std::string> ClientRequestId;
    std::string ETag;
    std::string LastModified;
    Azure::Core::Nullable<std::string> ContentMD5;
    Azure::Core::Nullable<std::string> ContentCRC64;
    Azure::Core::Nullable<int64_t> SequenceNumber;
    Azure::Core::Nullable<bool> ServerEncrypted;
    Azure::Core::Nullable<std::string> EncryptionKeySHA256;
  }; // struct BlobContentInfo

  struct BlobHttpHeaders
  {
    std::string ContentType;
    std::string ContentEncoding;
    std::string ContentLanguage;
    std::string ContentMD5;
    std::string CacheControl;
    std::string ContentDisposition;
  }; // struct BlobHttpHeaders

  struct BlobInfo
  {
    std::string RequestId;
    std::string Date;
    std::string Version;
    Azure::Core::Nullable<std::string> ClientRequestId;
    std::string ETag;
    std::string LastModified;
    Azure::Core::Nullable<int64_t> SequenceNumber;
  }; // struct BlobInfo

  enum class BlobLeaseState
  {
    Available,
    Leased,
    Expired,
    Breaking,
    Broken,
  }; // enum class BlobLeaseState

  inline std::string BlobLeaseStateToString(const BlobLeaseState& blob_lease_state)
  {
    switch (blob_lease_state)
    {
      case BlobLeaseState::Available:
        return "available";
      case BlobLeaseState::Leased:
        return "leased";
      case BlobLeaseState::Expired:
        return "expired";
      case BlobLeaseState::Breaking:
        return "breaking";
      case BlobLeaseState::Broken:
        return "broken";
      default:
        return std::string();
    }
  }

  inline BlobLeaseState BlobLeaseStateFromString(const std::string& blob_lease_state)
  {
    if (blob_lease_state == "available")
    {
      return BlobLeaseState::Available;
    }
    if (blob_lease_state == "leased")
    {
      return BlobLeaseState::Leased;
    }
    if (blob_lease_state == "expired")
    {
      return BlobLeaseState::Expired;
    }
    if (blob_lease_state == "breaking")
    {
      return BlobLeaseState::Breaking;
    }
    if (blob_lease_state == "broken")
    {
      return BlobLeaseState::Broken;
    }
    throw std::runtime_error("cannot convert " + blob_lease_state + " to BlobLeaseState");
  }

  enum class BlobLeaseStatus
  {
    Locked,
    Unlocked,
  }; // enum class BlobLeaseStatus

  inline std::string BlobLeaseStatusToString(const BlobLeaseStatus& blob_lease_status)
  {
    switch (blob_lease_status)
    {
      case BlobLeaseStatus::Locked:
        return "locked";
      case BlobLeaseStatus::Unlocked:
        return "unlocked";
      default:
        return std::string();
    }
  }

  inline BlobLeaseStatus BlobLeaseStatusFromString(const std::string& blob_lease_status)
  {
    if (blob_lease_status == "locked")
    {
      return BlobLeaseStatus::Locked;
    }
    if (blob_lease_status == "unlocked")
    {
      return BlobLeaseStatus::Unlocked;
    }
    throw std::runtime_error("cannot convert " + blob_lease_status + " to BlobLeaseStatus");
  }

  struct BlobSnapshotInfo
  {
    std::string RequestId;
    std::string Date;
    std::string Version;
    Azure::Core::Nullable<std::string> ClientRequestId;
    std::string Snapshot;
    std::string ETag;
    std::string LastModified;
    Azure::Core::Nullable<bool> ServerEncrypted;
    Azure::Core::Nullable<std::string> EncryptionKeySHA256;
  }; // struct BlobSnapshotInfo

  enum class BlobType
  {
    Unknown,
    BlockBlob,
    PageBlob,
    AppendBlob,
  }; // enum class BlobType

  inline std::string BlobTypeToString(const BlobType& blob_type)
  {
    switch (blob_type)
    {
      case BlobType::Unknown:
        return "";
      case BlobType::BlockBlob:
        return "BlockBlob";
      case BlobType::PageBlob:
        return "PageBlob";
      case BlobType::AppendBlob:
        return "AppendBlob";
      default:
        return std::string();
    }
  }

  inline BlobType BlobTypeFromString(const std::string& blob_type)
  {
    if (blob_type == "")
    {
      return BlobType::Unknown;
    }
    if (blob_type == "BlockBlob")
    {
      return BlobType::BlockBlob;
    }
    if (blob_type == "PageBlob")
    {
      return BlobType::PageBlob;
    }
    if (blob_type == "AppendBlob")
    {
      return BlobType::AppendBlob;
    }
    throw std::runtime_error("cannot convert " + blob_type + " to BlobType");
  }

  struct BlockInfo
  {
    std::string RequestId;
    std::string Date;
    std::string Version;
    Azure::Core::Nullable<std::string> ClientRequestId;
    Azure::Core::Nullable<std::string> ContentMD5;
    Azure::Core::Nullable<std::string> ContentCRC64;
    Azure::Core::Nullable<bool> ServerEncrypted;
    Azure::Core::Nullable<std::string> EncryptionKeySHA256;
  }; // struct BlockInfo

  enum class BlockListTypeOption
  {
    Committed,
    Uncommitted,
    All,
  }; // enum class BlockListTypeOption

  inline std::string BlockListTypeOptionToString(const BlockListTypeOption& block_list_type_option)
  {
    switch (block_list_type_option)
    {
      case BlockListTypeOption::Committed:
        return "committed";
      case BlockListTypeOption::Uncommitted:
        return "uncommitted";
      case BlockListTypeOption::All:
        return "all";
      default:
        return std::string();
    }
  }

  inline BlockListTypeOption BlockListTypeOptionFromString(
      const std::string& block_list_type_option)
  {
    if (block_list_type_option == "committed")
    {
      return BlockListTypeOption::Committed;
    }
    if (block_list_type_option == "uncommitted")
    {
      return BlockListTypeOption::Uncommitted;
    }
    if (block_list_type_option == "all")
    {
      return BlockListTypeOption::All;
    }
    throw std::runtime_error(
        "cannot convert " + block_list_type_option + " to BlockListTypeOption");
  }

  enum class BlockType
  {
    Committed,
    Uncommitted,
    Latest,
  }; // enum class BlockType

  inline std::string BlockTypeToString(const BlockType& block_type)
  {
    switch (block_type)
    {
      case BlockType::Committed:
        return "Committed";
      case BlockType::Uncommitted:
        return "Uncommitted";
      case BlockType::Latest:
        return "Latest";
      default:
        return std::string();
    }
  }

  inline BlockType BlockTypeFromString(const std::string& block_type)
  {
    if (block_type == "Committed")
    {
      return BlockType::Committed;
    }
    if (block_type == "Uncommitted")
    {
      return BlockType::Uncommitted;
    }
    if (block_type == "Latest")
    {
      return BlockType::Latest;
    }
    throw std::runtime_error("cannot convert " + block_type + " to BlockType");
  }

  enum class CopyStatus
  {
    Unknown,
    Success,
    Pending,
  }; // enum class CopyStatus

  inline std::string CopyStatusToString(const CopyStatus& copy_status)
  {
    switch (copy_status)
    {
      case CopyStatus::Unknown:
        return "";
      case CopyStatus::Success:
        return "success";
      case CopyStatus::Pending:
        return "pending";
      default:
        return std::string();
    }
  }

  inline CopyStatus CopyStatusFromString(const std::string& copy_status)
  {
    if (copy_status == "")
    {
      return CopyStatus::Unknown;
    }
    if (copy_status == "success")
    {
      return CopyStatus::Success;
    }
    if (copy_status == "pending")
    {
      return CopyStatus::Pending;
    }
    throw std::runtime_error("cannot convert " + copy_status + " to CopyStatus");
  }

  enum class DeleteSnapshotsOption
  {
    None,
    IncludeSnapshots,
    Only,
  }; // enum class DeleteSnapshotsOption

  inline std::string DeleteSnapshotsOptionToString(
      const DeleteSnapshotsOption& delete_snapshots_option)
  {
    switch (delete_snapshots_option)
    {
      case DeleteSnapshotsOption::None:
        return "";
      case DeleteSnapshotsOption::IncludeSnapshots:
        return "include";
      case DeleteSnapshotsOption::Only:
        return "only";
      default:
        return std::string();
    }
  }

  inline DeleteSnapshotsOption DeleteSnapshotsOptionFromString(
      const std::string& delete_snapshots_option)
  {
    if (delete_snapshots_option == "")
    {
      return DeleteSnapshotsOption::None;
    }
    if (delete_snapshots_option == "include")
    {
      return DeleteSnapshotsOption::IncludeSnapshots;
    }
    if (delete_snapshots_option == "only")
    {
      return DeleteSnapshotsOption::Only;
    }
    throw std::runtime_error(
        "cannot convert " + delete_snapshots_option + " to DeleteSnapshotsOption");
  }

  enum class ListBlobContainersIncludeOption
  {
    None,
    Metadata,
  }; // enum class ListBlobContainersIncludeOption

  inline std::string ListBlobContainersIncludeOptionToString(
      const ListBlobContainersIncludeOption& list_blob_containers_include_option)
  {
    switch (list_blob_containers_include_option)
    {
      case ListBlobContainersIncludeOption::None:
        return "";
      case ListBlobContainersIncludeOption::Metadata:
        return "metadata";
      default:
        return std::string();
    }
  }

  inline ListBlobContainersIncludeOption ListBlobContainersIncludeOptionFromString(
      const std::string& list_blob_containers_include_option)
  {
    if (list_blob_containers_include_option == "")
    {
      return ListBlobContainersIncludeOption::None;
    }
    if (list_blob_containers_include_option == "metadata")
    {
      return ListBlobContainersIncludeOption::Metadata;
    }
    throw std::runtime_error(
        "cannot convert " + list_blob_containers_include_option
        + " to ListBlobContainersIncludeOption");
  }

  enum class ListBlobsIncludeItem
  {
    Copy,
    Deleted,
    Metadata,
    Snapshots,
    UncomittedBlobs,
  }; // enum class ListBlobsIncludeItem

  inline std::string ListBlobsIncludeItemToString(
      const ListBlobsIncludeItem& list_blobs_include_item)
  {
    switch (list_blobs_include_item)
    {
      case ListBlobsIncludeItem::Copy:
        return "copy";
      case ListBlobsIncludeItem::Deleted:
        return "deleted";
      case ListBlobsIncludeItem::Metadata:
        return "metadata";
      case ListBlobsIncludeItem::Snapshots:
        return "snapshots";
      case ListBlobsIncludeItem::UncomittedBlobs:
        return "uncommittedblobs";
      default:
        return std::string();
    }
  }

  inline ListBlobsIncludeItem ListBlobsIncludeItemFromString(
      const std::string& list_blobs_include_item)
  {
    if (list_blobs_include_item == "copy")
    {
      return ListBlobsIncludeItem::Copy;
    }
    if (list_blobs_include_item == "deleted")
    {
      return ListBlobsIncludeItem::Deleted;
    }
    if (list_blobs_include_item == "metadata")
    {
      return ListBlobsIncludeItem::Metadata;
    }
    if (list_blobs_include_item == "snapshots")
    {
      return ListBlobsIncludeItem::Snapshots;
    }
    if (list_blobs_include_item == "uncommittedblobs")
    {
      return ListBlobsIncludeItem::UncomittedBlobs;
    }
    throw std::runtime_error(
        "cannot convert " + list_blobs_include_item + " to ListBlobsIncludeItem");
  }

  struct PageBlobInfo
  {
    std::string RequestId;
    std::string Date;
    std::string Version;
    Azure::Core::Nullable<std::string> ClientRequestId;
    std::string ETag;
    std::string LastModified;
    int64_t SequenceNumber = 0;
  }; // struct PageBlobInfo

  struct PageInfo
  {
    std::string RequestId;
    std::string Date;
    std::string Version;
    Azure::Core::Nullable<std::string> ClientRequestId;
    std::string ETag;
    std::string LastModified;
    Azure::Core::Nullable<std::string> ContentMD5;
    Azure::Core::Nullable<std::string> ContentCRC64;
    int64_t SequenceNumber = 0;
    Azure::Core::Nullable<bool> ServerEncrypted;
    Azure::Core::Nullable<std::string> EncryptionKeySHA256;
  }; // struct PageInfo

  struct PageRangesInfoInternal
  {
    std::string RequestId;
    std::string Date;
    std::string Version;
    Azure::Core::Nullable<std::string> ClientRequestId;
    std::string ETag;
    std::string LastModified;
    int64_t BlobContentLength = 0;
    std::vector<std::pair<int64_t, int64_t>> PageRanges;
    std::vector<std::pair<int64_t, int64_t>> ClearRanges;
  }; // struct PageRangesInfoInternal

  enum class PublicAccessType
  {
    Container,
    Blob,
    Private,
  }; // enum class PublicAccessType

  inline std::string PublicAccessTypeToString(const PublicAccessType& public_access_type)
  {
    switch (public_access_type)
    {
      case PublicAccessType::Container:
        return "container";
      case PublicAccessType::Blob:
        return "blob";
      case PublicAccessType::Private:
        return "";
      default:
        return std::string();
    }
  }

  inline PublicAccessType PublicAccessTypeFromString(const std::string& public_access_type)
  {
    if (public_access_type == "container")
    {
      return PublicAccessType::Container;
    }
    if (public_access_type == "blob")
    {
      return PublicAccessType::Blob;
    }
    if (public_access_type == "")
    {
      return PublicAccessType::Private;
    }
    throw std::runtime_error("cannot convert " + public_access_type + " to PublicAccessType");
  }

  enum class RehydratePriority
  {
    Unknown,
    High,
    Standard,
  }; // enum class RehydratePriority

  inline std::string RehydratePriorityToString(const RehydratePriority& rehydrate_priority)
  {
    switch (rehydrate_priority)
    {
      case RehydratePriority::Unknown:
        return "";
      case RehydratePriority::High:
        return "High";
      case RehydratePriority::Standard:
        return "Standard";
      default:
        return std::string();
    }
  }

  inline RehydratePriority RehydratePriorityFromString(const std::string& rehydrate_priority)
  {
    if (rehydrate_priority == "")
    {
      return RehydratePriority::Unknown;
    }
    if (rehydrate_priority == "High")
    {
      return RehydratePriority::High;
    }
    if (rehydrate_priority == "Standard")
    {
      return RehydratePriority::Standard;
    }
    throw std::runtime_error("cannot convert " + rehydrate_priority + " to RehydratePriority");
  }

  struct UserDelegationKey
  {
    std::string RequestId;
    std::string Date;
    std::string Version;
    Azure::Core::Nullable<std::string> ClientRequestId;
    std::string SignedObjectId;
    std::string SignedTenantId;
    std::string SignedStartsOn;
    std::string SignedExpiresOn;
    std::string SignedService;
    std::string SignedVersion;
    std::string Value;
  }; // struct UserDelegationKey

  struct BlobBlockListInfo
  {
    std::string RequestId;
    std::string Date;
    std::string Version;
    Azure::Core::Nullable<std::string> ClientRequestId;
    std::string ETag;
    std::string LastModified;
    std::string ContentType;
    int64_t ContentLength = 0;
    std::vector<BlobBlock> CommittedBlocks;
    std::vector<BlobBlock> UncommittedBlocks;
  }; // struct BlobBlockListInfo

  struct BlobContainerItem
  {
    std::string Name;
    std::string ETag;
    std::string LastModified;
    std::map<std::string, std::string> Metadata;
    PublicAccessType AccessType = PublicAccessType::Private;
    bool HasImmutabilityPolicy = false;
    bool HasLegalHold = false;
    Azure::Core::Nullable<std::string> LeaseDuration;
    BlobLeaseState LeaseState = BlobLeaseState::Available;
    BlobLeaseStatus LeaseStatus = BlobLeaseStatus::Unlocked;
  }; // struct BlobContainerItem

  struct BlobContainerProperties
  {
    std::string RequestId;
    std::string Date;
    std::string Version;
    Azure::Core::Nullable<std::string> ClientRequestId;
    std::string ETag;
    std::string LastModified;
    std::map<std::string, std::string> Metadata;
    PublicAccessType AccessType = PublicAccessType::Private;
    bool HasImmutabilityPolicy = false;
    bool HasLegalHold = false;
    Azure::Core::Nullable<std::string> LeaseDuration;
    BlobLeaseState LeaseState = BlobLeaseState::Available;
    BlobLeaseStatus LeaseStatus = BlobLeaseStatus::Unlocked;
  }; // struct BlobContainerProperties

  struct BlobCopyInfo
  {
    std::string RequestId;
    std::string Date;
    std::string Version;
    Azure::Core::Nullable<std::string> ClientRequestId;
    std::string ETag;
    std::string LastModified;
    std::string CopyId;
    Blobs::CopyStatus CopyStatus = Blobs::CopyStatus::Unknown;
  }; // struct BlobCopyInfo

  struct BlobDownloadInfo
  {
    std::string RequestId;
    std::string Date;
    std::string Version;
    Azure::Core::Nullable<std::string> ClientRequestId;
    std::unique_ptr<Azure::Core::Http::BodyStream> BodyStream;
    std::string ETag;
    std::string LastModified;
    Azure::Core::Nullable<std::string> ContentRange;
    BlobHttpHeaders Properties;
    std::map<std::string, std::string> Metadata;
    Azure::Core::Nullable<int64_t> SequenceNumber; // only for page blob
    Azure::Core::Nullable<int64_t> CommittedBlockCount; // only for append blob
    Blobs::BlobType BlobType = Blobs::BlobType::Unknown;
    Azure::Core::Nullable<std::string> ContentMD5; // MD5 for the downloaded range
    Azure::Core::Nullable<std::string> ContentCRC64;
    Azure::Core::Nullable<std::string> LeaseDuration;
    Azure::Core::Nullable<BlobLeaseState> LeaseState;
    Azure::Core::Nullable<BlobLeaseStatus> LeaseStatus;
    Azure::Core::Nullable<bool> ServerEncrypted;
    Azure::Core::Nullable<std::string> EncryptionKeySHA256;
  }; // struct BlobDownloadInfo

  struct BlobItem
  {
    std::string Name;
    bool Deleted = false;
    std::string Snapshot;
    BlobHttpHeaders Properties;
    std::map<std::string, std::string> Metadata;
    std::string CreationTime;
    std::string LastModified;
    std::string ETag;
    int64_t ContentLength = 0;
    Blobs::BlobType BlobType = Blobs::BlobType::Unknown;
    AccessTier Tier = AccessTier::Unknown;
    bool AccessTierInferred = true;
    BlobLeaseStatus LeaseStatus = BlobLeaseStatus::Unlocked;
    BlobLeaseState LeaseState = BlobLeaseState::Available;
    Azure::Core::Nullable<std::string> LeaseDuration;
    Azure::Core::Nullable<bool> ServerEncrypted;
    Azure::Core::Nullable<std::string> EncryptionKeySHA256;
  }; // struct BlobItem

  struct BlobProperties
  {
    std::string RequestId;
    std::string Date;
    std::string Version;
    Azure::Core::Nullable<std::string> ClientRequestId;
    std::string ETag;
    std::string LastModified;
    std::string CreationTime;
    std::map<std::string, std::string> Metadata;
    Blobs::BlobType BlobType = Blobs::BlobType::Unknown;
    Azure::Core::Nullable<std::string> LeaseDuration;
    Azure::Core::Nullable<BlobLeaseState> LeaseState;
    Azure::Core::Nullable<BlobLeaseStatus> LeaseStatus;
    int64_t ContentLength = 0;
    std::string ContentType;
    std::string ContentEncoding;
    std::string ContentLanguage;
    std::string ContentMD5;
    std::string CacheControl;
    std::string ContentDisposition;
    Azure::Core::Nullable<int64_t> SequenceNumber; // only for page blob
    Azure::Core::Nullable<int32_t> CommittedBlockCount; // only for append blob
    Azure::Core::Nullable<bool> ServerEncrypted;
    Azure::Core::Nullable<std::string> EncryptionKeySHA256;
    Azure::Core::Nullable<AccessTier> Tier;
    Azure::Core::Nullable<bool> AccessTierInferred;
    Azure::Core::Nullable<BlobArchiveStatus> ArchiveStatus;
    Azure::Core::Nullable<std::string> AccessTierChangeTime;
    Azure::Core::Nullable<std::string> CopyId;
    Azure::Core::Nullable<std::string> CopySource;
    Azure::Core::Nullable<Blobs::CopyStatus> CopyStatus;
    Azure::Core::Nullable<std::string> CopyProgress;
    Azure::Core::Nullable<std::string> CopyCompletionTime;
  }; // struct BlobProperties

  struct BlobsFlatSegment
  {
    std::string RequestId;
    std::string Date;
    std::string Version;
    Azure::Core::Nullable<std::string> ClientRequestId;
    std::string ServiceEndpoint;
    std::string Container;
    std::string Prefix;
    std::string Marker;
    std::string NextMarker;
    Azure::Core::Nullable<int32_t> MaxResults;
    std::string Delimiter;
    std::vector<BlobItem> BlobItems;
  }; // struct BlobsFlatSegment

  struct ListContainersSegment
  {
    std::string RequestId;
    std::string Date;
    std::string Version;
    Azure::Core::Nullable<std::string> ClientRequestId;
    std::string ServiceEndpoint;
    std::string Prefix;
    std::string Marker;
    std::string NextMarker;
    Azure::Core::Nullable<int32_t> MaxResults;
    std::vector<BlobContainerItem> BlobContainerItems;
  }; // struct ListContainersSegment

  class BlobRestClient {
  public:
    class Service {
    public:
      struct ListBlobContainersOptions
      {
        Azure::Core::Nullable<int32_t> Timeout;
        Azure::Core::Nullable<std::string> Prefix;
        Azure::Core::Nullable<std::string> Marker;
        Azure::Core::Nullable<int32_t> MaxResults;
        Azure::Core::Nullable<ListBlobContainersIncludeOption> IncludeMetadata;
      }; // struct ListBlobContainersOptions

      static Azure::Core::Http::Request ListBlobContainersConstructRequest(
          const std::string& url,
          ListBlobContainersOptions& options)
      {
        auto request = Azure::Core::Http::Request(Azure::Core::Http::HttpMethod::Get, url);
        request.AddHeader("Content-Length", "0");
        request.AddHeader("x-ms-version", "2019-07-07");
        if (options.Timeout.HasValue())
        {
          request.AddQueryParameter("timeout", std::to_string(options.Timeout.GetValue()));
        }
        request.AddQueryParameter("comp", "list");
        if (options.Prefix.HasValue())
        {
          request.AddQueryParameter("prefix", options.Prefix.GetValue());
        }
        if (options.Marker.HasValue())
        {
          request.AddQueryParameter("marker", options.Marker.GetValue());
        }
        if (options.MaxResults.HasValue())
        {
          request.AddQueryParameter("maxresults", std::to_string(options.MaxResults.GetValue()));
        }
        if (options.IncludeMetadata.HasValue())
        {
          std::string list_blob_containers_include_option
              = ListBlobContainersIncludeOptionToString(options.IncludeMetadata.GetValue());
          request.AddQueryParameter("include", list_blob_containers_include_option);
        }
        return request;
      }

      static ListContainersSegment ListBlobContainersParseResponse(
<<<<<<< HEAD
          Azure::Core::Context& context,
          Azure::Core::Http::Response& http_response)
=======
          std::unique_ptr<Azure::Core::Http::Response> pHttpResponse)
>>>>>>> 74ce8065
      {
        Azure::Core::Http::Response& httpResponse = *pHttpResponse;
        ListContainersSegment response;
        auto http_status_code
            = static_cast<std::underlying_type<Azure::Core::Http::HttpStatusCode>::type>(
                httpResponse.GetStatusCode());
        if (!(http_status_code == 200))
        {
          throw StorageError::CreateFromResponse(std::move(pHttpResponse));
        }
<<<<<<< HEAD
        auto bodyStream = http_response.GetBodyStream();
        auto bodyContent = Azure::Core::Http::BodyStream::ReadToEnd(context, *bodyStream);
        XmlReader reader(reinterpret_cast<const char*>(bodyContent->data()), bodyContent->size());
=======
        auto bodyStream = httpResponse.GetBodyStream();
        std::vector<uint8_t> bodyContent(static_cast<std::size_t>(bodyStream->Length()));
        bodyStream->Read(&bodyContent[0], bodyContent.size());
        XmlReader reader(reinterpret_cast<const char*>(bodyContent.data()), bodyContent.size());
>>>>>>> 74ce8065
        response = ListContainersSegmentFromXml(reader);
        response.Version = httpResponse.GetHeaders().at("x-ms-version");
        response.Date = httpResponse.GetHeaders().at("Date");
        response.RequestId = httpResponse.GetHeaders().at("x-ms-request-id");
        auto response_client_request_id_iterator
            = httpResponse.GetHeaders().find("x-ms-client-request-id");
        if (response_client_request_id_iterator != httpResponse.GetHeaders().end())
        {
          response.ClientRequestId = response_client_request_id_iterator->second;
        }
        return response;
      }

      static ListContainersSegment ListBlobContainers(
          Azure::Core::Context context,
          Azure::Core::Http::HttpPipeline& pipeline,
          const std::string& url,
          ListBlobContainersOptions& options)
      {
        auto request = ListBlobContainersConstructRequest(url, options);
<<<<<<< HEAD
        auto response = pipeline.Send(context, request);
        return ListBlobContainersParseResponse(context, *response);
=======
        return ListBlobContainersParseResponse(pipeline.Send(context, request));
>>>>>>> 74ce8065
      }

      struct GetUserDelegationKeyOptions
      {
        Azure::Core::Nullable<int32_t> Timeout;
        std::string StartsOn;
        std::string ExpiresOn;
      }; // struct GetUserDelegationKeyOptions

      static Azure::Core::Http::Request GetUserDelegationKeyConstructRequest(
          const std::string& url,
          GetUserDelegationKeyOptions& options)
      {
        XmlWriter writer;
        GetUserDelegationKeyOptionsToXml(writer, options);
        std::string xml_body = writer.GetDocument();
        std::vector<uint8_t> body_buffer(xml_body.begin(), xml_body.end());
        auto body_buffer_length = body_buffer.size();
        auto request = Azure::Core::Http::Request(
            Azure::Core::Http::HttpMethod::Post,
            url,
            std::make_unique<Azure::Core::Http::MemoryBodyStream>(std::move(body_buffer)));
        request.AddHeader("Content-Length", std::to_string(body_buffer_length));
        request.AddQueryParameter("restype", "service");
        request.AddQueryParameter("comp", "userdelegationkey");
        request.AddHeader("x-ms-version", "2019-07-07");
        if (options.Timeout.HasValue())
        {
          request.AddQueryParameter("timeout", std::to_string(options.Timeout.GetValue()));
        }
        return request;
      }

      static UserDelegationKey GetUserDelegationKeyParseResponse(
<<<<<<< HEAD
          Azure::Core::Context& context,
          Azure::Core::Http::Response& http_response)
=======
          std::unique_ptr<Azure::Core::Http::Response> pHttpResponse)
>>>>>>> 74ce8065
      {
        Azure::Core::Http::Response& httpResponse = *pHttpResponse;
        UserDelegationKey response;
        auto http_status_code
            = static_cast<std::underlying_type<Azure::Core::Http::HttpStatusCode>::type>(
                httpResponse.GetStatusCode());
        if (!(http_status_code == 200))
        {
          throw StorageError::CreateFromResponse(std::move(pHttpResponse));
        }
<<<<<<< HEAD
        auto bodyStream = http_response.GetBodyStream();
        auto bodyContent = Azure::Core::Http::BodyStream::ReadToEnd(context, *bodyStream);
        XmlReader reader(reinterpret_cast<const char*>(bodyContent->data()), bodyContent->size());
=======
        auto bodyStream = httpResponse.GetBodyStream();
        std::vector<uint8_t> bodyContent(static_cast<std::size_t>(bodyStream->Length()));
        bodyStream->Read(&bodyContent[0], bodyContent.size());
        XmlReader reader(reinterpret_cast<const char*>(bodyContent.data()), bodyContent.size());
>>>>>>> 74ce8065
        response = UserDelegationKeyFromXml(reader);
        response.Version = httpResponse.GetHeaders().at("x-ms-version");
        response.Date = httpResponse.GetHeaders().at("Date");
        response.RequestId = httpResponse.GetHeaders().at("x-ms-request-id");
        auto response_client_request_id_iterator
            = httpResponse.GetHeaders().find("x-ms-client-request-id");
        if (response_client_request_id_iterator != httpResponse.GetHeaders().end())
        {
          response.ClientRequestId = response_client_request_id_iterator->second;
        }
        return response;
      }

      static UserDelegationKey GetUserDelegationKey(
          Azure::Core::Context context,
          Azure::Core::Http::HttpPipeline& pipeline,
          const std::string& url,
          GetUserDelegationKeyOptions& options)
      {
        auto request = GetUserDelegationKeyConstructRequest(url, options);
<<<<<<< HEAD
        auto response = pipeline.Send(context, request);
        return GetUserDelegationKeyParseResponse(context, *response);
=======
        return GetUserDelegationKeyParseResponse(pipeline.Send(context, request));
>>>>>>> 74ce8065
      }

    private:
      static ListContainersSegment ListContainersSegmentFromXml(XmlReader& reader)
      {
        ListContainersSegment ret;
        enum class XmlTagName
        {
          k_EnumerationResults,
          k_Prefix,
          k_Marker,
          k_NextMarker,
          k_MaxResults,
          k_Containers,
          k_Container,
          k_Unknown,
        };
        std::vector<XmlTagName> path;
        while (true)
        {
          auto node = reader.Read();
          if (node.Type == XmlNodeType::End)
          {
            break;
          }
          else if (node.Type == XmlNodeType::EndTag)
          {
            if (path.size() > 0)
            {
              path.pop_back();
            }
            else
            {
              break;
            }
          }
          else if (node.Type == XmlNodeType::StartTag)
          {
            if (std::strcmp(node.Name, "EnumerationResults") == 0)
            {
              path.emplace_back(XmlTagName::k_EnumerationResults);
            }
            else if (std::strcmp(node.Name, "Prefix") == 0)
            {
              path.emplace_back(XmlTagName::k_Prefix);
            }
            else if (std::strcmp(node.Name, "Marker") == 0)
            {
              path.emplace_back(XmlTagName::k_Marker);
            }
            else if (std::strcmp(node.Name, "NextMarker") == 0)
            {
              path.emplace_back(XmlTagName::k_NextMarker);
            }
            else if (std::strcmp(node.Name, "MaxResults") == 0)
            {
              path.emplace_back(XmlTagName::k_MaxResults);
            }
            else if (std::strcmp(node.Name, "Containers") == 0)
            {
              path.emplace_back(XmlTagName::k_Containers);
            }
            else if (std::strcmp(node.Name, "Container") == 0)
            {
              path.emplace_back(XmlTagName::k_Container);
            }
            else
            {
              path.emplace_back(XmlTagName::k_Unknown);
            }
            if (path.size() == 3 && path[0] == XmlTagName::k_EnumerationResults
                && path[1] == XmlTagName::k_Containers && path[2] == XmlTagName::k_Container)
            {
              ret.BlobContainerItems.emplace_back(BlobContainerItemFromXml(reader));
              path.pop_back();
            }
          }
          else if (node.Type == XmlNodeType::Text)
          {
            if (path.size() == 2 && path[0] == XmlTagName::k_EnumerationResults
                && path[1] == XmlTagName::k_Prefix)
            {
              ret.Prefix = node.Value;
            }
            else if (
                path.size() == 2 && path[0] == XmlTagName::k_EnumerationResults
                && path[1] == XmlTagName::k_Marker)
            {
              ret.Marker = node.Value;
            }
            else if (
                path.size() == 2 && path[0] == XmlTagName::k_EnumerationResults
                && path[1] == XmlTagName::k_NextMarker)
            {
              ret.NextMarker = node.Value;
            }
            else if (
                path.size() == 2 && path[0] == XmlTagName::k_EnumerationResults
                && path[1] == XmlTagName::k_MaxResults)
            {
              ret.MaxResults = std::stoi(node.Value);
            }
          }
          else if (node.Type == XmlNodeType::Attribute)
          {
            if (path.size() == 1 && path[0] == XmlTagName::k_EnumerationResults
                && std::strcmp(node.Name, "ServiceEndpoint") == 0)
            {
              ret.ServiceEndpoint = node.Value;
            }
          }
        }
        return ret;
      }

      static UserDelegationKey UserDelegationKeyFromXml(XmlReader& reader)
      {
        UserDelegationKey ret;
        enum class XmlTagName
        {
          k_UserDelegationKey,
          k_SignedOid,
          k_SignedTid,
          k_SignedStart,
          k_SignedExpiry,
          k_SignedService,
          k_SignedVersion,
          k_Value,
          k_Unknown,
        };
        std::vector<XmlTagName> path;
        while (true)
        {
          auto node = reader.Read();
          if (node.Type == XmlNodeType::End)
          {
            break;
          }
          else if (node.Type == XmlNodeType::EndTag)
          {
            if (path.size() > 0)
            {
              path.pop_back();
            }
            else
            {
              break;
            }
          }
          else if (node.Type == XmlNodeType::StartTag)
          {
            if (std::strcmp(node.Name, "UserDelegationKey") == 0)
            {
              path.emplace_back(XmlTagName::k_UserDelegationKey);
            }
            else if (std::strcmp(node.Name, "SignedOid") == 0)
            {
              path.emplace_back(XmlTagName::k_SignedOid);
            }
            else if (std::strcmp(node.Name, "SignedTid") == 0)
            {
              path.emplace_back(XmlTagName::k_SignedTid);
            }
            else if (std::strcmp(node.Name, "SignedStart") == 0)
            {
              path.emplace_back(XmlTagName::k_SignedStart);
            }
            else if (std::strcmp(node.Name, "SignedExpiry") == 0)
            {
              path.emplace_back(XmlTagName::k_SignedExpiry);
            }
            else if (std::strcmp(node.Name, "SignedService") == 0)
            {
              path.emplace_back(XmlTagName::k_SignedService);
            }
            else if (std::strcmp(node.Name, "SignedVersion") == 0)
            {
              path.emplace_back(XmlTagName::k_SignedVersion);
            }
            else if (std::strcmp(node.Name, "Value") == 0)
            {
              path.emplace_back(XmlTagName::k_Value);
            }
            else
            {
              path.emplace_back(XmlTagName::k_Unknown);
            }
          }
          else if (node.Type == XmlNodeType::Text)
          {
            if (path.size() == 2 && path[0] == XmlTagName::k_UserDelegationKey
                && path[1] == XmlTagName::k_SignedOid)
            {
              ret.SignedObjectId = node.Value;
            }
            else if (
                path.size() == 2 && path[0] == XmlTagName::k_UserDelegationKey
                && path[1] == XmlTagName::k_SignedTid)
            {
              ret.SignedTenantId = node.Value;
            }
            else if (
                path.size() == 2 && path[0] == XmlTagName::k_UserDelegationKey
                && path[1] == XmlTagName::k_SignedStart)
            {
              ret.SignedStartsOn = node.Value;
            }
            else if (
                path.size() == 2 && path[0] == XmlTagName::k_UserDelegationKey
                && path[1] == XmlTagName::k_SignedExpiry)
            {
              ret.SignedExpiresOn = node.Value;
            }
            else if (
                path.size() == 2 && path[0] == XmlTagName::k_UserDelegationKey
                && path[1] == XmlTagName::k_SignedService)
            {
              ret.SignedService = node.Value;
            }
            else if (
                path.size() == 2 && path[0] == XmlTagName::k_UserDelegationKey
                && path[1] == XmlTagName::k_SignedVersion)
            {
              ret.SignedVersion = node.Value;
            }
            else if (
                path.size() == 2 && path[0] == XmlTagName::k_UserDelegationKey
                && path[1] == XmlTagName::k_Value)
            {
              ret.Value = node.Value;
            }
          }
        }
        return ret;
      }

      static BlobContainerItem BlobContainerItemFromXml(XmlReader& reader)
      {
        BlobContainerItem ret;
        enum class XmlTagName
        {
          k_Name,
          k_Properties,
          k_Etag,
          k_LastModified,
          k_PublicAccess,
          k_HasImmutabilityPolicy,
          k_HasLegalHold,
          k_LeaseStatus,
          k_LeaseState,
          k_LeaseDuration,
          k_Metadata,
          k_Unknown,
        };
        std::vector<XmlTagName> path;
        while (true)
        {
          auto node = reader.Read();
          if (node.Type == XmlNodeType::End)
          {
            break;
          }
          else if (node.Type == XmlNodeType::EndTag)
          {
            if (path.size() > 0)
            {
              path.pop_back();
            }
            else
            {
              break;
            }
          }
          else if (node.Type == XmlNodeType::StartTag)
          {
            if (std::strcmp(node.Name, "Name") == 0)
            {
              path.emplace_back(XmlTagName::k_Name);
            }
            else if (std::strcmp(node.Name, "Properties") == 0)
            {
              path.emplace_back(XmlTagName::k_Properties);
            }
            else if (std::strcmp(node.Name, "Etag") == 0)
            {
              path.emplace_back(XmlTagName::k_Etag);
            }
            else if (std::strcmp(node.Name, "Last-Modified") == 0)
            {
              path.emplace_back(XmlTagName::k_LastModified);
            }
            else if (std::strcmp(node.Name, "PublicAccess") == 0)
            {
              path.emplace_back(XmlTagName::k_PublicAccess);
            }
            else if (std::strcmp(node.Name, "HasImmutabilityPolicy") == 0)
            {
              path.emplace_back(XmlTagName::k_HasImmutabilityPolicy);
            }
            else if (std::strcmp(node.Name, "HasLegalHold") == 0)
            {
              path.emplace_back(XmlTagName::k_HasLegalHold);
            }
            else if (std::strcmp(node.Name, "LeaseStatus") == 0)
            {
              path.emplace_back(XmlTagName::k_LeaseStatus);
            }
            else if (std::strcmp(node.Name, "LeaseState") == 0)
            {
              path.emplace_back(XmlTagName::k_LeaseState);
            }
            else if (std::strcmp(node.Name, "LeaseDuration") == 0)
            {
              path.emplace_back(XmlTagName::k_LeaseDuration);
            }
            else if (std::strcmp(node.Name, "Metadata") == 0)
            {
              path.emplace_back(XmlTagName::k_Metadata);
            }
            else
            {
              path.emplace_back(XmlTagName::k_Unknown);
            }
            if (path.size() == 1 && path[0] == XmlTagName::k_Metadata)
            {
              ret.Metadata = MetadataFromXml(reader);
              path.pop_back();
            }
          }
          else if (node.Type == XmlNodeType::Text)
          {
            if (path.size() == 1 && path[0] == XmlTagName::k_Name)
            {
              ret.Name = node.Value;
            }
            else if (
                path.size() == 2 && path[0] == XmlTagName::k_Properties
                && path[1] == XmlTagName::k_Etag)
            {
              ret.ETag = node.Value;
            }
            else if (
                path.size() == 2 && path[0] == XmlTagName::k_Properties
                && path[1] == XmlTagName::k_LastModified)
            {
              ret.LastModified = node.Value;
            }
            else if (
                path.size() == 2 && path[0] == XmlTagName::k_Properties
                && path[1] == XmlTagName::k_PublicAccess)
            {
              ret.AccessType = PublicAccessTypeFromString(node.Value);
            }
            else if (
                path.size() == 2 && path[0] == XmlTagName::k_Properties
                && path[1] == XmlTagName::k_HasImmutabilityPolicy)
            {
              ret.HasImmutabilityPolicy = std::strcmp(node.Value, "true") == 0;
            }
            else if (
                path.size() == 2 && path[0] == XmlTagName::k_Properties
                && path[1] == XmlTagName::k_HasLegalHold)
            {
              ret.HasLegalHold = std::strcmp(node.Value, "true") == 0;
            }
            else if (
                path.size() == 2 && path[0] == XmlTagName::k_Properties
                && path[1] == XmlTagName::k_LeaseStatus)
            {
              ret.LeaseStatus = BlobLeaseStatusFromString(node.Value);
            }
            else if (
                path.size() == 2 && path[0] == XmlTagName::k_Properties
                && path[1] == XmlTagName::k_LeaseState)
            {
              ret.LeaseState = BlobLeaseStateFromString(node.Value);
            }
            else if (
                path.size() == 2 && path[0] == XmlTagName::k_Properties
                && path[1] == XmlTagName::k_LeaseDuration)
            {
              ret.LeaseDuration = node.Value;
            }
          }
        }
        return ret;
      }

      static std::map<std::string, std::string> MetadataFromXml(XmlReader& reader)
      {
        std::map<std::string, std::string> ret;
        int depth = 0;
        std::string key;
        while (true)
        {
          auto node = reader.Read();
          if (node.Type == XmlNodeType::End)
          {
            break;
          }
          else if (node.Type == XmlNodeType::StartTag)
          {
            if (depth++ == 0)
            {
              key = node.Name;
            }
          }
          else if (node.Type == XmlNodeType::EndTag)
          {
            if (depth-- == 0)
            {
              break;
            }
          }
          else if (depth == 1 && node.Type == XmlNodeType::Text)
          {
            ret.emplace(std::move(key), std::string(node.Value));
          }
        }
        return ret;
      }

      static void GetUserDelegationKeyOptionsToXml(
          XmlWriter& writer,
          const GetUserDelegationKeyOptions& options)
      {
        writer.Write(XmlNode{XmlNodeType::StartTag, "KeyInfo"});
        writer.Write(XmlNode{XmlNodeType::StartTag, "Start"});
        writer.Write(XmlNode{XmlNodeType::Text, nullptr, options.StartsOn.data()});
        writer.Write(XmlNode{XmlNodeType::EndTag});
        writer.Write(XmlNode{XmlNodeType::StartTag, "Expiry"});
        writer.Write(XmlNode{XmlNodeType::Text, nullptr, options.ExpiresOn.data()});
        writer.Write(XmlNode{XmlNodeType::EndTag});
        writer.Write(XmlNode{XmlNodeType::EndTag});
        writer.Write(XmlNode{XmlNodeType::End});
      }

    }; // class Service

    class Container {
    public:
      struct CreateOptions
      {
        Azure::Core::Nullable<int32_t> Timeout;
        Azure::Core::Nullable<PublicAccessType> AccessType;
        std::map<std::string, std::string> Metadata;
      }; // struct CreateOptions

      static Azure::Core::Http::Request CreateConstructRequest(
          const std::string& url,
          CreateOptions& options)
      {
        auto request = Azure::Core::Http::Request(Azure::Core::Http::HttpMethod::Put, url);
        request.AddHeader("Content-Length", "0");
        request.AddQueryParameter("restype", "container");
        request.AddHeader("x-ms-version", "2019-07-07");
        if (options.Timeout.HasValue())
        {
          request.AddQueryParameter("timeout", std::to_string(options.Timeout.GetValue()));
        }
        std::set<std::string> metadataKeys;
        for (const auto& pair : options.Metadata)
        {
          std::string key = pair.first;
          std::transform(key.begin(), key.end(), key.begin(), [](unsigned char c) {
            return static_cast<char>(std::tolower(c));
          });
          if (metadataKeys.insert(key).second == false)
          {
            throw std::runtime_error("duplicate keys in metadata");
          }
          request.AddHeader("x-ms-meta-" + pair.first, pair.second);
        }
        metadataKeys.clear();
        if (options.AccessType.HasValue())
        {
          request.AddHeader(
              "x-ms-blob-public-access", PublicAccessTypeToString(options.AccessType.GetValue()));
        }
        return request;
      }

      static BlobContainerInfo CreateParseResponse(
          std::unique_ptr<Azure::Core::Http::Response> pHttpResponse)
      {
        Azure::Core::Http::Response& httpResponse = *pHttpResponse;
        BlobContainerInfo response;
        auto http_status_code
            = static_cast<std::underlying_type<Azure::Core::Http::HttpStatusCode>::type>(
                httpResponse.GetStatusCode());
        if (!(http_status_code == 201))
        {
          throw StorageError::CreateFromResponse(std::move(pHttpResponse));
        }
        response.Version = httpResponse.GetHeaders().at("x-ms-version");
        response.Date = httpResponse.GetHeaders().at("Date");
        response.RequestId = httpResponse.GetHeaders().at("x-ms-request-id");
        auto response_client_request_id_iterator
            = httpResponse.GetHeaders().find("x-ms-client-request-id");
        if (response_client_request_id_iterator != httpResponse.GetHeaders().end())
        {
          response.ClientRequestId = response_client_request_id_iterator->second;
        }
        response.ETag = httpResponse.GetHeaders().at("ETag");
        response.LastModified = httpResponse.GetHeaders().at("Last-Modified");
        return response;
      }

      static BlobContainerInfo Create(
          Azure::Core::Context context,
          Azure::Core::Http::HttpPipeline& pipeline,
          const std::string& url,
          CreateOptions& options)
      {
        auto request = CreateConstructRequest(url, options);
        return CreateParseResponse(pipeline.Send(context, request));
      }

      struct DeleteOptions
      {
        Azure::Core::Nullable<int32_t> Timeout;
        Azure::Core::Nullable<std::string> IfModifiedSince;
        Azure::Core::Nullable<std::string> IfUnmodifiedSince;
      }; // struct DeleteOptions

      static Azure::Core::Http::Request DeleteConstructRequest(
          const std::string& url,
          DeleteOptions& options)
      {
        auto request = Azure::Core::Http::Request(Azure::Core::Http::HttpMethod::Delete, url);
        request.AddHeader("Content-Length", "0");
        request.AddQueryParameter("restype", "container");
        request.AddHeader("x-ms-version", "2019-07-07");
        if (options.Timeout.HasValue())
        {
          request.AddQueryParameter("timeout", std::to_string(options.Timeout.GetValue()));
        }
        if (options.IfModifiedSince.HasValue())
        {
          request.AddHeader("If-Modified-Since", options.IfModifiedSince.GetValue());
        }
        if (options.IfUnmodifiedSince.HasValue())
        {
          request.AddHeader("If-Unmodified-Since", options.IfUnmodifiedSince.GetValue());
        }
        return request;
      }

      static BasicResponse DeleteParseResponse(
          std::unique_ptr<Azure::Core::Http::Response> pHttpResponse)
      {
        Azure::Core::Http::Response& httpResponse = *pHttpResponse;
        BasicResponse response;
        auto http_status_code
            = static_cast<std::underlying_type<Azure::Core::Http::HttpStatusCode>::type>(
                httpResponse.GetStatusCode());
        if (!(http_status_code == 202))
        {
          throw StorageError::CreateFromResponse(std::move(pHttpResponse));
        }
        response.Version = httpResponse.GetHeaders().at("x-ms-version");
        response.Date = httpResponse.GetHeaders().at("Date");
        response.RequestId = httpResponse.GetHeaders().at("x-ms-request-id");
        auto response_client_request_id_iterator
            = httpResponse.GetHeaders().find("x-ms-client-request-id");
        if (response_client_request_id_iterator != httpResponse.GetHeaders().end())
        {
          response.ClientRequestId = response_client_request_id_iterator->second;
        }
        return response;
      }

      static BasicResponse Delete(
          Azure::Core::Context context,
          Azure::Core::Http::HttpPipeline& pipeline,
          const std::string& url,
          DeleteOptions& options)
      {
        auto request = DeleteConstructRequest(url, options);
        return DeleteParseResponse(pipeline.Send(context, request));
      }

      struct GetPropertiesOptions
      {
        Azure::Core::Nullable<int32_t> Timeout;
        Azure::Core::Nullable<std::string> EncryptionKey;
        Azure::Core::Nullable<std::string> EncryptionKeySHA256;
        Azure::Core::Nullable<std::string> EncryptionAlgorithm;
      }; // struct GetPropertiesOptions

      static Azure::Core::Http::Request GetPropertiesConstructRequest(
          const std::string& url,
          GetPropertiesOptions& options)
      {
        auto request = Azure::Core::Http::Request(Azure::Core::Http::HttpMethod::Head, url);
        request.AddHeader("Content-Length", "0");
        request.AddQueryParameter("restype", "container");
        request.AddHeader("x-ms-version", "2019-07-07");
        if (options.Timeout.HasValue())
        {
          request.AddQueryParameter("timeout", std::to_string(options.Timeout.GetValue()));
        }
        if (options.EncryptionKey.HasValue())
        {
          request.AddHeader("x-ms-encryption-key", options.EncryptionKey.GetValue());
        }
        if (options.EncryptionKeySHA256.HasValue())
        {
          request.AddHeader("x-ms-encryption-key-sha256", options.EncryptionKeySHA256.GetValue());
        }
        if (options.EncryptionAlgorithm.HasValue())
        {
          request.AddHeader("x-ms-encryption-algorithm", options.EncryptionAlgorithm.GetValue());
        }
        return request;
      }

      static BlobContainerProperties GetPropertiesParseResponse(
          std::unique_ptr<Azure::Core::Http::Response> pHttpResponse)
      {
        Azure::Core::Http::Response& httpResponse = *pHttpResponse;
        BlobContainerProperties response;
        auto http_status_code
            = static_cast<std::underlying_type<Azure::Core::Http::HttpStatusCode>::type>(
                httpResponse.GetStatusCode());
        if (!(http_status_code == 200))
        {
          throw StorageError::CreateFromResponse(std::move(pHttpResponse));
        }
        response.Version = httpResponse.GetHeaders().at("x-ms-version");
        response.Date = httpResponse.GetHeaders().at("Date");
        response.RequestId = httpResponse.GetHeaders().at("x-ms-request-id");
        auto response_client_request_id_iterator
            = httpResponse.GetHeaders().find("x-ms-client-request-id");
        if (response_client_request_id_iterator != httpResponse.GetHeaders().end())
        {
          response.ClientRequestId = response_client_request_id_iterator->second;
        }
        response.ETag = httpResponse.GetHeaders().at("ETag");
        response.LastModified = httpResponse.GetHeaders().at("Last-Modified");
        for (auto i = httpResponse.GetHeaders().lower_bound("x-ms-meta-");
             i != httpResponse.GetHeaders().end() && i->first.substr(0, 10) == "x-ms-meta-";
             ++i)
        {
          response.Metadata.emplace(i->first.substr(10), i->second);
        }
        auto response_access_type_iterator
            = httpResponse.GetHeaders().find("x-ms-blob-public-access");
        if (response_access_type_iterator != httpResponse.GetHeaders().end())
        {
          response.AccessType = PublicAccessTypeFromString(response_access_type_iterator->second);
        }
        response.HasImmutabilityPolicy
            = httpResponse.GetHeaders().at("x-ms-has-immutability-policy") == "true";
        response.HasLegalHold = httpResponse.GetHeaders().at("x-ms-has-legal-hold") == "true";
        response.LeaseStatus
            = BlobLeaseStatusFromString(httpResponse.GetHeaders().at("x-ms-lease-status"));
        response.LeaseState
            = BlobLeaseStateFromString(httpResponse.GetHeaders().at("x-ms-lease-state"));
        auto response_lease_duration_iterator
            = httpResponse.GetHeaders().find("x-ms-lease-duration");
        if (response_lease_duration_iterator != httpResponse.GetHeaders().end())
        {
          response.LeaseDuration = response_lease_duration_iterator->second;
        }
        return response;
      }

      static BlobContainerProperties GetProperties(
          Azure::Core::Context context,
          Azure::Core::Http::HttpPipeline& pipeline,
          const std::string& url,
          GetPropertiesOptions& options)
      {
        auto request = GetPropertiesConstructRequest(url, options);
        return GetPropertiesParseResponse(pipeline.Send(context, request));
      }

      struct SetMetadataOptions
      {
        Azure::Core::Nullable<int32_t> Timeout;
        std::map<std::string, std::string> Metadata;
        Azure::Core::Nullable<std::string> IfModifiedSince;
      }; // struct SetMetadataOptions

      static Azure::Core::Http::Request SetMetadataConstructRequest(
          const std::string& url,
          SetMetadataOptions& options)
      {
        auto request = Azure::Core::Http::Request(Azure::Core::Http::HttpMethod::Put, url);
        request.AddHeader("Content-Length", "0");
        request.AddQueryParameter("restype", "container");
        request.AddQueryParameter("comp", "metadata");
        request.AddHeader("x-ms-version", "2019-07-07");
        if (options.Timeout.HasValue())
        {
          request.AddQueryParameter("timeout", std::to_string(options.Timeout.GetValue()));
        }
        std::set<std::string> metadataKeys;
        for (const auto& pair : options.Metadata)
        {
          std::string key = pair.first;
          std::transform(key.begin(), key.end(), key.begin(), [](unsigned char c) {
            return static_cast<char>(std::tolower(c));
          });
          if (metadataKeys.insert(key).second == false)
          {
            throw std::runtime_error("duplicate keys in metadata");
          }
          request.AddHeader("x-ms-meta-" + pair.first, pair.second);
        }
        metadataKeys.clear();
        if (options.IfModifiedSince.HasValue())
        {
          request.AddHeader("If-Modified-Since", options.IfModifiedSince.GetValue());
        }
        return request;
      }

      static BlobContainerInfo SetMetadataParseResponse(
          std::unique_ptr<Azure::Core::Http::Response> pHttpResponse)
      {
        Azure::Core::Http::Response& httpResponse = *pHttpResponse;
        BlobContainerInfo response;
        auto http_status_code
            = static_cast<std::underlying_type<Azure::Core::Http::HttpStatusCode>::type>(
                httpResponse.GetStatusCode());
        if (!(http_status_code == 200))
        {
          throw StorageError::CreateFromResponse(std::move(pHttpResponse));
        }
        response.Version = httpResponse.GetHeaders().at("x-ms-version");
        response.Date = httpResponse.GetHeaders().at("Date");
        response.RequestId = httpResponse.GetHeaders().at("x-ms-request-id");
        auto response_client_request_id_iterator
            = httpResponse.GetHeaders().find("x-ms-client-request-id");
        if (response_client_request_id_iterator != httpResponse.GetHeaders().end())
        {
          response.ClientRequestId = response_client_request_id_iterator->second;
        }
        response.ETag = httpResponse.GetHeaders().at("ETag");
        response.LastModified = httpResponse.GetHeaders().at("Last-Modified");
        return response;
      }

      static BlobContainerInfo SetMetadata(
          Azure::Core::Context context,
          Azure::Core::Http::HttpPipeline& pipeline,
          const std::string& url,
          SetMetadataOptions& options)
      {
        auto request = SetMetadataConstructRequest(url, options);
        return SetMetadataParseResponse(pipeline.Send(context, request));
      }

      struct ListBlobsOptions
      {
        Azure::Core::Nullable<int32_t> Timeout;
        Azure::Core::Nullable<std::string> Prefix;
        Azure::Core::Nullable<std::string> Delimiter;
        Azure::Core::Nullable<std::string> Marker;
        Azure::Core::Nullable<int32_t> MaxResults;
        std::vector<ListBlobsIncludeItem> Include;
      }; // struct ListBlobsOptions

      static Azure::Core::Http::Request ListBlobsConstructRequest(
          const std::string& url,
          ListBlobsOptions& options)
      {
        auto request = Azure::Core::Http::Request(Azure::Core::Http::HttpMethod::Get, url);
        request.AddHeader("Content-Length", "0");
        request.AddHeader("x-ms-version", "2019-07-07");
        if (options.Timeout.HasValue())
        {
          request.AddQueryParameter("timeout", std::to_string(options.Timeout.GetValue()));
        }
        request.AddQueryParameter("restype", "container");
        request.AddQueryParameter("comp", "list");
        if (options.Prefix.HasValue())
        {
          request.AddQueryParameter("prefix", options.Prefix.GetValue());
        }
        if (options.Delimiter.HasValue())
        {
          request.AddQueryParameter("delimiter", options.Delimiter.GetValue());
        }
        if (options.Marker.HasValue())
        {
          request.AddQueryParameter("marker", options.Marker.GetValue());
        }
        if (options.MaxResults.HasValue())
        {
          request.AddQueryParameter("maxresults", std::to_string(options.MaxResults.GetValue()));
        }
        std::string options_include_str;
        for (auto i : options.Include)
        {
          if (!options_include_str.empty())
          {
            options_include_str += ",";
          }
          options_include_str += ListBlobsIncludeItemToString(i);
        }
        if (!options_include_str.empty())
        {
          request.AddQueryParameter("include", options_include_str);
        }
        return request;
      }

      static BlobsFlatSegment ListBlobsParseResponse(
<<<<<<< HEAD
          Azure::Core::Context& context,
          Azure::Core::Http::Response& http_response)
=======
          std::unique_ptr<Azure::Core::Http::Response> pHttpResponse)
>>>>>>> 74ce8065
      {
        Azure::Core::Http::Response& httpResponse = *pHttpResponse;
        BlobsFlatSegment response;
        auto http_status_code
            = static_cast<std::underlying_type<Azure::Core::Http::HttpStatusCode>::type>(
                httpResponse.GetStatusCode());
        if (!(http_status_code == 200))
        {
          throw StorageError::CreateFromResponse(std::move(pHttpResponse));
        }
<<<<<<< HEAD
        auto bodyStream = http_response.GetBodyStream();
        auto bodyContent = Azure::Core::Http::BodyStream::ReadToEnd(context, *bodyStream);
        XmlReader reader(reinterpret_cast<const char*>(bodyContent->data()), bodyContent->size());
=======
        auto bodyStream = httpResponse.GetBodyStream();
        std::vector<uint8_t> bodyContent(static_cast<std::size_t>(bodyStream->Length()));
        bodyStream->Read(&bodyContent[0], bodyContent.size());
        XmlReader reader(reinterpret_cast<const char*>(bodyContent.data()), bodyContent.size());
>>>>>>> 74ce8065
        response = BlobsFlatSegmentFromXml(reader);
        response.Version = httpResponse.GetHeaders().at("x-ms-version");
        response.Date = httpResponse.GetHeaders().at("Date");
        response.RequestId = httpResponse.GetHeaders().at("x-ms-request-id");
        auto response_client_request_id_iterator
            = httpResponse.GetHeaders().find("x-ms-client-request-id");
        if (response_client_request_id_iterator != httpResponse.GetHeaders().end())
        {
          response.ClientRequestId = response_client_request_id_iterator->second;
        }
        return response;
      }

      static BlobsFlatSegment ListBlobs(
          Azure::Core::Context context,
          Azure::Core::Http::HttpPipeline& pipeline,
          const std::string& url,
          ListBlobsOptions& options)
      {
        auto request = ListBlobsConstructRequest(url, options);
<<<<<<< HEAD
        auto response = pipeline.Send(context, request);
        return ListBlobsParseResponse(context, *response);
=======
        return ListBlobsParseResponse(pipeline.Send(context, request));
>>>>>>> 74ce8065
      }

    private:
      static BlobsFlatSegment BlobsFlatSegmentFromXml(XmlReader& reader)
      {
        BlobsFlatSegment ret;
        enum class XmlTagName
        {
          k_EnumerationResults,
          k_Prefix,
          k_Marker,
          k_NextMarker,
          k_MaxResults,
          k_Delimiter,
          k_Blobs,
          k_Blob,
          k_Unknown,
        };
        std::vector<XmlTagName> path;
        while (true)
        {
          auto node = reader.Read();
          if (node.Type == XmlNodeType::End)
          {
            break;
          }
          else if (node.Type == XmlNodeType::EndTag)
          {
            if (path.size() > 0)
            {
              path.pop_back();
            }
            else
            {
              break;
            }
          }
          else if (node.Type == XmlNodeType::StartTag)
          {
            if (std::strcmp(node.Name, "EnumerationResults") == 0)
            {
              path.emplace_back(XmlTagName::k_EnumerationResults);
            }
            else if (std::strcmp(node.Name, "Prefix") == 0)
            {
              path.emplace_back(XmlTagName::k_Prefix);
            }
            else if (std::strcmp(node.Name, "Marker") == 0)
            {
              path.emplace_back(XmlTagName::k_Marker);
            }
            else if (std::strcmp(node.Name, "NextMarker") == 0)
            {
              path.emplace_back(XmlTagName::k_NextMarker);
            }
            else if (std::strcmp(node.Name, "MaxResults") == 0)
            {
              path.emplace_back(XmlTagName::k_MaxResults);
            }
            else if (std::strcmp(node.Name, "Delimiter") == 0)
            {
              path.emplace_back(XmlTagName::k_Delimiter);
            }
            else if (std::strcmp(node.Name, "Blobs") == 0)
            {
              path.emplace_back(XmlTagName::k_Blobs);
            }
            else if (std::strcmp(node.Name, "Blob") == 0)
            {
              path.emplace_back(XmlTagName::k_Blob);
            }
            else
            {
              path.emplace_back(XmlTagName::k_Unknown);
            }
            if (path.size() == 3 && path[0] == XmlTagName::k_EnumerationResults
                && path[1] == XmlTagName::k_Blobs && path[2] == XmlTagName::k_Blob)
            {
              ret.BlobItems.emplace_back(BlobItemFromXml(reader));
              path.pop_back();
            }
          }
          else if (node.Type == XmlNodeType::Text)
          {
            if (path.size() == 2 && path[0] == XmlTagName::k_EnumerationResults
                && path[1] == XmlTagName::k_Prefix)
            {
              ret.Prefix = node.Value;
            }
            else if (
                path.size() == 2 && path[0] == XmlTagName::k_EnumerationResults
                && path[1] == XmlTagName::k_Marker)
            {
              ret.Marker = node.Value;
            }
            else if (
                path.size() == 2 && path[0] == XmlTagName::k_EnumerationResults
                && path[1] == XmlTagName::k_NextMarker)
            {
              ret.NextMarker = node.Value;
            }
            else if (
                path.size() == 2 && path[0] == XmlTagName::k_EnumerationResults
                && path[1] == XmlTagName::k_MaxResults)
            {
              ret.MaxResults = std::stoi(node.Value);
            }
            else if (
                path.size() == 2 && path[0] == XmlTagName::k_EnumerationResults
                && path[1] == XmlTagName::k_Delimiter)
            {
              ret.Delimiter = node.Value;
            }
          }
          else if (node.Type == XmlNodeType::Attribute)
          {
            if (path.size() == 1 && path[0] == XmlTagName::k_EnumerationResults
                && std::strcmp(node.Name, "ServiceEndpoint") == 0)
            {
              ret.ServiceEndpoint = node.Value;
            }
            else if (
                path.size() == 1 && path[0] == XmlTagName::k_EnumerationResults
                && std::strcmp(node.Name, "ContainerName") == 0)
            {
              ret.Container = node.Value;
            }
          }
        }
        return ret;
      }

      static BlobItem BlobItemFromXml(XmlReader& reader)
      {
        BlobItem ret;
        enum class XmlTagName
        {
          k_Name,
          k_Deleted,
          k_Snapshot,
          k_Properties,
          k_ContentType,
          k_ContentEncoding,
          k_ContentLanguage,
          k_ContentMD5,
          k_CacheControl,
          k_ContentDisposition,
          k_CreationTime,
          k_LastModified,
          k_Etag,
          k_ContentLength,
          k_BlobType,
          k_AccessTier,
          k_AccessTierInferred,
          k_LeaseStatus,
          k_LeaseState,
          k_LeaseDuration,
          k_ServerEncrypted,
          k_EncryptionKeySHA256,
          k_Metadata,
          k_Unknown,
        };
        std::vector<XmlTagName> path;
        while (true)
        {
          auto node = reader.Read();
          if (node.Type == XmlNodeType::End)
          {
            break;
          }
          else if (node.Type == XmlNodeType::EndTag)
          {
            if (path.size() > 0)
            {
              path.pop_back();
            }
            else
            {
              break;
            }
          }
          else if (node.Type == XmlNodeType::StartTag)
          {
            if (std::strcmp(node.Name, "Name") == 0)
            {
              path.emplace_back(XmlTagName::k_Name);
            }
            else if (std::strcmp(node.Name, "Deleted") == 0)
            {
              path.emplace_back(XmlTagName::k_Deleted);
            }
            else if (std::strcmp(node.Name, "Snapshot") == 0)
            {
              path.emplace_back(XmlTagName::k_Snapshot);
            }
            else if (std::strcmp(node.Name, "Properties") == 0)
            {
              path.emplace_back(XmlTagName::k_Properties);
            }
            else if (std::strcmp(node.Name, "Content-Type") == 0)
            {
              path.emplace_back(XmlTagName::k_ContentType);
            }
            else if (std::strcmp(node.Name, "Content-Encoding") == 0)
            {
              path.emplace_back(XmlTagName::k_ContentEncoding);
            }
            else if (std::strcmp(node.Name, "Content-Language") == 0)
            {
              path.emplace_back(XmlTagName::k_ContentLanguage);
            }
            else if (std::strcmp(node.Name, "Content-MD5") == 0)
            {
              path.emplace_back(XmlTagName::k_ContentMD5);
            }
            else if (std::strcmp(node.Name, "Cache-Control") == 0)
            {
              path.emplace_back(XmlTagName::k_CacheControl);
            }
            else if (std::strcmp(node.Name, "Content-Disposition") == 0)
            {
              path.emplace_back(XmlTagName::k_ContentDisposition);
            }
            else if (std::strcmp(node.Name, "Creation-Time") == 0)
            {
              path.emplace_back(XmlTagName::k_CreationTime);
            }
            else if (std::strcmp(node.Name, "Last-Modified") == 0)
            {
              path.emplace_back(XmlTagName::k_LastModified);
            }
            else if (std::strcmp(node.Name, "Etag") == 0)
            {
              path.emplace_back(XmlTagName::k_Etag);
            }
            else if (std::strcmp(node.Name, "Content-Length") == 0)
            {
              path.emplace_back(XmlTagName::k_ContentLength);
            }
            else if (std::strcmp(node.Name, "BlobType") == 0)
            {
              path.emplace_back(XmlTagName::k_BlobType);
            }
            else if (std::strcmp(node.Name, "AccessTier") == 0)
            {
              path.emplace_back(XmlTagName::k_AccessTier);
            }
            else if (std::strcmp(node.Name, "AccessTierInferred") == 0)
            {
              path.emplace_back(XmlTagName::k_AccessTierInferred);
            }
            else if (std::strcmp(node.Name, "LeaseStatus") == 0)
            {
              path.emplace_back(XmlTagName::k_LeaseStatus);
            }
            else if (std::strcmp(node.Name, "LeaseState") == 0)
            {
              path.emplace_back(XmlTagName::k_LeaseState);
            }
            else if (std::strcmp(node.Name, "LeaseDuration") == 0)
            {
              path.emplace_back(XmlTagName::k_LeaseDuration);
            }
            else if (std::strcmp(node.Name, "ServerEncrypted") == 0)
            {
              path.emplace_back(XmlTagName::k_ServerEncrypted);
            }
            else if (std::strcmp(node.Name, "EncryptionKeySHA256") == 0)
            {
              path.emplace_back(XmlTagName::k_EncryptionKeySHA256);
            }
            else if (std::strcmp(node.Name, "Metadata") == 0)
            {
              path.emplace_back(XmlTagName::k_Metadata);
            }
            else
            {
              path.emplace_back(XmlTagName::k_Unknown);
            }
            if (path.size() == 1 && path[0] == XmlTagName::k_Metadata)
            {
              ret.Metadata = MetadataFromXml(reader);
              path.pop_back();
            }
          }
          else if (node.Type == XmlNodeType::Text)
          {
            if (path.size() == 1 && path[0] == XmlTagName::k_Name)
            {
              ret.Name = node.Value;
            }
            else if (path.size() == 1 && path[0] == XmlTagName::k_Deleted)
            {
              ret.Deleted = std::strcmp(node.Value, "true") == 0;
            }
            else if (path.size() == 1 && path[0] == XmlTagName::k_Snapshot)
            {
              ret.Snapshot = node.Value;
            }
            else if (
                path.size() == 2 && path[0] == XmlTagName::k_Properties
                && path[1] == XmlTagName::k_ContentType)
            {
              ret.Properties.ContentType = node.Value;
            }
            else if (
                path.size() == 2 && path[0] == XmlTagName::k_Properties
                && path[1] == XmlTagName::k_ContentEncoding)
            {
              ret.Properties.ContentEncoding = node.Value;
            }
            else if (
                path.size() == 2 && path[0] == XmlTagName::k_Properties
                && path[1] == XmlTagName::k_ContentLanguage)
            {
              ret.Properties.ContentLanguage = node.Value;
            }
            else if (
                path.size() == 2 && path[0] == XmlTagName::k_Properties
                && path[1] == XmlTagName::k_ContentMD5)
            {
              ret.Properties.ContentMD5 = node.Value;
            }
            else if (
                path.size() == 2 && path[0] == XmlTagName::k_Properties
                && path[1] == XmlTagName::k_CacheControl)
            {
              ret.Properties.CacheControl = node.Value;
            }
            else if (
                path.size() == 2 && path[0] == XmlTagName::k_Properties
                && path[1] == XmlTagName::k_ContentDisposition)
            {
              ret.Properties.ContentDisposition = node.Value;
            }
            else if (
                path.size() == 2 && path[0] == XmlTagName::k_Properties
                && path[1] == XmlTagName::k_CreationTime)
            {
              ret.CreationTime = node.Value;
            }
            else if (
                path.size() == 2 && path[0] == XmlTagName::k_Properties
                && path[1] == XmlTagName::k_LastModified)
            {
              ret.LastModified = node.Value;
            }
            else if (
                path.size() == 2 && path[0] == XmlTagName::k_Properties
                && path[1] == XmlTagName::k_Etag)
            {
              ret.ETag = node.Value;
            }
            else if (
                path.size() == 2 && path[0] == XmlTagName::k_Properties
                && path[1] == XmlTagName::k_ContentLength)
            {
              ret.ContentLength = std::stoll(node.Value);
            }
            else if (
                path.size() == 2 && path[0] == XmlTagName::k_Properties
                && path[1] == XmlTagName::k_BlobType)
            {
              ret.BlobType = BlobTypeFromString(node.Value);
            }
            else if (
                path.size() == 2 && path[0] == XmlTagName::k_Properties
                && path[1] == XmlTagName::k_AccessTier)
            {
              ret.Tier = AccessTierFromString(node.Value);
            }
            else if (
                path.size() == 2 && path[0] == XmlTagName::k_Properties
                && path[1] == XmlTagName::k_AccessTierInferred)
            {
              ret.AccessTierInferred = std::strcmp(node.Value, "true") == 0;
            }
            else if (
                path.size() == 2 && path[0] == XmlTagName::k_Properties
                && path[1] == XmlTagName::k_LeaseStatus)
            {
              ret.LeaseStatus = BlobLeaseStatusFromString(node.Value);
            }
            else if (
                path.size() == 2 && path[0] == XmlTagName::k_Properties
                && path[1] == XmlTagName::k_LeaseState)
            {
              ret.LeaseState = BlobLeaseStateFromString(node.Value);
            }
            else if (
                path.size() == 2 && path[0] == XmlTagName::k_Properties
                && path[1] == XmlTagName::k_LeaseDuration)
            {
              ret.LeaseDuration = node.Value;
            }
            else if (
                path.size() == 2 && path[0] == XmlTagName::k_Properties
                && path[1] == XmlTagName::k_ServerEncrypted)
            {
              ret.ServerEncrypted = std::strcmp(node.Value, "true") == 0;
            }
            else if (
                path.size() == 2 && path[0] == XmlTagName::k_Properties
                && path[1] == XmlTagName::k_EncryptionKeySHA256)
            {
              ret.EncryptionKeySHA256 = node.Value;
            }
          }
        }
        return ret;
      }

      static std::map<std::string, std::string> MetadataFromXml(XmlReader& reader)
      {
        std::map<std::string, std::string> ret;
        int depth = 0;
        std::string key;
        while (true)
        {
          auto node = reader.Read();
          if (node.Type == XmlNodeType::End)
          {
            break;
          }
          else if (node.Type == XmlNodeType::StartTag)
          {
            if (depth++ == 0)
            {
              key = node.Name;
            }
          }
          else if (node.Type == XmlNodeType::EndTag)
          {
            if (depth-- == 0)
            {
              break;
            }
          }
          else if (depth == 1 && node.Type == XmlNodeType::Text)
          {
            ret.emplace(std::move(key), std::string(node.Value));
          }
        }
        return ret;
      }

    }; // class Container

    class Blob {
    public:
      struct DownloadOptions
      {
        Azure::Core::Nullable<int32_t> Timeout;
        Azure::Core::Nullable<std::pair<int64_t, int64_t>> Range;
        Azure::Core::Nullable<std::string> EncryptionKey;
        Azure::Core::Nullable<std::string> EncryptionKeySHA256;
        Azure::Core::Nullable<std::string> EncryptionAlgorithm;
        Azure::Core::Nullable<std::string> IfModifiedSince;
        Azure::Core::Nullable<std::string> IfUnmodifiedSince;
        Azure::Core::Nullable<std::string> IfMatch;
        Azure::Core::Nullable<std::string> IfNoneMatch;
      }; // struct DownloadOptions

      static Azure::Core::Http::Request DownloadConstructRequest(
          const std::string& url,
          DownloadOptions& options)
      {
        auto request = Azure::Core::Http::Request(Azure::Core::Http::HttpMethod::Get, url);
        request.AddHeader("Content-Length", "0");
        request.AddHeader("x-ms-version", "2019-07-07");
        if (options.Timeout.HasValue())
        {
          request.AddQueryParameter("timeout", std::to_string(options.Timeout.GetValue()));
        }
        if (options.Range.HasValue())
        {
          auto startOffset = options.Range.GetValue().first;
          auto endOffset = options.Range.GetValue().second;
          if (endOffset != std::numeric_limits<decltype(endOffset)>::max())
          {
            request.AddHeader(
                "x-ms-range",
                "bytes=" + std::to_string(startOffset) + "-" + std::to_string(endOffset));
          }
          else
          {
            request.AddHeader("x-ms-range", "bytes=" + std::to_string(startOffset) + "-");
          }
        }
        if (options.EncryptionKey.HasValue())
        {
          request.AddHeader("x-ms-encryption-key", options.EncryptionKey.GetValue());
        }
        if (options.EncryptionKeySHA256.HasValue())
        {
          request.AddHeader("x-ms-encryption-key-sha256", options.EncryptionKeySHA256.GetValue());
        }
        if (options.EncryptionAlgorithm.HasValue())
        {
          request.AddHeader("x-ms-encryption-algorithm", options.EncryptionAlgorithm.GetValue());
        }
        if (options.IfModifiedSince.HasValue())
        {
          request.AddHeader("If-Modified-Since", options.IfModifiedSince.GetValue());
        }
        if (options.IfUnmodifiedSince.HasValue())
        {
          request.AddHeader("If-Unmodified-Since", options.IfUnmodifiedSince.GetValue());
        }
        if (options.IfMatch.HasValue())
        {
          request.AddHeader("If-Match", options.IfMatch.GetValue());
        }
        if (options.IfNoneMatch.HasValue())
        {
          request.AddHeader("If-None-Match", options.IfNoneMatch.GetValue());
        }
        return request;
      }

      static BlobDownloadInfo DownloadParseResponse(
          std::unique_ptr<Azure::Core::Http::Response> pHttpResponse)
      {
        Azure::Core::Http::Response& httpResponse = *pHttpResponse;
        BlobDownloadInfo response;
        auto http_status_code
            = static_cast<std::underlying_type<Azure::Core::Http::HttpStatusCode>::type>(
                httpResponse.GetStatusCode());
        if (!(http_status_code == 200 || http_status_code == 206))
        {
          throw StorageError::CreateFromResponse(std::move(pHttpResponse));
        }
        response.Version = httpResponse.GetHeaders().at("x-ms-version");
        response.Date = httpResponse.GetHeaders().at("Date");
        response.RequestId = httpResponse.GetHeaders().at("x-ms-request-id");
        auto response_client_request_id_iterator
            = httpResponse.GetHeaders().find("x-ms-client-request-id");
        if (response_client_request_id_iterator != httpResponse.GetHeaders().end())
        {
          response.ClientRequestId = response_client_request_id_iterator->second;
        }
        response.ETag = httpResponse.GetHeaders().at("ETag");
        response.LastModified = httpResponse.GetHeaders().at("Last-Modified");
        auto response_content_md5_iterator = httpResponse.GetHeaders().find("Content-MD5");
        if (response_content_md5_iterator != httpResponse.GetHeaders().end())
        {
          response.ContentMD5 = response_content_md5_iterator->second;
        }
        auto response_content_crc64_iterator = httpResponse.GetHeaders().find("x-ms-content-crc64");
        if (response_content_crc64_iterator != httpResponse.GetHeaders().end())
        {
          response.ContentCRC64 = response_content_crc64_iterator->second;
        }
        auto response_properties_content_type_iterator
            = httpResponse.GetHeaders().find("Content-Type");
        if (response_properties_content_type_iterator != httpResponse.GetHeaders().end())
        {
          response.Properties.ContentType = response_properties_content_type_iterator->second;
        }
        auto response_properties_content_encoding_iterator
            = httpResponse.GetHeaders().find("Content-Encoding");
        if (response_properties_content_encoding_iterator != httpResponse.GetHeaders().end())
        {
          response.Properties.ContentEncoding
              = response_properties_content_encoding_iterator->second;
        }
        auto response_properties_content_language_iterator
            = httpResponse.GetHeaders().find("Content-Language");
        if (response_properties_content_language_iterator != httpResponse.GetHeaders().end())
        {
          response.Properties.ContentLanguage
              = response_properties_content_language_iterator->second;
        }
        auto response_properties_cache_control_iterator
            = httpResponse.GetHeaders().find("Cache-Control");
        if (response_properties_cache_control_iterator != httpResponse.GetHeaders().end())
        {
          response.Properties.CacheControl = response_properties_cache_control_iterator->second;
        }
        auto response_properties_content_md5_iterator
            = httpResponse.GetHeaders().find("Content-MD5");
        if (response_properties_content_md5_iterator != httpResponse.GetHeaders().end())
        {
          response.Properties.ContentMD5 = response_properties_content_md5_iterator->second;
        }
        auto response_properties_content_disposition_iterator
            = httpResponse.GetHeaders().find("Content-Disposition");
        if (response_properties_content_disposition_iterator != httpResponse.GetHeaders().end())
        {
          response.Properties.ContentDisposition
              = response_properties_content_disposition_iterator->second;
        }
        for (auto i = httpResponse.GetHeaders().lower_bound("x-ms-meta-");
             i != httpResponse.GetHeaders().end() && i->first.substr(0, 10) == "x-ms-meta-";
             ++i)
        {
          response.Metadata.emplace(i->first.substr(10), i->second);
        }
        auto response_server_encrypted_iterator
            = httpResponse.GetHeaders().find("x-ms-server-encrypted");
        if (response_server_encrypted_iterator != httpResponse.GetHeaders().end())
        {
          response.ServerEncrypted = response_server_encrypted_iterator->second == "true";
        }
        auto response_encryption_key_sha256_iterator
            = httpResponse.GetHeaders().find("x-ms-encryption-key-sha256");
        if (response_encryption_key_sha256_iterator != httpResponse.GetHeaders().end())
        {
          response.EncryptionKeySHA256 = response_encryption_key_sha256_iterator->second;
        }
        auto response_lease_status_iterator = httpResponse.GetHeaders().find("x-ms-lease-status");
        if (response_lease_status_iterator != httpResponse.GetHeaders().end())
        {
          response.LeaseStatus = BlobLeaseStatusFromString(response_lease_status_iterator->second);
        }
        auto response_lease_state_iterator = httpResponse.GetHeaders().find("x-ms-lease-state");
        if (response_lease_state_iterator != httpResponse.GetHeaders().end())
        {
          response.LeaseState = BlobLeaseStateFromString(response_lease_state_iterator->second);
        }
        auto response_lease_duration_iterator
            = httpResponse.GetHeaders().find("x-ms-lease-duration");
        if (response_lease_duration_iterator != httpResponse.GetHeaders().end())
        {
          response.LeaseDuration = response_lease_duration_iterator->second;
        }
        auto response_content_range_iterator = httpResponse.GetHeaders().find("Content-Range");
        if (response_content_range_iterator != httpResponse.GetHeaders().end())
        {
          response.ContentRange = response_content_range_iterator->second;
        }
        auto response_sequence_number_iterator
            = httpResponse.GetHeaders().find("x-ms-blob-sequence-number");
        if (response_sequence_number_iterator != httpResponse.GetHeaders().end())
        {
          response.SequenceNumber = std::stoll(response_sequence_number_iterator->second);
        }
        auto response_committed_block_count_iterator
            = httpResponse.GetHeaders().find("x-ms-blob-committed-block-count");
        if (response_committed_block_count_iterator != httpResponse.GetHeaders().end())
        {
          response.CommittedBlockCount
              = std::stoll(response_committed_block_count_iterator->second);
        }
        response.BlobType = BlobTypeFromString(httpResponse.GetHeaders().at("x-ms-blob-type"));
        response.BodyStream = httpResponse.GetBodyStream();
        return response;
      }

      static BlobDownloadInfo Download(
          Azure::Core::Context context,
          Azure::Core::Http::HttpPipeline& pipeline,
          const std::string& url,
          DownloadOptions& options)
      {
        auto request = DownloadConstructRequest(url, options);
        return DownloadParseResponse(pipeline.Send(context, request));
      }

      struct DeleteOptions
      {
        Azure::Core::Nullable<int32_t> Timeout;
        Azure::Core::Nullable<DeleteSnapshotsOption> DeleteSnapshots;
        Azure::Core::Nullable<std::string> IfModifiedSince;
        Azure::Core::Nullable<std::string> IfUnmodifiedSince;
        Azure::Core::Nullable<std::string> IfMatch;
        Azure::Core::Nullable<std::string> IfNoneMatch;
      }; // struct DeleteOptions

      static Azure::Core::Http::Request DeleteConstructRequest(
          const std::string& url,
          DeleteOptions& options)
      {
        auto request = Azure::Core::Http::Request(Azure::Core::Http::HttpMethod::Delete, url);
        request.AddHeader("Content-Length", "0");
        request.AddHeader("x-ms-version", "2019-07-07");
        if (options.Timeout.HasValue())
        {
          request.AddQueryParameter("timeout", std::to_string(options.Timeout.GetValue()));
        }
        if (options.DeleteSnapshots.HasValue())
        {
          request.AddHeader(
              "x-ms-delete-snapshots",
              DeleteSnapshotsOptionToString(options.DeleteSnapshots.GetValue()));
        }
        if (options.IfModifiedSince.HasValue())
        {
          request.AddHeader("If-Modified-Since", options.IfModifiedSince.GetValue());
        }
        if (options.IfUnmodifiedSince.HasValue())
        {
          request.AddHeader("If-Unmodified-Since", options.IfUnmodifiedSince.GetValue());
        }
        if (options.IfMatch.HasValue())
        {
          request.AddHeader("If-Match", options.IfMatch.GetValue());
        }
        if (options.IfNoneMatch.HasValue())
        {
          request.AddHeader("If-None-Match", options.IfNoneMatch.GetValue());
        }
        return request;
      }

      static BasicResponse DeleteParseResponse(
          std::unique_ptr<Azure::Core::Http::Response> pHttpResponse)
      {
        Azure::Core::Http::Response& httpResponse = *pHttpResponse;
        BasicResponse response;
        auto http_status_code
            = static_cast<std::underlying_type<Azure::Core::Http::HttpStatusCode>::type>(
                httpResponse.GetStatusCode());
        if (!(http_status_code == 202))
        {
          throw StorageError::CreateFromResponse(std::move(pHttpResponse));
        }
        response.Version = httpResponse.GetHeaders().at("x-ms-version");
        response.Date = httpResponse.GetHeaders().at("Date");
        response.RequestId = httpResponse.GetHeaders().at("x-ms-request-id");
        auto response_client_request_id_iterator
            = httpResponse.GetHeaders().find("x-ms-client-request-id");
        if (response_client_request_id_iterator != httpResponse.GetHeaders().end())
        {
          response.ClientRequestId = response_client_request_id_iterator->second;
        }
        return response;
      }

      static BasicResponse Delete(
          Azure::Core::Context context,
          Azure::Core::Http::HttpPipeline& pipeline,
          const std::string& url,
          DeleteOptions& options)
      {
        auto request = DeleteConstructRequest(url, options);
        return DeleteParseResponse(pipeline.Send(context, request));
      }

      struct UndeleteOptions
      {
        Azure::Core::Nullable<int32_t> Timeout;
      }; // struct UndeleteOptions

      static Azure::Core::Http::Request UndeleteConstructRequest(
          const std::string& url,
          UndeleteOptions& options)
      {
        auto request = Azure::Core::Http::Request(Azure::Core::Http::HttpMethod::Put, url);
        request.AddHeader("Content-Length", "0");
        request.AddHeader("x-ms-version", "2019-07-07");
        if (options.Timeout.HasValue())
        {
          request.AddQueryParameter("timeout", std::to_string(options.Timeout.GetValue()));
        }
        request.AddQueryParameter("comp", "undelete");
        return request;
      }

      static BasicResponse UndeleteParseResponse(
          std::unique_ptr<Azure::Core::Http::Response> pHttpResponse)
      {
        Azure::Core::Http::Response& httpResponse = *pHttpResponse;
        BasicResponse response;
        auto http_status_code
            = static_cast<std::underlying_type<Azure::Core::Http::HttpStatusCode>::type>(
                httpResponse.GetStatusCode());
        if (!(http_status_code == 200))
        {
          throw StorageError::CreateFromResponse(std::move(pHttpResponse));
        }
        response.Version = httpResponse.GetHeaders().at("x-ms-version");
        response.Date = httpResponse.GetHeaders().at("Date");
        response.RequestId = httpResponse.GetHeaders().at("x-ms-request-id");
        auto response_client_request_id_iterator
            = httpResponse.GetHeaders().find("x-ms-client-request-id");
        if (response_client_request_id_iterator != httpResponse.GetHeaders().end())
        {
          response.ClientRequestId = response_client_request_id_iterator->second;
        }
        return response;
      }

      static BasicResponse Undelete(
          Azure::Core::Context context,
          Azure::Core::Http::HttpPipeline& pipeline,
          const std::string& url,
          UndeleteOptions& options)
      {
        auto request = UndeleteConstructRequest(url, options);
        return UndeleteParseResponse(pipeline.Send(context, request));
      }

      struct GetPropertiesOptions
      {
        Azure::Core::Nullable<int32_t> Timeout;
        Azure::Core::Nullable<std::string> IfModifiedSince;
        Azure::Core::Nullable<std::string> IfUnmodifiedSince;
        Azure::Core::Nullable<std::string> IfMatch;
        Azure::Core::Nullable<std::string> IfNoneMatch;
      }; // struct GetPropertiesOptions

      static Azure::Core::Http::Request GetPropertiesConstructRequest(
          const std::string& url,
          GetPropertiesOptions& options)
      {
        auto request = Azure::Core::Http::Request(Azure::Core::Http::HttpMethod::Head, url);
        request.AddHeader("Content-Length", "0");
        request.AddHeader("x-ms-version", "2019-07-07");
        if (options.Timeout.HasValue())
        {
          request.AddQueryParameter("timeout", std::to_string(options.Timeout.GetValue()));
        }
        if (options.IfModifiedSince.HasValue())
        {
          request.AddHeader("If-Modified-Since", options.IfModifiedSince.GetValue());
        }
        if (options.IfUnmodifiedSince.HasValue())
        {
          request.AddHeader("If-Unmodified-Since", options.IfUnmodifiedSince.GetValue());
        }
        if (options.IfMatch.HasValue())
        {
          request.AddHeader("If-Match", options.IfMatch.GetValue());
        }
        if (options.IfNoneMatch.HasValue())
        {
          request.AddHeader("If-None-Match", options.IfNoneMatch.GetValue());
        }
        return request;
      }

      static BlobProperties GetPropertiesParseResponse(
          std::unique_ptr<Azure::Core::Http::Response> pHttpResponse)
      {
        Azure::Core::Http::Response& httpResponse = *pHttpResponse;
        BlobProperties response;
        auto http_status_code
            = static_cast<std::underlying_type<Azure::Core::Http::HttpStatusCode>::type>(
                httpResponse.GetStatusCode());
        if (!(http_status_code == 200))
        {
          throw StorageError::CreateFromResponse(std::move(pHttpResponse));
        }
        response.Version = httpResponse.GetHeaders().at("x-ms-version");
        response.Date = httpResponse.GetHeaders().at("Date");
        response.RequestId = httpResponse.GetHeaders().at("x-ms-request-id");
        auto response_client_request_id_iterator
            = httpResponse.GetHeaders().find("x-ms-client-request-id");
        if (response_client_request_id_iterator != httpResponse.GetHeaders().end())
        {
          response.ClientRequestId = response_client_request_id_iterator->second;
        }
        response.ETag = httpResponse.GetHeaders().at("ETag");
        response.LastModified = httpResponse.GetHeaders().at("Last-Modified");
        response.CreationTime = httpResponse.GetHeaders().at("x-ms-creation-time");
        for (auto i = httpResponse.GetHeaders().lower_bound("x-ms-meta-");
             i != httpResponse.GetHeaders().end() && i->first.substr(0, 10) == "x-ms-meta-";
             ++i)
        {
          response.Metadata.emplace(i->first.substr(10), i->second);
        }
        response.BlobType = BlobTypeFromString(httpResponse.GetHeaders().at("x-ms-blob-type"));
        auto response_lease_status_iterator = httpResponse.GetHeaders().find("x-ms-lease-status");
        if (response_lease_status_iterator != httpResponse.GetHeaders().end())
        {
          response.LeaseStatus = BlobLeaseStatusFromString(response_lease_status_iterator->second);
        }
        auto response_lease_state_iterator = httpResponse.GetHeaders().find("x-ms-lease-state");
        if (response_lease_state_iterator != httpResponse.GetHeaders().end())
        {
          response.LeaseState = BlobLeaseStateFromString(response_lease_state_iterator->second);
        }
        auto response_lease_duration_iterator
            = httpResponse.GetHeaders().find("x-ms-lease-duration");
        if (response_lease_duration_iterator != httpResponse.GetHeaders().end())
        {
          response.LeaseDuration = response_lease_duration_iterator->second;
        }
        response.ContentLength = std::stoll(httpResponse.GetHeaders().at("Content-Length"));
        auto response_content_type_iterator = httpResponse.GetHeaders().find("Content-Type");
        if (response_content_type_iterator != httpResponse.GetHeaders().end())
        {
          response.ContentType = response_content_type_iterator->second;
        }
        auto response_content_encoding_iterator
            = httpResponse.GetHeaders().find("Content-Encoding");
        if (response_content_encoding_iterator != httpResponse.GetHeaders().end())
        {
          response.ContentEncoding = response_content_encoding_iterator->second;
        }
        auto response_content_language_iterator
            = httpResponse.GetHeaders().find("Content-Language");
        if (response_content_language_iterator != httpResponse.GetHeaders().end())
        {
          response.ContentLanguage = response_content_language_iterator->second;
        }
        auto response_cache_control_iterator = httpResponse.GetHeaders().find("Cache-Control");
        if (response_cache_control_iterator != httpResponse.GetHeaders().end())
        {
          response.CacheControl = response_cache_control_iterator->second;
        }
        auto response_content_md5_iterator = httpResponse.GetHeaders().find("Content-MD5");
        if (response_content_md5_iterator != httpResponse.GetHeaders().end())
        {
          response.ContentMD5 = response_content_md5_iterator->second;
        }
        auto response_content_disposition_iterator
            = httpResponse.GetHeaders().find("Content-Disposition");
        if (response_content_disposition_iterator != httpResponse.GetHeaders().end())
        {
          response.ContentDisposition = response_content_disposition_iterator->second;
        }
        auto response_sequence_number_iterator
            = httpResponse.GetHeaders().find("x-ms-blob-sequence-number");
        if (response_sequence_number_iterator != httpResponse.GetHeaders().end())
        {
          response.SequenceNumber = std::stoll(response_sequence_number_iterator->second);
        }
        auto response_committed_block_count_iterator
            = httpResponse.GetHeaders().find("x-ms-blob-committed-block-count");
        if (response_committed_block_count_iterator != httpResponse.GetHeaders().end())
        {
          response.CommittedBlockCount = std::stoi(response_committed_block_count_iterator->second);
        }
        auto response_server_encrypted_iterator
            = httpResponse.GetHeaders().find("x-ms-server-encrypted");
        if (response_server_encrypted_iterator != httpResponse.GetHeaders().end())
        {
          response.ServerEncrypted = response_server_encrypted_iterator->second == "true";
        }
        auto response_encryption_key_sha256_iterator
            = httpResponse.GetHeaders().find("x-ms-encryption-key-sha256");
        if (response_encryption_key_sha256_iterator != httpResponse.GetHeaders().end())
        {
          response.EncryptionKeySHA256 = response_encryption_key_sha256_iterator->second;
        }
        auto response_tier_iterator = httpResponse.GetHeaders().find("x-ms-access-tier");
        if (response_tier_iterator != httpResponse.GetHeaders().end())
        {
          response.Tier = AccessTierFromString(response_tier_iterator->second);
        }
        auto response_access_tier_inferred_iterator
            = httpResponse.GetHeaders().find("x-ms-access-tier-inferred");
        if (response_access_tier_inferred_iterator != httpResponse.GetHeaders().end())
        {
          response.AccessTierInferred = response_access_tier_inferred_iterator->second == "true";
        }
        auto response_archive_status_iterator
            = httpResponse.GetHeaders().find("x-ms-archive-status");
        if (response_archive_status_iterator != httpResponse.GetHeaders().end())
        {
          response.ArchiveStatus
              = BlobArchiveStatusFromString(response_archive_status_iterator->second);
        }
        auto response_access_tier_change_time_iterator
            = httpResponse.GetHeaders().find("x-ms-access-tier-change-time");
        if (response_access_tier_change_time_iterator != httpResponse.GetHeaders().end())
        {
          response.AccessTierChangeTime = response_access_tier_change_time_iterator->second;
        }
        auto response_copy_id_iterator = httpResponse.GetHeaders().find("x-ms-copy-id");
        if (response_copy_id_iterator != httpResponse.GetHeaders().end())
        {
          response.CopyId = response_copy_id_iterator->second;
        }
        auto response_copy_source_iterator = httpResponse.GetHeaders().find("x-ms-copy-source");
        if (response_copy_source_iterator != httpResponse.GetHeaders().end())
        {
          response.CopySource = response_copy_source_iterator->second;
        }
        auto response_copy_status_iterator = httpResponse.GetHeaders().find("x-ms-copy-status");
        if (response_copy_status_iterator != httpResponse.GetHeaders().end())
        {
          response.CopyStatus = CopyStatusFromString(response_copy_status_iterator->second);
        }
        auto response_copy_progress_iterator = httpResponse.GetHeaders().find("x-ms-copy-progress");
        if (response_copy_progress_iterator != httpResponse.GetHeaders().end())
        {
          response.CopyProgress = response_copy_progress_iterator->second;
        }
        auto response_copy_completion_time_iterator
            = httpResponse.GetHeaders().find("x-ms-copy-completion-time");
        if (response_copy_completion_time_iterator != httpResponse.GetHeaders().end())
        {
          response.CopyCompletionTime = response_copy_completion_time_iterator->second;
        }
        return response;
      }

      static BlobProperties GetProperties(
          Azure::Core::Context context,
          Azure::Core::Http::HttpPipeline& pipeline,
          const std::string& url,
          GetPropertiesOptions& options)
      {
        auto request = GetPropertiesConstructRequest(url, options);
        return GetPropertiesParseResponse(pipeline.Send(context, request));
      }

      struct SetHttpHeadersOptions
      {
        Azure::Core::Nullable<int32_t> Timeout;
        std::string ContentType;
        std::string ContentEncoding;
        std::string ContentLanguage;
        std::string ContentMD5;
        std::string CacheControl;
        std::string ContentDisposition;
        Azure::Core::Nullable<std::string> EncryptionKey;
        Azure::Core::Nullable<std::string> EncryptionKeySHA256;
        Azure::Core::Nullable<std::string> EncryptionAlgorithm;
        Azure::Core::Nullable<std::string> IfModifiedSince;
        Azure::Core::Nullable<std::string> IfUnmodifiedSince;
        Azure::Core::Nullable<std::string> IfMatch;
        Azure::Core::Nullable<std::string> IfNoneMatch;
      }; // struct SetHttpHeadersOptions

      static Azure::Core::Http::Request SetHttpHeadersConstructRequest(
          const std::string& url,
          SetHttpHeadersOptions& options)
      {
        auto request = Azure::Core::Http::Request(Azure::Core::Http::HttpMethod::Put, url);
        request.AddHeader("Content-Length", "0");
        request.AddQueryParameter("comp", "properties");
        request.AddHeader("x-ms-version", "2019-07-07");
        if (options.Timeout.HasValue())
        {
          request.AddQueryParameter("timeout", std::to_string(options.Timeout.GetValue()));
        }
        if (!options.ContentType.empty())
        {
          request.AddHeader("x-ms-blob-content-type", options.ContentType);
        }
        if (!options.ContentEncoding.empty())
        {
          request.AddHeader("x-ms-blob-content-encoding", options.ContentEncoding);
        }
        if (!options.ContentLanguage.empty())
        {
          request.AddHeader("x-ms-blob-content-language", options.ContentLanguage);
        }
        if (!options.CacheControl.empty())
        {
          request.AddHeader("x-ms-blob-cache-control", options.CacheControl);
        }
        if (!options.ContentMD5.empty())
        {
          request.AddHeader("x-ms-blob-content-md5", options.ContentMD5);
        }
        if (!options.ContentDisposition.empty())
        {
          request.AddHeader("x-ms-blob-content-disposition", options.ContentDisposition);
        }
        if (options.EncryptionKey.HasValue())
        {
          request.AddHeader("x-ms-encryption-key", options.EncryptionKey.GetValue());
        }
        if (options.EncryptionKeySHA256.HasValue())
        {
          request.AddHeader("x-ms-encryption-key-sha256", options.EncryptionKeySHA256.GetValue());
        }
        if (options.EncryptionAlgorithm.HasValue())
        {
          request.AddHeader("x-ms-encryption-algorithm", options.EncryptionAlgorithm.GetValue());
        }
        if (options.IfModifiedSince.HasValue())
        {
          request.AddHeader("If-Modified-Since", options.IfModifiedSince.GetValue());
        }
        if (options.IfUnmodifiedSince.HasValue())
        {
          request.AddHeader("If-Unmodified-Since", options.IfUnmodifiedSince.GetValue());
        }
        if (options.IfMatch.HasValue())
        {
          request.AddHeader("If-Match", options.IfMatch.GetValue());
        }
        if (options.IfNoneMatch.HasValue())
        {
          request.AddHeader("If-None-Match", options.IfNoneMatch.GetValue());
        }
        return request;
      }

      static BlobInfo SetHttpHeadersParseResponse(
          std::unique_ptr<Azure::Core::Http::Response> pHttpResponse)
      {
        Azure::Core::Http::Response& httpResponse = *pHttpResponse;
        BlobInfo response;
        auto http_status_code
            = static_cast<std::underlying_type<Azure::Core::Http::HttpStatusCode>::type>(
                httpResponse.GetStatusCode());
        if (!(http_status_code == 200))
        {
          throw StorageError::CreateFromResponse(std::move(pHttpResponse));
        }
        response.Version = httpResponse.GetHeaders().at("x-ms-version");
        response.Date = httpResponse.GetHeaders().at("Date");
        response.RequestId = httpResponse.GetHeaders().at("x-ms-request-id");
        auto response_client_request_id_iterator
            = httpResponse.GetHeaders().find("x-ms-client-request-id");
        if (response_client_request_id_iterator != httpResponse.GetHeaders().end())
        {
          response.ClientRequestId = response_client_request_id_iterator->second;
        }
        response.ETag = httpResponse.GetHeaders().at("ETag");
        response.LastModified = httpResponse.GetHeaders().at("Last-Modified");
        auto response_sequence_number_iterator
            = httpResponse.GetHeaders().find("x-ms-blob-sequence-number");
        if (response_sequence_number_iterator != httpResponse.GetHeaders().end())
        {
          response.SequenceNumber = std::stoll(response_sequence_number_iterator->second);
        }
        return response;
      }

      static BlobInfo SetHttpHeaders(
          Azure::Core::Context context,
          Azure::Core::Http::HttpPipeline& pipeline,
          const std::string& url,
          SetHttpHeadersOptions& options)
      {
        auto request = SetHttpHeadersConstructRequest(url, options);
        return SetHttpHeadersParseResponse(pipeline.Send(context, request));
      }

      struct SetMetadataOptions
      {
        Azure::Core::Nullable<int32_t> Timeout;
        std::map<std::string, std::string> Metadata;
        Azure::Core::Nullable<std::string> EncryptionKey;
        Azure::Core::Nullable<std::string> EncryptionKeySHA256;
        Azure::Core::Nullable<std::string> EncryptionAlgorithm;
        Azure::Core::Nullable<std::string> IfModifiedSince;
        Azure::Core::Nullable<std::string> IfUnmodifiedSince;
        Azure::Core::Nullable<std::string> IfMatch;
        Azure::Core::Nullable<std::string> IfNoneMatch;
      }; // struct SetMetadataOptions

      static Azure::Core::Http::Request SetMetadataConstructRequest(
          const std::string& url,
          SetMetadataOptions& options)
      {
        auto request = Azure::Core::Http::Request(Azure::Core::Http::HttpMethod::Put, url);
        request.AddHeader("Content-Length", "0");
        request.AddQueryParameter("comp", "metadata");
        request.AddHeader("x-ms-version", "2019-07-07");
        if (options.Timeout.HasValue())
        {
          request.AddQueryParameter("timeout", std::to_string(options.Timeout.GetValue()));
        }
        std::set<std::string> metadataKeys;
        for (const auto& pair : options.Metadata)
        {
          std::string key = pair.first;
          std::transform(key.begin(), key.end(), key.begin(), [](unsigned char c) {
            return static_cast<char>(std::tolower(c));
          });
          if (metadataKeys.insert(key).second == false)
          {
            throw std::runtime_error("duplicate keys in metadata");
          }
          request.AddHeader("x-ms-meta-" + pair.first, pair.second);
        }
        metadataKeys.clear();
        if (options.EncryptionKey.HasValue())
        {
          request.AddHeader("x-ms-encryption-key", options.EncryptionKey.GetValue());
        }
        if (options.EncryptionKeySHA256.HasValue())
        {
          request.AddHeader("x-ms-encryption-key-sha256", options.EncryptionKeySHA256.GetValue());
        }
        if (options.EncryptionAlgorithm.HasValue())
        {
          request.AddHeader("x-ms-encryption-algorithm", options.EncryptionAlgorithm.GetValue());
        }
        if (options.IfModifiedSince.HasValue())
        {
          request.AddHeader("If-Modified-Since", options.IfModifiedSince.GetValue());
        }
        if (options.IfUnmodifiedSince.HasValue())
        {
          request.AddHeader("If-Unmodified-Since", options.IfUnmodifiedSince.GetValue());
        }
        if (options.IfMatch.HasValue())
        {
          request.AddHeader("If-Match", options.IfMatch.GetValue());
        }
        if (options.IfNoneMatch.HasValue())
        {
          request.AddHeader("If-None-Match", options.IfNoneMatch.GetValue());
        }
        return request;
      }

      static BlobInfo SetMetadataParseResponse(
          std::unique_ptr<Azure::Core::Http::Response> pHttpResponse)
      {
        Azure::Core::Http::Response& httpResponse = *pHttpResponse;
        BlobInfo response;
        auto http_status_code
            = static_cast<std::underlying_type<Azure::Core::Http::HttpStatusCode>::type>(
                httpResponse.GetStatusCode());
        if (!(http_status_code == 200))
        {
          throw StorageError::CreateFromResponse(std::move(pHttpResponse));
        }
        response.Version = httpResponse.GetHeaders().at("x-ms-version");
        response.Date = httpResponse.GetHeaders().at("Date");
        response.RequestId = httpResponse.GetHeaders().at("x-ms-request-id");
        auto response_client_request_id_iterator
            = httpResponse.GetHeaders().find("x-ms-client-request-id");
        if (response_client_request_id_iterator != httpResponse.GetHeaders().end())
        {
          response.ClientRequestId = response_client_request_id_iterator->second;
        }
        response.ETag = httpResponse.GetHeaders().at("ETag");
        response.LastModified = httpResponse.GetHeaders().at("Last-Modified");
        return response;
      }

      static BlobInfo SetMetadata(
          Azure::Core::Context context,
          Azure::Core::Http::HttpPipeline& pipeline,
          const std::string& url,
          SetMetadataOptions& options)
      {
        auto request = SetMetadataConstructRequest(url, options);
        return SetMetadataParseResponse(pipeline.Send(context, request));
      }

      struct SetAccessTierOptions
      {
        Azure::Core::Nullable<int32_t> Timeout;
        AccessTier Tier = AccessTier::Unknown;
        Azure::Core::Nullable<Blobs::RehydratePriority> RehydratePriority;
      }; // struct SetAccessTierOptions

      static Azure::Core::Http::Request SetAccessTierConstructRequest(
          const std::string& url,
          SetAccessTierOptions& options)
      {
        auto request = Azure::Core::Http::Request(Azure::Core::Http::HttpMethod::Put, url);
        request.AddHeader("Content-Length", "0");
        request.AddQueryParameter("comp", "tier");
        request.AddHeader("x-ms-version", "2019-07-07");
        if (options.Timeout.HasValue())
        {
          request.AddQueryParameter("timeout", std::to_string(options.Timeout.GetValue()));
        }
        request.AddHeader("x-ms-access-tier", AccessTierToString(options.Tier));
        if (options.RehydratePriority.HasValue())
        {
          request.AddHeader(
              "x-ms-rehydrate-priority",
              RehydratePriorityToString(options.RehydratePriority.GetValue()));
        }
        return request;
      }

      static BasicResponse SetAccessTierParseResponse(
          std::unique_ptr<Azure::Core::Http::Response> pHttpResponse)
      {
        Azure::Core::Http::Response& httpResponse = *pHttpResponse;
        BasicResponse response;
        auto http_status_code
            = static_cast<std::underlying_type<Azure::Core::Http::HttpStatusCode>::type>(
                httpResponse.GetStatusCode());
        if (!(http_status_code == 200 || http_status_code == 202))
        {
          throw StorageError::CreateFromResponse(std::move(pHttpResponse));
        }
        response.Version = httpResponse.GetHeaders().at("x-ms-version");
        response.Date = httpResponse.GetHeaders().at("Date");
        response.RequestId = httpResponse.GetHeaders().at("x-ms-request-id");
        auto response_client_request_id_iterator
            = httpResponse.GetHeaders().find("x-ms-client-request-id");
        if (response_client_request_id_iterator != httpResponse.GetHeaders().end())
        {
          response.ClientRequestId = response_client_request_id_iterator->second;
        }
        return response;
      }

      static BasicResponse SetAccessTier(
          Azure::Core::Context context,
          Azure::Core::Http::HttpPipeline& pipeline,
          const std::string& url,
          SetAccessTierOptions& options)
      {
        auto request = SetAccessTierConstructRequest(url, options);
        return SetAccessTierParseResponse(pipeline.Send(context, request));
      }

      struct StartCopyFromUriOptions
      {
        Azure::Core::Nullable<int32_t> Timeout;
        std::map<std::string, std::string> Metadata;
        std::string SourceUri;
        Azure::Core::Nullable<std::string> LeaseId;
        Azure::Core::Nullable<std::string> SourceLeaseId;
        Azure::Core::Nullable<AccessTier> Tier;
        Azure::Core::Nullable<Blobs::RehydratePriority> RehydratePriority;
        Azure::Core::Nullable<std::string> IfModifiedSince;
        Azure::Core::Nullable<std::string> IfUnmodifiedSince;
        Azure::Core::Nullable<std::string> IfMatch;
        Azure::Core::Nullable<std::string> IfNoneMatch;
        Azure::Core::Nullable<std::string> SourceIfModifiedSince;
        Azure::Core::Nullable<std::string> SourceIfUnmodifiedSince;
        Azure::Core::Nullable<std::string> SourceIfMatch;
        Azure::Core::Nullable<std::string> SourceIfNoneMatch;
      }; // struct StartCopyFromUriOptions

      static Azure::Core::Http::Request StartCopyFromUriConstructRequest(
          const std::string& url,
          StartCopyFromUriOptions& options)
      {
        auto request = Azure::Core::Http::Request(Azure::Core::Http::HttpMethod::Put, url);
        request.AddHeader("Content-Length", "0");
        request.AddHeader("x-ms-version", "2019-07-07");
        if (options.Timeout.HasValue())
        {
          request.AddQueryParameter("timeout", std::to_string(options.Timeout.GetValue()));
        }
        std::set<std::string> metadataKeys;
        for (const auto& pair : options.Metadata)
        {
          std::string key = pair.first;
          std::transform(key.begin(), key.end(), key.begin(), [](unsigned char c) {
            return static_cast<char>(std::tolower(c));
          });
          if (metadataKeys.insert(key).second == false)
          {
            throw std::runtime_error("duplicate keys in metadata");
          }
          request.AddHeader("x-ms-meta-" + pair.first, pair.second);
        }
        metadataKeys.clear();
        request.AddHeader("x-ms-copy-source", options.SourceUri);
        if (options.LeaseId.HasValue())
        {
          request.AddHeader("x-ms-lease-id", options.LeaseId.GetValue());
        }
        if (options.SourceLeaseId.HasValue())
        {
          request.AddHeader("x-ms-source-lease-id", options.SourceLeaseId.GetValue());
        }
        if (options.Tier.HasValue())
        {
          request.AddHeader("x-ms-access-tier", AccessTierToString(options.Tier.GetValue()));
        }
        if (options.RehydratePriority.HasValue())
        {
          request.AddHeader(
              "x-ms-rehydrate-priority",
              RehydratePriorityToString(options.RehydratePriority.GetValue()));
        }
        if (options.IfModifiedSince.HasValue())
        {
          request.AddHeader("If-Modified-Since", options.IfModifiedSince.GetValue());
        }
        if (options.IfUnmodifiedSince.HasValue())
        {
          request.AddHeader("If-Unmodified-Since", options.IfUnmodifiedSince.GetValue());
        }
        if (options.IfMatch.HasValue())
        {
          request.AddHeader("If-Match", options.IfMatch.GetValue());
        }
        if (options.IfNoneMatch.HasValue())
        {
          request.AddHeader("If-None-Match", options.IfNoneMatch.GetValue());
        }
        if (options.SourceIfModifiedSince.HasValue())
        {
          request.AddHeader(
              "x-ms-source-if-modified-since", options.SourceIfModifiedSince.GetValue());
        }
        if (options.SourceIfUnmodifiedSince.HasValue())
        {
          request.AddHeader(
              "x-ms-source-if-unmodified-since", options.SourceIfUnmodifiedSince.GetValue());
        }
        if (options.SourceIfMatch.HasValue())
        {
          request.AddHeader("x-ms-source-if-match", options.SourceIfMatch.GetValue());
        }
        if (options.SourceIfNoneMatch.HasValue())
        {
          request.AddHeader("x-ms-source-if-none-match", options.SourceIfNoneMatch.GetValue());
        }
        return request;
      }

      static BlobCopyInfo StartCopyFromUriParseResponse(
          std::unique_ptr<Azure::Core::Http::Response> pHttpResponse)
      {
        Azure::Core::Http::Response& httpResponse = *pHttpResponse;
        BlobCopyInfo response;
        auto http_status_code
            = static_cast<std::underlying_type<Azure::Core::Http::HttpStatusCode>::type>(
                httpResponse.GetStatusCode());
        if (!(http_status_code == 202))
        {
          throw StorageError::CreateFromResponse(std::move(pHttpResponse));
        }
        response.Version = httpResponse.GetHeaders().at("x-ms-version");
        response.Date = httpResponse.GetHeaders().at("Date");
        response.RequestId = httpResponse.GetHeaders().at("x-ms-request-id");
        auto response_client_request_id_iterator
            = httpResponse.GetHeaders().find("x-ms-client-request-id");
        if (response_client_request_id_iterator != httpResponse.GetHeaders().end())
        {
          response.ClientRequestId = response_client_request_id_iterator->second;
        }
        response.ETag = httpResponse.GetHeaders().at("ETag");
        response.LastModified = httpResponse.GetHeaders().at("Last-Modified");
        response.CopyId = httpResponse.GetHeaders().at("x-ms-copy-id");
        response.CopyStatus
            = CopyStatusFromString(httpResponse.GetHeaders().at("x-ms-copy-status"));
        return response;
      }

      static BlobCopyInfo StartCopyFromUri(
          Azure::Core::Context context,
          Azure::Core::Http::HttpPipeline& pipeline,
          const std::string& url,
          StartCopyFromUriOptions& options)
      {
        auto request = StartCopyFromUriConstructRequest(url, options);
        return StartCopyFromUriParseResponse(pipeline.Send(context, request));
      }

      struct AbortCopyFromUriOptions
      {
        Azure::Core::Nullable<int32_t> Timeout;
        std::string CopyId;
        Azure::Core::Nullable<std::string> LeaseId;
      }; // struct AbortCopyFromUriOptions

      static Azure::Core::Http::Request AbortCopyFromUriConstructRequest(
          const std::string& url,
          AbortCopyFromUriOptions& options)
      {
        auto request = Azure::Core::Http::Request(Azure::Core::Http::HttpMethod::Put, url);
        request.AddHeader("Content-Length", "0");
        request.AddHeader("x-ms-version", "2019-07-07");
        if (options.Timeout.HasValue())
        {
          request.AddQueryParameter("timeout", std::to_string(options.Timeout.GetValue()));
        }
        request.AddQueryParameter("comp", "copy");
        request.AddQueryParameter("copyid", options.CopyId);
        request.AddHeader("x-ms-copy-action", "abort");
        if (options.LeaseId.HasValue())
        {
          request.AddHeader("x-ms-lease-id", options.LeaseId.GetValue());
        }
        return request;
      }

      static BasicResponse AbortCopyFromUriParseResponse(
          std::unique_ptr<Azure::Core::Http::Response> pHttpResponse)
      {
        Azure::Core::Http::Response& httpResponse = *pHttpResponse;
        BasicResponse response;
        auto http_status_code
            = static_cast<std::underlying_type<Azure::Core::Http::HttpStatusCode>::type>(
                httpResponse.GetStatusCode());
        if (!(http_status_code == 204))
        {
          throw StorageError::CreateFromResponse(std::move(pHttpResponse));
        }
        response.Version = httpResponse.GetHeaders().at("x-ms-version");
        response.Date = httpResponse.GetHeaders().at("Date");
        response.RequestId = httpResponse.GetHeaders().at("x-ms-request-id");
        auto response_client_request_id_iterator
            = httpResponse.GetHeaders().find("x-ms-client-request-id");
        if (response_client_request_id_iterator != httpResponse.GetHeaders().end())
        {
          response.ClientRequestId = response_client_request_id_iterator->second;
        }
        return response;
      }

      static BasicResponse AbortCopyFromUri(
          Azure::Core::Context context,
          Azure::Core::Http::HttpPipeline& pipeline,
          const std::string& url,
          AbortCopyFromUriOptions& options)
      {
        auto request = AbortCopyFromUriConstructRequest(url, options);
        return AbortCopyFromUriParseResponse(pipeline.Send(context, request));
      }

      struct CreateSnapshotOptions
      {
        Azure::Core::Nullable<int32_t> Timeout;
        std::map<std::string, std::string> Metadata;
        Azure::Core::Nullable<std::string> LeaseId;
        Azure::Core::Nullable<std::string> EncryptionKey;
        Azure::Core::Nullable<std::string> EncryptionKeySHA256;
        Azure::Core::Nullable<std::string> EncryptionAlgorithm;
        Azure::Core::Nullable<std::string> IfModifiedSince;
        Azure::Core::Nullable<std::string> IfUnmodifiedSince;
        Azure::Core::Nullable<std::string> IfMatch;
        Azure::Core::Nullable<std::string> IfNoneMatch;
      }; // struct CreateSnapshotOptions

      static Azure::Core::Http::Request CreateSnapshotConstructRequest(
          const std::string& url,
          CreateSnapshotOptions& options)
      {
        auto request = Azure::Core::Http::Request(Azure::Core::Http::HttpMethod::Put, url);
        request.AddHeader("Content-Length", "0");
        request.AddQueryParameter("comp", "snapshot");
        request.AddHeader("x-ms-version", "2019-07-07");
        if (options.Timeout.HasValue())
        {
          request.AddQueryParameter("timeout", std::to_string(options.Timeout.GetValue()));
        }
        if (options.EncryptionKey.HasValue())
        {
          request.AddHeader("x-ms-encryption-key", options.EncryptionKey.GetValue());
        }
        if (options.EncryptionKeySHA256.HasValue())
        {
          request.AddHeader("x-ms-encryption-key-sha256", options.EncryptionKeySHA256.GetValue());
        }
        if (options.EncryptionAlgorithm.HasValue())
        {
          request.AddHeader("x-ms-encryption-algorithm", options.EncryptionAlgorithm.GetValue());
        }
        std::set<std::string> metadataKeys;
        for (const auto& pair : options.Metadata)
        {
          std::string key = pair.first;
          std::transform(key.begin(), key.end(), key.begin(), [](unsigned char c) {
            return static_cast<char>(std::tolower(c));
          });
          if (metadataKeys.insert(key).second == false)
          {
            throw std::runtime_error("duplicate keys in metadata");
          }
          request.AddHeader("x-ms-meta-" + pair.first, pair.second);
        }
        metadataKeys.clear();
        if (options.LeaseId.HasValue())
        {
          request.AddHeader("x-ms-lease-id", options.LeaseId.GetValue());
        }
        if (options.IfModifiedSince.HasValue())
        {
          request.AddHeader("If-Modified-Since", options.IfModifiedSince.GetValue());
        }
        if (options.IfUnmodifiedSince.HasValue())
        {
          request.AddHeader("If-Unmodified-Since", options.IfUnmodifiedSince.GetValue());
        }
        if (options.IfMatch.HasValue())
        {
          request.AddHeader("If-Match", options.IfMatch.GetValue());
        }
        if (options.IfNoneMatch.HasValue())
        {
          request.AddHeader("If-None-Match", options.IfNoneMatch.GetValue());
        }
        return request;
      }

      static BlobSnapshotInfo CreateSnapshotParseResponse(
          std::unique_ptr<Azure::Core::Http::Response> pHttpResponse)
      {
        Azure::Core::Http::Response& httpResponse = *pHttpResponse;
        BlobSnapshotInfo response;
        auto http_status_code
            = static_cast<std::underlying_type<Azure::Core::Http::HttpStatusCode>::type>(
                httpResponse.GetStatusCode());
        if (!(http_status_code == 201))
        {
          throw StorageError::CreateFromResponse(std::move(pHttpResponse));
        }
        response.Version = httpResponse.GetHeaders().at("x-ms-version");
        response.Date = httpResponse.GetHeaders().at("Date");
        response.RequestId = httpResponse.GetHeaders().at("x-ms-request-id");
        auto response_client_request_id_iterator
            = httpResponse.GetHeaders().find("x-ms-client-request-id");
        if (response_client_request_id_iterator != httpResponse.GetHeaders().end())
        {
          response.ClientRequestId = response_client_request_id_iterator->second;
        }
        response.ETag = httpResponse.GetHeaders().at("ETag");
        response.LastModified = httpResponse.GetHeaders().at("Last-Modified");
        auto response_server_encrypted_iterator
            = httpResponse.GetHeaders().find("x-ms-server-encrypted");
        if (response_server_encrypted_iterator != httpResponse.GetHeaders().end())
        {
          response.ServerEncrypted = response_server_encrypted_iterator->second == "true";
        }
        auto response_encryption_key_sha256_iterator
            = httpResponse.GetHeaders().find("x-ms-encryption-key-sha256");
        if (response_encryption_key_sha256_iterator != httpResponse.GetHeaders().end())
        {
          response.EncryptionKeySHA256 = response_encryption_key_sha256_iterator->second;
        }
        response.Snapshot = httpResponse.GetHeaders().at("x-ms-snapshot");
        return response;
      }

      static BlobSnapshotInfo CreateSnapshot(
          Azure::Core::Context context,
          Azure::Core::Http::HttpPipeline& pipeline,
          const std::string& url,
          CreateSnapshotOptions& options)
      {
        auto request = CreateSnapshotConstructRequest(url, options);
        return CreateSnapshotParseResponse(pipeline.Send(context, request));
      }

    private:
    }; // class Blob

    class BlockBlob {
    public:
      struct UploadOptions
      {
        Azure::Core::Nullable<int32_t> Timeout;
        std::unique_ptr<Azure::Core::Http::BodyStream> BodyStream;
        Azure::Core::Nullable<std::string> ContentMD5;
        Azure::Core::Nullable<std::string> ContentCRC64;
        BlobHttpHeaders Properties;
        std::map<std::string, std::string> Metadata;
        Azure::Core::Nullable<std::string> LeaseId;
        Azure::Core::Nullable<AccessTier> Tier;
        Azure::Core::Nullable<std::string> EncryptionKey;
        Azure::Core::Nullable<std::string> EncryptionKeySHA256;
        Azure::Core::Nullable<std::string> EncryptionAlgorithm;
        Azure::Core::Nullable<std::string> IfModifiedSince;
        Azure::Core::Nullable<std::string> IfUnmodifiedSince;
        Azure::Core::Nullable<std::string> IfMatch;
        Azure::Core::Nullable<std::string> IfNoneMatch;
      }; // struct UploadOptions

      static Azure::Core::Http::Request UploadConstructRequest(
          const std::string& url,
          UploadOptions& options)
      {
        auto body_stream_length = options.BodyStream->Length();
        auto request = Azure::Core::Http::Request(
            Azure::Core::Http::HttpMethod::Put, url, std::move(options.BodyStream));
        request.AddHeader("Content-Length", std::to_string(body_stream_length));
        request.AddHeader("x-ms-version", "2019-07-07");
        if (options.Timeout.HasValue())
        {
          request.AddQueryParameter("timeout", std::to_string(options.Timeout.GetValue()));
        }
        if (options.EncryptionKey.HasValue())
        {
          request.AddHeader("x-ms-encryption-key", options.EncryptionKey.GetValue());
        }
        if (options.EncryptionKeySHA256.HasValue())
        {
          request.AddHeader("x-ms-encryption-key-sha256", options.EncryptionKeySHA256.GetValue());
        }
        if (options.EncryptionAlgorithm.HasValue())
        {
          request.AddHeader("x-ms-encryption-algorithm", options.EncryptionAlgorithm.GetValue());
        }
        if (options.ContentMD5.HasValue())
        {
          request.AddHeader("Content-MD5", options.ContentMD5.GetValue());
        }
        if (options.ContentCRC64.HasValue())
        {
          request.AddHeader("x-ms-content-crc64", options.ContentCRC64.GetValue());
        }
        if (!options.Properties.ContentType.empty())
        {
          request.AddHeader("x-ms-blob-content-type", options.Properties.ContentType);
        }
        if (!options.Properties.ContentEncoding.empty())
        {
          request.AddHeader("x-ms-blob-content-encoding", options.Properties.ContentEncoding);
        }
        if (!options.Properties.ContentLanguage.empty())
        {
          request.AddHeader("x-ms-blob-content-language", options.Properties.ContentLanguage);
        }
        if (!options.Properties.CacheControl.empty())
        {
          request.AddHeader("x-ms-blob-cache-control", options.Properties.CacheControl);
        }
        if (!options.Properties.ContentMD5.empty())
        {
          request.AddHeader("x-ms-blob-content-md5", options.Properties.ContentMD5);
        }
        if (!options.Properties.ContentDisposition.empty())
        {
          request.AddHeader("x-ms-blob-content-disposition", options.Properties.ContentDisposition);
        }
        std::set<std::string> metadataKeys;
        for (const auto& pair : options.Metadata)
        {
          std::string key = pair.first;
          std::transform(key.begin(), key.end(), key.begin(), [](unsigned char c) {
            return static_cast<char>(std::tolower(c));
          });
          if (metadataKeys.insert(key).second == false)
          {
            throw std::runtime_error("duplicate keys in metadata");
          }
          request.AddHeader("x-ms-meta-" + pair.first, pair.second);
        }
        metadataKeys.clear();
        if (options.LeaseId.HasValue())
        {
          request.AddHeader("x-ms-lease-id", options.LeaseId.GetValue());
        }
        request.AddHeader("x-ms-blob-type", "BlockBlob");
        if (options.Tier.HasValue())
        {
          request.AddHeader("x-ms-access-tier", AccessTierToString(options.Tier.GetValue()));
        }
        if (options.IfModifiedSince.HasValue())
        {
          request.AddHeader("If-Modified-Since", options.IfModifiedSince.GetValue());
        }
        if (options.IfUnmodifiedSince.HasValue())
        {
          request.AddHeader("If-Unmodified-Since", options.IfUnmodifiedSince.GetValue());
        }
        if (options.IfMatch.HasValue())
        {
          request.AddHeader("If-Match", options.IfMatch.GetValue());
        }
        if (options.IfNoneMatch.HasValue())
        {
          request.AddHeader("If-None-Match", options.IfNoneMatch.GetValue());
        }
        return request;
      }

      static BlobContentInfo UploadParseResponse(
          std::unique_ptr<Azure::Core::Http::Response> pHttpResponse)
      {
        Azure::Core::Http::Response& httpResponse = *pHttpResponse;
        BlobContentInfo response;
        auto http_status_code
            = static_cast<std::underlying_type<Azure::Core::Http::HttpStatusCode>::type>(
                httpResponse.GetStatusCode());
        if (!(http_status_code == 201))
        {
          throw StorageError::CreateFromResponse(std::move(pHttpResponse));
        }
        response.Version = httpResponse.GetHeaders().at("x-ms-version");
        response.Date = httpResponse.GetHeaders().at("Date");
        response.RequestId = httpResponse.GetHeaders().at("x-ms-request-id");
        auto response_client_request_id_iterator
            = httpResponse.GetHeaders().find("x-ms-client-request-id");
        if (response_client_request_id_iterator != httpResponse.GetHeaders().end())
        {
          response.ClientRequestId = response_client_request_id_iterator->second;
        }
        response.ETag = httpResponse.GetHeaders().at("ETag");
        response.LastModified = httpResponse.GetHeaders().at("Last-Modified");
        auto response_content_md5_iterator = httpResponse.GetHeaders().find("Content-MD5");
        if (response_content_md5_iterator != httpResponse.GetHeaders().end())
        {
          response.ContentMD5 = response_content_md5_iterator->second;
        }
        auto response_content_crc64_iterator = httpResponse.GetHeaders().find("x-ms-content-crc64");
        if (response_content_crc64_iterator != httpResponse.GetHeaders().end())
        {
          response.ContentCRC64 = response_content_crc64_iterator->second;
        }
        auto response_server_encrypted_iterator
            = httpResponse.GetHeaders().find("x-ms-server-encrypted");
        if (response_server_encrypted_iterator != httpResponse.GetHeaders().end())
        {
          response.ServerEncrypted = response_server_encrypted_iterator->second == "true";
        }
        auto response_encryption_key_sha256_iterator
            = httpResponse.GetHeaders().find("x-ms-encryption-key-sha256");
        if (response_encryption_key_sha256_iterator != httpResponse.GetHeaders().end())
        {
          response.EncryptionKeySHA256 = response_encryption_key_sha256_iterator->second;
        }
        return response;
      }

      static BlobContentInfo Upload(
          Azure::Core::Context context,
          Azure::Core::Http::HttpPipeline& pipeline,
          const std::string& url,
          UploadOptions& options)
      {
        auto request = UploadConstructRequest(url, options);
        return UploadParseResponse(pipeline.Send(context, request));
      }

      struct StageBlockOptions
      {
        Azure::Core::Nullable<int32_t> Timeout;
        std::unique_ptr<Azure::Core::Http::BodyStream> BodyStream;
        std::string BlockId;
        Azure::Core::Nullable<std::string> ContentMD5;
        Azure::Core::Nullable<std::string> ContentCRC64;
        Azure::Core::Nullable<std::string> LeaseId;
        Azure::Core::Nullable<std::string> EncryptionKey;
        Azure::Core::Nullable<std::string> EncryptionKeySHA256;
        Azure::Core::Nullable<std::string> EncryptionAlgorithm;
      }; // struct StageBlockOptions

      static Azure::Core::Http::Request StageBlockConstructRequest(
          const std::string& url,
          StageBlockOptions& options)
      {
        auto body_stream_length = options.BodyStream->Length();
        auto request = Azure::Core::Http::Request(
            Azure::Core::Http::HttpMethod::Put, url, std::move(options.BodyStream));
        request.AddHeader("Content-Length", std::to_string(body_stream_length));
        request.AddQueryParameter("comp", "block");
        request.AddQueryParameter("blockid", options.BlockId);
        request.AddHeader("x-ms-version", "2019-07-07");
        if (options.Timeout.HasValue())
        {
          request.AddQueryParameter("timeout", std::to_string(options.Timeout.GetValue()));
        }
        if (options.ContentMD5.HasValue())
        {
          request.AddHeader("Content-MD5", options.ContentMD5.GetValue());
        }
        if (options.ContentCRC64.HasValue())
        {
          request.AddHeader("x-ms-content-crc64", options.ContentCRC64.GetValue());
        }
        if (options.LeaseId.HasValue())
        {
          request.AddHeader("x-ms-lease-id", options.LeaseId.GetValue());
        }
        if (options.EncryptionKey.HasValue())
        {
          request.AddHeader("x-ms-encryption-key", options.EncryptionKey.GetValue());
        }
        if (options.EncryptionKeySHA256.HasValue())
        {
          request.AddHeader("x-ms-encryption-key-sha256", options.EncryptionKeySHA256.GetValue());
        }
        if (options.EncryptionAlgorithm.HasValue())
        {
          request.AddHeader("x-ms-encryption-algorithm", options.EncryptionAlgorithm.GetValue());
        }
        return request;
      }

      static BlockInfo StageBlockParseResponse(
          std::unique_ptr<Azure::Core::Http::Response> pHttpResponse)
      {
        Azure::Core::Http::Response& httpResponse = *pHttpResponse;
        BlockInfo response;
        auto http_status_code
            = static_cast<std::underlying_type<Azure::Core::Http::HttpStatusCode>::type>(
                httpResponse.GetStatusCode());
        if (!(http_status_code == 201))
        {
          throw StorageError::CreateFromResponse(std::move(pHttpResponse));
        }
        response.Version = httpResponse.GetHeaders().at("x-ms-version");
        response.Date = httpResponse.GetHeaders().at("Date");
        response.RequestId = httpResponse.GetHeaders().at("x-ms-request-id");
        auto response_client_request_id_iterator
            = httpResponse.GetHeaders().find("x-ms-client-request-id");
        if (response_client_request_id_iterator != httpResponse.GetHeaders().end())
        {
          response.ClientRequestId = response_client_request_id_iterator->second;
        }
        auto response_content_md5_iterator = httpResponse.GetHeaders().find("Content-MD5");
        if (response_content_md5_iterator != httpResponse.GetHeaders().end())
        {
          response.ContentMD5 = response_content_md5_iterator->second;
        }
        auto response_content_crc64_iterator = httpResponse.GetHeaders().find("x-ms-content-crc64");
        if (response_content_crc64_iterator != httpResponse.GetHeaders().end())
        {
          response.ContentCRC64 = response_content_crc64_iterator->second;
        }
        auto response_server_encrypted_iterator
            = httpResponse.GetHeaders().find("x-ms-server-encrypted");
        if (response_server_encrypted_iterator != httpResponse.GetHeaders().end())
        {
          response.ServerEncrypted = response_server_encrypted_iterator->second == "true";
        }
        auto response_encryption_key_sha256_iterator
            = httpResponse.GetHeaders().find("x-ms-encryption-key-sha256");
        if (response_encryption_key_sha256_iterator != httpResponse.GetHeaders().end())
        {
          response.EncryptionKeySHA256 = response_encryption_key_sha256_iterator->second;
        }
        return response;
      }

      static BlockInfo StageBlock(
          Azure::Core::Context context,
          Azure::Core::Http::HttpPipeline& pipeline,
          const std::string& url,
          StageBlockOptions& options)
      {
        auto request = StageBlockConstructRequest(url, options);
        return StageBlockParseResponse(pipeline.Send(context, request));
      }

      struct StageBlockFromUriOptions
      {
        Azure::Core::Nullable<int32_t> Timeout;
        std::string BlockId;
        std::string SourceUri;
        Azure::Core::Nullable<std::pair<int64_t, int64_t>> SourceRange;
        Azure::Core::Nullable<std::string> ContentMD5;
        Azure::Core::Nullable<std::string> ContentCRC64;
        Azure::Core::Nullable<std::string> LeaseId;
        Azure::Core::Nullable<std::string> EncryptionKey;
        Azure::Core::Nullable<std::string> EncryptionKeySHA256;
        Azure::Core::Nullable<std::string> EncryptionAlgorithm;
        Azure::Core::Nullable<std::string> SourceIfModifiedSince;
        Azure::Core::Nullable<std::string> SourceIfUnmodifiedSince;
        Azure::Core::Nullable<std::string> SourceIfMatch;
        Azure::Core::Nullable<std::string> SourceIfNoneMatch;
      }; // struct StageBlockFromUriOptions

      static Azure::Core::Http::Request StageBlockFromUriConstructRequest(
          const std::string& url,
          StageBlockFromUriOptions& options)
      {
        auto request = Azure::Core::Http::Request(Azure::Core::Http::HttpMethod::Put, url);
        request.AddHeader("Content-Length", "0");
        request.AddQueryParameter("comp", "block");
        request.AddQueryParameter("blockid", options.BlockId);
        request.AddHeader("x-ms-version", "2019-07-07");
        if (options.Timeout.HasValue())
        {
          request.AddQueryParameter("timeout", std::to_string(options.Timeout.GetValue()));
        }
        request.AddHeader("x-ms-copy-source", options.SourceUri);
        if (options.SourceRange.HasValue())
        {
          auto startOffset = options.SourceRange.GetValue().first;
          auto endOffset = options.SourceRange.GetValue().second;
          if (endOffset != std::numeric_limits<decltype(endOffset)>::max())
          {
            request.AddHeader(
                "x-ms-source_range",
                "bytes=" + std::to_string(startOffset) + "-" + std::to_string(endOffset));
          }
          else
          {
            request.AddHeader("x-ms-source_range", "bytes=" + std::to_string(startOffset) + "-");
          }
        }
        if (options.ContentMD5.HasValue())
        {
          request.AddHeader("x-ms-source-content-md5", options.ContentMD5.GetValue());
        }
        if (options.ContentCRC64.HasValue())
        {
          request.AddHeader("x-ms-source-content-crc64", options.ContentCRC64.GetValue());
        }
        if (options.LeaseId.HasValue())
        {
          request.AddHeader("x-ms-lease-id", options.LeaseId.GetValue());
        }
        if (options.EncryptionKey.HasValue())
        {
          request.AddHeader("x-ms-encryption-key", options.EncryptionKey.GetValue());
        }
        if (options.EncryptionKeySHA256.HasValue())
        {
          request.AddHeader("x-ms-encryption-key-sha256", options.EncryptionKeySHA256.GetValue());
        }
        if (options.EncryptionAlgorithm.HasValue())
        {
          request.AddHeader("x-ms-encryption-algorithm", options.EncryptionAlgorithm.GetValue());
        }
        if (options.SourceIfModifiedSince.HasValue())
        {
          request.AddHeader(
              "x-ms-source-if-modified-since", options.SourceIfModifiedSince.GetValue());
        }
        if (options.SourceIfUnmodifiedSince.HasValue())
        {
          request.AddHeader(
              "x-ms-source-if-unmodified-since", options.SourceIfUnmodifiedSince.GetValue());
        }
        if (options.SourceIfMatch.HasValue())
        {
          request.AddHeader("x-ms-source-if-match", options.SourceIfMatch.GetValue());
        }
        if (options.SourceIfNoneMatch.HasValue())
        {
          request.AddHeader("x-ms-source-if-none-match", options.SourceIfNoneMatch.GetValue());
        }
        return request;
      }

      static BlockInfo StageBlockFromUriParseResponse(
          std::unique_ptr<Azure::Core::Http::Response> pHttpResponse)
      {
        Azure::Core::Http::Response& httpResponse = *pHttpResponse;
        BlockInfo response;
        auto http_status_code
            = static_cast<std::underlying_type<Azure::Core::Http::HttpStatusCode>::type>(
                httpResponse.GetStatusCode());
        if (!(http_status_code == 201))
        {
          throw StorageError::CreateFromResponse(std::move(pHttpResponse));
        }
        response.Version = httpResponse.GetHeaders().at("x-ms-version");
        response.Date = httpResponse.GetHeaders().at("Date");
        response.RequestId = httpResponse.GetHeaders().at("x-ms-request-id");
        auto response_client_request_id_iterator
            = httpResponse.GetHeaders().find("x-ms-client-request-id");
        if (response_client_request_id_iterator != httpResponse.GetHeaders().end())
        {
          response.ClientRequestId = response_client_request_id_iterator->second;
        }
        auto response_content_md5_iterator = httpResponse.GetHeaders().find("Content-MD5");
        if (response_content_md5_iterator != httpResponse.GetHeaders().end())
        {
          response.ContentMD5 = response_content_md5_iterator->second;
        }
        auto response_content_crc64_iterator = httpResponse.GetHeaders().find("x-ms-content-crc64");
        if (response_content_crc64_iterator != httpResponse.GetHeaders().end())
        {
          response.ContentCRC64 = response_content_crc64_iterator->second;
        }
        auto response_server_encrypted_iterator
            = httpResponse.GetHeaders().find("x-ms-server-encrypted");
        if (response_server_encrypted_iterator != httpResponse.GetHeaders().end())
        {
          response.ServerEncrypted = response_server_encrypted_iterator->second == "true";
        }
        auto response_encryption_key_sha256_iterator
            = httpResponse.GetHeaders().find("x-ms-encryption-key-sha256");
        if (response_encryption_key_sha256_iterator != httpResponse.GetHeaders().end())
        {
          response.EncryptionKeySHA256 = response_encryption_key_sha256_iterator->second;
        }
        return response;
      }

      static BlockInfo StageBlockFromUri(
          Azure::Core::Context context,
          Azure::Core::Http::HttpPipeline& pipeline,
          const std::string& url,
          StageBlockFromUriOptions& options)
      {
        auto request = StageBlockFromUriConstructRequest(url, options);
        return StageBlockFromUriParseResponse(pipeline.Send(context, request));
      }

      struct CommitBlockListOptions
      {
        Azure::Core::Nullable<int32_t> Timeout;
        std::vector<std::pair<BlockType, std::string>> BlockList;
        BlobHttpHeaders Properties;
        std::map<std::string, std::string> Metadata;
        Azure::Core::Nullable<std::string> LeaseId;
        Azure::Core::Nullable<std::string> EncryptionKey;
        Azure::Core::Nullable<std::string> EncryptionKeySHA256;
        Azure::Core::Nullable<std::string> EncryptionAlgorithm;
        Azure::Core::Nullable<std::string> IfModifiedSince;
        Azure::Core::Nullable<std::string> IfUnmodifiedSince;
        Azure::Core::Nullable<std::string> IfMatch;
        Azure::Core::Nullable<std::string> IfNoneMatch;
        Azure::Core::Nullable<AccessTier> Tier;
      }; // struct CommitBlockListOptions

      static Azure::Core::Http::Request CommitBlockListConstructRequest(
          const std::string& url,
          CommitBlockListOptions& options)
      {
        XmlWriter writer;
        CommitBlockListOptionsToXml(writer, options);
        std::string xml_body = writer.GetDocument();
        std::vector<uint8_t> body_buffer(xml_body.begin(), xml_body.end());
        auto body_buffer_length = body_buffer.size();
        auto request = Azure::Core::Http::Request(
            Azure::Core::Http::HttpMethod::Put,
            url,
            std::make_unique<Azure::Core::Http::MemoryBodyStream>(std::move(body_buffer)));
        request.AddHeader("Content-Length", std::to_string(body_buffer_length));
        request.AddQueryParameter("comp", "blocklist");
        request.AddHeader("x-ms-version", "2019-07-07");
        if (options.Timeout.HasValue())
        {
          request.AddQueryParameter("timeout", std::to_string(options.Timeout.GetValue()));
        }
        if (!options.Properties.ContentType.empty())
        {
          request.AddHeader("x-ms-blob-content-type", options.Properties.ContentType);
        }
        if (!options.Properties.ContentEncoding.empty())
        {
          request.AddHeader("x-ms-blob-content-encoding", options.Properties.ContentEncoding);
        }
        if (!options.Properties.ContentLanguage.empty())
        {
          request.AddHeader("x-ms-blob-content-language", options.Properties.ContentLanguage);
        }
        if (!options.Properties.CacheControl.empty())
        {
          request.AddHeader("x-ms-blob-cache-control", options.Properties.CacheControl);
        }
        if (!options.Properties.ContentMD5.empty())
        {
          request.AddHeader("x-ms-blob-content-md5", options.Properties.ContentMD5);
        }
        if (!options.Properties.ContentDisposition.empty())
        {
          request.AddHeader("x-ms-blob-content-disposition", options.Properties.ContentDisposition);
        }
        std::set<std::string> metadataKeys;
        for (const auto& pair : options.Metadata)
        {
          std::string key = pair.first;
          std::transform(key.begin(), key.end(), key.begin(), [](unsigned char c) {
            return static_cast<char>(std::tolower(c));
          });
          if (metadataKeys.insert(key).second == false)
          {
            throw std::runtime_error("duplicate keys in metadata");
          }
          request.AddHeader("x-ms-meta-" + pair.first, pair.second);
        }
        metadataKeys.clear();
        if (options.LeaseId.HasValue())
        {
          request.AddHeader("x-ms-lease-id", options.LeaseId.GetValue());
        }
        if (options.EncryptionKey.HasValue())
        {
          request.AddHeader("x-ms-encryption-key", options.EncryptionKey.GetValue());
        }
        if (options.EncryptionKeySHA256.HasValue())
        {
          request.AddHeader("x-ms-encryption-key-sha256", options.EncryptionKeySHA256.GetValue());
        }
        if (options.EncryptionAlgorithm.HasValue())
        {
          request.AddHeader("x-ms-encryption-algorithm", options.EncryptionAlgorithm.GetValue());
        }
        if (options.Tier.HasValue())
        {
          request.AddHeader("x-ms-access-tier", AccessTierToString(options.Tier.GetValue()));
        }
        if (options.IfModifiedSince.HasValue())
        {
          request.AddHeader("If-Modified-Since", options.IfModifiedSince.GetValue());
        }
        if (options.IfUnmodifiedSince.HasValue())
        {
          request.AddHeader("If-Unmodified-Since", options.IfUnmodifiedSince.GetValue());
        }
        if (options.IfMatch.HasValue())
        {
          request.AddHeader("If-Match", options.IfMatch.GetValue());
        }
        if (options.IfNoneMatch.HasValue())
        {
          request.AddHeader("If-None-Match", options.IfNoneMatch.GetValue());
        }
        return request;
      }

      static BlobContentInfo CommitBlockListParseResponse(
          std::unique_ptr<Azure::Core::Http::Response> pHttpResponse)
      {
        Azure::Core::Http::Response& httpResponse = *pHttpResponse;
        BlobContentInfo response;
        auto http_status_code
            = static_cast<std::underlying_type<Azure::Core::Http::HttpStatusCode>::type>(
                httpResponse.GetStatusCode());
        if (!(http_status_code == 201))
        {
          throw StorageError::CreateFromResponse(std::move(pHttpResponse));
        }
        response.Version = httpResponse.GetHeaders().at("x-ms-version");
        response.Date = httpResponse.GetHeaders().at("Date");
        response.RequestId = httpResponse.GetHeaders().at("x-ms-request-id");
        auto response_client_request_id_iterator
            = httpResponse.GetHeaders().find("x-ms-client-request-id");
        if (response_client_request_id_iterator != httpResponse.GetHeaders().end())
        {
          response.ClientRequestId = response_client_request_id_iterator->second;
        }
        response.ETag = httpResponse.GetHeaders().at("ETag");
        response.LastModified = httpResponse.GetHeaders().at("Last-Modified");
        auto response_server_encrypted_iterator
            = httpResponse.GetHeaders().find("x-ms-server-encrypted");
        if (response_server_encrypted_iterator != httpResponse.GetHeaders().end())
        {
          response.ServerEncrypted = response_server_encrypted_iterator->second == "true";
        }
        auto response_encryption_key_sha256_iterator
            = httpResponse.GetHeaders().find("x-ms-encryption-key-sha256");
        if (response_encryption_key_sha256_iterator != httpResponse.GetHeaders().end())
        {
          response.EncryptionKeySHA256 = response_encryption_key_sha256_iterator->second;
        }
        return response;
      }

      static BlobContentInfo CommitBlockList(
          Azure::Core::Context context,
          Azure::Core::Http::HttpPipeline& pipeline,
          const std::string& url,
          CommitBlockListOptions& options)
      {
        auto request = CommitBlockListConstructRequest(url, options);
        return CommitBlockListParseResponse(pipeline.Send(context, request));
      }

      struct GetBlockListOptions
      {
        Azure::Core::Nullable<int32_t> Timeout;
        Azure::Core::Nullable<BlockListTypeOption> ListType;
        Azure::Core::Nullable<std::string> IfModifiedSince;
        Azure::Core::Nullable<std::string> IfUnmodifiedSince;
        Azure::Core::Nullable<std::string> IfMatch;
        Azure::Core::Nullable<std::string> IfNoneMatch;
      }; // struct GetBlockListOptions

      static Azure::Core::Http::Request GetBlockListConstructRequest(
          const std::string& url,
          GetBlockListOptions& options)
      {
        auto request = Azure::Core::Http::Request(Azure::Core::Http::HttpMethod::Get, url);
        request.AddHeader("Content-Length", "0");
        request.AddQueryParameter("comp", "blocklist");
        if (options.ListType.HasValue())
        {
          std::string block_list_type_option
              = BlockListTypeOptionToString(options.ListType.GetValue());
          request.AddQueryParameter("blocklisttype", block_list_type_option);
        }
        request.AddHeader("x-ms-version", "2019-07-07");
        if (options.Timeout.HasValue())
        {
          request.AddQueryParameter("timeout", std::to_string(options.Timeout.GetValue()));
        }
        if (options.IfModifiedSince.HasValue())
        {
          request.AddHeader("If-Modified-Since", options.IfModifiedSince.GetValue());
        }
        if (options.IfUnmodifiedSince.HasValue())
        {
          request.AddHeader("If-Unmodified-Since", options.IfUnmodifiedSince.GetValue());
        }
        if (options.IfMatch.HasValue())
        {
          request.AddHeader("If-Match", options.IfMatch.GetValue());
        }
        if (options.IfNoneMatch.HasValue())
        {
          request.AddHeader("If-None-Match", options.IfNoneMatch.GetValue());
        }
        return request;
      }

      static BlobBlockListInfo GetBlockListParseResponse(
<<<<<<< HEAD
          Azure::Core::Context& context,
          Azure::Core::Http::Response& http_response)
=======
          std::unique_ptr<Azure::Core::Http::Response> pHttpResponse)
>>>>>>> 74ce8065
      {
        Azure::Core::Http::Response& httpResponse = *pHttpResponse;
        BlobBlockListInfo response;
        auto http_status_code
            = static_cast<std::underlying_type<Azure::Core::Http::HttpStatusCode>::type>(
                httpResponse.GetStatusCode());
        if (!(http_status_code == 200))
        {
          throw StorageError::CreateFromResponse(std::move(pHttpResponse));
        }
<<<<<<< HEAD
        auto bodyStream = http_response.GetBodyStream();
        auto bodyContent = Azure::Core::Http::BodyStream::ReadToEnd(context, *bodyStream);
        XmlReader reader(reinterpret_cast<const char*>(bodyContent->data()), bodyContent->size());
=======
        auto bodyStream = httpResponse.GetBodyStream();
        std::vector<uint8_t> bodyContent(static_cast<std::size_t>(bodyStream->Length()));
        bodyStream->Read(&bodyContent[0], bodyContent.size());
        XmlReader reader(reinterpret_cast<const char*>(bodyContent.data()), bodyContent.size());
>>>>>>> 74ce8065
        response = BlobBlockListInfoFromXml(reader);
        response.Version = httpResponse.GetHeaders().at("x-ms-version");
        response.Date = httpResponse.GetHeaders().at("Date");
        response.RequestId = httpResponse.GetHeaders().at("x-ms-request-id");
        auto response_client_request_id_iterator
            = httpResponse.GetHeaders().find("x-ms-client-request-id");
        if (response_client_request_id_iterator != httpResponse.GetHeaders().end())
        {
          response.ClientRequestId = response_client_request_id_iterator->second;
        }
        response.ETag = httpResponse.GetHeaders().at("ETag");
        response.LastModified = httpResponse.GetHeaders().at("Last-Modified");
        response.ContentType = httpResponse.GetHeaders().at("Content-Type");
        response.ContentLength
            = std::stoll(httpResponse.GetHeaders().at("x-ms-blob-content-length"));
        return response;
      }

      static BlobBlockListInfo GetBlockList(
          Azure::Core::Context context,
          Azure::Core::Http::HttpPipeline& pipeline,
          const std::string& url,
          GetBlockListOptions& options)
      {
        auto request = GetBlockListConstructRequest(url, options);
<<<<<<< HEAD
        auto response = pipeline.Send(context, request);
        return GetBlockListParseResponse(context, *response);
=======
        return GetBlockListParseResponse(pipeline.Send(context, request));
>>>>>>> 74ce8065
      }

    private:
      static BlobBlockListInfo BlobBlockListInfoFromXml(XmlReader& reader)
      {
        BlobBlockListInfo ret;
        enum class XmlTagName
        {
          k_BlockList,
          k_CommittedBlocks,
          k_Block,
          k_UncommittedBlocks,
          k_Unknown,
        };
        std::vector<XmlTagName> path;
        while (true)
        {
          auto node = reader.Read();
          if (node.Type == XmlNodeType::End)
          {
            break;
          }
          else if (node.Type == XmlNodeType::EndTag)
          {
            if (path.size() > 0)
            {
              path.pop_back();
            }
            else
            {
              break;
            }
          }
          else if (node.Type == XmlNodeType::StartTag)
          {
            if (std::strcmp(node.Name, "BlockList") == 0)
            {
              path.emplace_back(XmlTagName::k_BlockList);
            }
            else if (std::strcmp(node.Name, "CommittedBlocks") == 0)
            {
              path.emplace_back(XmlTagName::k_CommittedBlocks);
            }
            else if (std::strcmp(node.Name, "Block") == 0)
            {
              path.emplace_back(XmlTagName::k_Block);
            }
            else if (std::strcmp(node.Name, "UncommittedBlocks") == 0)
            {
              path.emplace_back(XmlTagName::k_UncommittedBlocks);
            }
            else
            {
              path.emplace_back(XmlTagName::k_Unknown);
            }
            if (path.size() == 3 && path[0] == XmlTagName::k_BlockList
                && path[1] == XmlTagName::k_CommittedBlocks && path[2] == XmlTagName::k_Block)
            {
              ret.CommittedBlocks.emplace_back(BlobBlockFromXml(reader));
              path.pop_back();
            }
            else if (
                path.size() == 3 && path[0] == XmlTagName::k_BlockList
                && path[1] == XmlTagName::k_UncommittedBlocks && path[2] == XmlTagName::k_Block)
            {
              ret.UncommittedBlocks.emplace_back(BlobBlockFromXml(reader));
              path.pop_back();
            }
          }
          else if (node.Type == XmlNodeType::Text)
          {
          }
        }
        return ret;
      }

      static BlobBlock BlobBlockFromXml(XmlReader& reader)
      {
        BlobBlock ret;
        enum class XmlTagName
        {
          k_Name,
          k_Size,
          k_Unknown,
        };
        std::vector<XmlTagName> path;
        while (true)
        {
          auto node = reader.Read();
          if (node.Type == XmlNodeType::End)
          {
            break;
          }
          else if (node.Type == XmlNodeType::EndTag)
          {
            if (path.size() > 0)
            {
              path.pop_back();
            }
            else
            {
              break;
            }
          }
          else if (node.Type == XmlNodeType::StartTag)
          {
            if (std::strcmp(node.Name, "Name") == 0)
            {
              path.emplace_back(XmlTagName::k_Name);
            }
            else if (std::strcmp(node.Name, "Size") == 0)
            {
              path.emplace_back(XmlTagName::k_Size);
            }
            else
            {
              path.emplace_back(XmlTagName::k_Unknown);
            }
          }
          else if (node.Type == XmlNodeType::Text)
          {
            if (path.size() == 1 && path[0] == XmlTagName::k_Name)
            {
              ret.Name = node.Value;
            }
            else if (path.size() == 1 && path[0] == XmlTagName::k_Size)
            {
              ret.Size = std::stoll(node.Value);
            }
          }
        }
        return ret;
      }

      static void CommitBlockListOptionsToXml(
          XmlWriter& writer,
          const CommitBlockListOptions& options)
      {
        writer.Write(XmlNode{XmlNodeType::StartTag, "BlockList"});
        for (const auto& i : options.BlockList)
        {
          writer.Write(
              XmlNode{XmlNodeType::StartTag, BlockTypeToString(i.first).data(), i.second.data()});
        }
        writer.Write(XmlNode{XmlNodeType::EndTag});
        writer.Write(XmlNode{XmlNodeType::End});
      }

    }; // class BlockBlob

    class PageBlob {
    public:
      struct CreateOptions
      {
        Azure::Core::Nullable<int32_t> Timeout;
        int64_t BlobContentLength;
        Azure::Core::Nullable<int64_t> SequenceNumber;
        BlobHttpHeaders Properties;
        std::map<std::string, std::string> Metadata;
        Azure::Core::Nullable<std::string> LeaseId;
        Azure::Core::Nullable<AccessTier> Tier;
        Azure::Core::Nullable<std::string> EncryptionKey;
        Azure::Core::Nullable<std::string> EncryptionKeySHA256;
        Azure::Core::Nullable<std::string> EncryptionAlgorithm;
        Azure::Core::Nullable<std::string> IfModifiedSince;
        Azure::Core::Nullable<std::string> IfUnmodifiedSince;
        Azure::Core::Nullable<std::string> IfMatch;
        Azure::Core::Nullable<std::string> IfNoneMatch;
      }; // struct CreateOptions

      static Azure::Core::Http::Request CreateConstructRequest(
          const std::string& url,
          CreateOptions& options)
      {
        auto request = Azure::Core::Http::Request(Azure::Core::Http::HttpMethod::Put, url);
        request.AddHeader("Content-Length", "0");
        request.AddHeader("x-ms-version", "2019-07-07");
        if (options.Timeout.HasValue())
        {
          request.AddQueryParameter("timeout", std::to_string(options.Timeout.GetValue()));
        }
        if (!options.Properties.ContentType.empty())
        {
          request.AddHeader("x-ms-blob-content-type", options.Properties.ContentType);
        }
        if (!options.Properties.ContentEncoding.empty())
        {
          request.AddHeader("x-ms-blob-content-encoding", options.Properties.ContentEncoding);
        }
        if (!options.Properties.ContentLanguage.empty())
        {
          request.AddHeader("x-ms-blob-content-language", options.Properties.ContentLanguage);
        }
        if (!options.Properties.CacheControl.empty())
        {
          request.AddHeader("x-ms-blob-cache-control", options.Properties.CacheControl);
        }
        if (!options.Properties.ContentMD5.empty())
        {
          request.AddHeader("x-ms-blob-content-md5", options.Properties.ContentMD5);
        }
        if (!options.Properties.ContentDisposition.empty())
        {
          request.AddHeader("x-ms-blob-content-disposition", options.Properties.ContentDisposition);
        }
        std::set<std::string> metadataKeys;
        for (const auto& pair : options.Metadata)
        {
          std::string key = pair.first;
          std::transform(key.begin(), key.end(), key.begin(), [](unsigned char c) {
            return static_cast<char>(std::tolower(c));
          });
          if (metadataKeys.insert(key).second == false)
          {
            throw std::runtime_error("duplicate keys in metadata");
          }
          request.AddHeader("x-ms-meta-" + pair.first, pair.second);
        }
        metadataKeys.clear();
        if (options.LeaseId.HasValue())
        {
          request.AddHeader("x-ms-lease-id", options.LeaseId.GetValue());
        }
        request.AddHeader("x-ms-blob-type", "PageBlob");
        request.AddHeader("x-ms-blob-content-length", std::to_string(options.BlobContentLength));
        if (options.SequenceNumber.HasValue())
        {
          request.AddHeader(
              "x-ms-blob-sequence-number", std::to_string(options.SequenceNumber.GetValue()));
        }
        if (options.Tier.HasValue())
        {
          request.AddHeader("x-ms-access-tier", AccessTierToString(options.Tier.GetValue()));
        }
        if (options.EncryptionKey.HasValue())
        {
          request.AddHeader("x-ms-encryption-key", options.EncryptionKey.GetValue());
        }
        if (options.EncryptionKeySHA256.HasValue())
        {
          request.AddHeader("x-ms-encryption-key-sha256", options.EncryptionKeySHA256.GetValue());
        }
        if (options.EncryptionAlgorithm.HasValue())
        {
          request.AddHeader("x-ms-encryption-algorithm", options.EncryptionAlgorithm.GetValue());
        }
        if (options.IfModifiedSince.HasValue())
        {
          request.AddHeader("If-Modified-Since", options.IfModifiedSince.GetValue());
        }
        if (options.IfUnmodifiedSince.HasValue())
        {
          request.AddHeader("If-Unmodified-Since", options.IfUnmodifiedSince.GetValue());
        }
        if (options.IfMatch.HasValue())
        {
          request.AddHeader("If-Match", options.IfMatch.GetValue());
        }
        if (options.IfNoneMatch.HasValue())
        {
          request.AddHeader("If-None-Match", options.IfNoneMatch.GetValue());
        }
        return request;
      }

      static BlobContentInfo CreateParseResponse(
          std::unique_ptr<Azure::Core::Http::Response> pHttpResponse)
      {
        Azure::Core::Http::Response& httpResponse = *pHttpResponse;
        BlobContentInfo response;
        auto http_status_code
            = static_cast<std::underlying_type<Azure::Core::Http::HttpStatusCode>::type>(
                httpResponse.GetStatusCode());
        if (!(http_status_code == 201))
        {
          throw StorageError::CreateFromResponse(std::move(pHttpResponse));
        }
        response.Version = httpResponse.GetHeaders().at("x-ms-version");
        response.Date = httpResponse.GetHeaders().at("Date");
        response.RequestId = httpResponse.GetHeaders().at("x-ms-request-id");
        auto response_client_request_id_iterator
            = httpResponse.GetHeaders().find("x-ms-client-request-id");
        if (response_client_request_id_iterator != httpResponse.GetHeaders().end())
        {
          response.ClientRequestId = response_client_request_id_iterator->second;
        }
        response.ETag = httpResponse.GetHeaders().at("ETag");
        response.LastModified = httpResponse.GetHeaders().at("Last-Modified");
        auto response_content_md5_iterator = httpResponse.GetHeaders().find("Content-MD5");
        if (response_content_md5_iterator != httpResponse.GetHeaders().end())
        {
          response.ContentMD5 = response_content_md5_iterator->second;
        }
        auto response_content_crc64_iterator = httpResponse.GetHeaders().find("x-ms-content-crc64");
        if (response_content_crc64_iterator != httpResponse.GetHeaders().end())
        {
          response.ContentCRC64 = response_content_crc64_iterator->second;
        }
        auto response_server_encrypted_iterator
            = httpResponse.GetHeaders().find("x-ms-server-encrypted");
        if (response_server_encrypted_iterator != httpResponse.GetHeaders().end())
        {
          response.ServerEncrypted = response_server_encrypted_iterator->second == "true";
        }
        auto response_encryption_key_sha256_iterator
            = httpResponse.GetHeaders().find("x-ms-encryption-key-sha256");
        if (response_encryption_key_sha256_iterator != httpResponse.GetHeaders().end())
        {
          response.EncryptionKeySHA256 = response_encryption_key_sha256_iterator->second;
        }
        return response;
      }

      static BlobContentInfo Create(
          Azure::Core::Context context,
          Azure::Core::Http::HttpPipeline& pipeline,
          const std::string& url,
          CreateOptions& options)
      {
        auto request = CreateConstructRequest(url, options);
        return CreateParseResponse(pipeline.Send(context, request));
      }

      struct UploadPagesOptions
      {
        Azure::Core::Nullable<int32_t> Timeout;
        std::unique_ptr<Azure::Core::Http::BodyStream> BodyStream;
        std::pair<int64_t, int64_t> Range;
        Azure::Core::Nullable<std::string> ContentMD5;
        Azure::Core::Nullable<std::string> ContentCRC64;
        Azure::Core::Nullable<std::string> LeaseId;
        Azure::Core::Nullable<int64_t> IfSequenceNumberLessThanOrEqualTo;
        Azure::Core::Nullable<int64_t> IfSequenceNumberLessThan;
        Azure::Core::Nullable<int64_t> IfSequenceNumberEqualTo;
        Azure::Core::Nullable<std::string> EncryptionKey;
        Azure::Core::Nullable<std::string> EncryptionKeySHA256;
        Azure::Core::Nullable<std::string> EncryptionAlgorithm;
        Azure::Core::Nullable<std::string> IfModifiedSince;
        Azure::Core::Nullable<std::string> IfUnmodifiedSince;
        Azure::Core::Nullable<std::string> IfMatch;
        Azure::Core::Nullable<std::string> IfNoneMatch;
      }; // struct UploadPagesOptions

      static Azure::Core::Http::Request UploadPagesConstructRequest(
          const std::string& url,
          UploadPagesOptions& options)
      {
        auto body_stream_length = options.BodyStream->Length();
        auto request = Azure::Core::Http::Request(
            Azure::Core::Http::HttpMethod::Put, url, std::move(options.BodyStream));
        request.AddHeader("Content-Length", std::to_string(body_stream_length));
        request.AddQueryParameter("comp", "page");
        request.AddHeader("x-ms-version", "2019-07-07");
        if (options.Timeout.HasValue())
        {
          request.AddQueryParameter("timeout", std::to_string(options.Timeout.GetValue()));
        }
        request.AddHeader(
            "x-ms-range",
            "bytes=" + std::to_string(options.Range.first) + "-"
                + std::to_string(options.Range.second));
        if (options.ContentMD5.HasValue())
        {
          request.AddHeader("Content-MD5", options.ContentMD5.GetValue());
        }
        if (options.ContentCRC64.HasValue())
        {
          request.AddHeader("x-ms-content-crc64", options.ContentCRC64.GetValue());
        }
        request.AddHeader("x-ms-page-write", "update");
        if (options.LeaseId.HasValue())
        {
          request.AddHeader("x-ms-lease-id", options.LeaseId.GetValue());
        }
        if (options.IfSequenceNumberLessThanOrEqualTo.HasValue())
        {
          request.AddHeader(
              "x-ms-if-sequence-number-le",
              std::to_string(options.IfSequenceNumberLessThanOrEqualTo.GetValue()));
        }
        if (options.IfSequenceNumberLessThan.HasValue())
        {
          request.AddHeader(
              "x-ms-if-sequence-number-lt",
              std::to_string(options.IfSequenceNumberLessThan.GetValue()));
        }
        if (options.IfSequenceNumberEqualTo.HasValue())
        {
          request.AddHeader(
              "x-ms-if-sequence-number-eq",
              std::to_string(options.IfSequenceNumberEqualTo.GetValue()));
        }
        if (options.EncryptionKey.HasValue())
        {
          request.AddHeader("x-ms-encryption-key", options.EncryptionKey.GetValue());
        }
        if (options.EncryptionKeySHA256.HasValue())
        {
          request.AddHeader("x-ms-encryption-key-sha256", options.EncryptionKeySHA256.GetValue());
        }
        if (options.EncryptionAlgorithm.HasValue())
        {
          request.AddHeader("x-ms-encryption-algorithm", options.EncryptionAlgorithm.GetValue());
        }
        if (options.IfModifiedSince.HasValue())
        {
          request.AddHeader("If-Modified-Since", options.IfModifiedSince.GetValue());
        }
        if (options.IfUnmodifiedSince.HasValue())
        {
          request.AddHeader("If-Unmodified-Since", options.IfUnmodifiedSince.GetValue());
        }
        if (options.IfMatch.HasValue())
        {
          request.AddHeader("If-Match", options.IfMatch.GetValue());
        }
        if (options.IfNoneMatch.HasValue())
        {
          request.AddHeader("If-None-Match", options.IfNoneMatch.GetValue());
        }
        return request;
      }

      static PageInfo UploadPagesParseResponse(
          std::unique_ptr<Azure::Core::Http::Response> pHttpResponse)
      {
        Azure::Core::Http::Response& httpResponse = *pHttpResponse;
        PageInfo response;
        auto http_status_code
            = static_cast<std::underlying_type<Azure::Core::Http::HttpStatusCode>::type>(
                httpResponse.GetStatusCode());
        if (!(http_status_code == 201))
        {
          throw StorageError::CreateFromResponse(std::move(pHttpResponse));
        }
        response.Version = httpResponse.GetHeaders().at("x-ms-version");
        response.Date = httpResponse.GetHeaders().at("Date");
        response.RequestId = httpResponse.GetHeaders().at("x-ms-request-id");
        auto response_client_request_id_iterator
            = httpResponse.GetHeaders().find("x-ms-client-request-id");
        if (response_client_request_id_iterator != httpResponse.GetHeaders().end())
        {
          response.ClientRequestId = response_client_request_id_iterator->second;
        }
        response.ETag = httpResponse.GetHeaders().at("ETag");
        response.LastModified = httpResponse.GetHeaders().at("Last-Modified");
        auto response_content_md5_iterator = httpResponse.GetHeaders().find("Content-MD5");
        if (response_content_md5_iterator != httpResponse.GetHeaders().end())
        {
          response.ContentMD5 = response_content_md5_iterator->second;
        }
        auto response_content_crc64_iterator = httpResponse.GetHeaders().find("x-ms-content-crc64");
        if (response_content_crc64_iterator != httpResponse.GetHeaders().end())
        {
          response.ContentCRC64 = response_content_crc64_iterator->second;
        }
        response.SequenceNumber
            = std::stoll(httpResponse.GetHeaders().at("x-ms-blob-sequence-number"));
        auto response_server_encrypted_iterator
            = httpResponse.GetHeaders().find("x-ms-server-encrypted");
        if (response_server_encrypted_iterator != httpResponse.GetHeaders().end())
        {
          response.ServerEncrypted = response_server_encrypted_iterator->second == "true";
        }
        auto response_encryption_key_sha256_iterator
            = httpResponse.GetHeaders().find("x-ms-encryption-key-sha256");
        if (response_encryption_key_sha256_iterator != httpResponse.GetHeaders().end())
        {
          response.EncryptionKeySHA256 = response_encryption_key_sha256_iterator->second;
        }
        return response;
      }

      static PageInfo UploadPages(
          Azure::Core::Context context,
          Azure::Core::Http::HttpPipeline& pipeline,
          const std::string& url,
          UploadPagesOptions& options)
      {
        auto request = UploadPagesConstructRequest(url, options);
        return UploadPagesParseResponse(pipeline.Send(context, request));
      }

      struct UploadPagesFromUriOptions
      {
        Azure::Core::Nullable<int32_t> Timeout;
        std::string SourceUri;
        std::pair<int64_t, int64_t> SourceRange;
        std::pair<int64_t, int64_t> Range;
        Azure::Core::Nullable<std::string> ContentMD5;
        Azure::Core::Nullable<std::string> ContentCRC64;
        Azure::Core::Nullable<std::string> LeaseId;
        Azure::Core::Nullable<int64_t> IfSequenceNumberLessThanOrEqualTo;
        Azure::Core::Nullable<int64_t> IfSequenceNumberLessThan;
        Azure::Core::Nullable<int64_t> IfSequenceNumberEqualTo;
        Azure::Core::Nullable<std::string> EncryptionKey;
        Azure::Core::Nullable<std::string> EncryptionKeySHA256;
        Azure::Core::Nullable<std::string> EncryptionAlgorithm;
        Azure::Core::Nullable<std::string> IfModifiedSince;
        Azure::Core::Nullable<std::string> IfUnmodifiedSince;
        Azure::Core::Nullable<std::string> IfMatch;
        Azure::Core::Nullable<std::string> IfNoneMatch;
      }; // struct UploadPagesFromUriOptions

      static Azure::Core::Http::Request UploadPagesFromUriConstructRequest(
          const std::string& url,
          UploadPagesFromUriOptions& options)
      {
        auto request = Azure::Core::Http::Request(Azure::Core::Http::HttpMethod::Put, url);
        request.AddHeader("Content-Length", "0");
        request.AddQueryParameter("comp", "page");
        request.AddHeader("x-ms-version", "2019-07-07");
        if (options.Timeout.HasValue())
        {
          request.AddQueryParameter("timeout", std::to_string(options.Timeout.GetValue()));
        }
        request.AddHeader(
            "x-ms-range",
            "bytes=" + std::to_string(options.Range.first) + "-"
                + std::to_string(options.Range.second));
        request.AddHeader("x-ms-copy-source", options.SourceUri);
        request.AddHeader(
            "x-ms-source-range",
            "bytes=" + std::to_string(options.SourceRange.first) + "-"
                + std::to_string(options.SourceRange.second));
        if (options.ContentMD5.HasValue())
        {
          request.AddHeader("x-ms-source-content-md5", options.ContentMD5.GetValue());
        }
        if (options.ContentCRC64.HasValue())
        {
          request.AddHeader("x-ms-source-content-crc64", options.ContentCRC64.GetValue());
        }
        request.AddHeader("x-ms-page-write", "update");
        if (options.LeaseId.HasValue())
        {
          request.AddHeader("x-ms-lease-id", options.LeaseId.GetValue());
        }
        if (options.IfSequenceNumberLessThanOrEqualTo.HasValue())
        {
          request.AddHeader(
              "x-ms-if-sequence-number-le",
              std::to_string(options.IfSequenceNumberLessThanOrEqualTo.GetValue()));
        }
        if (options.IfSequenceNumberLessThan.HasValue())
        {
          request.AddHeader(
              "x-ms-if-sequence-number-lt",
              std::to_string(options.IfSequenceNumberLessThan.GetValue()));
        }
        if (options.IfSequenceNumberEqualTo.HasValue())
        {
          request.AddHeader(
              "x-ms-if-sequence-number-eq",
              std::to_string(options.IfSequenceNumberEqualTo.GetValue()));
        }
        if (options.EncryptionKey.HasValue())
        {
          request.AddHeader("x-ms-encryption-key", options.EncryptionKey.GetValue());
        }
        if (options.EncryptionKeySHA256.HasValue())
        {
          request.AddHeader("x-ms-encryption-key-sha256", options.EncryptionKeySHA256.GetValue());
        }
        if (options.EncryptionAlgorithm.HasValue())
        {
          request.AddHeader("x-ms-encryption-algorithm", options.EncryptionAlgorithm.GetValue());
        }
        if (options.IfModifiedSince.HasValue())
        {
          request.AddHeader("If-Modified-Since", options.IfModifiedSince.GetValue());
        }
        if (options.IfUnmodifiedSince.HasValue())
        {
          request.AddHeader("If-Unmodified-Since", options.IfUnmodifiedSince.GetValue());
        }
        if (options.IfMatch.HasValue())
        {
          request.AddHeader("If-Match", options.IfMatch.GetValue());
        }
        if (options.IfNoneMatch.HasValue())
        {
          request.AddHeader("If-None-Match", options.IfNoneMatch.GetValue());
        }
        return request;
      }

      static PageInfo UploadPagesFromUriParseResponse(
          std::unique_ptr<Azure::Core::Http::Response> pHttpResponse)
      {
        Azure::Core::Http::Response& httpResponse = *pHttpResponse;
        PageInfo response;
        auto http_status_code
            = static_cast<std::underlying_type<Azure::Core::Http::HttpStatusCode>::type>(
                httpResponse.GetStatusCode());
        if (!(http_status_code == 201))
        {
          throw StorageError::CreateFromResponse(std::move(pHttpResponse));
        }
        response.Version = httpResponse.GetHeaders().at("x-ms-version");
        response.Date = httpResponse.GetHeaders().at("Date");
        response.RequestId = httpResponse.GetHeaders().at("x-ms-request-id");
        auto response_client_request_id_iterator
            = httpResponse.GetHeaders().find("x-ms-client-request-id");
        if (response_client_request_id_iterator != httpResponse.GetHeaders().end())
        {
          response.ClientRequestId = response_client_request_id_iterator->second;
        }
        response.ETag = httpResponse.GetHeaders().at("ETag");
        response.LastModified = httpResponse.GetHeaders().at("Last-Modified");
        auto response_content_md5_iterator = httpResponse.GetHeaders().find("Content-MD5");
        if (response_content_md5_iterator != httpResponse.GetHeaders().end())
        {
          response.ContentMD5 = response_content_md5_iterator->second;
        }
        auto response_content_crc64_iterator = httpResponse.GetHeaders().find("x-ms-content-crc64");
        if (response_content_crc64_iterator != httpResponse.GetHeaders().end())
        {
          response.ContentCRC64 = response_content_crc64_iterator->second;
        }
        response.SequenceNumber
            = std::stoll(httpResponse.GetHeaders().at("x-ms-blob-sequence-number"));
        auto response_server_encrypted_iterator
            = httpResponse.GetHeaders().find("x-ms-server-encrypted");
        if (response_server_encrypted_iterator != httpResponse.GetHeaders().end())
        {
          response.ServerEncrypted = response_server_encrypted_iterator->second == "true";
        }
        auto response_encryption_key_sha256_iterator
            = httpResponse.GetHeaders().find("x-ms-encryption-key-sha256");
        if (response_encryption_key_sha256_iterator != httpResponse.GetHeaders().end())
        {
          response.EncryptionKeySHA256 = response_encryption_key_sha256_iterator->second;
        }
        return response;
      }

      static PageInfo UploadPagesFromUri(
          Azure::Core::Context context,
          Azure::Core::Http::HttpPipeline& pipeline,
          const std::string& url,
          UploadPagesFromUriOptions& options)
      {
        auto request = UploadPagesFromUriConstructRequest(url, options);
        return UploadPagesFromUriParseResponse(pipeline.Send(context, request));
      }

      struct ClearPagesOptions
      {
        Azure::Core::Nullable<int32_t> Timeout;
        std::pair<int64_t, int64_t> Range;
        Azure::Core::Nullable<std::string> LeaseId;
        Azure::Core::Nullable<int64_t> IfSequenceNumberLessThanOrEqualTo;
        Azure::Core::Nullable<int64_t> IfSequenceNumberLessThan;
        Azure::Core::Nullable<int64_t> IfSequenceNumberEqualTo;
        Azure::Core::Nullable<std::string> EncryptionKey;
        Azure::Core::Nullable<std::string> EncryptionKeySHA256;
        Azure::Core::Nullable<std::string> EncryptionAlgorithm;
        Azure::Core::Nullable<std::string> IfModifiedSince;
        Azure::Core::Nullable<std::string> IfUnmodifiedSince;
        Azure::Core::Nullable<std::string> IfMatch;
        Azure::Core::Nullable<std::string> IfNoneMatch;
      }; // struct ClearPagesOptions

      static Azure::Core::Http::Request ClearPagesConstructRequest(
          const std::string& url,
          ClearPagesOptions& options)
      {
        auto request = Azure::Core::Http::Request(Azure::Core::Http::HttpMethod::Put, url);
        request.AddHeader("Content-Length", "0");
        request.AddQueryParameter("comp", "page");
        request.AddHeader("x-ms-version", "2019-07-07");
        if (options.Timeout.HasValue())
        {
          request.AddQueryParameter("timeout", std::to_string(options.Timeout.GetValue()));
        }
        request.AddHeader(
            "x-ms-range",
            "bytes=" + std::to_string(options.Range.first) + "-"
                + std::to_string(options.Range.second));
        request.AddHeader("x-ms-page-write", "clear");
        if (options.LeaseId.HasValue())
        {
          request.AddHeader("x-ms-lease-id", options.LeaseId.GetValue());
        }
        if (options.IfSequenceNumberLessThanOrEqualTo.HasValue())
        {
          request.AddHeader(
              "x-ms-if-sequence-number-le",
              std::to_string(options.IfSequenceNumberLessThanOrEqualTo.GetValue()));
        }
        if (options.IfSequenceNumberLessThan.HasValue())
        {
          request.AddHeader(
              "x-ms-if-sequence-number-lt",
              std::to_string(options.IfSequenceNumberLessThan.GetValue()));
        }
        if (options.IfSequenceNumberEqualTo.HasValue())
        {
          request.AddHeader(
              "x-ms-if-sequence-number-eq",
              std::to_string(options.IfSequenceNumberEqualTo.GetValue()));
        }
        if (options.EncryptionKey.HasValue())
        {
          request.AddHeader("x-ms-encryption-key", options.EncryptionKey.GetValue());
        }
        if (options.EncryptionKeySHA256.HasValue())
        {
          request.AddHeader("x-ms-encryption-key-sha256", options.EncryptionKeySHA256.GetValue());
        }
        if (options.EncryptionAlgorithm.HasValue())
        {
          request.AddHeader("x-ms-encryption-algorithm", options.EncryptionAlgorithm.GetValue());
        }
        if (options.IfModifiedSince.HasValue())
        {
          request.AddHeader("If-Modified-Since", options.IfModifiedSince.GetValue());
        }
        if (options.IfUnmodifiedSince.HasValue())
        {
          request.AddHeader("If-Unmodified-Since", options.IfUnmodifiedSince.GetValue());
        }
        if (options.IfMatch.HasValue())
        {
          request.AddHeader("If-Match", options.IfMatch.GetValue());
        }
        if (options.IfNoneMatch.HasValue())
        {
          request.AddHeader("If-None-Match", options.IfNoneMatch.GetValue());
        }
        return request;
      }

      static PageInfo ClearPagesParseResponse(
          std::unique_ptr<Azure::Core::Http::Response> pHttpResponse)
      {
        Azure::Core::Http::Response& httpResponse = *pHttpResponse;
        PageInfo response;
        auto http_status_code
            = static_cast<std::underlying_type<Azure::Core::Http::HttpStatusCode>::type>(
                httpResponse.GetStatusCode());
        if (!(http_status_code == 201))
        {
          throw StorageError::CreateFromResponse(std::move(pHttpResponse));
        }
        response.Version = httpResponse.GetHeaders().at("x-ms-version");
        response.Date = httpResponse.GetHeaders().at("Date");
        response.RequestId = httpResponse.GetHeaders().at("x-ms-request-id");
        auto response_client_request_id_iterator
            = httpResponse.GetHeaders().find("x-ms-client-request-id");
        if (response_client_request_id_iterator != httpResponse.GetHeaders().end())
        {
          response.ClientRequestId = response_client_request_id_iterator->second;
        }
        response.ETag = httpResponse.GetHeaders().at("ETag");
        response.LastModified = httpResponse.GetHeaders().at("Last-Modified");
        response.SequenceNumber
            = std::stoll(httpResponse.GetHeaders().at("x-ms-blob-sequence-number"));
        auto response_server_encrypted_iterator
            = httpResponse.GetHeaders().find("x-ms-server-encrypted");
        if (response_server_encrypted_iterator != httpResponse.GetHeaders().end())
        {
          response.ServerEncrypted = response_server_encrypted_iterator->second == "true";
        }
        auto response_encryption_key_sha256_iterator
            = httpResponse.GetHeaders().find("x-ms-encryption-key-sha256");
        if (response_encryption_key_sha256_iterator != httpResponse.GetHeaders().end())
        {
          response.EncryptionKeySHA256 = response_encryption_key_sha256_iterator->second;
        }
        return response;
      }

      static PageInfo ClearPages(
          Azure::Core::Context context,
          Azure::Core::Http::HttpPipeline& pipeline,
          const std::string& url,
          ClearPagesOptions& options)
      {
        auto request = ClearPagesConstructRequest(url, options);
        return ClearPagesParseResponse(pipeline.Send(context, request));
      }

      struct ResizeOptions
      {
        Azure::Core::Nullable<int32_t> Timeout;
        int64_t BlobContentLength;
        Azure::Core::Nullable<std::string> LeaseId;
        Azure::Core::Nullable<int64_t> IfSequenceNumberLessThanOrEqualTo;
        Azure::Core::Nullable<int64_t> IfSequenceNumberLessThan;
        Azure::Core::Nullable<int64_t> IfSequenceNumberEqualTo;
        Azure::Core::Nullable<std::string> EncryptionKey;
        Azure::Core::Nullable<std::string> EncryptionKeySHA256;
        Azure::Core::Nullable<std::string> EncryptionAlgorithm;
        Azure::Core::Nullable<std::string> IfModifiedSince;
        Azure::Core::Nullable<std::string> IfUnmodifiedSince;
        Azure::Core::Nullable<std::string> IfMatch;
        Azure::Core::Nullable<std::string> IfNoneMatch;
      }; // struct ResizeOptions

      static Azure::Core::Http::Request ResizeConstructRequest(
          const std::string& url,
          ResizeOptions& options)
      {
        auto request = Azure::Core::Http::Request(Azure::Core::Http::HttpMethod::Put, url);
        request.AddHeader("Content-Length", "0");
        request.AddQueryParameter("comp", "properties");
        request.AddHeader("x-ms-version", "2019-07-07");
        if (options.Timeout.HasValue())
        {
          request.AddQueryParameter("timeout", std::to_string(options.Timeout.GetValue()));
        }
        request.AddHeader("x-ms-blob-content-length", std::to_string(options.BlobContentLength));
        if (options.LeaseId.HasValue())
        {
          request.AddHeader("x-ms-lease-id", options.LeaseId.GetValue());
        }
        if (options.IfSequenceNumberLessThanOrEqualTo.HasValue())
        {
          request.AddHeader(
              "x-ms-if-sequence-number-le",
              std::to_string(options.IfSequenceNumberLessThanOrEqualTo.GetValue()));
        }
        if (options.IfSequenceNumberLessThan.HasValue())
        {
          request.AddHeader(
              "x-ms-if-sequence-number-lt",
              std::to_string(options.IfSequenceNumberLessThan.GetValue()));
        }
        if (options.IfSequenceNumberEqualTo.HasValue())
        {
          request.AddHeader(
              "x-ms-if-sequence-number-eq",
              std::to_string(options.IfSequenceNumberEqualTo.GetValue()));
        }
        if (options.EncryptionKey.HasValue())
        {
          request.AddHeader("x-ms-encryption-key", options.EncryptionKey.GetValue());
        }
        if (options.EncryptionKeySHA256.HasValue())
        {
          request.AddHeader("x-ms-encryption-key-sha256", options.EncryptionKeySHA256.GetValue());
        }
        if (options.EncryptionAlgorithm.HasValue())
        {
          request.AddHeader("x-ms-encryption-algorithm", options.EncryptionAlgorithm.GetValue());
        }
        if (options.IfModifiedSince.HasValue())
        {
          request.AddHeader("If-Modified-Since", options.IfModifiedSince.GetValue());
        }
        if (options.IfUnmodifiedSince.HasValue())
        {
          request.AddHeader("If-Unmodified-Since", options.IfUnmodifiedSince.GetValue());
        }
        if (options.IfMatch.HasValue())
        {
          request.AddHeader("If-Match", options.IfMatch.GetValue());
        }
        if (options.IfNoneMatch.HasValue())
        {
          request.AddHeader("If-None-Match", options.IfNoneMatch.GetValue());
        }
        return request;
      }

      static PageBlobInfo ResizeParseResponse(
          std::unique_ptr<Azure::Core::Http::Response> pHttpResponse)
      {
        Azure::Core::Http::Response& httpResponse = *pHttpResponse;
        PageBlobInfo response;
        auto http_status_code
            = static_cast<std::underlying_type<Azure::Core::Http::HttpStatusCode>::type>(
                httpResponse.GetStatusCode());
        if (!(http_status_code == 200))
        {
          throw StorageError::CreateFromResponse(std::move(pHttpResponse));
        }
        response.Version = httpResponse.GetHeaders().at("x-ms-version");
        response.Date = httpResponse.GetHeaders().at("Date");
        response.RequestId = httpResponse.GetHeaders().at("x-ms-request-id");
        auto response_client_request_id_iterator
            = httpResponse.GetHeaders().find("x-ms-client-request-id");
        if (response_client_request_id_iterator != httpResponse.GetHeaders().end())
        {
          response.ClientRequestId = response_client_request_id_iterator->second;
        }
        response.ETag = httpResponse.GetHeaders().at("ETag");
        response.LastModified = httpResponse.GetHeaders().at("Last-Modified");
        response.SequenceNumber
            = std::stoll(httpResponse.GetHeaders().at("x-ms-blob-sequence-number"));
        return response;
      }

      static PageBlobInfo Resize(
          Azure::Core::Context context,
          Azure::Core::Http::HttpPipeline& pipeline,
          const std::string& url,
          ResizeOptions& options)
      {
        auto request = ResizeConstructRequest(url, options);
        return ResizeParseResponse(pipeline.Send(context, request));
      }

      struct GetPageRangesOptions
      {
        Azure::Core::Nullable<int32_t> Timeout;
        Azure::Core::Nullable<std::string> PreviousSnapshot;
        Azure::Core::Nullable<std::string> PreviousSnapshotUrl;
        Azure::Core::Nullable<std::pair<int64_t, int64_t>> Range;
        Azure::Core::Nullable<std::string> LeaseId;
        Azure::Core::Nullable<std::string> IfModifiedSince;
        Azure::Core::Nullable<std::string> IfUnmodifiedSince;
        Azure::Core::Nullable<std::string> IfMatch;
        Azure::Core::Nullable<std::string> IfNoneMatch;
      }; // struct GetPageRangesOptions

      static Azure::Core::Http::Request GetPageRangesConstructRequest(
          const std::string& url,
          GetPageRangesOptions& options)
      {
        auto request = Azure::Core::Http::Request(Azure::Core::Http::HttpMethod::Get, url);
        request.AddHeader("Content-Length", "0");
        request.AddQueryParameter("comp", "pagelist");
        if (options.PreviousSnapshot.HasValue())
        {
          request.AddQueryParameter("prevsnapshot", options.PreviousSnapshot.GetValue());
        }
        request.AddHeader("x-ms-version", "2019-07-07");
        if (options.Timeout.HasValue())
        {
          request.AddQueryParameter("timeout", std::to_string(options.Timeout.GetValue()));
        }
        if (options.Range.HasValue())
        {
          auto startOffset = options.Range.GetValue().first;
          auto endOffset = options.Range.GetValue().second;
          if (endOffset != std::numeric_limits<decltype(endOffset)>::max())
          {
            request.AddHeader(
                "x-ms-range",
                "bytes=" + std::to_string(startOffset) + "-" + std::to_string(endOffset));
          }
          else
          {
            request.AddHeader("x-ms-range", "bytes=" + std::to_string(startOffset) + "-");
          }
        }
        if (options.LeaseId.HasValue())
        {
          request.AddHeader("x-ms-lease-id", options.LeaseId.GetValue());
        }
        if (options.PreviousSnapshotUrl.HasValue())
        {
          request.AddHeader("x-ms-previous-snapshot-url", options.PreviousSnapshotUrl.GetValue());
        }
        if (options.IfModifiedSince.HasValue())
        {
          request.AddHeader("If-Modified-Since", options.IfModifiedSince.GetValue());
        }
        if (options.IfUnmodifiedSince.HasValue())
        {
          request.AddHeader("If-Unmodified-Since", options.IfUnmodifiedSince.GetValue());
        }
        if (options.IfMatch.HasValue())
        {
          request.AddHeader("If-Match", options.IfMatch.GetValue());
        }
        if (options.IfNoneMatch.HasValue())
        {
          request.AddHeader("If-None-Match", options.IfNoneMatch.GetValue());
        }
        return request;
      }

      static PageRangesInfoInternal GetPageRangesParseResponse(
<<<<<<< HEAD
          Azure::Core::Context& context,
          Azure::Core::Http::Response& http_response)
=======
          std::unique_ptr<Azure::Core::Http::Response> pHttpResponse)
>>>>>>> 74ce8065
      {
        Azure::Core::Http::Response& httpResponse = *pHttpResponse;
        PageRangesInfoInternal response;
        auto http_status_code
            = static_cast<std::underlying_type<Azure::Core::Http::HttpStatusCode>::type>(
                httpResponse.GetStatusCode());
        if (!(http_status_code == 200))
        {
          throw StorageError::CreateFromResponse(std::move(pHttpResponse));
        }
<<<<<<< HEAD
        auto bodyStream = http_response.GetBodyStream();
        auto bodyContent = Azure::Core::Http::BodyStream::ReadToEnd(context, *bodyStream);
        XmlReader reader(reinterpret_cast<const char*>(bodyContent->data()), bodyContent->size());
=======
        auto bodyStream = httpResponse.GetBodyStream();
        std::vector<uint8_t> bodyContent(static_cast<std::size_t>(bodyStream->Length()));
        bodyStream->Read(&bodyContent[0], bodyContent.size());
        XmlReader reader(reinterpret_cast<const char*>(bodyContent.data()), bodyContent.size());
>>>>>>> 74ce8065
        response = PageRangesInfoInternalFromXml(reader);
        response.Version = httpResponse.GetHeaders().at("x-ms-version");
        response.Date = httpResponse.GetHeaders().at("Date");
        response.RequestId = httpResponse.GetHeaders().at("x-ms-request-id");
        auto response_client_request_id_iterator
            = httpResponse.GetHeaders().find("x-ms-client-request-id");
        if (response_client_request_id_iterator != httpResponse.GetHeaders().end())
        {
          response.ClientRequestId = response_client_request_id_iterator->second;
        }
        response.ETag = httpResponse.GetHeaders().at("ETag");
        response.LastModified = httpResponse.GetHeaders().at("Last-Modified");
        response.BlobContentLength
            = std::stoll(httpResponse.GetHeaders().at("x-ms-blob-content-length"));
        return response;
      }

      static PageRangesInfoInternal GetPageRanges(
          Azure::Core::Context context,
          Azure::Core::Http::HttpPipeline& pipeline,
          const std::string& url,
          GetPageRangesOptions& options)
      {
        auto request = GetPageRangesConstructRequest(url, options);
<<<<<<< HEAD
        auto response = pipeline.Send(context, request);
        return GetPageRangesParseResponse(context, *response);
=======
        return GetPageRangesParseResponse(pipeline.Send(context, request));
>>>>>>> 74ce8065
      }

      struct CopyIncrementalOptions
      {
        Azure::Core::Nullable<int32_t> Timeout;
        std::string CopySource;
        Azure::Core::Nullable<std::string> IfModifiedSince;
        Azure::Core::Nullable<std::string> IfUnmodifiedSince;
        Azure::Core::Nullable<std::string> IfMatch;
        Azure::Core::Nullable<std::string> IfNoneMatch;
      }; // struct CopyIncrementalOptions

      static Azure::Core::Http::Request CopyIncrementalConstructRequest(
          const std::string& url,
          CopyIncrementalOptions& options)
      {
        auto request = Azure::Core::Http::Request(Azure::Core::Http::HttpMethod::Put, url);
        request.AddHeader("Content-Length", "0");
        request.AddQueryParameter("comp", "incrementalcopy");
        request.AddHeader("x-ms-version", "2019-07-07");
        if (options.Timeout.HasValue())
        {
          request.AddQueryParameter("timeout", std::to_string(options.Timeout.GetValue()));
        }
        request.AddHeader("x-ms-copy-source", options.CopySource);
        if (options.IfModifiedSince.HasValue())
        {
          request.AddHeader("If-Modified-Since", options.IfModifiedSince.GetValue());
        }
        if (options.IfUnmodifiedSince.HasValue())
        {
          request.AddHeader("If-Unmodified-Since", options.IfUnmodifiedSince.GetValue());
        }
        if (options.IfMatch.HasValue())
        {
          request.AddHeader("If-Match", options.IfMatch.GetValue());
        }
        if (options.IfNoneMatch.HasValue())
        {
          request.AddHeader("If-None-Match", options.IfNoneMatch.GetValue());
        }
        return request;
      }

      static BlobCopyInfo CopyIncrementalParseResponse(
          std::unique_ptr<Azure::Core::Http::Response> pHttpResponse)
      {
        Azure::Core::Http::Response& httpResponse = *pHttpResponse;
        BlobCopyInfo response;
        auto http_status_code
            = static_cast<std::underlying_type<Azure::Core::Http::HttpStatusCode>::type>(
                httpResponse.GetStatusCode());
        if (!(http_status_code == 202))
        {
          throw StorageError::CreateFromResponse(std::move(pHttpResponse));
        }
        response.Version = httpResponse.GetHeaders().at("x-ms-version");
        response.Date = httpResponse.GetHeaders().at("Date");
        response.RequestId = httpResponse.GetHeaders().at("x-ms-request-id");
        auto response_client_request_id_iterator
            = httpResponse.GetHeaders().find("x-ms-client-request-id");
        if (response_client_request_id_iterator != httpResponse.GetHeaders().end())
        {
          response.ClientRequestId = response_client_request_id_iterator->second;
        }
        response.ETag = httpResponse.GetHeaders().at("ETag");
        response.LastModified = httpResponse.GetHeaders().at("Last-Modified");
        response.CopyId = httpResponse.GetHeaders().at("x-ms-copy-id");
        response.CopyStatus
            = CopyStatusFromString(httpResponse.GetHeaders().at("x-ms-copy-status"));
        return response;
      }

      static BlobCopyInfo CopyIncremental(
          Azure::Core::Context context,
          Azure::Core::Http::HttpPipeline& pipeline,
          const std::string& url,
          CopyIncrementalOptions& options)
      {
        auto request = CopyIncrementalConstructRequest(url, options);
        return CopyIncrementalParseResponse(pipeline.Send(context, request));
      }

    private:
      static PageRangesInfoInternal PageRangesInfoInternalFromXml(XmlReader& reader)
      {
        PageRangesInfoInternal ret;
        enum class XmlTagName
        {
          k_PageList,
          k_PageRange,
          k_ClearRange,
          k_Unknown,
        };
        std::vector<XmlTagName> path;
        while (true)
        {
          auto node = reader.Read();
          if (node.Type == XmlNodeType::End)
          {
            break;
          }
          else if (node.Type == XmlNodeType::EndTag)
          {
            if (path.size() > 0)
            {
              path.pop_back();
            }
            else
            {
              break;
            }
          }
          else if (node.Type == XmlNodeType::StartTag)
          {
            if (std::strcmp(node.Name, "PageList") == 0)
            {
              path.emplace_back(XmlTagName::k_PageList);
            }
            else if (std::strcmp(node.Name, "PageRange") == 0)
            {
              path.emplace_back(XmlTagName::k_PageRange);
            }
            else if (std::strcmp(node.Name, "ClearRange") == 0)
            {
              path.emplace_back(XmlTagName::k_ClearRange);
            }
            else
            {
              path.emplace_back(XmlTagName::k_Unknown);
            }
            if (path.size() == 2 && path[0] == XmlTagName::k_PageList
                && path[1] == XmlTagName::k_PageRange)
            {
              ret.PageRanges.emplace_back(PageRangesFromXml(reader));
              path.pop_back();
            }
            else if (
                path.size() == 2 && path[0] == XmlTagName::k_PageList
                && path[1] == XmlTagName::k_ClearRange)
            {
              ret.ClearRanges.emplace_back(ClearRangesFromXml(reader));
              path.pop_back();
            }
          }
          else if (node.Type == XmlNodeType::Text)
          {
          }
        }
        return ret;
      }

      static std::pair<int64_t, int64_t> ClearRangesFromXml(XmlReader& reader)
      {
        int depth = 0;
        bool is_start = false;
        bool is_end = false;
        int64_t start;
        int64_t end;
        while (true)
        {
          auto node = reader.Read();
          if (node.Type == XmlNodeType::End)
          {
            break;
          }
          else if (node.Type == XmlNodeType::StartTag && strcmp(node.Name, "Start") == 0)
          {
            ++depth;
            is_start = true;
          }
          else if (node.Type == XmlNodeType::StartTag && strcmp(node.Name, "End") == 0)
          {
            ++depth;
            is_end = true;
          }
          else if (node.Type == XmlNodeType::EndTag)
          {
            is_start = false;
            is_end = false;
            if (depth-- == 0)
            {
              break;
            }
          }
          if (depth == 1 && node.Type == XmlNodeType::Text)
          {
            if (is_start)
            {
              start = std::stoll(node.Value);
            }
            else if (is_end)
            {
              end = std::stoll(node.Value);
            }
          }
        }
        return std::make_pair(start, end);
      }

      static std::pair<int64_t, int64_t> PageRangesFromXml(XmlReader& reader)
      {
        int depth = 0;
        bool is_start = false;
        bool is_end = false;
        int64_t start;
        int64_t end;
        while (true)
        {
          auto node = reader.Read();
          if (node.Type == XmlNodeType::End)
          {
            break;
          }
          else if (node.Type == XmlNodeType::StartTag && strcmp(node.Name, "Start") == 0)
          {
            ++depth;
            is_start = true;
          }
          else if (node.Type == XmlNodeType::StartTag && strcmp(node.Name, "End") == 0)
          {
            ++depth;
            is_end = true;
          }
          else if (node.Type == XmlNodeType::EndTag)
          {
            is_start = false;
            is_end = false;
            if (depth-- == 0)
            {
              break;
            }
          }
          if (depth == 1 && node.Type == XmlNodeType::Text)
          {
            if (is_start)
            {
              start = std::stoll(node.Value);
            }
            else if (is_end)
            {
              end = std::stoll(node.Value);
            }
          }
        }
        return std::make_pair(start, end);
      }

    }; // class PageBlob

    class AppendBlob {
    public:
      struct CreateOptions
      {
        Azure::Core::Nullable<int32_t> Timeout;
        BlobHttpHeaders Properties;
        std::map<std::string, std::string> Metadata;
        Azure::Core::Nullable<std::string> LeaseId;
        Azure::Core::Nullable<std::string> EncryptionKey;
        Azure::Core::Nullable<std::string> EncryptionKeySHA256;
        Azure::Core::Nullable<std::string> EncryptionAlgorithm;
        Azure::Core::Nullable<std::string> IfModifiedSince;
        Azure::Core::Nullable<std::string> IfUnmodifiedSince;
        Azure::Core::Nullable<std::string> IfMatch;
        Azure::Core::Nullable<std::string> IfNoneMatch;
      }; // struct CreateOptions

      static Azure::Core::Http::Request CreateConstructRequest(
          const std::string& url,
          CreateOptions& options)
      {
        auto request = Azure::Core::Http::Request(Azure::Core::Http::HttpMethod::Put, url);
        request.AddHeader("Content-Length", "0");
        request.AddHeader("x-ms-version", "2019-07-07");
        if (options.Timeout.HasValue())
        {
          request.AddQueryParameter("timeout", std::to_string(options.Timeout.GetValue()));
        }
        if (!options.Properties.ContentType.empty())
        {
          request.AddHeader("x-ms-blob-content-type", options.Properties.ContentType);
        }
        if (!options.Properties.ContentEncoding.empty())
        {
          request.AddHeader("x-ms-blob-content-encoding", options.Properties.ContentEncoding);
        }
        if (!options.Properties.ContentLanguage.empty())
        {
          request.AddHeader("x-ms-blob-content-language", options.Properties.ContentLanguage);
        }
        if (!options.Properties.CacheControl.empty())
        {
          request.AddHeader("x-ms-blob-cache-control", options.Properties.CacheControl);
        }
        if (!options.Properties.ContentMD5.empty())
        {
          request.AddHeader("x-ms-blob-content-md5", options.Properties.ContentMD5);
        }
        if (!options.Properties.ContentDisposition.empty())
        {
          request.AddHeader("x-ms-blob-content-disposition", options.Properties.ContentDisposition);
        }
        std::set<std::string> metadataKeys;
        for (const auto& pair : options.Metadata)
        {
          std::string key = pair.first;
          std::transform(key.begin(), key.end(), key.begin(), [](unsigned char c) {
            return static_cast<char>(std::tolower(c));
          });
          if (metadataKeys.insert(key).second == false)
          {
            throw std::runtime_error("duplicate keys in metadata");
          }
          request.AddHeader("x-ms-meta-" + pair.first, pair.second);
        }
        metadataKeys.clear();
        if (options.LeaseId.HasValue())
        {
          request.AddHeader("x-ms-lease-id", options.LeaseId.GetValue());
        }
        request.AddHeader("x-ms-blob-type", "AppendBlob");
        if (options.EncryptionKey.HasValue())
        {
          request.AddHeader("x-ms-encryption-key", options.EncryptionKey.GetValue());
        }
        if (options.EncryptionKeySHA256.HasValue())
        {
          request.AddHeader("x-ms-encryption-key-sha256", options.EncryptionKeySHA256.GetValue());
        }
        if (options.EncryptionAlgorithm.HasValue())
        {
          request.AddHeader("x-ms-encryption-algorithm", options.EncryptionAlgorithm.GetValue());
        }
        if (options.IfModifiedSince.HasValue())
        {
          request.AddHeader("If-Modified-Since", options.IfModifiedSince.GetValue());
        }
        if (options.IfUnmodifiedSince.HasValue())
        {
          request.AddHeader("If-Unmodified-Since", options.IfUnmodifiedSince.GetValue());
        }
        if (options.IfMatch.HasValue())
        {
          request.AddHeader("If-Match", options.IfMatch.GetValue());
        }
        if (options.IfNoneMatch.HasValue())
        {
          request.AddHeader("If-None-Match", options.IfNoneMatch.GetValue());
        }
        return request;
      }

      static BlobContentInfo CreateParseResponse(
          std::unique_ptr<Azure::Core::Http::Response> pHttpResponse)
      {
        Azure::Core::Http::Response& httpResponse = *pHttpResponse;
        BlobContentInfo response;
        auto http_status_code
            = static_cast<std::underlying_type<Azure::Core::Http::HttpStatusCode>::type>(
                httpResponse.GetStatusCode());
        if (!(http_status_code == 201))
        {
          throw StorageError::CreateFromResponse(std::move(pHttpResponse));
        }
        response.Version = httpResponse.GetHeaders().at("x-ms-version");
        response.Date = httpResponse.GetHeaders().at("Date");
        response.RequestId = httpResponse.GetHeaders().at("x-ms-request-id");
        auto response_client_request_id_iterator
            = httpResponse.GetHeaders().find("x-ms-client-request-id");
        if (response_client_request_id_iterator != httpResponse.GetHeaders().end())
        {
          response.ClientRequestId = response_client_request_id_iterator->second;
        }
        response.ETag = httpResponse.GetHeaders().at("ETag");
        response.LastModified = httpResponse.GetHeaders().at("Last-Modified");
        auto response_content_md5_iterator = httpResponse.GetHeaders().find("Content-MD5");
        if (response_content_md5_iterator != httpResponse.GetHeaders().end())
        {
          response.ContentMD5 = response_content_md5_iterator->second;
        }
        auto response_content_crc64_iterator = httpResponse.GetHeaders().find("x-ms-content-crc64");
        if (response_content_crc64_iterator != httpResponse.GetHeaders().end())
        {
          response.ContentCRC64 = response_content_crc64_iterator->second;
        }
        auto response_server_encrypted_iterator
            = httpResponse.GetHeaders().find("x-ms-server-encrypted");
        if (response_server_encrypted_iterator != httpResponse.GetHeaders().end())
        {
          response.ServerEncrypted = response_server_encrypted_iterator->second == "true";
        }
        auto response_encryption_key_sha256_iterator
            = httpResponse.GetHeaders().find("x-ms-encryption-key-sha256");
        if (response_encryption_key_sha256_iterator != httpResponse.GetHeaders().end())
        {
          response.EncryptionKeySHA256 = response_encryption_key_sha256_iterator->second;
        }
        return response;
      }

      static BlobContentInfo Create(
          Azure::Core::Context context,
          Azure::Core::Http::HttpPipeline& pipeline,
          const std::string& url,
          CreateOptions& options)
      {
        auto request = CreateConstructRequest(url, options);
        return CreateParseResponse(pipeline.Send(context, request));
      }

      struct AppendBlockOptions
      {
        Azure::Core::Nullable<int32_t> Timeout;
        std::unique_ptr<Azure::Core::Http::BodyStream> BodyStream;
        Azure::Core::Nullable<std::string> ContentMD5;
        Azure::Core::Nullable<std::string> ContentCRC64;
        Azure::Core::Nullable<std::string> LeaseId;
        Azure::Core::Nullable<int64_t> MaxSize;
        Azure::Core::Nullable<int64_t> AppendPosition;
        Azure::Core::Nullable<std::string> EncryptionKey;
        Azure::Core::Nullable<std::string> EncryptionKeySHA256;
        Azure::Core::Nullable<std::string> EncryptionAlgorithm;
        Azure::Core::Nullable<std::string> IfModifiedSince;
        Azure::Core::Nullable<std::string> IfUnmodifiedSince;
        Azure::Core::Nullable<std::string> IfMatch;
        Azure::Core::Nullable<std::string> IfNoneMatch;
      }; // struct AppendBlockOptions

      static Azure::Core::Http::Request AppendBlockConstructRequest(
          const std::string& url,
          AppendBlockOptions& options)
      {
        auto body_stream_length = options.BodyStream->Length();
        auto request = Azure::Core::Http::Request(
            Azure::Core::Http::HttpMethod::Put, url, std::move(options.BodyStream));
        request.AddHeader("Content-Length", std::to_string(body_stream_length));
        request.AddQueryParameter("comp", "appendblock");
        request.AddHeader("x-ms-version", "2019-07-07");
        if (options.Timeout.HasValue())
        {
          request.AddQueryParameter("timeout", std::to_string(options.Timeout.GetValue()));
        }
        if (options.ContentMD5.HasValue())
        {
          request.AddHeader("Content-MD5", options.ContentMD5.GetValue());
        }
        if (options.ContentCRC64.HasValue())
        {
          request.AddHeader("x-ms-content-crc64", options.ContentCRC64.GetValue());
        }
        if (options.LeaseId.HasValue())
        {
          request.AddHeader("x-ms-lease-id", options.LeaseId.GetValue());
        }
        if (options.MaxSize.HasValue())
        {
          request.AddHeader(
              "x-ms-blob-condition-maxsize", std::to_string(options.MaxSize.GetValue()));
        }
        if (options.AppendPosition.HasValue())
        {
          request.AddHeader(
              "x-ms-blob-condition-appendpos", std::to_string(options.AppendPosition.GetValue()));
        }
        if (options.EncryptionKey.HasValue())
        {
          request.AddHeader("x-ms-encryption-key", options.EncryptionKey.GetValue());
        }
        if (options.EncryptionKeySHA256.HasValue())
        {
          request.AddHeader("x-ms-encryption-key-sha256", options.EncryptionKeySHA256.GetValue());
        }
        if (options.EncryptionAlgorithm.HasValue())
        {
          request.AddHeader("x-ms-encryption-algorithm", options.EncryptionAlgorithm.GetValue());
        }
        if (options.IfModifiedSince.HasValue())
        {
          request.AddHeader("If-Modified-Since", options.IfModifiedSince.GetValue());
        }
        if (options.IfUnmodifiedSince.HasValue())
        {
          request.AddHeader("If-Unmodified-Since", options.IfUnmodifiedSince.GetValue());
        }
        if (options.IfMatch.HasValue())
        {
          request.AddHeader("If-Match", options.IfMatch.GetValue());
        }
        if (options.IfNoneMatch.HasValue())
        {
          request.AddHeader("If-None-Match", options.IfNoneMatch.GetValue());
        }
        return request;
      }

      static BlobAppendInfo AppendBlockParseResponse(
          std::unique_ptr<Azure::Core::Http::Response> pHttpResponse)
      {
        Azure::Core::Http::Response& httpResponse = *pHttpResponse;
        BlobAppendInfo response;
        auto http_status_code
            = static_cast<std::underlying_type<Azure::Core::Http::HttpStatusCode>::type>(
                httpResponse.GetStatusCode());
        if (!(http_status_code == 201))
        {
          throw StorageError::CreateFromResponse(std::move(pHttpResponse));
        }
        response.Version = httpResponse.GetHeaders().at("x-ms-version");
        response.Date = httpResponse.GetHeaders().at("Date");
        response.RequestId = httpResponse.GetHeaders().at("x-ms-request-id");
        auto response_client_request_id_iterator
            = httpResponse.GetHeaders().find("x-ms-client-request-id");
        if (response_client_request_id_iterator != httpResponse.GetHeaders().end())
        {
          response.ClientRequestId = response_client_request_id_iterator->second;
        }
        response.ETag = httpResponse.GetHeaders().at("ETag");
        response.LastModified = httpResponse.GetHeaders().at("Last-Modified");
        auto response_content_md5_iterator = httpResponse.GetHeaders().find("Content-MD5");
        if (response_content_md5_iterator != httpResponse.GetHeaders().end())
        {
          response.ContentMD5 = response_content_md5_iterator->second;
        }
        auto response_content_crc64_iterator = httpResponse.GetHeaders().find("x-ms-content-crc64");
        if (response_content_crc64_iterator != httpResponse.GetHeaders().end())
        {
          response.ContentCRC64 = response_content_crc64_iterator->second;
        }
        response.AppendOffset = std::stoll(httpResponse.GetHeaders().at("x-ms-blob-append-offset"));
        response.CommittedBlockCount
            = std::stoll(httpResponse.GetHeaders().at("x-ms-blob-committed-block-count"));
        auto response_server_encrypted_iterator
            = httpResponse.GetHeaders().find("x-ms-server-encrypted");
        if (response_server_encrypted_iterator != httpResponse.GetHeaders().end())
        {
          response.ServerEncrypted = response_server_encrypted_iterator->second == "true";
        }
        auto response_encryption_key_sha256_iterator
            = httpResponse.GetHeaders().find("x-ms-encryption-key-sha256");
        if (response_encryption_key_sha256_iterator != httpResponse.GetHeaders().end())
        {
          response.EncryptionKeySHA256 = response_encryption_key_sha256_iterator->second;
        }
        return response;
      }

      static BlobAppendInfo AppendBlock(
          Azure::Core::Context context,
          Azure::Core::Http::HttpPipeline& pipeline,
          const std::string& url,
          AppendBlockOptions& options)
      {
        auto request = AppendBlockConstructRequest(url, options);
        return AppendBlockParseResponse(pipeline.Send(context, request));
      }

      struct AppendBlockFromUriOptions
      {
        Azure::Core::Nullable<int32_t> Timeout;
        std::string SourceUri;
        Azure::Core::Nullable<std::pair<int64_t, int64_t>> SourceRange;
        Azure::Core::Nullable<std::string> ContentMD5;
        Azure::Core::Nullable<std::string> ContentCRC64;
        Azure::Core::Nullable<std::string> LeaseId;
        Azure::Core::Nullable<int64_t> MaxSize;
        Azure::Core::Nullable<int64_t> AppendPosition;
        Azure::Core::Nullable<std::string> EncryptionKey;
        Azure::Core::Nullable<std::string> EncryptionKeySHA256;
        Azure::Core::Nullable<std::string> EncryptionAlgorithm;
        Azure::Core::Nullable<std::string> IfModifiedSince;
        Azure::Core::Nullable<std::string> IfUnmodifiedSince;
        Azure::Core::Nullable<std::string> IfMatch;
        Azure::Core::Nullable<std::string> IfNoneMatch;
      }; // struct AppendBlockFromUriOptions

      static Azure::Core::Http::Request AppendBlockFromUriConstructRequest(
          const std::string& url,
          AppendBlockFromUriOptions& options)
      {
        auto request = Azure::Core::Http::Request(Azure::Core::Http::HttpMethod::Put, url);
        request.AddHeader("Content-Length", "0");
        request.AddQueryParameter("comp", "appendblock");
        request.AddHeader("x-ms-version", "2019-07-07");
        if (options.Timeout.HasValue())
        {
          request.AddQueryParameter("timeout", std::to_string(options.Timeout.GetValue()));
        }
        request.AddHeader("x-ms-copy-source", options.SourceUri);
        if (options.SourceRange.HasValue())
        {
          auto startOffset = options.SourceRange.GetValue().first;
          auto endOffset = options.SourceRange.GetValue().second;
          if (endOffset != std::numeric_limits<decltype(endOffset)>::max())
          {
            request.AddHeader(
                "x-ms-source-range",
                "bytes=" + std::to_string(startOffset) + "-" + std::to_string(endOffset));
          }
          else
          {
            request.AddHeader("x-ms-source-range", "bytes=" + std::to_string(startOffset) + "-");
          }
        }
        if (options.ContentMD5.HasValue())
        {
          request.AddHeader("x-ms-source-content-md5", options.ContentMD5.GetValue());
        }
        if (options.ContentCRC64.HasValue())
        {
          request.AddHeader("x-ms-source-content-crc64", options.ContentCRC64.GetValue());
        }
        if (options.LeaseId.HasValue())
        {
          request.AddHeader("x-ms-lease-id", options.LeaseId.GetValue());
        }
        if (options.MaxSize.HasValue())
        {
          request.AddHeader(
              "x-ms-blob-condition-maxsize", std::to_string(options.MaxSize.GetValue()));
        }
        if (options.AppendPosition.HasValue())
        {
          request.AddHeader(
              "x-ms-blob-condition-appendpos", std::to_string(options.AppendPosition.GetValue()));
        }
        if (options.EncryptionKey.HasValue())
        {
          request.AddHeader("x-ms-encryption-key", options.EncryptionKey.GetValue());
        }
        if (options.EncryptionKeySHA256.HasValue())
        {
          request.AddHeader("x-ms-encryption-key-sha256", options.EncryptionKeySHA256.GetValue());
        }
        if (options.EncryptionAlgorithm.HasValue())
        {
          request.AddHeader("x-ms-encryption-algorithm", options.EncryptionAlgorithm.GetValue());
        }
        if (options.IfModifiedSince.HasValue())
        {
          request.AddHeader("If-Modified-Since", options.IfModifiedSince.GetValue());
        }
        if (options.IfUnmodifiedSince.HasValue())
        {
          request.AddHeader("If-Unmodified-Since", options.IfUnmodifiedSince.GetValue());
        }
        if (options.IfMatch.HasValue())
        {
          request.AddHeader("If-Match", options.IfMatch.GetValue());
        }
        if (options.IfNoneMatch.HasValue())
        {
          request.AddHeader("If-None-Match", options.IfNoneMatch.GetValue());
        }
        return request;
      }

      static BlobAppendInfo AppendBlockFromUriParseResponse(
          std::unique_ptr<Azure::Core::Http::Response> pHttpResponse)
      {
        Azure::Core::Http::Response& httpResponse = *pHttpResponse;
        BlobAppendInfo response;
        auto http_status_code
            = static_cast<std::underlying_type<Azure::Core::Http::HttpStatusCode>::type>(
                httpResponse.GetStatusCode());
        if (!(http_status_code == 201))
        {
          throw StorageError::CreateFromResponse(std::move(pHttpResponse));
        }
        response.Version = httpResponse.GetHeaders().at("x-ms-version");
        response.Date = httpResponse.GetHeaders().at("Date");
        response.RequestId = httpResponse.GetHeaders().at("x-ms-request-id");
        auto response_client_request_id_iterator
            = httpResponse.GetHeaders().find("x-ms-client-request-id");
        if (response_client_request_id_iterator != httpResponse.GetHeaders().end())
        {
          response.ClientRequestId = response_client_request_id_iterator->second;
        }
        response.ETag = httpResponse.GetHeaders().at("ETag");
        response.LastModified = httpResponse.GetHeaders().at("Last-Modified");
        auto response_content_md5_iterator = httpResponse.GetHeaders().find("Content-MD5");
        if (response_content_md5_iterator != httpResponse.GetHeaders().end())
        {
          response.ContentMD5 = response_content_md5_iterator->second;
        }
        auto response_content_crc64_iterator = httpResponse.GetHeaders().find("x-ms-content-crc64");
        if (response_content_crc64_iterator != httpResponse.GetHeaders().end())
        {
          response.ContentCRC64 = response_content_crc64_iterator->second;
        }
        response.AppendOffset = std::stoll(httpResponse.GetHeaders().at("x-ms-blob-append-offset"));
        response.CommittedBlockCount
            = std::stoll(httpResponse.GetHeaders().at("x-ms-blob-committed-block-count"));
        auto response_server_encrypted_iterator
            = httpResponse.GetHeaders().find("x-ms-server-encrypted");
        if (response_server_encrypted_iterator != httpResponse.GetHeaders().end())
        {
          response.ServerEncrypted = response_server_encrypted_iterator->second == "true";
        }
        auto response_encryption_key_sha256_iterator
            = httpResponse.GetHeaders().find("x-ms-encryption-key-sha256");
        if (response_encryption_key_sha256_iterator != httpResponse.GetHeaders().end())
        {
          response.EncryptionKeySHA256 = response_encryption_key_sha256_iterator->second;
        }
        return response;
      }

      static BlobAppendInfo AppendBlockFromUri(
          Azure::Core::Context context,
          Azure::Core::Http::HttpPipeline& pipeline,
          const std::string& url,
          AppendBlockFromUriOptions& options)
      {
        auto request = AppendBlockFromUriConstructRequest(url, options);
        return AppendBlockFromUriParseResponse(pipeline.Send(context, request));
      }

    private:
    }; // class AppendBlob

  }; // class BlobRestClient
}}} // namespace Azure::Storage::Blobs<|MERGE_RESOLUTION|>--- conflicted
+++ resolved
@@ -1038,12 +1038,8 @@
       }
 
       static ListContainersSegment ListBlobContainersParseResponse(
-<<<<<<< HEAD
           Azure::Core::Context& context,
-          Azure::Core::Http::Response& http_response)
-=======
           std::unique_ptr<Azure::Core::Http::Response> pHttpResponse)
->>>>>>> 74ce8065
       {
         Azure::Core::Http::Response& httpResponse = *pHttpResponse;
         ListContainersSegment response;
@@ -1054,16 +1050,9 @@
         {
           throw StorageError::CreateFromResponse(std::move(pHttpResponse));
         }
-<<<<<<< HEAD
-        auto bodyStream = http_response.GetBodyStream();
+        auto bodyStream = httpResponse.GetBodyStream();
         auto bodyContent = Azure::Core::Http::BodyStream::ReadToEnd(context, *bodyStream);
         XmlReader reader(reinterpret_cast<const char*>(bodyContent->data()), bodyContent->size());
-=======
-        auto bodyStream = httpResponse.GetBodyStream();
-        std::vector<uint8_t> bodyContent(static_cast<std::size_t>(bodyStream->Length()));
-        bodyStream->Read(&bodyContent[0], bodyContent.size());
-        XmlReader reader(reinterpret_cast<const char*>(bodyContent.data()), bodyContent.size());
->>>>>>> 74ce8065
         response = ListContainersSegmentFromXml(reader);
         response.Version = httpResponse.GetHeaders().at("x-ms-version");
         response.Date = httpResponse.GetHeaders().at("Date");
@@ -1084,12 +1073,7 @@
           ListBlobContainersOptions& options)
       {
         auto request = ListBlobContainersConstructRequest(url, options);
-<<<<<<< HEAD
-        auto response = pipeline.Send(context, request);
-        return ListBlobContainersParseResponse(context, *response);
-=======
-        return ListBlobContainersParseResponse(pipeline.Send(context, request));
->>>>>>> 74ce8065
+        return ListBlobContainersParseResponse(context, pipeline.Send(context, request));
       }
 
       struct GetUserDelegationKeyOptions
@@ -1124,12 +1108,8 @@
       }
 
       static UserDelegationKey GetUserDelegationKeyParseResponse(
-<<<<<<< HEAD
           Azure::Core::Context& context,
-          Azure::Core::Http::Response& http_response)
-=======
           std::unique_ptr<Azure::Core::Http::Response> pHttpResponse)
->>>>>>> 74ce8065
       {
         Azure::Core::Http::Response& httpResponse = *pHttpResponse;
         UserDelegationKey response;
@@ -1140,16 +1120,9 @@
         {
           throw StorageError::CreateFromResponse(std::move(pHttpResponse));
         }
-<<<<<<< HEAD
-        auto bodyStream = http_response.GetBodyStream();
+        auto bodyStream = httpResponse.GetBodyStream();
         auto bodyContent = Azure::Core::Http::BodyStream::ReadToEnd(context, *bodyStream);
         XmlReader reader(reinterpret_cast<const char*>(bodyContent->data()), bodyContent->size());
-=======
-        auto bodyStream = httpResponse.GetBodyStream();
-        std::vector<uint8_t> bodyContent(static_cast<std::size_t>(bodyStream->Length()));
-        bodyStream->Read(&bodyContent[0], bodyContent.size());
-        XmlReader reader(reinterpret_cast<const char*>(bodyContent.data()), bodyContent.size());
->>>>>>> 74ce8065
         response = UserDelegationKeyFromXml(reader);
         response.Version = httpResponse.GetHeaders().at("x-ms-version");
         response.Date = httpResponse.GetHeaders().at("Date");
@@ -1170,12 +1143,7 @@
           GetUserDelegationKeyOptions& options)
       {
         auto request = GetUserDelegationKeyConstructRequest(url, options);
-<<<<<<< HEAD
-        auto response = pipeline.Send(context, request);
-        return GetUserDelegationKeyParseResponse(context, *response);
-=======
-        return GetUserDelegationKeyParseResponse(pipeline.Send(context, request));
->>>>>>> 74ce8065
+        return GetUserDelegationKeyParseResponse(context, pipeline.Send(context, request));
       }
 
     private:
@@ -1987,12 +1955,8 @@
       }
 
       static BlobsFlatSegment ListBlobsParseResponse(
-<<<<<<< HEAD
           Azure::Core::Context& context,
-          Azure::Core::Http::Response& http_response)
-=======
           std::unique_ptr<Azure::Core::Http::Response> pHttpResponse)
->>>>>>> 74ce8065
       {
         Azure::Core::Http::Response& httpResponse = *pHttpResponse;
         BlobsFlatSegment response;
@@ -2003,16 +1967,9 @@
         {
           throw StorageError::CreateFromResponse(std::move(pHttpResponse));
         }
-<<<<<<< HEAD
-        auto bodyStream = http_response.GetBodyStream();
+        auto bodyStream = httpResponse.GetBodyStream();
         auto bodyContent = Azure::Core::Http::BodyStream::ReadToEnd(context, *bodyStream);
         XmlReader reader(reinterpret_cast<const char*>(bodyContent->data()), bodyContent->size());
-=======
-        auto bodyStream = httpResponse.GetBodyStream();
-        std::vector<uint8_t> bodyContent(static_cast<std::size_t>(bodyStream->Length()));
-        bodyStream->Read(&bodyContent[0], bodyContent.size());
-        XmlReader reader(reinterpret_cast<const char*>(bodyContent.data()), bodyContent.size());
->>>>>>> 74ce8065
         response = BlobsFlatSegmentFromXml(reader);
         response.Version = httpResponse.GetHeaders().at("x-ms-version");
         response.Date = httpResponse.GetHeaders().at("Date");
@@ -2033,12 +1990,7 @@
           ListBlobsOptions& options)
       {
         auto request = ListBlobsConstructRequest(url, options);
-<<<<<<< HEAD
-        auto response = pipeline.Send(context, request);
-        return ListBlobsParseResponse(context, *response);
-=======
-        return ListBlobsParseResponse(pipeline.Send(context, request));
->>>>>>> 74ce8065
+        return ListBlobsParseResponse(context, pipeline.Send(context, request););
       }
 
     private:
@@ -3690,7 +3642,8 @@
       {
         auto body_stream_length = options.BodyStream->Length();
         auto request = Azure::Core::Http::Request(
-            Azure::Core::Http::HttpMethod::Put, url, std::move(options.BodyStream));
+            Azure::Core::Http::HttpMethod::Put, url, *options.BodyStream);
+
         request.AddHeader("Content-Length", std::to_string(body_stream_length));
         request.AddHeader("x-ms-version", "2019-07-07");
         if (options.Timeout.HasValue())
@@ -3835,9 +3788,101 @@
           Azure::Core::Context context,
           Azure::Core::Http::HttpPipeline& pipeline,
           const std::string& url,
+          Azure::Core::Http::BodyStream& content,
           UploadOptions& options)
       {
-        auto request = UploadConstructRequest(url, options);
+        // auto request = UploadConstructRequest(url, options);
+        auto request = Azure::Core::Http::Request(Azure::Core::Http::HttpMethod::Put, url, content);
+
+        request.AddHeader("Content-Length", std::to_string(content.Length()));
+        request.AddHeader("x-ms-version", "2019-07-07");
+        if (options.Timeout.HasValue())
+        {
+          request.AddQueryParameter("timeout", std::to_string(options.Timeout.GetValue()));
+        }
+        if (options.EncryptionKey.HasValue())
+        {
+          request.AddHeader("x-ms-encryption-key", options.EncryptionKey.GetValue());
+        }
+        if (options.EncryptionKeySHA256.HasValue())
+        {
+          request.AddHeader("x-ms-encryption-key-sha256", options.EncryptionKeySHA256.GetValue());
+        }
+        if (options.EncryptionAlgorithm.HasValue())
+        {
+          request.AddHeader("x-ms-encryption-algorithm", options.EncryptionAlgorithm.GetValue());
+        }
+        if (options.ContentMD5.HasValue())
+        {
+          request.AddHeader("Content-MD5", options.ContentMD5.GetValue());
+        }
+        if (options.ContentCRC64.HasValue())
+        {
+          request.AddHeader("x-ms-content-crc64", options.ContentCRC64.GetValue());
+        }
+        if (!options.Properties.ContentType.empty())
+        {
+          request.AddHeader("x-ms-blob-content-type", options.Properties.ContentType);
+        }
+        if (!options.Properties.ContentEncoding.empty())
+        {
+          request.AddHeader("x-ms-blob-content-encoding", options.Properties.ContentEncoding);
+        }
+        if (!options.Properties.ContentLanguage.empty())
+        {
+          request.AddHeader("x-ms-blob-content-language", options.Properties.ContentLanguage);
+        }
+        if (!options.Properties.CacheControl.empty())
+        {
+          request.AddHeader("x-ms-blob-cache-control", options.Properties.CacheControl);
+        }
+        if (!options.Properties.ContentMD5.empty())
+        {
+          request.AddHeader("x-ms-blob-content-md5", options.Properties.ContentMD5);
+        }
+        if (!options.Properties.ContentDisposition.empty())
+        {
+          request.AddHeader("x-ms-blob-content-disposition", options.Properties.ContentDisposition);
+        }
+        std::set<std::string> metadataKeys;
+        for (const auto& pair : options.Metadata)
+        {
+          std::string key = pair.first;
+          std::transform(key.begin(), key.end(), key.begin(), [](unsigned char c) {
+            return static_cast<char>(std::tolower(c));
+          });
+          if (metadataKeys.insert(key).second == false)
+          {
+            throw std::runtime_error("duplicate keys in metadata");
+          }
+          request.AddHeader("x-ms-meta-" + pair.first, pair.second);
+        }
+        metadataKeys.clear();
+        if (options.LeaseId.HasValue())
+        {
+          request.AddHeader("x-ms-lease-id", options.LeaseId.GetValue());
+        }
+        request.AddHeader("x-ms-blob-type", "BlockBlob");
+        if (options.Tier.HasValue())
+        {
+          request.AddHeader("x-ms-access-tier", AccessTierToString(options.Tier.GetValue()));
+        }
+        if (options.IfModifiedSince.HasValue())
+        {
+          request.AddHeader("If-Modified-Since", options.IfModifiedSince.GetValue());
+        }
+        if (options.IfUnmodifiedSince.HasValue())
+        {
+          request.AddHeader("If-Unmodified-Since", options.IfUnmodifiedSince.GetValue());
+        }
+        if (options.IfMatch.HasValue())
+        {
+          request.AddHeader("If-Match", options.IfMatch.GetValue());
+        }
+        if (options.IfNoneMatch.HasValue())
+        {
+          request.AddHeader("If-None-Match", options.IfNoneMatch.GetValue());
+        }
         return UploadParseResponse(pipeline.Send(context, request));
       }
 
@@ -4310,12 +4355,8 @@
       }
 
       static BlobBlockListInfo GetBlockListParseResponse(
-<<<<<<< HEAD
           Azure::Core::Context& context,
-          Azure::Core::Http::Response& http_response)
-=======
           std::unique_ptr<Azure::Core::Http::Response> pHttpResponse)
->>>>>>> 74ce8065
       {
         Azure::Core::Http::Response& httpResponse = *pHttpResponse;
         BlobBlockListInfo response;
@@ -4326,16 +4367,9 @@
         {
           throw StorageError::CreateFromResponse(std::move(pHttpResponse));
         }
-<<<<<<< HEAD
-        auto bodyStream = http_response.GetBodyStream();
+        auto bodyStream = httpResponse.GetBodyStream();
         auto bodyContent = Azure::Core::Http::BodyStream::ReadToEnd(context, *bodyStream);
         XmlReader reader(reinterpret_cast<const char*>(bodyContent->data()), bodyContent->size());
-=======
-        auto bodyStream = httpResponse.GetBodyStream();
-        std::vector<uint8_t> bodyContent(static_cast<std::size_t>(bodyStream->Length()));
-        bodyStream->Read(&bodyContent[0], bodyContent.size());
-        XmlReader reader(reinterpret_cast<const char*>(bodyContent.data()), bodyContent.size());
->>>>>>> 74ce8065
         response = BlobBlockListInfoFromXml(reader);
         response.Version = httpResponse.GetHeaders().at("x-ms-version");
         response.Date = httpResponse.GetHeaders().at("Date");
@@ -4361,12 +4395,7 @@
           GetBlockListOptions& options)
       {
         auto request = GetBlockListConstructRequest(url, options);
-<<<<<<< HEAD
-        auto response = pipeline.Send(context, request);
-        return GetBlockListParseResponse(context, *response);
-=======
-        return GetBlockListParseResponse(pipeline.Send(context, request));
->>>>>>> 74ce8065
+        return GetBlockListParseResponse(context, pipeline.Send(context, request));
       }
 
     private:
@@ -5344,12 +5373,8 @@
       }
 
       static PageRangesInfoInternal GetPageRangesParseResponse(
-<<<<<<< HEAD
           Azure::Core::Context& context,
-          Azure::Core::Http::Response& http_response)
-=======
           std::unique_ptr<Azure::Core::Http::Response> pHttpResponse)
->>>>>>> 74ce8065
       {
         Azure::Core::Http::Response& httpResponse = *pHttpResponse;
         PageRangesInfoInternal response;
@@ -5360,16 +5385,9 @@
         {
           throw StorageError::CreateFromResponse(std::move(pHttpResponse));
         }
-<<<<<<< HEAD
-        auto bodyStream = http_response.GetBodyStream();
+        auto bodyStream = httpResponse.GetBodyStream();
         auto bodyContent = Azure::Core::Http::BodyStream::ReadToEnd(context, *bodyStream);
         XmlReader reader(reinterpret_cast<const char*>(bodyContent->data()), bodyContent->size());
-=======
-        auto bodyStream = httpResponse.GetBodyStream();
-        std::vector<uint8_t> bodyContent(static_cast<std::size_t>(bodyStream->Length()));
-        bodyStream->Read(&bodyContent[0], bodyContent.size());
-        XmlReader reader(reinterpret_cast<const char*>(bodyContent.data()), bodyContent.size());
->>>>>>> 74ce8065
         response = PageRangesInfoInternalFromXml(reader);
         response.Version = httpResponse.GetHeaders().at("x-ms-version");
         response.Date = httpResponse.GetHeaders().at("Date");
@@ -5394,12 +5412,7 @@
           GetPageRangesOptions& options)
       {
         auto request = GetPageRangesConstructRequest(url, options);
-<<<<<<< HEAD
-        auto response = pipeline.Send(context, request);
-        return GetPageRangesParseResponse(context, *response);
-=======
-        return GetPageRangesParseResponse(pipeline.Send(context, request));
->>>>>>> 74ce8065
+        return GetPageRangesParseResponse(context, pipeline.Send(context, request));
       }
 
       struct CopyIncrementalOptions
