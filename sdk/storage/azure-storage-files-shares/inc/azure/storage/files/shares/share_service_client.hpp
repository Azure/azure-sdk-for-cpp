// Copyright (c) Microsoft Corporation. All rights reserved.
// SPDX-License-Identifier: MIT

#pragma once

#include "azure/core/http/pipeline.hpp"
#include "azure/core/response.hpp"
<<<<<<< HEAD
#include "azure/core/credentials.hpp"
=======
>>>>>>> 85fb3e35
#include "azure/storage/common/storage_credential.hpp"
#include "azure/storage/files/shares/protocol/share_rest_client.hpp"
#include "azure/storage/files/shares/share_options.hpp"
#include "azure/storage/files/shares/share_responses.hpp"

#include <memory>
#include <string>

namespace Azure { namespace Storage { namespace Files { namespace Shares {

  class ShareClient;

  class ShareServiceClient {
  public:
    /**
     * @brief Create A ShareServiceClient from connection string to manage the service related
     * attributes.
     * @param connectionString Azure Storage connection string.
     * @param options Optional parameters used to initialize the client.
     * @return ShareServiceClient
     */
    static ShareServiceClient CreateFromConnectionString(
        const std::string& connectionString,
        const ShareClientOptions& options = ShareClientOptions());

    /**
     * @brief Initialize a new instance of ShareServiceClient using shared key authentication.
     * @param serviceUri The service URI this client's request targets.
     * @param credential The shared key credential used to initialize the client.
     * @param options Optional parameters used to initialize the client.
     */
    explicit ShareServiceClient(
        const std::string& serviceUri,
<<<<<<< HEAD
        std::shared_ptr<SharedKeyCredential> credential,
        const ShareClientOptions& options = ShareClientOptions());

    /**
     * @brief Initialize a new instance of ShareServiceClient using token authentication.
     * @param serviceUri The service URI this client's request targets.
     * @param credential The token credential used to initialize the client.
     * @param options Optional parameters used to initialize the client.
     */
    explicit ShareServiceClient(
        const std::string& serviceUri,
        std::shared_ptr<Core::TokenCredential> credential,
=======
        std::shared_ptr<StorageSharedKeyCredential> credential,
>>>>>>> 85fb3e35
        const ShareClientOptions& options = ShareClientOptions());

    /**
     * @brief Initialize a new instance of ShareServiceClient using anonymous access or shared
     * access signature.
     * @param serviceUri The service URI this client's request targets.
     * @param options Optional parameters used to initialize the client.
     */
    explicit ShareServiceClient(
        const std::string& serviceUri,
        const ShareClientOptions& options = ShareClientOptions());

    /**
     * @brief Create a ShareClient from current ShareServiceClient
     * @param shareName The name of the file share.
     * @return ShareClient A share client that can be used to manage a share resource.
     */
    ShareClient GetShareClient(const std::string& shareName) const;

    /**
     * @brief Gets the file share service's primary uri endpoint.
     *
     * @return The file share service's primary uri endpoint.
     */
    std::string GetUri() const { return m_serviceUri.GetAbsoluteUrl(); }

    /**
     * @brief List the shares from the service.
     * @param options Optional parameters to list the shares.
     * @return Azure::Core::Response<Models::ListSharesSegmentResult> The results containing the
     * shares returned and information used for future list operation on valid result not yet
     * returned.
     */
    Azure::Core::Response<Models::ListSharesSegmentResult> ListSharesSegment(
        const ListSharesSegmentOptions& options = ListSharesSegmentOptions()) const;

    /**
     * @brief Set the service's properties.
     * @param properties The properties of the service that is to be set.
     * @param options Optional parameters to set the properties of the service.
     * @return Azure::Core::Response<Models::SetServicePropertiesResult> The infromation returned
     * when setting the service properties.
     */
    Azure::Core::Response<Models::SetServicePropertiesResult> SetProperties(
        Models::StorageServiceProperties properties,
        const SetServicePropertiesOptions& options = SetServicePropertiesOptions()) const;

    /**
     * @brief Get the service's properties.
     * @param options Optional parameters to get the properties of the service.
     * @return Azure::Core::Response<Models::GetServicePropertiesResult> The result containing
     * service's properties.
     */
    Azure::Core::Response<Models::GetServicePropertiesResult> GetProperties(
        const GetServicePropertiesOptions& options = GetServicePropertiesOptions()) const;

  private:
    Azure::Core::Http::Url m_serviceUri;
    std::shared_ptr<Azure::Core::Http::HttpPipeline> m_pipeline;
  };
}}}} // namespace Azure::Storage::Files::Shares<|MERGE_RESOLUTION|>--- conflicted
+++ resolved
@@ -5,10 +5,6 @@
 
 #include "azure/core/http/pipeline.hpp"
 #include "azure/core/response.hpp"
-<<<<<<< HEAD
-#include "azure/core/credentials.hpp"
-=======
->>>>>>> 85fb3e35
 #include "azure/storage/common/storage_credential.hpp"
 #include "azure/storage/files/shares/protocol/share_rest_client.hpp"
 #include "azure/storage/files/shares/share_options.hpp"
@@ -42,22 +38,7 @@
      */
     explicit ShareServiceClient(
         const std::string& serviceUri,
-<<<<<<< HEAD
-        std::shared_ptr<SharedKeyCredential> credential,
-        const ShareClientOptions& options = ShareClientOptions());
-
-    /**
-     * @brief Initialize a new instance of ShareServiceClient using token authentication.
-     * @param serviceUri The service URI this client's request targets.
-     * @param credential The token credential used to initialize the client.
-     * @param options Optional parameters used to initialize the client.
-     */
-    explicit ShareServiceClient(
-        const std::string& serviceUri,
-        std::shared_ptr<Core::TokenCredential> credential,
-=======
         std::shared_ptr<StorageSharedKeyCredential> credential,
->>>>>>> 85fb3e35
         const ShareClientOptions& options = ShareClientOptions());
 
     /**
