--- conflicted
+++ resolved
@@ -1140,13 +1140,8 @@
                 Storage::Details::UrlEncodeQueryParameter(
                     std::to_string(setPropertiesOptions.Timeout.GetValue())));
           }
-<<<<<<< HEAD
-          request.AddHeader(Details::HeaderVersion, setPropertiesOptions.ApiVersionParameter);
+          request.SetHeader(Details::HeaderVersion, setPropertiesOptions.ApiVersionParameter);
           return SetPropertiesParseResult(context, pipeline.Send(request, context));
-=======
-          request.SetHeader(Details::HeaderVersion, setPropertiesOptions.ApiVersionParameter);
-          return SetPropertiesParseResult(context, pipeline.Send(context, request));
->>>>>>> 16eb5710
         }
 
         struct GetPropertiesOptions
@@ -1171,13 +1166,8 @@
                 Storage::Details::UrlEncodeQueryParameter(
                     std::to_string(getPropertiesOptions.Timeout.GetValue())));
           }
-<<<<<<< HEAD
-          request.AddHeader(Details::HeaderVersion, getPropertiesOptions.ApiVersionParameter);
+          request.SetHeader(Details::HeaderVersion, getPropertiesOptions.ApiVersionParameter);
           return GetPropertiesParseResult(context, pipeline.Send(request, context));
-=======
-          request.SetHeader(Details::HeaderVersion, getPropertiesOptions.ApiVersionParameter);
-          return GetPropertiesParseResult(context, pipeline.Send(context, request));
->>>>>>> 16eb5710
         }
 
         struct ListSharesSinglePageOptions
@@ -2582,13 +2572,8 @@
             request.SetHeader(
                 Details::HeaderAccessTier, (createOptions.XMsAccessTier.GetValue().ToString()));
           }
-<<<<<<< HEAD
-          request.AddHeader(Details::HeaderVersion, createOptions.ApiVersionParameter);
+          request.SetHeader(Details::HeaderVersion, createOptions.ApiVersionParameter);
           return CreateParseResult(context, pipeline.Send(request, context));
-=======
-          request.SetHeader(Details::HeaderVersion, createOptions.ApiVersionParameter);
-          return CreateParseResult(context, pipeline.Send(context, request));
->>>>>>> 16eb5710
         }
 
         struct GetPropertiesOptions
@@ -2917,13 +2902,8 @@
           {
             request.SetHeader(Details::HeaderMetadata + ("-" + pair.first), pair.second);
           }
-<<<<<<< HEAD
-          request.AddHeader(Details::HeaderVersion, createSnapshotOptions.ApiVersionParameter);
+          request.SetHeader(Details::HeaderVersion, createSnapshotOptions.ApiVersionParameter);
           return CreateSnapshotParseResult(context, pipeline.Send(request, context));
-=======
-          request.SetHeader(Details::HeaderVersion, createSnapshotOptions.ApiVersionParameter);
-          return CreateSnapshotParseResult(context, pipeline.Send(context, request));
->>>>>>> 16eb5710
         }
 
         struct CreatePermissionOptions
@@ -2959,13 +2939,8 @@
                 Storage::Details::UrlEncodeQueryParameter(
                     std::to_string(createPermissionOptions.Timeout.GetValue())));
           }
-<<<<<<< HEAD
-          request.AddHeader(Details::HeaderVersion, createPermissionOptions.ApiVersionParameter);
+          request.SetHeader(Details::HeaderVersion, createPermissionOptions.ApiVersionParameter);
           return CreatePermissionParseResult(context, pipeline.Send(request, context));
-=======
-          request.SetHeader(Details::HeaderVersion, createPermissionOptions.ApiVersionParameter);
-          return CreatePermissionParseResult(context, pipeline.Send(context, request));
->>>>>>> 16eb5710
         }
 
         struct GetPermissionOptions
@@ -2993,13 +2968,8 @@
                 Storage::Details::UrlEncodeQueryParameter(
                     std::to_string(getPermissionOptions.Timeout.GetValue())));
           }
-<<<<<<< HEAD
-          request.AddHeader(Details::HeaderVersion, getPermissionOptions.ApiVersionParameter);
+          request.SetHeader(Details::HeaderVersion, getPermissionOptions.ApiVersionParameter);
           return GetPermissionParseResult(context, pipeline.Send(request, context));
-=======
-          request.SetHeader(Details::HeaderVersion, getPermissionOptions.ApiVersionParameter);
-          return GetPermissionParseResult(context, pipeline.Send(context, request));
->>>>>>> 16eb5710
         }
 
         struct SetPropertiesOptions
@@ -4107,17 +4077,10 @@
             request.SetHeader(
                 Details::HeaderFilePermissionKey, createOptions.FilePermissionKey.GetValue());
           }
-<<<<<<< HEAD
-          request.AddHeader(Details::HeaderFileAttributes, createOptions.FileAttributes);
-          request.AddHeader(Details::HeaderFileCreatedOn, createOptions.FileCreationTime);
-          request.AddHeader(Details::HeaderFileLastWrittenOn, createOptions.FileLastWriteTime);
-          return CreateParseResult(context, pipeline.Send(request, context));
-=======
           request.SetHeader(Details::HeaderFileAttributes, createOptions.FileAttributes);
           request.SetHeader(Details::HeaderFileCreatedOn, createOptions.FileCreationTime);
           request.SetHeader(Details::HeaderFileLastWrittenOn, createOptions.FileLastWriteTime);
-          return CreateParseResult(context, pipeline.Send(context, request));
->>>>>>> 16eb5710
+          return CreateParseResult(context, pipeline.Send(request, context));
         }
 
         struct GetPropertiesOptions
@@ -4149,13 +4112,8 @@
                 Storage::Details::UrlEncodeQueryParameter(
                     std::to_string(getPropertiesOptions.Timeout.GetValue())));
           }
-<<<<<<< HEAD
-          request.AddHeader(Details::HeaderVersion, getPropertiesOptions.ApiVersionParameter);
+          request.SetHeader(Details::HeaderVersion, getPropertiesOptions.ApiVersionParameter);
           return GetPropertiesParseResult(context, pipeline.Send(request, context));
-=======
-          request.SetHeader(Details::HeaderVersion, getPropertiesOptions.ApiVersionParameter);
-          return GetPropertiesParseResult(context, pipeline.Send(context, request));
->>>>>>> 16eb5710
         }
 
         struct DeleteOptions
@@ -4179,13 +4137,8 @@
                 Storage::Details::UrlEncodeQueryParameter(
                     std::to_string(deleteOptions.Timeout.GetValue())));
           }
-<<<<<<< HEAD
-          request.AddHeader(Details::HeaderVersion, deleteOptions.ApiVersionParameter);
+          request.SetHeader(Details::HeaderVersion, deleteOptions.ApiVersionParameter);
           return DeleteParseResult(context, pipeline.Send(request, context));
-=======
-          request.SetHeader(Details::HeaderVersion, deleteOptions.ApiVersionParameter);
-          return DeleteParseResult(context, pipeline.Send(context, request));
->>>>>>> 16eb5710
         }
 
         struct SetPropertiesOptions
@@ -4263,13 +4216,8 @@
           {
             request.SetHeader(Details::HeaderMetadata + ("-" + pair.first), pair.second);
           }
-<<<<<<< HEAD
-          request.AddHeader(Details::HeaderVersion, setMetadataOptions.ApiVersionParameter);
+          request.SetHeader(Details::HeaderVersion, setMetadataOptions.ApiVersionParameter);
           return SetMetadataParseResult(context, pipeline.Send(request, context));
-=======
-          request.SetHeader(Details::HeaderVersion, setMetadataOptions.ApiVersionParameter);
-          return SetMetadataParseResult(context, pipeline.Send(context, request));
->>>>>>> 16eb5710
         }
 
         struct ListFilesAndDirectoriesSinglePageOptions
@@ -4386,13 +4334,8 @@
                 Details::HeaderRecursive,
                 (listHandlesOptions.Recursive.GetValue() ? "true" : "false"));
           }
-<<<<<<< HEAD
-          request.AddHeader(Details::HeaderVersion, listHandlesOptions.ApiVersionParameter);
+          request.SetHeader(Details::HeaderVersion, listHandlesOptions.ApiVersionParameter);
           return ListHandlesParseResult(context, pipeline.Send(request, context));
-=======
-          request.SetHeader(Details::HeaderVersion, listHandlesOptions.ApiVersionParameter);
-          return ListHandlesParseResult(context, pipeline.Send(context, request));
->>>>>>> 16eb5710
         }
 
         struct ForceCloseHandlesOptions
@@ -4442,13 +4385,8 @@
                 Details::HeaderRecursive,
                 (forceCloseHandlesOptions.Recursive.GetValue() ? "true" : "false"));
           }
-<<<<<<< HEAD
-          request.AddHeader(Details::HeaderVersion, forceCloseHandlesOptions.ApiVersionParameter);
+          request.SetHeader(Details::HeaderVersion, forceCloseHandlesOptions.ApiVersionParameter);
           return ForceCloseHandlesParseResult(context, pipeline.Send(request, context));
-=======
-          request.SetHeader(Details::HeaderVersion, forceCloseHandlesOptions.ApiVersionParameter);
-          return ForceCloseHandlesParseResult(context, pipeline.Send(context, request));
->>>>>>> 16eb5710
         }
 
       private:
@@ -5647,13 +5585,8 @@
                 Details::HeaderProposedLeaseId,
                 acquireLeaseOptions.ProposedLeaseIdOptional.GetValue());
           }
-<<<<<<< HEAD
-          request.AddHeader(Details::HeaderVersion, acquireLeaseOptions.ApiVersionParameter);
+          request.SetHeader(Details::HeaderVersion, acquireLeaseOptions.ApiVersionParameter);
           return AcquireLeaseParseResult(context, pipeline.Send(request, context));
-=======
-          request.SetHeader(Details::HeaderVersion, acquireLeaseOptions.ApiVersionParameter);
-          return AcquireLeaseParseResult(context, pipeline.Send(context, request));
->>>>>>> 16eb5710
         }
 
         struct ReleaseLeaseOptions
@@ -5680,15 +5613,9 @@
                 Storage::Details::UrlEncodeQueryParameter(
                     std::to_string(releaseLeaseOptions.Timeout.GetValue())));
           }
-<<<<<<< HEAD
-          request.AddHeader(Details::HeaderLeaseId, releaseLeaseOptions.LeaseIdRequired);
-          request.AddHeader(Details::HeaderVersion, releaseLeaseOptions.ApiVersionParameter);
-          return ReleaseLeaseParseResult(context, pipeline.Send(request, context));
-=======
           request.SetHeader(Details::HeaderLeaseId, releaseLeaseOptions.LeaseIdRequired);
           request.SetHeader(Details::HeaderVersion, releaseLeaseOptions.ApiVersionParameter);
-          return ReleaseLeaseParseResult(context, pipeline.Send(context, request));
->>>>>>> 16eb5710
+          return ReleaseLeaseParseResult(context, pipeline.Send(request, context));
         }
 
         struct ChangeLeaseOptions
@@ -5723,13 +5650,8 @@
                 Details::HeaderProposedLeaseId,
                 changeLeaseOptions.ProposedLeaseIdOptional.GetValue());
           }
-<<<<<<< HEAD
-          request.AddHeader(Details::HeaderVersion, changeLeaseOptions.ApiVersionParameter);
+          request.SetHeader(Details::HeaderVersion, changeLeaseOptions.ApiVersionParameter);
           return ChangeLeaseParseResult(context, pipeline.Send(request, context));
-=======
-          request.SetHeader(Details::HeaderVersion, changeLeaseOptions.ApiVersionParameter);
-          return ChangeLeaseParseResult(context, pipeline.Send(context, request));
->>>>>>> 16eb5710
         }
 
         struct BreakLeaseOptions
@@ -5760,13 +5682,8 @@
           {
             request.SetHeader(Details::HeaderLeaseId, breakLeaseOptions.LeaseIdOptional.GetValue());
           }
-<<<<<<< HEAD
-          request.AddHeader(Details::HeaderVersion, breakLeaseOptions.ApiVersionParameter);
+          request.SetHeader(Details::HeaderVersion, breakLeaseOptions.ApiVersionParameter);
           return BreakLeaseParseResult(context, pipeline.Send(request, context));
-=======
-          request.SetHeader(Details::HeaderVersion, breakLeaseOptions.ApiVersionParameter);
-          return BreakLeaseParseResult(context, pipeline.Send(context, request));
->>>>>>> 16eb5710
         }
 
         struct UploadRangeOptions
@@ -6112,13 +6029,8 @@
                 Storage::Details::UrlEncodeQueryParameter(
                     listHandlesOptions.ShareSnapshot.GetValue()));
           }
-<<<<<<< HEAD
-          request.AddHeader(Details::HeaderVersion, listHandlesOptions.ApiVersionParameter);
+          request.SetHeader(Details::HeaderVersion, listHandlesOptions.ApiVersionParameter);
           return ListHandlesParseResult(context, pipeline.Send(request, context));
-=======
-          request.SetHeader(Details::HeaderVersion, listHandlesOptions.ApiVersionParameter);
-          return ListHandlesParseResult(context, pipeline.Send(context, request));
->>>>>>> 16eb5710
         }
 
         struct ForceCloseHandlesOptions
@@ -6160,15 +6072,9 @@
                 Storage::Details::UrlEncodeQueryParameter(
                     forceCloseHandlesOptions.ShareSnapshot.GetValue()));
           }
-<<<<<<< HEAD
-          request.AddHeader(Details::HeaderHandleId, forceCloseHandlesOptions.HandleId);
-          request.AddHeader(Details::HeaderVersion, forceCloseHandlesOptions.ApiVersionParameter);
-          return ForceCloseHandlesParseResult(context, pipeline.Send(request, context));
-=======
           request.SetHeader(Details::HeaderHandleId, forceCloseHandlesOptions.HandleId);
           request.SetHeader(Details::HeaderVersion, forceCloseHandlesOptions.ApiVersionParameter);
-          return ForceCloseHandlesParseResult(context, pipeline.Send(context, request));
->>>>>>> 16eb5710
+          return ForceCloseHandlesParseResult(context, pipeline.Send(request, context));
         }
 
       private:
