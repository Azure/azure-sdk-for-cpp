
// Copyright (c) Microsoft Corporation. All rights reserved.
// SPDX-License-Identifier: MIT

#pragma once

#include "azure/storage/files/shares/dll_import_export.hpp"
#include "azure/storage/files/shares/share_file_attributes.hpp"

#include <functional>
#include <iostream>
#include <map>
#include <memory>
#include <stdexcept>
#include <string>
#include <vector>

#include <azure/core/datetime.hpp>
#include <azure/core/etag.hpp>
#include <azure/core/http/http.hpp>
#include <azure/core/internal/http/pipeline.hpp>
#include <azure/core/internal/json.hpp>
#include <azure/core/nullable.hpp>
#include <azure/core/response.hpp>
#include <azure/storage/common/crypt.hpp>
#include <azure/storage/common/storage_common.hpp>
#include <azure/storage/common/storage_exception.hpp>
#include <azure/storage/common/xml_wrapper.hpp>

namespace Azure { namespace Storage { namespace Files { namespace Shares {

  namespace Models {
    struct FileHttpHeaders
    {
      std::string CacheControl;
      std::string ContentDisposition;
      std::string ContentEncoding;
      std::string ContentLanguage;
      std::string ContentType;
      Storage::ContentHash ContentHash;
    };

    struct FileSmbProperties
    {
      /**
       * @brief Permission key of the directory or file.
       */
      Azure::Core::Nullable<std::string> PermissionKey;

      /**
       * @brief If specified, the provided file attributes shall be set. Default value:
       * FileAttribute::Archive for file and FileAttribute::Directory for directory.
       * FileAttribute::None can also be specified as default.
       */
      FileAttributes Attributes;

      /**
       * @brief Creation time for the file/directory.
       */
      Azure::Core::Nullable<DateTime> CreatedOn;

      /**
       * @brief Last write time for the file/directory.
       */
      Azure::Core::Nullable<DateTime> LastWrittenOn;

      /**
       * @brief Changed time for the file/directory.
       */
      Azure::Core::Nullable<DateTime> ChangedOn;

      /**
       * @brief The fileId of the file.
       */
      std::string FileId;

      /**
       * @brief The parentId of the file
       */
      std::string ParentFileId;
    };
    // Specifies the access tier of the share.
    class ShareAccessTier {
    public:
      ShareAccessTier() = default;
      explicit ShareAccessTier(std::string value) : m_value(std::move(value)) {}
      bool operator==(const ShareAccessTier& other) const { return m_value == other.m_value; }
      bool operator!=(const ShareAccessTier& other) const { return !(*this == other); }
      const std::string& ToString() const { return m_value; }

      AZ_STORAGE_FILES_SHARES_DLLEXPORT const static ShareAccessTier TransactionOptimized;
      AZ_STORAGE_FILES_SHARES_DLLEXPORT const static ShareAccessTier Hot;
      AZ_STORAGE_FILES_SHARES_DLLEXPORT const static ShareAccessTier Cool;
      AZ_STORAGE_FILES_SHARES_DLLEXPORT const static ShareAccessTier Premium;

    private:
      std::string m_value;
    }; // extensible enum ShareAccessTier

    // Specifies the option to copy file security descriptor from source file or to set it using the
    // value which is defined by the header value of x-ms-file-permission or
    // x-ms-file-permission-key.
    class PermissionCopyModeType {
    public:
      PermissionCopyModeType() = default;
      explicit PermissionCopyModeType(std::string value) : m_value(std::move(value)) {}
      bool operator==(const PermissionCopyModeType& other) const
      {
        return m_value == other.m_value;
      }
      bool operator!=(const PermissionCopyModeType& other) const { return !(*this == other); }
      const std::string& ToString() const { return m_value; }

      AZ_STORAGE_FILES_SHARES_DLLEXPORT const static PermissionCopyModeType Source;
      AZ_STORAGE_FILES_SHARES_DLLEXPORT const static PermissionCopyModeType Override;

    private:
      std::string m_value;
    }; // extensible enum PermissionCopyModeType

    // Specifies the option include to delete the base share and all of its snapshots.
    class DeleteSnapshotsOptionType {
    public:
      DeleteSnapshotsOptionType() = default;
      explicit DeleteSnapshotsOptionType(std::string value) : m_value(std::move(value)) {}
      bool operator==(const DeleteSnapshotsOptionType& other) const
      {
        return m_value == other.m_value;
      }
      bool operator!=(const DeleteSnapshotsOptionType& other) const { return !(*this == other); }
      const std::string& ToString() const { return m_value; }

      AZ_STORAGE_FILES_SHARES_DLLEXPORT const static DeleteSnapshotsOptionType Include;

    private:
      std::string m_value;
    }; // extensible enum DeleteSnapshotsOptionType

    // Only update is supported: - Update: Writes the bytes downloaded from the source url into the
    // specified range.
    class FileRangeWriteFromUrlType {
    public:
      FileRangeWriteFromUrlType() = default;
      explicit FileRangeWriteFromUrlType(std::string value) : m_value(std::move(value)) {}
      bool operator==(const FileRangeWriteFromUrlType& other) const
      {
        return m_value == other.m_value;
      }
      bool operator!=(const FileRangeWriteFromUrlType& other) const { return !(*this == other); }
      const std::string& ToString() const { return m_value; }

      AZ_STORAGE_FILES_SHARES_DLLEXPORT const static FileRangeWriteFromUrlType Update;

    private:
      std::string m_value;
    }; // extensible enum FileRangeWriteFromUrlType

    // An Access policy.
    struct AccessPolicy
    {
      DateTime StartsOn; // The date-time the policy is active.
      DateTime ExpiresOn; // The date-time the policy expires.
      std::string Permission; // The permissions for the ACL policy.
    };

    // CORS is an HTTP feature that enables a web application running under one domain to access
    // resources in another domain. Web browsers implement a security restriction known as
    // same-origin policy that prevents a web page from calling APIs in a different domain; CORS
    // provides a secure way to allow one domain (the origin domain) to call APIs in another domain.
    struct CorsRule
    {
      std::string AllowedOrigins; // The origin domains that are permitted to make a request against
                                  // the storage service via CORS. The origin domain is the domain
                                  // from which the request originates. Note that the origin must be
                                  // an exact case-sensitive match with the origin that the user age
                                  // sends to the service. You can also use the wildcard character
                                  // '*' to allow all origin domains to make requests via CORS.
      std::string AllowedMethods; // The methods (HTTP request verbs) that the origin domain may use
                                  // for a CORS request. (comma separated)
      std::string AllowedHeaders; // The request headers that the origin domain may specify on the
                                  // CORS request.
      std::string ExposedHeaders; // The response headers that may be sent in the response to the
                                  // CORS request and exposed by the browser to the request issuer.
      int32_t MaxAgeInSeconds = int32_t(); // The maximum amount time that a browser should cache
                                           // the preflight OPTIONS request.
    };

    // A listed directory item.
    struct DirectoryItem
    {
      std::string Name;
    };

    // File properties.
    struct FileItemDetails
    {
      int64_t ContentLength
          = int64_t(); // Content length of the file. This value may not be up-to-date since an SMB
                       // client may have modified the file locally. The value of Content-Length may
                       // not reflect that fact until the handle is closed or the op-lock is broken.
                       // To retrieve current property values, call Get File Properties.
    };

    // A listed file item.
    struct FileItem
    {
      std::string Name;
      FileItemDetails Details;
    };

    // A listed Azure Storage handle item.
    struct HandleItem
    {
      std::string HandleId; // XSMB service handle ID
      std::string Path; // File or directory name including full path starting from share root
      std::string FileId; // FileId uniquely identifies the file or directory.
      std::string ParentId; // ParentId uniquely identifies the parent directory of the object.
      std::string SessionId; // SMB session ID in context of which the file handle was opened
      std::string ClientIp; // Client IP that opened the handle
      DateTime OpenedOn; // Time when the session that previously opened the handle has last
                         // been reconnected. (UTC)
      DateTime LastReconnectedOn; // Time handle was last connected to (UTC)
    };

    // When a file or share is leased, specifies whether the lease is of infinite or fixed duration.
    class LeaseDurationType {
    public:
      LeaseDurationType() = default;
      explicit LeaseDurationType(std::string value) : m_value(std::move(value)) {}
      bool operator==(const LeaseDurationType& other) const { return m_value == other.m_value; }
      bool operator!=(const LeaseDurationType& other) const { return !(*this == other); }
      const std::string& ToString() const { return m_value; }

      AZ_STORAGE_FILES_SHARES_DLLEXPORT const static LeaseDurationType Infinite;
      AZ_STORAGE_FILES_SHARES_DLLEXPORT const static LeaseDurationType Fixed;

    private:
      std::string m_value;
    }; // extensible enum LeaseDurationType

    // Lease state of the file or share.
    class LeaseStateType {
    public:
      LeaseStateType() = default;
      explicit LeaseStateType(std::string value) : m_value(std::move(value)) {}
      bool operator==(const LeaseStateType& other) const { return m_value == other.m_value; }
      bool operator!=(const LeaseStateType& other) const { return !(*this == other); }
      const std::string& ToString() const { return m_value; }

      AZ_STORAGE_FILES_SHARES_DLLEXPORT const static LeaseStateType Available;
      AZ_STORAGE_FILES_SHARES_DLLEXPORT const static LeaseStateType Leased;
      AZ_STORAGE_FILES_SHARES_DLLEXPORT const static LeaseStateType Expired;
      AZ_STORAGE_FILES_SHARES_DLLEXPORT const static LeaseStateType Breaking;
      AZ_STORAGE_FILES_SHARES_DLLEXPORT const static LeaseStateType Broken;

    private:
      std::string m_value;
    }; // extensible enum LeaseStateType

    // The current lease status of the file or share.
    class LeaseStatusType {
    public:
      LeaseStatusType() = default;
      explicit LeaseStatusType(std::string value) : m_value(std::move(value)) {}
      bool operator==(const LeaseStatusType& other) const { return m_value == other.m_value; }
      bool operator!=(const LeaseStatusType& other) const { return !(*this == other); }
      const std::string& ToString() const { return m_value; }

      AZ_STORAGE_FILES_SHARES_DLLEXPORT const static LeaseStatusType Locked;
      AZ_STORAGE_FILES_SHARES_DLLEXPORT const static LeaseStatusType Unlocked;

    private:
      std::string m_value;
    }; // extensible enum LeaseStatusType

    // Properties of a share.
    struct ShareItemDetails
    {
      DateTime LastModified;
      Azure::ETag Etag;
      int64_t Quota = int64_t();
      Azure::Core::Nullable<int32_t> ProvisionedIops;
      Azure::Core::Nullable<int32_t> ProvisionedIngressMBps;
      Azure::Core::Nullable<int32_t> ProvisionedEgressMBps;
      Azure::Core::Nullable<DateTime> NextAllowedQuotaDowngradeTime;
      Azure::Core::Nullable<DateTime> DeletedOn;
      int32_t RemainingRetentionDays = int32_t();
      Azure::Core::Nullable<ShareAccessTier> AccessTier; // The access tier of the share.
      Azure::Core::Nullable<DateTime> AccessTierChangedOn;
      Azure::Core::Nullable<std::string> AccessTierTransitionState;
      LeaseStatusType LeaseStatus;
      LeaseStateType LeaseState;
      LeaseDurationType LeaseDuration;
    };

    // A listed Azure Storage share item.
    struct ShareItem
    {
      std::string Name;
      std::string Snapshot;
      bool Deleted = bool();
      std::string Version;
      ShareItemDetails Details;
      Storage::Metadata ShareMetadata;
    };

    // The retention policy.
    struct ShareRetentionPolicy
    {
      bool Enabled
          = bool(); // Indicates whether a retention policy is enabled for the File service. If
                    // false, metrics data is retained, and the user is responsible for deleting it.
      Azure::Core::Nullable<int32_t>
          Days; // Indicates the number of days that metrics data should be retained. All data older
                // than this value will be deleted. Metrics data is deleted on a best-effort basis
                // after the retention period expires.
    };

    // Storage Analytics metrics for file service.
    struct Metrics
    {
      std::string Version; // The version of Storage Analytics to configure.
      bool Enabled = bool(); // Indicates whether metrics are enabled for the File service.
      Azure::Core::Nullable<bool> IncludeApis; // Indicates whether metrics should generate summary
                                               // statistics for called API operations.
      ShareRetentionPolicy RetentionPolicy;
    };

    // Settings for SMB multichannel
    struct SmbMultichannel
    {
      bool Enabled = bool(); // If SMB multichannel is enabled.
    };

    // An Azure Storage file range.
    struct FileRange
    {
      int64_t Start = int64_t(); // Start of the range.
      int64_t End = int64_t(); // End of the range.
    };

    // An Azure Storage file clear range.
    struct ClearRange
    {
      int64_t Start = int64_t(); // Start of the range.
      int64_t End = int64_t(); // End of the range.
    };

    // Settings for SMB protocol.
    struct SmbSettings
    {
      SmbMultichannel Multichannel; // Settings for SMB Multichannel.
    };

    // Protocol settings
    struct ShareProtocolSettings
    {
      SmbSettings Settings; // Settings for SMB protocol.
    };

    // The list of file ranges
    struct ShareFileRangeList
    {
      std::vector<Core::Http::HttpRange> Ranges;
      std::vector<Core::Http::HttpRange> ClearRanges;
    };

    // Stats for the share.
    struct ShareStats
    {
      int64_t ShareUsageInBytes
          = int64_t(); // The approximate size of the data stored in bytes. Note that this value may
                       // not include all recently created or recently resized files.
    };

    // Signed identifier.
    struct SignedIdentifier
    {
      std::string Id; // A unique id.
      AccessPolicy Policy; // The access policy.
    };

    // Storage service properties.
    struct FileServiceProperties
    {
      Metrics HourMetrics; // A summary of request statistics grouped by API in hourly aggregates
                           // for files.
      Metrics MinuteMetrics; // A summary of request statistics grouped by API in minute aggregates
                             // for files.
      std::vector<CorsRule> Cors; // The set of CORS rules.
      Azure::Core::Nullable<ShareProtocolSettings> Protocol; // Protocol settings
    };

    // A permission (a security descriptor) at the share level.
    struct SharePermission
    {
      std::string
          FilePermission; // The permission in the Security Descriptor Definition Language (SDDL).
    };

    // Describes what lease action to take.
    class LeaseAction {
    public:
      LeaseAction() = default;
      explicit LeaseAction(std::string value) : m_value(std::move(value)) {}
      bool operator==(const LeaseAction& other) const { return m_value == other.m_value; }
      bool operator!=(const LeaseAction& other) const { return !(*this == other); }
      const std::string& ToString() const { return m_value; }

      AZ_STORAGE_FILES_SHARES_DLLEXPORT const static LeaseAction Acquire;
      AZ_STORAGE_FILES_SHARES_DLLEXPORT const static LeaseAction Release;
      AZ_STORAGE_FILES_SHARES_DLLEXPORT const static LeaseAction Change;
      AZ_STORAGE_FILES_SHARES_DLLEXPORT const static LeaseAction Renew;
      AZ_STORAGE_FILES_SHARES_DLLEXPORT const static LeaseAction Break;

    private:
      std::string m_value;
    }; // extensible enum LeaseAction

    // State of the copy operation identified by 'x-ms-copy-id'.
    class CopyStatusType {
    public:
      CopyStatusType() = default;
      explicit CopyStatusType(std::string value) : m_value(std::move(value)) {}
      bool operator==(const CopyStatusType& other) const { return m_value == other.m_value; }
      bool operator!=(const CopyStatusType& other) const { return !(*this == other); }
      const std::string& ToString() const { return m_value; }

      AZ_STORAGE_FILES_SHARES_DLLEXPORT const static CopyStatusType Pending;
      AZ_STORAGE_FILES_SHARES_DLLEXPORT const static CopyStatusType Success;
      AZ_STORAGE_FILES_SHARES_DLLEXPORT const static CopyStatusType Aborted;
      AZ_STORAGE_FILES_SHARES_DLLEXPORT const static CopyStatusType Failed;

    private:
      std::string m_value;
    }; // extensible enum CopyStatusType

    // Specify one of the following options: - Update: Writes the bytes specified by the request
    // body into the specified range. The Range and Content-Length headers must match to perform the
    // update. - Clear: Clears the specified range and releases the space used in storage for that
    // range. To clear a range, set the Content-Length header to zero, and set the Range header to a
    // value that indicates the range to clear, up to maximum file size.
    class FileRangeWriteType {
    public:
      FileRangeWriteType() = default;
      explicit FileRangeWriteType(std::string value) : m_value(std::move(value)) {}
      bool operator==(const FileRangeWriteType& other) const { return m_value == other.m_value; }
      bool operator!=(const FileRangeWriteType& other) const { return !(*this == other); }
      const std::string& ToString() const { return m_value; }

      AZ_STORAGE_FILES_SHARES_DLLEXPORT const static FileRangeWriteType Update;
      AZ_STORAGE_FILES_SHARES_DLLEXPORT const static FileRangeWriteType Clear;

    private:
      std::string m_value;
    }; // extensible enum FileRangeWriteType

    enum class ListSharesIncludeType
    {
      None = 0,
      Snapshots = 1,
      Metadata = 2,
      Deleted = 4,
    };

    inline ListSharesIncludeType operator|(ListSharesIncludeType lhs, ListSharesIncludeType rhs)
    {
      using type = std::underlying_type_t<ListSharesIncludeType>;
      return static_cast<ListSharesIncludeType>(static_cast<type>(lhs) | static_cast<type>(rhs));
    }

    inline ListSharesIncludeType& operator|=(ListSharesIncludeType& lhs, ListSharesIncludeType rhs)
    {
      lhs = lhs | rhs;
      return lhs;
    }

    inline ListSharesIncludeType operator&(ListSharesIncludeType lhs, ListSharesIncludeType rhs)
    {
      using type = std::underlying_type_t<ListSharesIncludeType>;
      return static_cast<ListSharesIncludeType>(static_cast<type>(lhs) & static_cast<type>(rhs));
    }

    inline ListSharesIncludeType& operator&=(ListSharesIncludeType& lhs, ListSharesIncludeType rhs)
    {
      lhs = lhs & rhs;
      return lhs;
    }
    inline std::string ListSharesIncludeTypeToString(const ListSharesIncludeType& val)
    {
      ListSharesIncludeType value_list[] = {
          ListSharesIncludeType::Snapshots,
          ListSharesIncludeType::Metadata,
          ListSharesIncludeType::Deleted,
      };
      const char* string_list[] = {
          "snapshots",
          "metadata",
          "deleted",
      };
      std::string result;
      for (std::size_t i = 0; i < sizeof(value_list) / sizeof(ListSharesIncludeType); ++i)
      {
        if ((val & value_list[i]) == value_list[i])
        {
          if (!result.empty())
          {
            result += ",";
          }
          result += string_list[i];
        }
      }
      return result;
    }

  } // namespace Models
  namespace _detail {
    using namespace Models;
    constexpr static const char* DefaultServiceApiVersion = "2020-02-10";
    constexpr static const char* QueryCopyId = "copyid";
    constexpr static const char* QueryListSharesInclude = "include";
    constexpr static const char* QueryContinuationToken = "marker";
    constexpr static const char* QueryPageSizeHint = "maxresults";
    constexpr static const char* QueryPrefix = "prefix";
    constexpr static const char* QueryPrevShareSnapshot = "prevsharesnapshot";
    constexpr static const char* QueryShareSnapshot = "sharesnapshot";
    constexpr static const char* QueryTimeout = "timeout";
    constexpr static const char* QueryRestype = "restype";
    constexpr static const char* QueryComp = "comp";
    constexpr static const char* HeaderVersion = "x-ms-version";
    constexpr static const char* HeaderAccessTier = "x-ms-access-tier";
    constexpr static const char* HeaderContentLength = "content-length";
    constexpr static const char* HeaderContentHashMd5 = "content-md5";
    constexpr static const char* HeaderCopyActionAbortConstant = "x-ms-copy-action";
    constexpr static const char* HeaderCopySource = "x-ms-copy-source";
    constexpr static const char* HeaderFilePermissionCopyMode = "x-ms-file-permission-copy-mode";
    constexpr static const char* HeaderIgnoreReadOnly = "x-ms-file-copy-ignore-read-only";
    constexpr static const char* HeaderFileAttributes = "x-ms-file-attributes";
    constexpr static const char* HeaderFileCreatedOn = "x-ms-file-creation-time";
    constexpr static const char* HeaderFileLastWrittenOn = "x-ms-file-last-write-time";
    constexpr static const char* HeaderSetArchiveAttribute = "x-ms-file-copy-set-archive";
    constexpr static const char* HeaderDeletedShareName = "x-ms-deleted-share-name";
    constexpr static const char* HeaderDeletedShareVersion = "x-ms-deleted-share-version";
    constexpr static const char* HeaderDeleteSnapshots = "x-ms-delete-snapshots";
    constexpr static const char* HeaderFileCacheControl = "x-ms-cache-control";
    constexpr static const char* HeaderFileContentDisposition = "x-ms-content-disposition";
    constexpr static const char* HeaderFileContentEncoding = "x-ms-content-encoding";
    constexpr static const char* HeaderFileContentLanguage = "x-ms-content-language";
    constexpr static const char* HeaderFileContentType = "x-ms-content-type";
    constexpr static const char* HeaderFilePermission = "x-ms-file-permission";
    constexpr static const char* HeaderFilePermissionKey = "x-ms-file-permission-key";
    constexpr static const char* HeaderFileRangeWriteFromUrl = "x-ms-write";
    constexpr static const char* HeaderFileRangeWriteFromUrlDefault = "update";
    constexpr static const char* HeaderFileTypeConstant = "x-ms-type";
    constexpr static const char* HeaderRangeGetContentMd5 = "x-ms-range-get-content-md5";
    constexpr static const char* HeaderHandleId = "x-ms-handle-id";
    constexpr static const char* HeaderBreakPeriod = "x-ms-lease-break-period";
    constexpr static const char* HeaderDuration = "x-ms-lease-duration";
    constexpr static const char* HeaderLeaseId = "x-ms-lease-id";
    constexpr static const char* HeaderMetadata = "x-ms-meta";
    constexpr static const char* HeaderProposedLeaseId = "x-ms-proposed-lease-id";
    constexpr static const char* HeaderRange = "x-ms-range";
    constexpr static const char* HeaderRecursive = "x-ms-recursive";
    constexpr static const char* HeaderQuota = "x-ms-share-quota";
    constexpr static const char* HeaderSourceContentHashCrc64 = "x-ms-source-content-crc64";
    constexpr static const char* HeaderSourceIfMatchHashCrc64 = "x-ms-source-if-match-crc64";
    constexpr static const char* HeaderSourceIfNoneMatchHashCrc64
        = "x-ms-source-if-none-match-crc64";
    constexpr static const char* HeaderSourceRange = "x-ms-source-range";
    constexpr static const char* HeaderRequestId = "x-ms-request-id";
    constexpr static const char* HeaderErrorCode = "x-ms-error-code";
    constexpr static const char* HeaderETag = "etag";
    constexpr static const char* HeaderLastModified = "last-modified";
    constexpr static const char* HeaderDate = "date";
    constexpr static const char* HeaderProvisionedIops = "x-ms-share-provisioned-iops";
    constexpr static const char* HeaderProvisionedIngressMBps
        = "x-ms-share-provisioned-ingress-mbps";
    constexpr static const char* HeaderProvisionedEgressMBps = "x-ms-share-provisioned-egress-mbps";
    constexpr static const char* HeaderNextAllowedQuotaDowngradeTime
        = "x-ms-share-next-allowed-quota-downgrade-time";
    constexpr static const char* HeaderLeaseDuration = "x-ms-lease-duration";
    constexpr static const char* HeaderLeaseState = "x-ms-lease-state";
    constexpr static const char* HeaderLeaseStatus = "x-ms-lease-status";
    constexpr static const char* HeaderAccessTierChangedOn = "x-ms-access-tier-change-time";
    constexpr static const char* HeaderAccessTierTransitionState
        = "x-ms-access-tier-transition-state";
    constexpr static const char* HeaderClientRequestId = "x-ms-client-request-id";
    constexpr static const char* HeaderAction = "x-ms-lease-action";
    constexpr static const char* HeaderSnapshot = "x-ms-snapshot";
    constexpr static const char* HeaderRequestIsServerEncrypted = "x-ms-request-server-encrypted";
    constexpr static const char* HeaderAttributes = "x-ms-file-attributes";
    constexpr static const char* HeaderCreatedOn = "x-ms-file-creation-time";
    constexpr static const char* HeaderLastWrittenOn = "x-ms-file-last-write-time";
    constexpr static const char* HeaderChangedOn = "x-ms-file-change-time";
    constexpr static const char* HeaderFileId = "x-ms-file-id";
    constexpr static const char* HeaderParentFileId = "x-ms-file-parent-id";
    constexpr static const char* HeaderIsServerEncrypted = "x-ms-server-encrypted";
    constexpr static const char* HeaderContentType = "content-type";
    constexpr static const char* HeaderContinuationToken = "x-ms-marker";
    constexpr static const char* HeaderNumberOfHandlesClosed = "x-ms-number-of-handles-closed";
    constexpr static const char* HeaderNumberOfHandlesFailedToClose
        = "x-ms-number-of-handles-failed";
    constexpr static const char* HeaderXMsContentLength = "x-ms-content-length";
    constexpr static const char* HeaderContentRange = "content-range";
    constexpr static const char* HeaderTransactionalContentHashMd5 = "content-md5";
    constexpr static const char* HeaderContentEncoding = "content-encoding";
    constexpr static const char* HeaderCacheControl = "cache-control";
    constexpr static const char* HeaderContentDisposition = "content-disposition";
    constexpr static const char* HeaderContentLanguage = "content-language";
    constexpr static const char* HeaderAcceptRanges = "accept-ranges";
    constexpr static const char* HeaderCopyCompletedOn = "x-ms-copy-completion-time";
    constexpr static const char* HeaderCopyStatusDescription = "x-ms-copy-status-description";
    constexpr static const char* HeaderCopyId = "x-ms-copy-id";
    constexpr static const char* HeaderCopyProgress = "x-ms-copy-progress";
    constexpr static const char* HeaderCopyStatus = "x-ms-copy-status";
    constexpr static const char* HeaderXMsRange = "x-ms-range";
    constexpr static const char* HeaderFileRangeWrite = "x-ms-write";
    constexpr static const char* HeaderFileRangeWriteTypeDefault = "update";
    constexpr static const char* HeaderTransactionalContentHashCrc64 = "x-ms-content-crc64";

    // Abstract for entries that can be listed from Directory.
    struct FilesAndDirectoriesListSinglePage
    {
      std::vector<DirectoryItem> DirectoryItems;
      std::vector<FileItem> FileItems;
    };

    // An enumeration of directories and files.
    struct ListFilesAndDirectoriesSinglePageResponse
    {
      std::string ServiceEndpoint;
      std::string ShareName;
      std::string ShareSnapshot;
      std::string DirectoryPath;
      std::string Prefix;
      int32_t PageSizeHint = int32_t();
      FilesAndDirectoriesListSinglePage SinglePage;
      Azure::Core::Nullable<std::string> ContinuationToken;
    };

    // An enumeration of handles.
    struct ListHandlesResponse
    {
      std::vector<HandleItem> HandleList;
      Azure::Core::Nullable<std::string> ContinuationToken;
    };

    // An enumeration of shares.
    struct ListSharesResponse
    {
      std::string ServiceEndpoint;
      std::string Prefix;
      int32_t PageSizeHint = int32_t();
      std::vector<ShareItem> Items;
      Azure::Core::Nullable<std::string> ContinuationToken;
    };

    struct ServiceSetPropertiesResult
    {
      std::string RequestId;
    };

    struct ServiceGetPropertiesResult
    {
      Metrics HourMetrics;
      Metrics MinuteMetrics;
      std::vector<CorsRule> Cors;
      Azure::Core::Nullable<ShareProtocolSettings> Protocol;
      std::string RequestId;
    };

    struct ServiceListSharesSinglePageResult
    {
      std::string ServiceEndpoint;
      std::string Prefix;
      int32_t PageSizeHint = int32_t();
      std::vector<ShareItem> Items;
      Azure::Core::Nullable<std::string> ContinuationToken;
      std::string RequestId;
    };

    struct ShareCreateResult
    {
      Azure::ETag ETag;
      DateTime LastModified;
      std::string RequestId;
    };

    struct ShareGetPropertiesResult
    {
      Storage::Metadata Metadata;
      Azure::ETag ETag;
      DateTime LastModified;
      std::string RequestId;
      int64_t Quota = int64_t();
      Azure::Core::Nullable<int32_t> ProvisionedIops;
      Azure::Core::Nullable<int32_t> ProvisionedIngressMBps;
      Azure::Core::Nullable<int32_t> ProvisionedEgressMBps;
      Azure::Core::Nullable<DateTime> NextAllowedQuotaDowngradeTime;
      Azure::Core::Nullable<LeaseDurationType> LeaseDuration;
      Azure::Core::Nullable<LeaseStateType> LeaseState;
      Azure::Core::Nullable<LeaseStatusType> LeaseStatus;
      Azure::Core::Nullable<ShareAccessTier> AccessTier;
      Azure::Core::Nullable<DateTime> AccessTierChangedOn;
      Azure::Core::Nullable<std::string> AccessTierTransitionState;
    };

    struct ShareDeleteResult
    {
      std::string RequestId;
    };

    struct ShareAcquireLeaseResult
    {
      Azure::ETag ETag;
      DateTime LastModified;
      std::string LeaseId;
      std::string RequestId;
    };

    struct ShareReleaseLeaseResult
    {
      Azure::ETag ETag;
      DateTime LastModified;
      std::string RequestId;
    };

    struct ShareChangeLeaseResult
    {
      Azure::ETag ETag;
      DateTime LastModified;
      std::string LeaseId;
      std::string RequestId;
    };

    struct ShareRenewLeaseResult
    {
      Azure::ETag ETag;
      DateTime LastModified;
      std::string LeaseId;
      std::string RequestId;
    };

    struct ShareBreakLeaseResult
    {
      Azure::ETag ETag;
      DateTime LastModified;
      std::string RequestId;
    };

    struct ShareCreateSnapshotResult
    {
      std::string Snapshot;
      Azure::ETag ETag;
      DateTime LastModified;
      std::string RequestId;
    };

    struct ShareCreatePermissionResult
    {
      std::string RequestId;
      std::string FilePermissionKey;
    };

    struct ShareGetPermissionResult
    {
      std::string FilePermission;
      std::string RequestId;
    };

    struct ShareSetPropertiesResult
    {
      Azure::ETag ETag;
      DateTime LastModified;
      std::string RequestId;
    };

    struct ShareSetMetadataResult
    {
      Azure::ETag ETag;
      DateTime LastModified;
      std::string RequestId;
    };

    struct ShareGetAccessPolicyResult
    {
      std::vector<SignedIdentifier> SignedIdentifiers;
      Azure::ETag ETag;
      DateTime LastModified;
      std::string RequestId;
    };

    struct ShareSetAccessPolicyResult
    {
      Azure::ETag ETag;
      DateTime LastModified;
      std::string RequestId;
    };

    struct ShareGetStatisticsResult
    {
      int64_t ShareUsageInBytes = int64_t();
      Azure::ETag ETag;
      DateTime LastModified;
      std::string RequestId;
    };

    struct ShareRestoreResult
    {
      Azure::ETag ETag;
      DateTime LastModified;
      std::string RequestId;
    };

    struct DirectoryCreateResult
    {
      Azure::ETag ETag;
      DateTime LastModified;
      std::string RequestId;
      bool IsServerEncrypted = bool();
      FileSmbProperties SmbProperties;
    };

    struct DirectoryGetPropertiesResult
    {
      Storage::Metadata Metadata;
      Azure::ETag ETag;
      DateTime LastModified;
      std::string RequestId;
      bool IsServerEncrypted = bool();
      FileSmbProperties SmbProperties;
    };

    struct DirectoryDeleteResult
    {
      std::string RequestId;
    };

    struct DirectorySetPropertiesResult
    {
      Azure::ETag ETag;
      std::string RequestId;
      DateTime LastModified;
      bool IsServerEncrypted = bool();
      FileSmbProperties SmbProperties;
    };

    struct DirectorySetMetadataResult
    {
      Azure::ETag ETag;
      std::string RequestId;
      bool IsServerEncrypted = bool();
    };

    struct DirectoryListFilesAndDirectoriesSinglePageResult
    {
      std::string ServiceEndpoint;
      std::string ShareName;
      std::string ShareSnapshot;
      std::string DirectoryPath;
      std::string Prefix;
      int32_t PageSizeHint = int32_t();
      FilesAndDirectoriesListSinglePage SinglePage;
      Azure::Core::Nullable<std::string> ContinuationToken;
      FileHttpHeaders HttpHeaders;
      std::string RequestId;
    };

    struct DirectoryListHandlesResult
    {
      std::vector<HandleItem> HandleList;
      Azure::Core::Nullable<std::string> ContinuationToken;
      FileHttpHeaders HttpHeaders;
      std::string RequestId;
    };

    struct DirectoryForceCloseHandlesResult
    {
      std::string RequestId;
      Azure::Core::Nullable<std::string> ContinuationToken;
      int32_t NumberOfHandlesClosed = int32_t();
      int32_t NumberOfHandlesFailedToClose = int32_t();
    };

    struct FileCreateResult
    {
      Azure::ETag ETag;
      DateTime LastModified;
      std::string RequestId;
      bool IsServerEncrypted = bool();
      FileSmbProperties SmbProperties;
    };

    struct FileDownloadResult
    {
      std::unique_ptr<Azure::Core::IO::BodyStream> BodyStream;
      DateTime LastModified;
      Storage::Metadata Metadata;
      FileHttpHeaders HttpHeaders;
      Azure::Core::Http::HttpRange ContentRange;
      int64_t FileSize;
      Azure::ETag ETag;
      Azure::Core::Nullable<Storage::ContentHash> TransactionalContentHash;
      std::string RequestId;
      std::string AcceptRanges;
      Azure::Core::Nullable<DateTime> CopyCompletedOn;
      Azure::Core::Nullable<std::string> CopyStatusDescription;
      Azure::Core::Nullable<std::string> CopyId;
      Azure::Core::Nullable<std::string> CopyProgress;
      Azure::Core::Nullable<std::string> CopySource;
      Azure::Core::Nullable<CopyStatusType> CopyStatus;
      bool IsServerEncrypted = bool();
      FileSmbProperties SmbProperties;
      Azure::Core::Nullable<LeaseDurationType> LeaseDuration;
      Azure::Core::Nullable<LeaseStateType> LeaseState;
      Azure::Core::Nullable<LeaseStatusType> LeaseStatus;
    };

    struct FileGetPropertiesResult
    {
      DateTime LastModified;
      Storage::Metadata Metadata;
      int64_t FileSize = int64_t();
      FileHttpHeaders HttpHeaders;
      Azure::ETag ETag;
      std::string RequestId;
      Azure::Core::Nullable<DateTime> CopyCompletedOn;
      Azure::Core::Nullable<std::string> CopyStatusDescription;
      Azure::Core::Nullable<std::string> CopyId;
      Azure::Core::Nullable<std::string> CopyProgress;
      Azure::Core::Nullable<std::string> CopySource;
      Azure::Core::Nullable<CopyStatusType> CopyStatus;
      bool IsServerEncrypted = bool();
      FileSmbProperties SmbProperties;
      Azure::Core::Nullable<LeaseDurationType> LeaseDuration;
      Azure::Core::Nullable<LeaseStateType> LeaseState;
      Azure::Core::Nullable<LeaseStatusType> LeaseStatus;
    };

    struct FileDeleteResult
    {
      std::string RequestId;
    };

    struct FileSetHttpHeadersResult
    {
      Azure::ETag ETag;
      DateTime LastModified;
      std::string RequestId;
      bool IsServerEncrypted = bool();
      FileSmbProperties SmbProperties;
    };

    struct FileSetMetadataResult
    {
      Azure::ETag ETag;
      std::string RequestId;
      bool IsServerEncrypted = bool();
    };

    struct FileAcquireLeaseResult
    {
      Azure::ETag ETag;
      DateTime LastModified;
      std::string LeaseId;
      std::string RequestId;
    };

    struct FileReleaseLeaseResult
    {
      Azure::ETag ETag;
      DateTime LastModified;
      std::string RequestId;
    };

    struct FileChangeLeaseResult
    {
      Azure::ETag ETag;
      DateTime LastModified;
      std::string LeaseId;
      std::string RequestId;
    };

    struct FileBreakLeaseResult
    {
      Azure::ETag ETag;
      DateTime LastModified;
      Azure::Core::Nullable<std::string> LeaseId;
      std::string RequestId;
    };

    struct FileUploadRangeResult
    {
      Azure::ETag ETag;
      DateTime LastModified;
      Storage::ContentHash TransactionalContentHash;
      std::string RequestId;
      bool IsServerEncrypted = bool();
    };

    struct FileUploadRangeFromUrlResult
    {
      Azure::ETag ETag;
      DateTime LastModified;
      Storage::ContentHash TransactionalContentHash;
      std::string RequestId;
      bool IsServerEncrypted = bool();
    };

    struct FileGetRangeListResult
    {
<<<<<<< HEAD
      std::vector<Core::Http::HttpRange> Ranges;
      std::vector<Core::Http::HttpRange> ClearRanges;
      Core::DateTime LastModified;
=======
      std::vector<Core::Http::Range> Ranges;
      std::vector<Core::Http::Range> ClearRanges;
      DateTime LastModified;
>>>>>>> 76870c44
      Azure::ETag ETag;
      int64_t FileSize = int64_t();
      std::string RequestId;
    };

    struct FileStartCopyResult
    {
      Azure::ETag ETag;
      DateTime LastModified;
      std::string RequestId;
      std::string CopyId;
      CopyStatusType CopyStatus;
    };

    struct FileAbortCopyResult
    {
      std::string RequestId;
    };

    struct FileListHandlesResult
    {
      std::vector<HandleItem> HandleList;
      Azure::Core::Nullable<std::string> ContinuationToken;
      FileHttpHeaders HttpHeaders;
      std::string RequestId;
    };

    struct FileForceCloseHandlesResult
    {
      std::string RequestId;
      Azure::Core::Nullable<std::string> ContinuationToken;
      int32_t NumberOfHandlesClosed = int32_t();
      int32_t NumberOfHandlesFailedToClose = int32_t();
    };

    class ShareRestClient {
    private:
      static Azure::Core::Http::HttpRange HttpRangeFromXml(Storage::_detail::XmlReader& reader)
      {
        int depth = 0;
        bool is_start = false;
        bool is_end = false;
        int64_t start = 0;
        int64_t end = 0;
        while (true)
        {
          auto node = reader.Read();
          if (node.Type == Storage::_detail::XmlNodeType::End)
          {
            break;
          }
          else if (
              node.Type == Storage::_detail::XmlNodeType::StartTag
              && strcmp(node.Name, "Start") == 0)
          {
            ++depth;
            is_start = true;
          }
          else if (
              node.Type == Storage::_detail::XmlNodeType::StartTag && strcmp(node.Name, "End") == 0)
          {
            ++depth;
            is_end = true;
          }
          else if (node.Type == Storage::_detail::XmlNodeType::EndTag)
          {
            is_start = false;
            is_end = false;
            if (depth-- == 0)
            {
              break;
            }
          }
          if (depth == 1 && node.Type == Storage::_detail::XmlNodeType::Text)
          {
            if (is_start)
            {
              start = std::stoll(node.Value);
            }
            else if (is_end)
            {
              end = std::stoll(node.Value);
            }
          }
        }
        Azure::Core::Http::HttpRange ret;
        ret.Offset = start;
        ret.Length = end - start + 1;
        return ret;
      }

    public:
      class Service {
      public:
        struct SetPropertiesOptions
        {
          FileServiceProperties ServiceProperties;
          Azure::Core::Nullable<int32_t> Timeout;
          std::string ApiVersionParameter = _detail::DefaultServiceApiVersion;
        };

        static Azure::Response<ServiceSetPropertiesResult> SetProperties(
            const Azure::Core::Http::Url& url,
            Azure::Core::Http::_internal::HttpPipeline& pipeline,
            Azure::Core::Context context,
            const SetPropertiesOptions& setPropertiesOptions)
        {

          std::string xml_body;
          {
            Storage::_detail::XmlWriter writer;
            FileServicePropertiesToXml(writer, setPropertiesOptions.ServiceProperties);
            writer.Write(Storage::_detail::XmlNode{Storage::_detail::XmlNodeType::End});
            xml_body = writer.GetDocument();
          }
          auto body = Azure::Core::IO::MemoryBodyStream(
              reinterpret_cast<const uint8_t*>(xml_body.data()), xml_body.length());
          auto request = Azure::Core::Http::Request(Azure::Core::Http::HttpMethod::Put, url, &body);
          request.SetHeader("Content-Length", std::to_string(body.Length()));
          request.GetUrl().AppendQueryParameter(_detail::QueryRestype, "service");
          request.GetUrl().AppendQueryParameter(_detail::QueryComp, "properties");
          if (setPropertiesOptions.Timeout.HasValue())
          {
            request.GetUrl().AppendQueryParameter(
                _detail::QueryTimeout,
                Storage::_detail::UrlEncodeQueryParameter(
                    std::to_string(setPropertiesOptions.Timeout.GetValue())));
          }
          request.SetHeader(_detail::HeaderVersion, setPropertiesOptions.ApiVersionParameter);
          return SetPropertiesParseResult(context, pipeline.Send(request, context));
        }

        struct GetPropertiesOptions
        {
          Azure::Core::Nullable<int32_t> Timeout;
          std::string ApiVersionParameter = _detail::DefaultServiceApiVersion;
        };

        static Azure::Response<ServiceGetPropertiesResult> GetProperties(
            const Azure::Core::Http::Url& url,
            Azure::Core::Http::_internal::HttpPipeline& pipeline,
            Azure::Core::Context context,
            const GetPropertiesOptions& getPropertiesOptions)
        {
          Azure::Core::Http::Request request(Azure::Core::Http::HttpMethod::Get, url);
          request.GetUrl().AppendQueryParameter(_detail::QueryRestype, "service");
          request.GetUrl().AppendQueryParameter(_detail::QueryComp, "properties");
          if (getPropertiesOptions.Timeout.HasValue())
          {
            request.GetUrl().AppendQueryParameter(
                _detail::QueryTimeout,
                Storage::_detail::UrlEncodeQueryParameter(
                    std::to_string(getPropertiesOptions.Timeout.GetValue())));
          }
          request.SetHeader(_detail::HeaderVersion, getPropertiesOptions.ApiVersionParameter);
          return GetPropertiesParseResult(context, pipeline.Send(request, context));
        }

        struct ListSharesSinglePageOptions
        {
          Azure::Core::Nullable<std::string> Prefix;
          Azure::Core::Nullable<std::string> ContinuationToken;
          Azure::Core::Nullable<int32_t> MaxResults;
          Azure::Core::Nullable<ListSharesIncludeType> ListSharesInclude;
          Azure::Core::Nullable<int32_t> Timeout;
          std::string ApiVersionParameter = _detail::DefaultServiceApiVersion;
        };

        static Azure::Response<ServiceListSharesSinglePageResult> ListSharesSinglePage(
            const Azure::Core::Http::Url& url,
            Azure::Core::Http::_internal::HttpPipeline& pipeline,
            Azure::Core::Context context,
            const ListSharesSinglePageOptions& listSharesSinglePageOptions)
        {
          Azure::Core::Http::Request request(Azure::Core::Http::HttpMethod::Get, url);
          request.GetUrl().AppendQueryParameter(_detail::QueryComp, "list");
          if (listSharesSinglePageOptions.Prefix.HasValue())
          {
            request.GetUrl().AppendQueryParameter(
                _detail::QueryPrefix,
                Storage::_detail::UrlEncodeQueryParameter(
                    listSharesSinglePageOptions.Prefix.GetValue()));
          }
          if (listSharesSinglePageOptions.ContinuationToken.HasValue())
          {
            request.GetUrl().AppendQueryParameter(
                _detail::QueryContinuationToken,
                Storage::_detail::UrlEncodeQueryParameter(
                    listSharesSinglePageOptions.ContinuationToken.GetValue()));
          }
          if (listSharesSinglePageOptions.MaxResults.HasValue())
          {
            request.GetUrl().AppendQueryParameter(
                _detail::QueryPageSizeHint,
                Storage::_detail::UrlEncodeQueryParameter(
                    std::to_string(listSharesSinglePageOptions.MaxResults.GetValue())));
          }
          if (listSharesSinglePageOptions.ListSharesInclude.HasValue())
          {
            request.GetUrl().AppendQueryParameter(
                _detail::QueryListSharesInclude,
                Storage::_detail::UrlEncodeQueryParameter(ListSharesIncludeTypeToString(
                    listSharesSinglePageOptions.ListSharesInclude.GetValue())));
          }
          if (listSharesSinglePageOptions.Timeout.HasValue())
          {
            request.GetUrl().AppendQueryParameter(
                _detail::QueryTimeout,
                Storage::_detail::UrlEncodeQueryParameter(
                    std::to_string(listSharesSinglePageOptions.Timeout.GetValue())));
          }
          request.SetHeader(
              _detail::HeaderVersion, listSharesSinglePageOptions.ApiVersionParameter);
          return ListSharesSinglePageParseResult(context, pipeline.Send(request, context));
        }

      private:
        static Azure::Response<ServiceSetPropertiesResult> SetPropertiesParseResult(
            Azure::Core::Context context,
            std::unique_ptr<Azure::Core::Http::RawResponse> responsePtr)
        {
          auto& response = *responsePtr;
          if (response.GetStatusCode() == Azure::Core::Http::HttpStatusCode::Accepted)
          {
            // Success (Accepted)
            ServiceSetPropertiesResult result;
            result.RequestId = response.GetHeaders().at(_detail::HeaderRequestId);
            return Azure::Response<ServiceSetPropertiesResult>(
                std::move(result), std::move(responsePtr));
          }
          else
          {
            (void)context;
            throw Storage::StorageException::CreateFromResponse(std::move(responsePtr));
          }
        }

        static void ShareRetentionPolicyToXml(
            Storage::_detail::XmlWriter& writer,
            const ShareRetentionPolicy& object)
        {
          writer.Write(
              Storage::_detail::XmlNode{Storage::_detail::XmlNodeType::StartTag, "Enabled"});
          writer.Write(Storage::_detail::XmlNode{
              Storage::_detail::XmlNodeType::Text, nullptr, object.Enabled ? "true" : "false"});
          writer.Write(Storage::_detail::XmlNode{Storage::_detail::XmlNodeType::EndTag});
          if (object.Days.HasValue())
          {
            writer.Write(
                Storage::_detail::XmlNode{Storage::_detail::XmlNodeType::StartTag, "Days"});
            writer.Write(Storage::_detail::XmlNode{
                Storage::_detail::XmlNodeType::Text,
                nullptr,
                std::to_string(object.Days.GetValue()).data()});
            writer.Write(Storage::_detail::XmlNode{Storage::_detail::XmlNodeType::EndTag});
          }
        }

        static void MetricsToXml(Storage::_detail::XmlWriter& writer, const Metrics& object)
        {
          writer.Write(
              Storage::_detail::XmlNode{Storage::_detail::XmlNodeType::StartTag, "Version"});
          writer.Write(Storage::_detail::XmlNode{
              Storage::_detail::XmlNodeType::Text, nullptr, object.Version.data()});
          writer.Write(Storage::_detail::XmlNode{Storage::_detail::XmlNodeType::EndTag});
          writer.Write(
              Storage::_detail::XmlNode{Storage::_detail::XmlNodeType::StartTag, "Enabled"});
          writer.Write(Storage::_detail::XmlNode{
              Storage::_detail::XmlNodeType::Text, nullptr, object.Enabled ? "true" : "false"});
          writer.Write(Storage::_detail::XmlNode{Storage::_detail::XmlNodeType::EndTag});
          if (object.IncludeApis.HasValue())
          {
            writer.Write(
                Storage::_detail::XmlNode{Storage::_detail::XmlNodeType::StartTag, "IncludeAPIs"});
            writer.Write(Storage::_detail::XmlNode{
                Storage::_detail::XmlNodeType::Text,
                nullptr,
                object.IncludeApis.GetValue() ? "true" : "false"});
            writer.Write(Storage::_detail::XmlNode{Storage::_detail::XmlNodeType::EndTag});
          }
          writer.Write(Storage::_detail::XmlNode{
              Storage::_detail::XmlNodeType::StartTag, "RetentionPolicy"});
          ShareRetentionPolicyToXml(writer, object.RetentionPolicy);
          writer.Write(Storage::_detail::XmlNode{Storage::_detail::XmlNodeType::EndTag});
        }

        static void CorsRuleToXml(Storage::_detail::XmlWriter& writer, const CorsRule& object)
        {
          writer.Write(
              Storage::_detail::XmlNode{Storage::_detail::XmlNodeType::StartTag, "CorsRule"});
          writer.Write(
              Storage::_detail::XmlNode{Storage::_detail::XmlNodeType::StartTag, "AllowedOrigins"});
          writer.Write(Storage::_detail::XmlNode{
              Storage::_detail::XmlNodeType::Text, nullptr, object.AllowedOrigins.data()});
          writer.Write(Storage::_detail::XmlNode{Storage::_detail::XmlNodeType::EndTag});
          writer.Write(
              Storage::_detail::XmlNode{Storage::_detail::XmlNodeType::StartTag, "AllowedMethods"});
          writer.Write(Storage::_detail::XmlNode{
              Storage::_detail::XmlNodeType::Text, nullptr, object.AllowedMethods.data()});
          writer.Write(Storage::_detail::XmlNode{Storage::_detail::XmlNodeType::EndTag});
          writer.Write(
              Storage::_detail::XmlNode{Storage::_detail::XmlNodeType::StartTag, "AllowedHeaders"});
          writer.Write(Storage::_detail::XmlNode{
              Storage::_detail::XmlNodeType::Text, nullptr, object.AllowedHeaders.data()});
          writer.Write(Storage::_detail::XmlNode{Storage::_detail::XmlNodeType::EndTag});
          writer.Write(
              Storage::_detail::XmlNode{Storage::_detail::XmlNodeType::StartTag, "ExposedHeaders"});
          writer.Write(Storage::_detail::XmlNode{
              Storage::_detail::XmlNodeType::Text, nullptr, object.ExposedHeaders.data()});
          writer.Write(Storage::_detail::XmlNode{Storage::_detail::XmlNodeType::EndTag});
          writer.Write(Storage::_detail::XmlNode{
              Storage::_detail::XmlNodeType::StartTag, "MaxAgeInSeconds"});
          writer.Write(Storage::_detail::XmlNode{
              Storage::_detail::XmlNodeType::Text,
              nullptr,
              std::to_string(object.MaxAgeInSeconds).data()});
          writer.Write(Storage::_detail::XmlNode{Storage::_detail::XmlNodeType::EndTag});
          writer.Write(Storage::_detail::XmlNode{Storage::_detail::XmlNodeType::EndTag});
        }

        static void SmbMultichannelToXml(
            Storage::_detail::XmlWriter& writer,
            const SmbMultichannel& object)
        {
          writer.Write(
              Storage::_detail::XmlNode{Storage::_detail::XmlNodeType::StartTag, "Multichannel"});
          writer.Write(
              Storage::_detail::XmlNode{Storage::_detail::XmlNodeType::StartTag, "Enabled"});
          writer.Write(Storage::_detail::XmlNode{
              Storage::_detail::XmlNodeType::Text, nullptr, object.Enabled ? "true" : "false"});
          writer.Write(Storage::_detail::XmlNode{Storage::_detail::XmlNodeType::EndTag});
          writer.Write(Storage::_detail::XmlNode{Storage::_detail::XmlNodeType::EndTag});
        }

        static void SmbSettingsToXml(Storage::_detail::XmlWriter& writer, const SmbSettings& object)
        {
          writer.Write(Storage::_detail::XmlNode{Storage::_detail::XmlNodeType::StartTag, "SMB"});
          SmbMultichannelToXml(writer, object.Multichannel);
          writer.Write(Storage::_detail::XmlNode{Storage::_detail::XmlNodeType::EndTag});
        }

        static void ShareProtocolSettingsToXml(
            Storage::_detail::XmlWriter& writer,
            const ShareProtocolSettings& object)
        {
          writer.Write(Storage::_detail::XmlNode{
              Storage::_detail::XmlNodeType::StartTag, "ProtocolSettings"});
          SmbSettingsToXml(writer, object.Settings);
          writer.Write(Storage::_detail::XmlNode{Storage::_detail::XmlNodeType::EndTag});
        }

        static void FileServicePropertiesToXml(
            Storage::_detail::XmlWriter& writer,
            const FileServiceProperties& object)
        {
          writer.Write(Storage::_detail::XmlNode{
              Storage::_detail::XmlNodeType::StartTag, "StorageServiceProperties"});
          writer.Write(
              Storage::_detail::XmlNode{Storage::_detail::XmlNodeType::StartTag, "HourMetrics"});
          MetricsToXml(writer, object.HourMetrics);
          writer.Write(Storage::_detail::XmlNode{Storage::_detail::XmlNodeType::EndTag});
          writer.Write(
              Storage::_detail::XmlNode{Storage::_detail::XmlNodeType::StartTag, "MinuteMetrics"});
          MetricsToXml(writer, object.MinuteMetrics);
          writer.Write(Storage::_detail::XmlNode{Storage::_detail::XmlNodeType::EndTag});
          if (object.Cors.size() > 0)
          {
            writer.Write(
                Storage::_detail::XmlNode{Storage::_detail::XmlNodeType::StartTag, "Cors"});
            for (const auto& item : object.Cors)
            {
              CorsRuleToXml(writer, item);
            }
            writer.Write(Storage::_detail::XmlNode{Storage::_detail::XmlNodeType::EndTag});
          }
          if (object.Protocol.HasValue())
          {
            ShareProtocolSettingsToXml(writer, object.Protocol.GetValue());
          }
          writer.Write(Storage::_detail::XmlNode{Storage::_detail::XmlNodeType::EndTag});
        }
        static Azure::Response<ServiceGetPropertiesResult> GetPropertiesParseResult(
            Azure::Core::Context context,
            std::unique_ptr<Azure::Core::Http::RawResponse> responsePtr)
        {
          auto& response = *responsePtr;
          if (response.GetStatusCode() == Azure::Core::Http::HttpStatusCode::Ok)
          {
            // Success.
            const auto& bodyBuffer = response.GetBody();
            auto reader = Storage::_detail::XmlReader(
                reinterpret_cast<const char*>(bodyBuffer.data()), bodyBuffer.size());
            ServiceGetPropertiesResult result = bodyBuffer.empty()
                ? ServiceGetPropertiesResult()
                : ServiceGetPropertiesResultFromFileServiceProperties(
                    FileServicePropertiesFromXml(reader));
            result.RequestId = response.GetHeaders().at(_detail::HeaderRequestId);
            return Azure::Response<ServiceGetPropertiesResult>(
                std::move(result), std::move(responsePtr));
          }
          else
          {
            (void)context;
            throw Storage::StorageException::CreateFromResponse(std::move(responsePtr));
          }
        }

        static ShareRetentionPolicy ShareRetentionPolicyFromXml(Storage::_detail::XmlReader& reader)
        {
          auto result = ShareRetentionPolicy();
          enum class XmlTagName
          {
            Days,
            Enabled,
            Unknown,
          };
          std::vector<XmlTagName> path;

          while (true)
          {
            auto node = reader.Read();
            if (node.Type == Storage::_detail::XmlNodeType::End)
            {
              break;
            }
            else if (node.Type == Storage::_detail::XmlNodeType::EndTag)
            {
              if (path.size() > 0)
              {
                path.pop_back();
              }
              else
              {
                break;
              }
            }
            else if (node.Type == Storage::_detail::XmlNodeType::StartTag)
            {

              if (std::strcmp(node.Name, "Days") == 0)
              {
                path.emplace_back(XmlTagName::Days);
              }
              else if (std::strcmp(node.Name, "Enabled") == 0)
              {
                path.emplace_back(XmlTagName::Enabled);
              }
              else
              {
                path.emplace_back(XmlTagName::Unknown);
              }
            }
            else if (node.Type == Storage::_detail::XmlNodeType::Text)
            {
              if (path.size() == 1 && path[0] == XmlTagName::Days)
              {
                result.Days = std::stoi(node.Value);
              }
              else if (path.size() == 1 && path[0] == XmlTagName::Enabled)
              {
                result.Enabled = (std::strcmp(node.Value, "true") == 0);
              }
            }
          }
          return result;
        }

        static Metrics MetricsFromXml(Storage::_detail::XmlReader& reader)
        {
          auto result = Metrics();
          enum class XmlTagName
          {
            Enabled,
            IncludeAPIs,
            RetentionPolicy,
            Unknown,
            Version,
          };
          std::vector<XmlTagName> path;

          while (true)
          {
            auto node = reader.Read();
            if (node.Type == Storage::_detail::XmlNodeType::End)
            {
              break;
            }
            else if (node.Type == Storage::_detail::XmlNodeType::EndTag)
            {
              if (path.size() > 0)
              {
                path.pop_back();
              }
              else
              {
                break;
              }
            }
            else if (node.Type == Storage::_detail::XmlNodeType::StartTag)
            {

              if (std::strcmp(node.Name, "Enabled") == 0)
              {
                path.emplace_back(XmlTagName::Enabled);
              }
              else if (std::strcmp(node.Name, "IncludeAPIs") == 0)
              {
                path.emplace_back(XmlTagName::IncludeAPIs);
              }
              else if (std::strcmp(node.Name, "RetentionPolicy") == 0)
              {
                path.emplace_back(XmlTagName::RetentionPolicy);
              }
              else if (std::strcmp(node.Name, "Version") == 0)
              {
                path.emplace_back(XmlTagName::Version);
              }
              else
              {
                path.emplace_back(XmlTagName::Unknown);
              }

              if (path.size() == 1 && path[0] == XmlTagName::RetentionPolicy)
              {
                result.RetentionPolicy = ShareRetentionPolicyFromXml(reader);
                path.pop_back();
              }
            }
            else if (node.Type == Storage::_detail::XmlNodeType::Text)
            {
              if (path.size() == 1 && path[0] == XmlTagName::Enabled)
              {
                result.Enabled = (std::strcmp(node.Value, "true") == 0);
              }
              else if (path.size() == 1 && path[0] == XmlTagName::IncludeAPIs)
              {
                result.IncludeApis = (std::strcmp(node.Value, "true") == 0);
              }
              else if (path.size() == 1 && path[0] == XmlTagName::Version)
              {
                result.Version = node.Value;
              }
            }
          }
          return result;
        }

        static CorsRule CorsRuleFromXml(Storage::_detail::XmlReader& reader)
        {
          auto result = CorsRule();
          enum class XmlTagName
          {
            AllowedHeaders,
            AllowedMethods,
            AllowedOrigins,
            ExposedHeaders,
            MaxAgeInSeconds,
            Unknown,
          };
          std::vector<XmlTagName> path;

          while (true)
          {
            auto node = reader.Read();
            if (node.Type == Storage::_detail::XmlNodeType::End)
            {
              break;
            }
            else if (node.Type == Storage::_detail::XmlNodeType::EndTag)
            {
              if (path.size() > 0)
              {
                path.pop_back();
              }
              else
              {
                break;
              }
            }
            else if (node.Type == Storage::_detail::XmlNodeType::StartTag)
            {

              if (std::strcmp(node.Name, "AllowedHeaders") == 0)
              {
                path.emplace_back(XmlTagName::AllowedHeaders);
              }
              else if (std::strcmp(node.Name, "AllowedMethods") == 0)
              {
                path.emplace_back(XmlTagName::AllowedMethods);
              }
              else if (std::strcmp(node.Name, "AllowedOrigins") == 0)
              {
                path.emplace_back(XmlTagName::AllowedOrigins);
              }
              else if (std::strcmp(node.Name, "ExposedHeaders") == 0)
              {
                path.emplace_back(XmlTagName::ExposedHeaders);
              }
              else if (std::strcmp(node.Name, "MaxAgeInSeconds") == 0)
              {
                path.emplace_back(XmlTagName::MaxAgeInSeconds);
              }
              else
              {
                path.emplace_back(XmlTagName::Unknown);
              }
            }
            else if (node.Type == Storage::_detail::XmlNodeType::Text)
            {
              if (path.size() == 1 && path[0] == XmlTagName::AllowedHeaders)
              {
                result.AllowedHeaders = node.Value;
              }
              else if (path.size() == 1 && path[0] == XmlTagName::AllowedMethods)
              {
                result.AllowedMethods = node.Value;
              }
              else if (path.size() == 1 && path[0] == XmlTagName::AllowedOrigins)
              {
                result.AllowedOrigins = node.Value;
              }
              else if (path.size() == 1 && path[0] == XmlTagName::ExposedHeaders)
              {
                result.ExposedHeaders = node.Value;
              }
              else if (path.size() == 1 && path[0] == XmlTagName::MaxAgeInSeconds)
              {
                result.MaxAgeInSeconds = std::stoi(node.Value);
              }
            }
          }
          return result;
        }

        static SmbMultichannel SmbMultichannelFromXml(Storage::_detail::XmlReader& reader)
        {
          auto result = SmbMultichannel();
          enum class XmlTagName
          {
            Enabled,
            Unknown,
          };
          std::vector<XmlTagName> path;

          while (true)
          {
            auto node = reader.Read();
            if (node.Type == Storage::_detail::XmlNodeType::End)
            {
              break;
            }
            else if (node.Type == Storage::_detail::XmlNodeType::EndTag)
            {
              if (path.size() > 0)
              {
                path.pop_back();
              }
              else
              {
                break;
              }
            }
            else if (node.Type == Storage::_detail::XmlNodeType::StartTag)
            {

              if (std::strcmp(node.Name, "Enabled") == 0)
              {
                path.emplace_back(XmlTagName::Enabled);
              }
              else
              {
                path.emplace_back(XmlTagName::Unknown);
              }
            }
            else if (node.Type == Storage::_detail::XmlNodeType::Text)
            {
              if (path.size() == 1 && path[0] == XmlTagName::Enabled)
              {
                result.Enabled = (std::strcmp(node.Value, "true") == 0);
              }
            }
          }
          return result;
        }

        static SmbSettings SmbSettingsFromXml(Storage::_detail::XmlReader& reader)
        {
          auto result = SmbSettings();
          enum class XmlTagName
          {
            Multichannel,
            Unknown,
          };
          std::vector<XmlTagName> path;

          while (true)
          {
            auto node = reader.Read();
            if (node.Type == Storage::_detail::XmlNodeType::End)
            {
              break;
            }
            else if (node.Type == Storage::_detail::XmlNodeType::EndTag)
            {
              if (path.size() > 0)
              {
                path.pop_back();
              }
              else
              {
                break;
              }
            }
            else if (node.Type == Storage::_detail::XmlNodeType::StartTag)
            {

              if (std::strcmp(node.Name, "Multichannel") == 0)
              {
                path.emplace_back(XmlTagName::Multichannel);
              }
              else
              {
                path.emplace_back(XmlTagName::Unknown);
              }

              if (path.size() == 1 && path[0] == XmlTagName::Multichannel)
              {
                result.Multichannel = SmbMultichannelFromXml(reader);
                path.pop_back();
              }
            }
            else if (node.Type == Storage::_detail::XmlNodeType::Text)
            {
            }
          }
          return result;
        }

        static ShareProtocolSettings ShareProtocolSettingsFromXml(
            Storage::_detail::XmlReader& reader)
        {
          auto result = ShareProtocolSettings();
          enum class XmlTagName
          {
            SMB,
            Unknown,
          };
          std::vector<XmlTagName> path;

          while (true)
          {
            auto node = reader.Read();
            if (node.Type == Storage::_detail::XmlNodeType::End)
            {
              break;
            }
            else if (node.Type == Storage::_detail::XmlNodeType::EndTag)
            {
              if (path.size() > 0)
              {
                path.pop_back();
              }
              else
              {
                break;
              }
            }
            else if (node.Type == Storage::_detail::XmlNodeType::StartTag)
            {

              if (std::strcmp(node.Name, "SMB") == 0)
              {
                path.emplace_back(XmlTagName::SMB);
              }
              else
              {
                path.emplace_back(XmlTagName::Unknown);
              }

              if (path.size() == 1 && path[0] == XmlTagName::SMB)
              {
                result.Settings = SmbSettingsFromXml(reader);
                path.pop_back();
              }
            }
            else if (node.Type == Storage::_detail::XmlNodeType::Text)
            {
            }
          }
          return result;
        }

        static FileServiceProperties FileServicePropertiesFromXml(
            Storage::_detail::XmlReader& reader)
        {
          auto result = FileServiceProperties();
          enum class XmlTagName
          {
            Cors,
            CorsRule,
            HourMetrics,
            MinuteMetrics,
            ProtocolSettings,
            StorageServiceProperties,
            Unknown,
          };
          std::vector<XmlTagName> path;

          while (true)
          {
            auto node = reader.Read();
            if (node.Type == Storage::_detail::XmlNodeType::End)
            {
              break;
            }
            else if (node.Type == Storage::_detail::XmlNodeType::EndTag)
            {
              if (path.size() > 0)
              {
                path.pop_back();
              }
              else
              {
                break;
              }
            }
            else if (node.Type == Storage::_detail::XmlNodeType::StartTag)
            {

              if (std::strcmp(node.Name, "Cors") == 0)
              {
                path.emplace_back(XmlTagName::Cors);
              }
              else if (std::strcmp(node.Name, "CorsRule") == 0)
              {
                path.emplace_back(XmlTagName::CorsRule);
              }
              else if (std::strcmp(node.Name, "HourMetrics") == 0)
              {
                path.emplace_back(XmlTagName::HourMetrics);
              }
              else if (std::strcmp(node.Name, "MinuteMetrics") == 0)
              {
                path.emplace_back(XmlTagName::MinuteMetrics);
              }
              else if (std::strcmp(node.Name, "ProtocolSettings") == 0)
              {
                path.emplace_back(XmlTagName::ProtocolSettings);
              }
              else if (std::strcmp(node.Name, "StorageServiceProperties") == 0)
              {
                path.emplace_back(XmlTagName::StorageServiceProperties);
              }
              else
              {
                path.emplace_back(XmlTagName::Unknown);
              }

              if (path.size() == 2 && path[0] == XmlTagName::StorageServiceProperties
                  && path[1] == XmlTagName::HourMetrics)
              {
                result.HourMetrics = MetricsFromXml(reader);
                path.pop_back();
              }
              else if (
                  path.size() == 2 && path[0] == XmlTagName::StorageServiceProperties
                  && path[1] == XmlTagName::MinuteMetrics)
              {
                result.MinuteMetrics = MetricsFromXml(reader);
                path.pop_back();
              }
              else if (
                  path.size() == 2 && path[0] == XmlTagName::StorageServiceProperties
                  && path[1] == XmlTagName::ProtocolSettings)
              {
                result.Protocol = ShareProtocolSettingsFromXml(reader);
                path.pop_back();
              }
              else if (
                  path.size() == 3 && path[0] == XmlTagName::StorageServiceProperties
                  && path[1] == XmlTagName::Cors && path[2] == XmlTagName::CorsRule)
              {
                result.Cors.emplace_back(CorsRuleFromXml(reader));
                path.pop_back();
              }
            }
            else if (node.Type == Storage::_detail::XmlNodeType::Text)
            {
            }
          }
          return result;
        }

        static ServiceGetPropertiesResult ServiceGetPropertiesResultFromFileServiceProperties(
            FileServiceProperties object)
        {
          ServiceGetPropertiesResult result;
          result.HourMetrics = std::move(object.HourMetrics);
          result.MinuteMetrics = std::move(object.MinuteMetrics);
          result.Cors = std::move(object.Cors);
          result.Protocol = std::move(object.Protocol);

          return result;
        }
        static Azure::Response<ServiceListSharesSinglePageResult> ListSharesSinglePageParseResult(
            Azure::Core::Context context,
            std::unique_ptr<Azure::Core::Http::RawResponse> responsePtr)
        {
          auto& response = *responsePtr;
          if (response.GetStatusCode() == Azure::Core::Http::HttpStatusCode::Ok)
          {
            // Success.
            const auto& bodyBuffer = response.GetBody();
            auto reader = Storage::_detail::XmlReader(
                reinterpret_cast<const char*>(bodyBuffer.data()), bodyBuffer.size());
            ServiceListSharesSinglePageResult result = bodyBuffer.empty()
                ? ServiceListSharesSinglePageResult()
                : ServiceListSharesSinglePageResultFromListSharesResponse(
                    ListSharesResponseFromXml(reader));
            result.RequestId = response.GetHeaders().at(_detail::HeaderRequestId);
            return Azure::Response<ServiceListSharesSinglePageResult>(
                std::move(result), std::move(responsePtr));
          }
          else
          {
            (void)context;
            throw Storage::StorageException::CreateFromResponse(std::move(responsePtr));
          }
        }

        static LeaseStatusType LeaseStatusTypeFromXml(Storage::_detail::XmlReader& reader)
        {
          LeaseStatusType result;
          enum class XmlTagName
          {
            LeaseStatus,
            Unknown,
          };
          std::vector<XmlTagName> path;

          while (true)
          {
            auto node = reader.Read();
            if (node.Type == Storage::_detail::XmlNodeType::End)
            {
              break;
            }
            else if (node.Type == Storage::_detail::XmlNodeType::EndTag)
            {
              if (path.size() > 0)
              {
                path.pop_back();
              }
              else
              {
                break;
              }
            }
            else if (node.Type == Storage::_detail::XmlNodeType::StartTag)
            {

              if (std::strcmp(node.Name, "LeaseStatus") == 0)
              {
                path.emplace_back(XmlTagName::LeaseStatus);
              }
              else
              {
                path.emplace_back(XmlTagName::Unknown);
              }
            }
            else if (node.Type == Storage::_detail::XmlNodeType::Text)
            {
              if (path.size() == 1 && path[0] == XmlTagName::LeaseStatus)
              {
                result = LeaseStatusType(node.Value);
              }
            }
          }
          return result;
        }

        static LeaseStateType LeaseStateTypeFromXml(Storage::_detail::XmlReader& reader)
        {
          LeaseStateType result;
          enum class XmlTagName
          {
            LeaseState,
            Unknown,
          };
          std::vector<XmlTagName> path;

          while (true)
          {
            auto node = reader.Read();
            if (node.Type == Storage::_detail::XmlNodeType::End)
            {
              break;
            }
            else if (node.Type == Storage::_detail::XmlNodeType::EndTag)
            {
              if (path.size() > 0)
              {
                path.pop_back();
              }
              else
              {
                break;
              }
            }
            else if (node.Type == Storage::_detail::XmlNodeType::StartTag)
            {

              if (std::strcmp(node.Name, "LeaseState") == 0)
              {
                path.emplace_back(XmlTagName::LeaseState);
              }
              else
              {
                path.emplace_back(XmlTagName::Unknown);
              }
            }
            else if (node.Type == Storage::_detail::XmlNodeType::Text)
            {
              if (path.size() == 1 && path[0] == XmlTagName::LeaseState)
              {
                result = LeaseStateType(node.Value);
              }
            }
          }
          return result;
        }

        static LeaseDurationType LeaseDurationTypeFromXml(Storage::_detail::XmlReader& reader)
        {
          LeaseDurationType result;
          enum class XmlTagName
          {
            LeaseDuration,
            Unknown,
          };
          std::vector<XmlTagName> path;

          while (true)
          {
            auto node = reader.Read();
            if (node.Type == Storage::_detail::XmlNodeType::End)
            {
              break;
            }
            else if (node.Type == Storage::_detail::XmlNodeType::EndTag)
            {
              if (path.size() > 0)
              {
                path.pop_back();
              }
              else
              {
                break;
              }
            }
            else if (node.Type == Storage::_detail::XmlNodeType::StartTag)
            {

              if (std::strcmp(node.Name, "LeaseDuration") == 0)
              {
                path.emplace_back(XmlTagName::LeaseDuration);
              }
              else
              {
                path.emplace_back(XmlTagName::Unknown);
              }
            }
            else if (node.Type == Storage::_detail::XmlNodeType::Text)
            {
              if (path.size() == 1 && path[0] == XmlTagName::LeaseDuration)
              {
                result = LeaseDurationType(node.Value);
              }
            }
          }
          return result;
        }

        static ShareItemDetails ShareItemDetailsFromXml(Storage::_detail::XmlReader& reader)
        {
          auto result = ShareItemDetails();
          enum class XmlTagName
          {
            AccessTier,
            AccessTierChangeTime,
            AccessTierTransitionState,
            DeletedTime,
            Etag,
            LastModified,
            LeaseDuration,
            LeaseState,
            LeaseStatus,
            NextAllowedQuotaDowngradeTime,
            ProvisionedEgressMBps,
            ProvisionedIngressMBps,
            ProvisionedIops,
            Quota,
            RemainingRetentionDays,
            Unknown,
          };
          std::vector<XmlTagName> path;

          while (true)
          {
            auto node = reader.Read();
            if (node.Type == Storage::_detail::XmlNodeType::End)
            {
              break;
            }
            else if (node.Type == Storage::_detail::XmlNodeType::EndTag)
            {
              if (path.size() > 0)
              {
                path.pop_back();
              }
              else
              {
                break;
              }
            }
            else if (node.Type == Storage::_detail::XmlNodeType::StartTag)
            {

              if (std::strcmp(node.Name, "AccessTier") == 0)
              {
                path.emplace_back(XmlTagName::AccessTier);
              }
              else if (std::strcmp(node.Name, "AccessTierChangeTime") == 0)
              {
                path.emplace_back(XmlTagName::AccessTierChangeTime);
              }
              else if (std::strcmp(node.Name, "AccessTierTransitionState") == 0)
              {
                path.emplace_back(XmlTagName::AccessTierTransitionState);
              }
              else if (std::strcmp(node.Name, "DeletedTime") == 0)
              {
                path.emplace_back(XmlTagName::DeletedTime);
              }
              else if (std::strcmp(node.Name, "Etag") == 0)
              {
                path.emplace_back(XmlTagName::Etag);
              }
              else if (std::strcmp(node.Name, "Last-Modified") == 0)
              {
                path.emplace_back(XmlTagName::LastModified);
              }
              else if (std::strcmp(node.Name, "LeaseDuration") == 0)
              {
                path.emplace_back(XmlTagName::LeaseDuration);
              }
              else if (std::strcmp(node.Name, "LeaseState") == 0)
              {
                path.emplace_back(XmlTagName::LeaseState);
              }
              else if (std::strcmp(node.Name, "LeaseStatus") == 0)
              {
                path.emplace_back(XmlTagName::LeaseStatus);
              }
              else if (std::strcmp(node.Name, "NextAllowedQuotaDowngradeTime") == 0)
              {
                path.emplace_back(XmlTagName::NextAllowedQuotaDowngradeTime);
              }
              else if (std::strcmp(node.Name, "ProvisionedEgressMBps") == 0)
              {
                path.emplace_back(XmlTagName::ProvisionedEgressMBps);
              }
              else if (std::strcmp(node.Name, "ProvisionedIngressMBps") == 0)
              {
                path.emplace_back(XmlTagName::ProvisionedIngressMBps);
              }
              else if (std::strcmp(node.Name, "ProvisionedIops") == 0)
              {
                path.emplace_back(XmlTagName::ProvisionedIops);
              }
              else if (std::strcmp(node.Name, "Quota") == 0)
              {
                path.emplace_back(XmlTagName::Quota);
              }
              else if (std::strcmp(node.Name, "RemainingRetentionDays") == 0)
              {
                path.emplace_back(XmlTagName::RemainingRetentionDays);
              }
              else
              {
                path.emplace_back(XmlTagName::Unknown);
              }

              if (path.size() == 1 && path[0] == XmlTagName::LeaseStatus)
              {
                result.LeaseStatus = LeaseStatusTypeFromXml(reader);
                path.pop_back();
              }
              else if (path.size() == 1 && path[0] == XmlTagName::LeaseState)
              {
                result.LeaseState = LeaseStateTypeFromXml(reader);
                path.pop_back();
              }
              else if (path.size() == 1 && path[0] == XmlTagName::LeaseDuration)
              {
                result.LeaseDuration = LeaseDurationTypeFromXml(reader);
                path.pop_back();
              }
            }
            else if (node.Type == Storage::_detail::XmlNodeType::Text)
            {
              if (path.size() == 1 && path[0] == XmlTagName::AccessTier)
              {
                result.AccessTier = ShareAccessTier(node.Value);
              }
              else if (path.size() == 1 && path[0] == XmlTagName::AccessTierChangeTime)
              {
                result.AccessTierChangedOn
                    = DateTime::Parse(node.Value, DateTime::DateFormat::Rfc1123);
              }
              else if (path.size() == 1 && path[0] == XmlTagName::AccessTierTransitionState)
              {
                result.AccessTierTransitionState = node.Value;
              }
              else if (path.size() == 1 && path[0] == XmlTagName::DeletedTime)
              {
                result.DeletedOn = DateTime::Parse(node.Value, DateTime::DateFormat::Rfc1123);
              }
              else if (path.size() == 1 && path[0] == XmlTagName::Etag)
              {
                result.Etag = Azure::ETag(node.Value);
              }
              else if (path.size() == 1 && path[0] == XmlTagName::LastModified)
              {
                result.LastModified = DateTime::Parse(node.Value, DateTime::DateFormat::Rfc1123);
              }
              else if (path.size() == 1 && path[0] == XmlTagName::NextAllowedQuotaDowngradeTime)
              {
                result.NextAllowedQuotaDowngradeTime
                    = DateTime::Parse(node.Value, DateTime::DateFormat::Rfc1123);
              }
              else if (path.size() == 1 && path[0] == XmlTagName::ProvisionedEgressMBps)
              {
                result.ProvisionedEgressMBps = std::stoi(node.Value);
              }
              else if (path.size() == 1 && path[0] == XmlTagName::ProvisionedIngressMBps)
              {
                result.ProvisionedIngressMBps = std::stoi(node.Value);
              }
              else if (path.size() == 1 && path[0] == XmlTagName::ProvisionedIops)
              {
                result.ProvisionedIops = std::stoi(node.Value);
              }
              else if (path.size() == 1 && path[0] == XmlTagName::Quota)
              {
                result.Quota = std::stoll(node.Value);
              }
              else if (path.size() == 1 && path[0] == XmlTagName::RemainingRetentionDays)
              {
                result.RemainingRetentionDays = std::stoi(node.Value);
              }
            }
          }
          return result;
        }

        static Metadata MetadataFromXml(Storage::_detail::XmlReader& reader)
        {
          Metadata result;
          int depth = 0;
          std::string key;
          while (true)
          {
            auto node = reader.Read();
            if (node.Type == Storage::_detail::XmlNodeType::End)
            {
              break;
            }
            else if (node.Type == Storage::_detail::XmlNodeType::StartTag)
            {
              if (depth++ == 0)
              {
                key = node.Name;
              }
            }
            else if (node.Type == Storage::_detail::XmlNodeType::EndTag)
            {
              if (depth-- == 0)
              {
                break;
              }
            }
            else if (depth == 1 && node.Type == Storage::_detail::XmlNodeType::Text)
            {
              result.emplace(std::move(key), std::string(node.Value));
            }
          }
          return result;
        }

        static ShareItem ShareItemFromXml(Storage::_detail::XmlReader& reader)
        {
          auto result = ShareItem();
          enum class XmlTagName
          {
            Deleted,
            Metadata,
            Name,
            Properties,
            Snapshot,
            Unknown,
            Version,
          };
          std::vector<XmlTagName> path;

          while (true)
          {
            auto node = reader.Read();
            if (node.Type == Storage::_detail::XmlNodeType::End)
            {
              break;
            }
            else if (node.Type == Storage::_detail::XmlNodeType::EndTag)
            {
              if (path.size() > 0)
              {
                path.pop_back();
              }
              else
              {
                break;
              }
            }
            else if (node.Type == Storage::_detail::XmlNodeType::StartTag)
            {

              if (std::strcmp(node.Name, "Deleted") == 0)
              {
                path.emplace_back(XmlTagName::Deleted);
              }
              else if (std::strcmp(node.Name, "Metadata") == 0)
              {
                path.emplace_back(XmlTagName::Metadata);
              }
              else if (std::strcmp(node.Name, "Name") == 0)
              {
                path.emplace_back(XmlTagName::Name);
              }
              else if (std::strcmp(node.Name, "Properties") == 0)
              {
                path.emplace_back(XmlTagName::Properties);
              }
              else if (std::strcmp(node.Name, "Snapshot") == 0)
              {
                path.emplace_back(XmlTagName::Snapshot);
              }
              else if (std::strcmp(node.Name, "Version") == 0)
              {
                path.emplace_back(XmlTagName::Version);
              }
              else
              {
                path.emplace_back(XmlTagName::Unknown);
              }

              if (path.size() == 1 && path[0] == XmlTagName::Properties)
              {
                result.Details = ShareItemDetailsFromXml(reader);
                path.pop_back();
              }
              else if (path.size() == 1 && path[0] == XmlTagName::Metadata)
              {
                result.ShareMetadata = MetadataFromXml(reader);
                path.pop_back();
              }
            }
            else if (node.Type == Storage::_detail::XmlNodeType::Text)
            {
              if (path.size() == 1 && path[0] == XmlTagName::Deleted)
              {
                result.Deleted = (std::strcmp(node.Value, "true") == 0);
              }
              else if (path.size() == 1 && path[0] == XmlTagName::Name)
              {
                result.Name = node.Value;
              }
              else if (path.size() == 1 && path[0] == XmlTagName::Snapshot)
              {
                result.Snapshot = node.Value;
              }
              else if (path.size() == 1 && path[0] == XmlTagName::Version)
              {
                result.Version = node.Value;
              }
            }
          }
          return result;
        }

        static ListSharesResponse ListSharesResponseFromXml(Storage::_detail::XmlReader& reader)
        {
          auto result = ListSharesResponse();
          enum class XmlTagName
          {
            EnumerationResults,
            MaxResults,
            NextMarker,
            Prefix,
            Share,
            Shares,
            Unknown,
          };
          std::vector<XmlTagName> path;

          while (true)
          {
            auto node = reader.Read();
            if (node.Type == Storage::_detail::XmlNodeType::End)
            {
              break;
            }
            else if (node.Type == Storage::_detail::XmlNodeType::EndTag)
            {
              if (path.size() > 0)
              {
                path.pop_back();
              }
              else
              {
                break;
              }
            }
            else if (node.Type == Storage::_detail::XmlNodeType::StartTag)
            {

              if (std::strcmp(node.Name, "EnumerationResults") == 0)
              {
                path.emplace_back(XmlTagName::EnumerationResults);
              }
              else if (std::strcmp(node.Name, "MaxResults") == 0)
              {
                path.emplace_back(XmlTagName::MaxResults);
              }
              else if (std::strcmp(node.Name, "NextMarker") == 0)
              {
                path.emplace_back(XmlTagName::NextMarker);
              }
              else if (std::strcmp(node.Name, "Prefix") == 0)
              {
                path.emplace_back(XmlTagName::Prefix);
              }
              else if (std::strcmp(node.Name, "Share") == 0)
              {
                path.emplace_back(XmlTagName::Share);
              }
              else if (std::strcmp(node.Name, "Shares") == 0)
              {
                path.emplace_back(XmlTagName::Shares);
              }
              else
              {
                path.emplace_back(XmlTagName::Unknown);
              }
              if (path.size() == 3 && path[0] == XmlTagName::EnumerationResults
                  && path[1] == XmlTagName::Shares && path[2] == XmlTagName::Share)
              {
                result.Items.emplace_back(ShareItemFromXml(reader));
                path.pop_back();
              }
            }
            else if (node.Type == Storage::_detail::XmlNodeType::Text)
            {
              if (path.size() == 2 && path[0] == XmlTagName::EnumerationResults
                  && path[1] == XmlTagName::NextMarker)
              {
                result.ContinuationToken = node.Value;
              }
              else if (
                  path.size() == 2 && path[0] == XmlTagName::EnumerationResults
                  && path[1] == XmlTagName::MaxResults)
              {
                result.PageSizeHint = std::stoi(node.Value);
              }
              else if (
                  path.size() == 2 && path[0] == XmlTagName::EnumerationResults
                  && path[1] == XmlTagName::Prefix)
              {
                result.Prefix = node.Value;
              }
            }
            else if (node.Type == Storage::_detail::XmlNodeType::Attribute)
            {
              if (path.size() == 1 && path[0] == XmlTagName::EnumerationResults
                  && (std::strcmp(node.Name, "ServiceEndpoint") == 0))
              {
                result.ServiceEndpoint = node.Value;
              }
            }
          }
          return result;
        }

        static ServiceListSharesSinglePageResult
        ServiceListSharesSinglePageResultFromListSharesResponse(ListSharesResponse object)
        {
          ServiceListSharesSinglePageResult result;
          result.ServiceEndpoint = std::move(object.ServiceEndpoint);
          result.Prefix = std::move(object.Prefix);
          result.PageSizeHint = object.PageSizeHint;
          result.Items = std::move(object.Items);
          result.ContinuationToken = std::move(object.ContinuationToken);

          return result;
        }
      };

      class Share {
      public:
        struct CreateOptions
        {
          Azure::Core::Nullable<int32_t> Timeout;
          Storage::Metadata Metadata;
          Azure::Core::Nullable<int64_t> ShareQuota;
          Azure::Core::Nullable<ShareAccessTier> XMsAccessTier;
          std::string ApiVersionParameter = _detail::DefaultServiceApiVersion;
        };

        static Azure::Response<ShareCreateResult> Create(
            const Azure::Core::Http::Url& url,
            Azure::Core::Http::_internal::HttpPipeline& pipeline,
            Azure::Core::Context context,
            const CreateOptions& createOptions)
        {
          Azure::Core::Http::Request request(Azure::Core::Http::HttpMethod::Put, url);
          request.SetHeader(_detail::HeaderContentLength, "0");
          request.GetUrl().AppendQueryParameter(_detail::QueryRestype, "share");
          if (createOptions.Timeout.HasValue())
          {
            request.GetUrl().AppendQueryParameter(
                _detail::QueryTimeout,
                Storage::_detail::UrlEncodeQueryParameter(
                    std::to_string(createOptions.Timeout.GetValue())));
          }
          for (const auto& pair : createOptions.Metadata)
          {
            request.SetHeader(_detail::HeaderMetadata + ("-" + pair.first), pair.second);
          }
          if (createOptions.ShareQuota.HasValue())
          {
            request.SetHeader(
                _detail::HeaderQuota, std::to_string(createOptions.ShareQuota.GetValue()));
          }
          if (createOptions.XMsAccessTier.HasValue())
          {
            request.SetHeader(
                _detail::HeaderAccessTier, (createOptions.XMsAccessTier.GetValue().ToString()));
          }
          request.SetHeader(_detail::HeaderVersion, createOptions.ApiVersionParameter);
          return CreateParseResult(context, pipeline.Send(request, context));
        }

        struct GetPropertiesOptions
        {
          Azure::Core::Nullable<std::string> ShareSnapshot;
          Azure::Core::Nullable<int32_t> Timeout;
          std::string ApiVersionParameter = _detail::DefaultServiceApiVersion;
          Azure::Core::Nullable<std::string> LeaseIdOptional;
        };

        static Azure::Response<ShareGetPropertiesResult> GetProperties(
            const Azure::Core::Http::Url& url,
            Azure::Core::Http::_internal::HttpPipeline& pipeline,
            Azure::Core::Context context,
            const GetPropertiesOptions& getPropertiesOptions)
        {
          Azure::Core::Http::Request request(Azure::Core::Http::HttpMethod::Get, url);
          request.GetUrl().AppendQueryParameter(_detail::QueryRestype, "share");
          if (getPropertiesOptions.ShareSnapshot.HasValue())
          {
            request.GetUrl().AppendQueryParameter(
                _detail::QueryShareSnapshot,
                Storage::_detail::UrlEncodeQueryParameter(
                    getPropertiesOptions.ShareSnapshot.GetValue()));
          }
          if (getPropertiesOptions.Timeout.HasValue())
          {
            request.GetUrl().AppendQueryParameter(
                _detail::QueryTimeout,
                Storage::_detail::UrlEncodeQueryParameter(
                    std::to_string(getPropertiesOptions.Timeout.GetValue())));
          }
          request.SetHeader(_detail::HeaderVersion, getPropertiesOptions.ApiVersionParameter);
          if (getPropertiesOptions.LeaseIdOptional.HasValue())
          {
            request.SetHeader(
                _detail::HeaderLeaseId, getPropertiesOptions.LeaseIdOptional.GetValue());
          }
          return GetPropertiesParseResult(context, pipeline.Send(request, context));
        }

        struct DeleteOptions
        {
          Azure::Core::Nullable<std::string> ShareSnapshot;
          Azure::Core::Nullable<int32_t> Timeout;
          std::string ApiVersionParameter = _detail::DefaultServiceApiVersion;
          Azure::Core::Nullable<DeleteSnapshotsOptionType> XMsDeleteSnapshots;
          Azure::Core::Nullable<std::string> LeaseIdOptional;
        };

        static Azure::Response<ShareDeleteResult> Delete(
            const Azure::Core::Http::Url& url,
            Azure::Core::Http::_internal::HttpPipeline& pipeline,
            Azure::Core::Context context,
            const DeleteOptions& deleteOptions)
        {
          Azure::Core::Http::Request request(Azure::Core::Http::HttpMethod::Delete, url);
          request.GetUrl().AppendQueryParameter(_detail::QueryRestype, "share");
          if (deleteOptions.ShareSnapshot.HasValue())
          {
            request.GetUrl().AppendQueryParameter(
                _detail::QueryShareSnapshot,
                Storage::_detail::UrlEncodeQueryParameter(deleteOptions.ShareSnapshot.GetValue()));
          }
          if (deleteOptions.Timeout.HasValue())
          {
            request.GetUrl().AppendQueryParameter(
                _detail::QueryTimeout,
                Storage::_detail::UrlEncodeQueryParameter(
                    std::to_string(deleteOptions.Timeout.GetValue())));
          }
          request.SetHeader(_detail::HeaderVersion, deleteOptions.ApiVersionParameter);
          if (deleteOptions.XMsDeleteSnapshots.HasValue())
          {
            request.SetHeader(
                _detail::HeaderDeleteSnapshots,
                (deleteOptions.XMsDeleteSnapshots.GetValue().ToString()));
          }
          if (deleteOptions.LeaseIdOptional.HasValue())
          {
            request.SetHeader(_detail::HeaderLeaseId, deleteOptions.LeaseIdOptional.GetValue());
          }
          return DeleteParseResult(context, pipeline.Send(request, context));
        }

        struct AcquireLeaseOptions
        {
          Azure::Core::Nullable<int32_t> Timeout;
          int32_t LeaseDuration = int32_t();
          Azure::Core::Nullable<std::string> ProposedLeaseIdOptional;
          std::string ApiVersionParameter = _detail::DefaultServiceApiVersion;
          Azure::Core::Nullable<std::string> ShareSnapshot;
        };

        static Azure::Response<ShareAcquireLeaseResult> AcquireLease(
            const Azure::Core::Http::Url& url,
            Azure::Core::Http::_internal::HttpPipeline& pipeline,
            Azure::Core::Context context,
            const AcquireLeaseOptions& acquireLeaseOptions)
        {
          Azure::Core::Http::Request request(Azure::Core::Http::HttpMethod::Put, url);
          request.SetHeader(_detail::HeaderContentLength, "0");
          request.GetUrl().AppendQueryParameter(_detail::QueryComp, "lease");
          request.SetHeader(_detail::HeaderAction, "acquire");
          request.GetUrl().AppendQueryParameter(_detail::QueryRestype, "share");
          if (acquireLeaseOptions.Timeout.HasValue())
          {
            request.GetUrl().AppendQueryParameter(
                _detail::QueryTimeout,
                Storage::_detail::UrlEncodeQueryParameter(
                    std::to_string(acquireLeaseOptions.Timeout.GetValue())));
          }
          request.SetHeader(
              _detail::HeaderDuration, std::to_string(acquireLeaseOptions.LeaseDuration));
          if (acquireLeaseOptions.ProposedLeaseIdOptional.HasValue())
          {
            request.SetHeader(
                _detail::HeaderProposedLeaseId,
                acquireLeaseOptions.ProposedLeaseIdOptional.GetValue());
          }
          request.SetHeader(_detail::HeaderVersion, acquireLeaseOptions.ApiVersionParameter);
          if (acquireLeaseOptions.ShareSnapshot.HasValue())
          {
            request.GetUrl().AppendQueryParameter(
                _detail::QueryShareSnapshot,
                Storage::_detail::UrlEncodeQueryParameter(
                    acquireLeaseOptions.ShareSnapshot.GetValue()));
          }
          return AcquireLeaseParseResult(context, pipeline.Send(request, context));
        }

        struct ReleaseLeaseOptions
        {
          Azure::Core::Nullable<int32_t> Timeout;
          std::string LeaseIdRequired;
          std::string ApiVersionParameter = _detail::DefaultServiceApiVersion;
          Azure::Core::Nullable<std::string> ShareSnapshot;
        };

        static Azure::Response<ShareReleaseLeaseResult> ReleaseLease(
            const Azure::Core::Http::Url& url,
            Azure::Core::Http::_internal::HttpPipeline& pipeline,
            Azure::Core::Context context,
            const ReleaseLeaseOptions& releaseLeaseOptions)
        {
          Azure::Core::Http::Request request(Azure::Core::Http::HttpMethod::Put, url);
          request.SetHeader(_detail::HeaderContentLength, "0");
          request.GetUrl().AppendQueryParameter(_detail::QueryComp, "lease");
          request.SetHeader(_detail::HeaderAction, "release");
          request.GetUrl().AppendQueryParameter(_detail::QueryRestype, "share");
          if (releaseLeaseOptions.Timeout.HasValue())
          {
            request.GetUrl().AppendQueryParameter(
                _detail::QueryTimeout,
                Storage::_detail::UrlEncodeQueryParameter(
                    std::to_string(releaseLeaseOptions.Timeout.GetValue())));
          }
          request.SetHeader(_detail::HeaderLeaseId, releaseLeaseOptions.LeaseIdRequired);
          request.SetHeader(_detail::HeaderVersion, releaseLeaseOptions.ApiVersionParameter);
          if (releaseLeaseOptions.ShareSnapshot.HasValue())
          {
            request.GetUrl().AppendQueryParameter(
                _detail::QueryShareSnapshot,
                Storage::_detail::UrlEncodeQueryParameter(
                    releaseLeaseOptions.ShareSnapshot.GetValue()));
          }
          return ReleaseLeaseParseResult(context, pipeline.Send(request, context));
        }

        struct ChangeLeaseOptions
        {
          Azure::Core::Nullable<int32_t> Timeout;
          std::string LeaseIdRequired;
          Azure::Core::Nullable<std::string> ProposedLeaseIdOptional;
          std::string ApiVersionParameter = _detail::DefaultServiceApiVersion;
          Azure::Core::Nullable<std::string> ShareSnapshot;
        };

        static Azure::Response<ShareChangeLeaseResult> ChangeLease(
            const Azure::Core::Http::Url& url,
            Azure::Core::Http::_internal::HttpPipeline& pipeline,
            Azure::Core::Context context,
            const ChangeLeaseOptions& changeLeaseOptions)
        {
          Azure::Core::Http::Request request(Azure::Core::Http::HttpMethod::Put, url);
          request.SetHeader(_detail::HeaderContentLength, "0");
          request.GetUrl().AppendQueryParameter(_detail::QueryComp, "lease");
          request.SetHeader(_detail::HeaderAction, "change");
          request.GetUrl().AppendQueryParameter(_detail::QueryRestype, "share");
          if (changeLeaseOptions.Timeout.HasValue())
          {
            request.GetUrl().AppendQueryParameter(
                _detail::QueryTimeout,
                Storage::_detail::UrlEncodeQueryParameter(
                    std::to_string(changeLeaseOptions.Timeout.GetValue())));
          }
          request.SetHeader(_detail::HeaderLeaseId, changeLeaseOptions.LeaseIdRequired);
          if (changeLeaseOptions.ProposedLeaseIdOptional.HasValue())
          {
            request.SetHeader(
                _detail::HeaderProposedLeaseId,
                changeLeaseOptions.ProposedLeaseIdOptional.GetValue());
          }
          request.SetHeader(_detail::HeaderVersion, changeLeaseOptions.ApiVersionParameter);
          if (changeLeaseOptions.ShareSnapshot.HasValue())
          {
            request.GetUrl().AppendQueryParameter(
                _detail::QueryShareSnapshot,
                Storage::_detail::UrlEncodeQueryParameter(
                    changeLeaseOptions.ShareSnapshot.GetValue()));
          }
          return ChangeLeaseParseResult(context, pipeline.Send(request, context));
        }

        struct RenewLeaseOptions
        {
          Azure::Core::Nullable<int32_t> Timeout;
          std::string LeaseIdRequired;
          std::string ApiVersionParameter = _detail::DefaultServiceApiVersion;
          Azure::Core::Nullable<std::string> ShareSnapshot;
        };

        static Azure::Response<ShareRenewLeaseResult> RenewLease(
            const Azure::Core::Http::Url& url,
            Azure::Core::Http::_internal::HttpPipeline& pipeline,
            Azure::Core::Context context,
            const RenewLeaseOptions& renewLeaseOptions)
        {
          Azure::Core::Http::Request request(Azure::Core::Http::HttpMethod::Put, url);
          request.SetHeader(_detail::HeaderContentLength, "0");
          request.GetUrl().AppendQueryParameter(_detail::QueryComp, "lease");
          request.SetHeader(_detail::HeaderAction, "renew");
          request.GetUrl().AppendQueryParameter(_detail::QueryRestype, "share");
          if (renewLeaseOptions.Timeout.HasValue())
          {
            request.GetUrl().AppendQueryParameter(
                _detail::QueryTimeout,
                Storage::_detail::UrlEncodeQueryParameter(
                    std::to_string(renewLeaseOptions.Timeout.GetValue())));
          }
          request.SetHeader(_detail::HeaderLeaseId, renewLeaseOptions.LeaseIdRequired);
          request.SetHeader(_detail::HeaderVersion, renewLeaseOptions.ApiVersionParameter);
          if (renewLeaseOptions.ShareSnapshot.HasValue())
          {
            request.GetUrl().AppendQueryParameter(
                _detail::QueryShareSnapshot,
                Storage::_detail::UrlEncodeQueryParameter(
                    renewLeaseOptions.ShareSnapshot.GetValue()));
          }
          return RenewLeaseParseResult(context, pipeline.Send(request, context));
        }

        struct BreakLeaseOptions
        {
          Azure::Core::Nullable<int32_t> Timeout;
          Azure::Core::Nullable<int32_t> LeaseBreakPeriod;
          Azure::Core::Nullable<std::string> LeaseIdOptional;
          std::string ApiVersionParameter = _detail::DefaultServiceApiVersion;
          Azure::Core::Nullable<std::string> ShareSnapshot;
        };

        static Azure::Response<ShareBreakLeaseResult> BreakLease(
            const Azure::Core::Http::Url& url,
            Azure::Core::Http::_internal::HttpPipeline& pipeline,
            Azure::Core::Context context,
            const BreakLeaseOptions& breakLeaseOptions)
        {
          Azure::Core::Http::Request request(Azure::Core::Http::HttpMethod::Put, url);
          request.SetHeader(_detail::HeaderContentLength, "0");
          request.GetUrl().AppendQueryParameter(_detail::QueryComp, "lease");
          request.SetHeader(_detail::HeaderAction, "break");
          request.GetUrl().AppendQueryParameter(_detail::QueryRestype, "share");
          if (breakLeaseOptions.Timeout.HasValue())
          {
            request.GetUrl().AppendQueryParameter(
                _detail::QueryTimeout,
                Storage::_detail::UrlEncodeQueryParameter(
                    std::to_string(breakLeaseOptions.Timeout.GetValue())));
          }
          if (breakLeaseOptions.LeaseBreakPeriod.HasValue())
          {
            request.SetHeader(
                _detail::HeaderBreakPeriod,
                std::to_string(breakLeaseOptions.LeaseBreakPeriod.GetValue()));
          }
          if (breakLeaseOptions.LeaseIdOptional.HasValue())
          {
            request.SetHeader(_detail::HeaderLeaseId, breakLeaseOptions.LeaseIdOptional.GetValue());
          }
          request.SetHeader(_detail::HeaderVersion, breakLeaseOptions.ApiVersionParameter);
          if (breakLeaseOptions.ShareSnapshot.HasValue())
          {
            request.GetUrl().AppendQueryParameter(
                _detail::QueryShareSnapshot,
                Storage::_detail::UrlEncodeQueryParameter(
                    breakLeaseOptions.ShareSnapshot.GetValue()));
          }
          return BreakLeaseParseResult(context, pipeline.Send(request, context));
        }

        struct CreateSnapshotOptions
        {
          Azure::Core::Nullable<int32_t> Timeout;
          Storage::Metadata Metadata;
          std::string ApiVersionParameter = _detail::DefaultServiceApiVersion;
        };

        static Azure::Response<ShareCreateSnapshotResult> CreateSnapshot(
            const Azure::Core::Http::Url& url,
            Azure::Core::Http::_internal::HttpPipeline& pipeline,
            Azure::Core::Context context,
            const CreateSnapshotOptions& createSnapshotOptions)
        {
          Azure::Core::Http::Request request(Azure::Core::Http::HttpMethod::Put, url);
          request.SetHeader(_detail::HeaderContentLength, "0");
          request.GetUrl().AppendQueryParameter(_detail::QueryRestype, "share");
          request.GetUrl().AppendQueryParameter(_detail::QueryComp, "snapshot");
          if (createSnapshotOptions.Timeout.HasValue())
          {
            request.GetUrl().AppendQueryParameter(
                _detail::QueryTimeout,
                Storage::_detail::UrlEncodeQueryParameter(
                    std::to_string(createSnapshotOptions.Timeout.GetValue())));
          }
          for (const auto& pair : createSnapshotOptions.Metadata)
          {
            request.SetHeader(_detail::HeaderMetadata + ("-" + pair.first), pair.second);
          }
          request.SetHeader(_detail::HeaderVersion, createSnapshotOptions.ApiVersionParameter);
          return CreateSnapshotParseResult(context, pipeline.Send(request, context));
        }

        struct CreatePermissionOptions
        {
          Azure::Core::Nullable<int32_t> Timeout;
          std::string ApiVersionParameter = _detail::DefaultServiceApiVersion;
          SharePermission Permission;
        };

        static Azure::Response<ShareCreatePermissionResult> CreatePermission(
            const Azure::Core::Http::Url& url,
            Azure::Core::Http::_internal::HttpPipeline& pipeline,
            Azure::Core::Context context,
            const CreatePermissionOptions& createPermissionOptions)
        {

          std::string json_body;
          {
            Azure::Core::Json::_internal::json json;
            SharePermissionToJson(json, createPermissionOptions.Permission);
            json_body = json.dump();
          }
          auto body = Azure::Core::IO::MemoryBodyStream(
              reinterpret_cast<const uint8_t*>(json_body.data()), json_body.length());
          auto request = Azure::Core::Http::Request(Azure::Core::Http::HttpMethod::Put, url, &body);
          request.SetHeader("Content-Length", std::to_string(body.Length()));
          request.GetUrl().AppendQueryParameter(_detail::QueryRestype, "share");
          request.GetUrl().AppendQueryParameter(_detail::QueryComp, "filepermission");
          if (createPermissionOptions.Timeout.HasValue())
          {
            request.GetUrl().AppendQueryParameter(
                _detail::QueryTimeout,
                Storage::_detail::UrlEncodeQueryParameter(
                    std::to_string(createPermissionOptions.Timeout.GetValue())));
          }
          request.SetHeader(_detail::HeaderVersion, createPermissionOptions.ApiVersionParameter);
          return CreatePermissionParseResult(context, pipeline.Send(request, context));
        }

        struct GetPermissionOptions
        {
          std::string FilePermissionKeyRequired;
          Azure::Core::Nullable<int32_t> Timeout;
          std::string ApiVersionParameter = _detail::DefaultServiceApiVersion;
        };

        static Azure::Response<ShareGetPermissionResult> GetPermission(
            const Azure::Core::Http::Url& url,
            Azure::Core::Http::_internal::HttpPipeline& pipeline,
            Azure::Core::Context context,
            const GetPermissionOptions& getPermissionOptions)
        {
          Azure::Core::Http::Request request(Azure::Core::Http::HttpMethod::Get, url);
          request.GetUrl().AppendQueryParameter(_detail::QueryRestype, "share");
          request.GetUrl().AppendQueryParameter(_detail::QueryComp, "filepermission");
          request.SetHeader(
              _detail::HeaderFilePermissionKey, getPermissionOptions.FilePermissionKeyRequired);
          if (getPermissionOptions.Timeout.HasValue())
          {
            request.GetUrl().AppendQueryParameter(
                _detail::QueryTimeout,
                Storage::_detail::UrlEncodeQueryParameter(
                    std::to_string(getPermissionOptions.Timeout.GetValue())));
          }
          request.SetHeader(_detail::HeaderVersion, getPermissionOptions.ApiVersionParameter);
          return GetPermissionParseResult(context, pipeline.Send(request, context));
        }

        struct SetPropertiesOptions
        {
          Azure::Core::Nullable<int32_t> Timeout;
          std::string ApiVersionParameter = _detail::DefaultServiceApiVersion;
          Azure::Core::Nullable<int64_t> ShareQuota;
          Azure::Core::Nullable<ShareAccessTier> XMsAccessTier;
          Azure::Core::Nullable<std::string> LeaseIdOptional;
        };

        static Azure::Response<ShareSetPropertiesResult> SetProperties(
            const Azure::Core::Http::Url& url,
            Azure::Core::Http::_internal::HttpPipeline& pipeline,
            Azure::Core::Context context,
            const SetPropertiesOptions& setPropertiesOptions)
        {
          Azure::Core::Http::Request request(Azure::Core::Http::HttpMethod::Put, url);
          request.SetHeader(_detail::HeaderContentLength, "0");
          request.GetUrl().AppendQueryParameter(_detail::QueryRestype, "share");
          request.GetUrl().AppendQueryParameter(_detail::QueryComp, "properties");
          if (setPropertiesOptions.Timeout.HasValue())
          {
            request.GetUrl().AppendQueryParameter(
                _detail::QueryTimeout,
                Storage::_detail::UrlEncodeQueryParameter(
                    std::to_string(setPropertiesOptions.Timeout.GetValue())));
          }
          request.SetHeader(_detail::HeaderVersion, setPropertiesOptions.ApiVersionParameter);
          if (setPropertiesOptions.ShareQuota.HasValue())
          {
            request.SetHeader(
                _detail::HeaderQuota, std::to_string(setPropertiesOptions.ShareQuota.GetValue()));
          }
          if (setPropertiesOptions.XMsAccessTier.HasValue())
          {
            request.SetHeader(
                _detail::HeaderAccessTier,
                (setPropertiesOptions.XMsAccessTier.GetValue().ToString()));
          }
          if (setPropertiesOptions.LeaseIdOptional.HasValue())
          {
            request.SetHeader(
                _detail::HeaderLeaseId, setPropertiesOptions.LeaseIdOptional.GetValue());
          }
          return SetPropertiesParseResult(context, pipeline.Send(request, context));
        }

        struct SetMetadataOptions
        {
          Azure::Core::Nullable<int32_t> Timeout;
          Storage::Metadata Metadata;
          std::string ApiVersionParameter = _detail::DefaultServiceApiVersion;
          Azure::Core::Nullable<std::string> LeaseIdOptional;
        };

        static Azure::Response<ShareSetMetadataResult> SetMetadata(
            const Azure::Core::Http::Url& url,
            Azure::Core::Http::_internal::HttpPipeline& pipeline,
            Azure::Core::Context context,
            const SetMetadataOptions& setMetadataOptions)
        {
          Azure::Core::Http::Request request(Azure::Core::Http::HttpMethod::Put, url);
          request.SetHeader(_detail::HeaderContentLength, "0");
          request.GetUrl().AppendQueryParameter(_detail::QueryRestype, "share");
          request.GetUrl().AppendQueryParameter(_detail::QueryComp, "metadata");
          if (setMetadataOptions.Timeout.HasValue())
          {
            request.GetUrl().AppendQueryParameter(
                _detail::QueryTimeout,
                Storage::_detail::UrlEncodeQueryParameter(
                    std::to_string(setMetadataOptions.Timeout.GetValue())));
          }
          for (const auto& pair : setMetadataOptions.Metadata)
          {
            request.SetHeader(_detail::HeaderMetadata + ("-" + pair.first), pair.second);
          }
          request.SetHeader(_detail::HeaderVersion, setMetadataOptions.ApiVersionParameter);
          if (setMetadataOptions.LeaseIdOptional.HasValue())
          {
            request.SetHeader(
                _detail::HeaderLeaseId, setMetadataOptions.LeaseIdOptional.GetValue());
          }
          return SetMetadataParseResult(context, pipeline.Send(request, context));
        }

        struct GetAccessPolicyOptions
        {
          Azure::Core::Nullable<int32_t> Timeout;
          std::string ApiVersionParameter = _detail::DefaultServiceApiVersion;
          Azure::Core::Nullable<std::string> LeaseIdOptional;
        };

        static Azure::Response<ShareGetAccessPolicyResult> GetAccessPolicy(
            const Azure::Core::Http::Url& url,
            Azure::Core::Http::_internal::HttpPipeline& pipeline,
            Azure::Core::Context context,
            const GetAccessPolicyOptions& getAccessPolicyOptions)
        {
          Azure::Core::Http::Request request(Azure::Core::Http::HttpMethod::Get, url);
          request.GetUrl().AppendQueryParameter(_detail::QueryRestype, "share");
          request.GetUrl().AppendQueryParameter(_detail::QueryComp, "acl");
          if (getAccessPolicyOptions.Timeout.HasValue())
          {
            request.GetUrl().AppendQueryParameter(
                _detail::QueryTimeout,
                Storage::_detail::UrlEncodeQueryParameter(
                    std::to_string(getAccessPolicyOptions.Timeout.GetValue())));
          }
          request.SetHeader(_detail::HeaderVersion, getAccessPolicyOptions.ApiVersionParameter);
          if (getAccessPolicyOptions.LeaseIdOptional.HasValue())
          {
            request.SetHeader(
                _detail::HeaderLeaseId, getAccessPolicyOptions.LeaseIdOptional.GetValue());
          }
          return GetAccessPolicyParseResult(context, pipeline.Send(request, context));
        }

        struct SetAccessPolicyOptions
        {
          std::vector<SignedIdentifier> ShareAcl;
          Azure::Core::Nullable<int32_t> Timeout;
          std::string ApiVersionParameter = _detail::DefaultServiceApiVersion;
          Azure::Core::Nullable<std::string> LeaseIdOptional;
        };

        static Azure::Response<ShareSetAccessPolicyResult> SetAccessPolicy(
            const Azure::Core::Http::Url& url,
            Azure::Core::Http::_internal::HttpPipeline& pipeline,
            Azure::Core::Context context,
            const SetAccessPolicyOptions& setAccessPolicyOptions)
        {

          std::string xml_body;
          {
            Storage::_detail::XmlWriter writer;
            SignedIdentifiersToXml(writer, setAccessPolicyOptions.ShareAcl);
            writer.Write(Storage::_detail::XmlNode{Storage::_detail::XmlNodeType::End});
            xml_body = writer.GetDocument();
          }
          auto body = Azure::Core::IO::MemoryBodyStream(
              reinterpret_cast<const uint8_t*>(xml_body.data()), xml_body.length());
          auto request = Azure::Core::Http::Request(Azure::Core::Http::HttpMethod::Put, url, &body);
          request.SetHeader("Content-Length", std::to_string(body.Length()));
          request.GetUrl().AppendQueryParameter(_detail::QueryRestype, "share");
          request.GetUrl().AppendQueryParameter(_detail::QueryComp, "acl");
          if (setAccessPolicyOptions.Timeout.HasValue())
          {
            request.GetUrl().AppendQueryParameter(
                _detail::QueryTimeout,
                Storage::_detail::UrlEncodeQueryParameter(
                    std::to_string(setAccessPolicyOptions.Timeout.GetValue())));
          }
          request.SetHeader(_detail::HeaderVersion, setAccessPolicyOptions.ApiVersionParameter);
          if (setAccessPolicyOptions.LeaseIdOptional.HasValue())
          {
            request.SetHeader(
                _detail::HeaderLeaseId, setAccessPolicyOptions.LeaseIdOptional.GetValue());
          }
          return SetAccessPolicyParseResult(context, pipeline.Send(request, context));
        }

        struct GetStatisticsOptions
        {
          Azure::Core::Nullable<int32_t> Timeout;
          std::string ApiVersionParameter = _detail::DefaultServiceApiVersion;
          Azure::Core::Nullable<std::string> LeaseIdOptional;
        };

        static Azure::Response<ShareGetStatisticsResult> GetStatistics(
            const Azure::Core::Http::Url& url,
            Azure::Core::Http::_internal::HttpPipeline& pipeline,
            Azure::Core::Context context,
            const GetStatisticsOptions& getStatisticsOptions)
        {
          Azure::Core::Http::Request request(Azure::Core::Http::HttpMethod::Get, url);
          request.GetUrl().AppendQueryParameter(_detail::QueryRestype, "share");
          request.GetUrl().AppendQueryParameter(_detail::QueryComp, "stats");
          if (getStatisticsOptions.Timeout.HasValue())
          {
            request.GetUrl().AppendQueryParameter(
                _detail::QueryTimeout,
                Storage::_detail::UrlEncodeQueryParameter(
                    std::to_string(getStatisticsOptions.Timeout.GetValue())));
          }
          request.SetHeader(_detail::HeaderVersion, getStatisticsOptions.ApiVersionParameter);
          if (getStatisticsOptions.LeaseIdOptional.HasValue())
          {
            request.SetHeader(
                _detail::HeaderLeaseId, getStatisticsOptions.LeaseIdOptional.GetValue());
          }
          return GetStatisticsParseResult(context, pipeline.Send(request, context));
        }

        struct RestoreOptions
        {
          Azure::Core::Nullable<int32_t> Timeout;
          std::string ApiVersionParameter = _detail::DefaultServiceApiVersion;
          Azure::Core::Nullable<std::string> DeletedShareName;
          Azure::Core::Nullable<std::string> DeletedShareVersion;
        };

        static Azure::Response<ShareRestoreResult> Restore(
            const Azure::Core::Http::Url& url,
            Azure::Core::Http::_internal::HttpPipeline& pipeline,
            Azure::Core::Context context,
            const RestoreOptions& restoreOptions)
        {
          Azure::Core::Http::Request request(Azure::Core::Http::HttpMethod::Put, url);
          request.SetHeader(_detail::HeaderContentLength, "0");
          request.GetUrl().AppendQueryParameter(_detail::QueryRestype, "share");
          request.GetUrl().AppendQueryParameter(_detail::QueryComp, "undelete");
          if (restoreOptions.Timeout.HasValue())
          {
            request.GetUrl().AppendQueryParameter(
                _detail::QueryTimeout,
                Storage::_detail::UrlEncodeQueryParameter(
                    std::to_string(restoreOptions.Timeout.GetValue())));
          }
          request.SetHeader(_detail::HeaderVersion, restoreOptions.ApiVersionParameter);
          if (restoreOptions.DeletedShareName.HasValue())
          {
            request.SetHeader(
                _detail::HeaderDeletedShareName, restoreOptions.DeletedShareName.GetValue());
          }
          if (restoreOptions.DeletedShareVersion.HasValue())
          {
            request.SetHeader(
                _detail::HeaderDeletedShareVersion, restoreOptions.DeletedShareVersion.GetValue());
          }
          return RestoreParseResult(context, pipeline.Send(request, context));
        }

      private:
        static Azure::Response<ShareCreateResult> CreateParseResult(
            Azure::Core::Context context,
            std::unique_ptr<Azure::Core::Http::RawResponse> responsePtr)
        {
          auto& response = *responsePtr;
          if (response.GetStatusCode() == Azure::Core::Http::HttpStatusCode::Created)
          {
            // Success, Share created.
            ShareCreateResult result;
            result.ETag = Azure::ETag(response.GetHeaders().at(_detail::HeaderETag));
            result.LastModified = DateTime::Parse(
                response.GetHeaders().at(_detail::HeaderLastModified),
                DateTime::DateFormat::Rfc1123);
            result.RequestId = response.GetHeaders().at(_detail::HeaderRequestId);
            return Azure::Response<ShareCreateResult>(std::move(result), std::move(responsePtr));
          }
          else
          {
            (void)context;
            throw Storage::StorageException::CreateFromResponse(std::move(responsePtr));
          }
        }

        static Azure::Response<ShareGetPropertiesResult> GetPropertiesParseResult(
            Azure::Core::Context context,
            std::unique_ptr<Azure::Core::Http::RawResponse> responsePtr)
        {
          auto& response = *responsePtr;
          if (response.GetStatusCode() == Azure::Core::Http::HttpStatusCode::Ok)
          {
            // Success
            ShareGetPropertiesResult result;

            for (auto i = response.GetHeaders().lower_bound(_detail::HeaderMetadata);
                 i != response.GetHeaders().end()
                 && i->first.substr(0, 9) == _detail::HeaderMetadata;
                 ++i)
            {
              result.Metadata.emplace(i->first.substr(10), i->second);
            }
            result.ETag = Azure::ETag(response.GetHeaders().at(_detail::HeaderETag));
            result.LastModified = DateTime::Parse(
                response.GetHeaders().at(_detail::HeaderLastModified),
                DateTime::DateFormat::Rfc1123);
            result.RequestId = response.GetHeaders().at(_detail::HeaderRequestId);
            result.Quota = std::stoll(response.GetHeaders().at(_detail::HeaderQuota));
            if (response.GetHeaders().find(_detail::HeaderProvisionedIops)
                != response.GetHeaders().end())
            {
              result.ProvisionedIops
                  = std::stoi(response.GetHeaders().at(_detail::HeaderProvisionedIops));
            }
            if (response.GetHeaders().find(_detail::HeaderProvisionedIngressMBps)
                != response.GetHeaders().end())
            {
              result.ProvisionedIngressMBps
                  = std::stoi(response.GetHeaders().at(_detail::HeaderProvisionedIngressMBps));
            }
            if (response.GetHeaders().find(_detail::HeaderProvisionedEgressMBps)
                != response.GetHeaders().end())
            {
              result.ProvisionedEgressMBps
                  = std::stoi(response.GetHeaders().at(_detail::HeaderProvisionedEgressMBps));
            }
            if (response.GetHeaders().find(_detail::HeaderNextAllowedQuotaDowngradeTime)
                != response.GetHeaders().end())
            {
              result.NextAllowedQuotaDowngradeTime = DateTime::Parse(
                  response.GetHeaders().at(_detail::HeaderNextAllowedQuotaDowngradeTime),
                  DateTime::DateFormat::Rfc1123);
            }
            if (response.GetHeaders().find(_detail::HeaderLeaseDuration)
                != response.GetHeaders().end())
            {
              result.LeaseDuration
                  = LeaseDurationType(response.GetHeaders().at(_detail::HeaderLeaseDuration));
            }
            if (response.GetHeaders().find(_detail::HeaderLeaseState)
                != response.GetHeaders().end())
            {
              result.LeaseState
                  = LeaseStateType(response.GetHeaders().at(_detail::HeaderLeaseState));
            }
            if (response.GetHeaders().find(_detail::HeaderLeaseStatus)
                != response.GetHeaders().end())
            {
              result.LeaseStatus
                  = LeaseStatusType(response.GetHeaders().at(_detail::HeaderLeaseStatus));
            }
            if (response.GetHeaders().find("x-ms-access-tier") != response.GetHeaders().end())
            {
              result.AccessTier = ShareAccessTier(response.GetHeaders().at("x-ms-access-tier"));
            }
            if (response.GetHeaders().find(_detail::HeaderAccessTierChangedOn)
                != response.GetHeaders().end())
            {
              result.AccessTierChangedOn = DateTime::Parse(
                  response.GetHeaders().at(_detail::HeaderAccessTierChangedOn),
                  DateTime::DateFormat::Rfc1123);
            }
            if (response.GetHeaders().find(_detail::HeaderAccessTierTransitionState)
                != response.GetHeaders().end())
            {
              result.AccessTierTransitionState
                  = response.GetHeaders().at(_detail::HeaderAccessTierTransitionState);
            }
            return Azure::Response<ShareGetPropertiesResult>(
                std::move(result), std::move(responsePtr));
          }
          else
          {
            (void)context;
            throw Storage::StorageException::CreateFromResponse(std::move(responsePtr));
          }
        }

        static Azure::Response<ShareDeleteResult> DeleteParseResult(
            Azure::Core::Context context,
            std::unique_ptr<Azure::Core::Http::RawResponse> responsePtr)
        {
          auto& response = *responsePtr;
          if (response.GetStatusCode() == Azure::Core::Http::HttpStatusCode::Accepted)
          {
            // Accepted
            ShareDeleteResult result;
            result.RequestId = response.GetHeaders().at(_detail::HeaderRequestId);
            return Azure::Response<ShareDeleteResult>(std::move(result), std::move(responsePtr));
          }
          else
          {
            (void)context;
            throw Storage::StorageException::CreateFromResponse(std::move(responsePtr));
          }
        }

        static Azure::Response<ShareAcquireLeaseResult> AcquireLeaseParseResult(
            Azure::Core::Context context,
            std::unique_ptr<Azure::Core::Http::RawResponse> responsePtr)
        {
          auto& response = *responsePtr;
          if (response.GetStatusCode() == Azure::Core::Http::HttpStatusCode::Created)
          {
            // The Acquire operation completed successfully.
            ShareAcquireLeaseResult result;
            result.ETag = Azure::ETag(response.GetHeaders().at(_detail::HeaderETag));
            result.LastModified = DateTime::Parse(
                response.GetHeaders().at(_detail::HeaderLastModified),
                DateTime::DateFormat::Rfc1123);
            result.LeaseId = response.GetHeaders().at(_detail::HeaderLeaseId);
            result.RequestId = response.GetHeaders().at(_detail::HeaderRequestId);
            return Azure::Response<ShareAcquireLeaseResult>(
                std::move(result), std::move(responsePtr));
          }
          else
          {
            (void)context;
            throw Storage::StorageException::CreateFromResponse(std::move(responsePtr));
          }
        }

        static Azure::Response<ShareReleaseLeaseResult> ReleaseLeaseParseResult(
            Azure::Core::Context context,
            std::unique_ptr<Azure::Core::Http::RawResponse> responsePtr)
        {
          auto& response = *responsePtr;
          if (response.GetStatusCode() == Azure::Core::Http::HttpStatusCode::Ok)
          {
            // The Release operation completed successfully.
            ShareReleaseLeaseResult result;
            result.ETag = Azure::ETag(response.GetHeaders().at(_detail::HeaderETag));
            result.LastModified = DateTime::Parse(
                response.GetHeaders().at(_detail::HeaderLastModified),
                DateTime::DateFormat::Rfc1123);
            result.RequestId = response.GetHeaders().at(_detail::HeaderRequestId);
            return Azure::Response<ShareReleaseLeaseResult>(
                std::move(result), std::move(responsePtr));
          }
          else
          {
            (void)context;
            throw Storage::StorageException::CreateFromResponse(std::move(responsePtr));
          }
        }

        static Azure::Response<ShareChangeLeaseResult> ChangeLeaseParseResult(
            Azure::Core::Context context,
            std::unique_ptr<Azure::Core::Http::RawResponse> responsePtr)
        {
          auto& response = *responsePtr;
          if (response.GetStatusCode() == Azure::Core::Http::HttpStatusCode::Ok)
          {
            // The Change operation completed successfully.
            ShareChangeLeaseResult result;
            result.ETag = Azure::ETag(response.GetHeaders().at(_detail::HeaderETag));
            result.LastModified = DateTime::Parse(
                response.GetHeaders().at(_detail::HeaderLastModified),
                DateTime::DateFormat::Rfc1123);
            result.LeaseId = response.GetHeaders().at(_detail::HeaderLeaseId);
            result.RequestId = response.GetHeaders().at(_detail::HeaderRequestId);
            return Azure::Response<ShareChangeLeaseResult>(
                std::move(result), std::move(responsePtr));
          }
          else
          {
            (void)context;
            throw Storage::StorageException::CreateFromResponse(std::move(responsePtr));
          }
        }

        static Azure::Response<ShareRenewLeaseResult> RenewLeaseParseResult(
            Azure::Core::Context context,
            std::unique_ptr<Azure::Core::Http::RawResponse> responsePtr)
        {
          auto& response = *responsePtr;
          if (response.GetStatusCode() == Azure::Core::Http::HttpStatusCode::Ok)
          {
            // The Renew operation completed successfully.
            ShareRenewLeaseResult result;
            result.ETag = Azure::ETag(response.GetHeaders().at(_detail::HeaderETag));
            result.LastModified = DateTime::Parse(
                response.GetHeaders().at(_detail::HeaderLastModified),
                DateTime::DateFormat::Rfc1123);
            result.LeaseId = response.GetHeaders().at(_detail::HeaderLeaseId);
            result.RequestId = response.GetHeaders().at(_detail::HeaderRequestId);
            return Azure::Response<ShareRenewLeaseResult>(
                std::move(result), std::move(responsePtr));
          }
          else
          {
            (void)context;
            throw Storage::StorageException::CreateFromResponse(std::move(responsePtr));
          }
        }

        static Azure::Response<ShareBreakLeaseResult> BreakLeaseParseResult(
            Azure::Core::Context context,
            std::unique_ptr<Azure::Core::Http::RawResponse> responsePtr)
        {
          auto& response = *responsePtr;
          if (response.GetStatusCode() == Azure::Core::Http::HttpStatusCode::Accepted)
          {
            // The Break operation completed successfully.
            ShareBreakLeaseResult result;
            result.ETag = Azure::ETag(response.GetHeaders().at(_detail::HeaderETag));
            result.LastModified = DateTime::Parse(
                response.GetHeaders().at(_detail::HeaderLastModified),
                DateTime::DateFormat::Rfc1123);
            result.RequestId = response.GetHeaders().at(_detail::HeaderRequestId);
            return Azure::Response<ShareBreakLeaseResult>(
                std::move(result), std::move(responsePtr));
          }
          else
          {
            (void)context;
            throw Storage::StorageException::CreateFromResponse(std::move(responsePtr));
          }
        }

        static Azure::Response<ShareCreateSnapshotResult> CreateSnapshotParseResult(
            Azure::Core::Context context,
            std::unique_ptr<Azure::Core::Http::RawResponse> responsePtr)
        {
          auto& response = *responsePtr;
          if (response.GetStatusCode() == Azure::Core::Http::HttpStatusCode::Created)
          {
            // Success, Share snapshot created.
            ShareCreateSnapshotResult result;
            result.Snapshot = response.GetHeaders().at(_detail::HeaderSnapshot);
            result.ETag = Azure::ETag(response.GetHeaders().at(_detail::HeaderETag));
            result.LastModified = DateTime::Parse(
                response.GetHeaders().at(_detail::HeaderLastModified),
                DateTime::DateFormat::Rfc1123);
            result.RequestId = response.GetHeaders().at(_detail::HeaderRequestId);
            return Azure::Response<ShareCreateSnapshotResult>(
                std::move(result), std::move(responsePtr));
          }
          else
          {
            (void)context;
            throw Storage::StorageException::CreateFromResponse(std::move(responsePtr));
          }
        }

        static Azure::Response<ShareCreatePermissionResult> CreatePermissionParseResult(
            Azure::Core::Context context,
            std::unique_ptr<Azure::Core::Http::RawResponse> responsePtr)
        {
          auto& response = *responsePtr;
          if (response.GetStatusCode() == Azure::Core::Http::HttpStatusCode::Created)
          {
            // Success, Share level permission created.
            ShareCreatePermissionResult result;
            result.RequestId = response.GetHeaders().at(_detail::HeaderRequestId);
            result.FilePermissionKey = response.GetHeaders().at(_detail::HeaderFilePermissionKey);
            return Azure::Response<ShareCreatePermissionResult>(
                std::move(result), std::move(responsePtr));
          }
          else
          {
            (void)context;
            throw Storage::StorageException::CreateFromResponse(std::move(responsePtr));
          }
        }

        static void SharePermissionToJson(
            Azure::Core::Json::_internal::json& node,
            const SharePermission& object)
        {
          node["permission"] = object.FilePermission;
        }

        static Azure::Response<ShareGetPermissionResult> GetPermissionParseResult(
            Azure::Core::Context context,
            std::unique_ptr<Azure::Core::Http::RawResponse> responsePtr)
        {
          auto& response = *responsePtr;
          if (response.GetStatusCode() == Azure::Core::Http::HttpStatusCode::Ok)
          {
            // Success
            const auto& bodyBuffer = response.GetBody();
            ShareGetPermissionResult result = bodyBuffer.empty()
                ? ShareGetPermissionResult()
                : ShareGetPermissionResultFromSharePermission(
                    SharePermissionFromJson(Azure::Core::Json::_internal::json::parse(bodyBuffer)));
            result.RequestId = response.GetHeaders().at(_detail::HeaderRequestId);
            return Azure::Response<ShareGetPermissionResult>(
                std::move(result), std::move(responsePtr));
          }
          else
          {
            (void)context;
            throw Storage::StorageException::CreateFromResponse(std::move(responsePtr));
          }
        }

        static SharePermission SharePermissionFromJson(
            const Azure::Core::Json::_internal::json& node)
        {
          SharePermission result;
          result.FilePermission = node["permission"].get<std::string>();
          return result;
        }

        static ShareGetPermissionResult ShareGetPermissionResultFromSharePermission(
            SharePermission object)
        {
          ShareGetPermissionResult result;
          result.FilePermission = std::move(object.FilePermission);

          return result;
        }
        static Azure::Response<ShareSetPropertiesResult> SetPropertiesParseResult(
            Azure::Core::Context context,
            std::unique_ptr<Azure::Core::Http::RawResponse> responsePtr)
        {
          auto& response = *responsePtr;
          if (response.GetStatusCode() == Azure::Core::Http::HttpStatusCode::Ok)
          {
            // Success
            ShareSetPropertiesResult result;
            result.ETag = Azure::ETag(response.GetHeaders().at(_detail::HeaderETag));
            result.LastModified = DateTime::Parse(
                response.GetHeaders().at(_detail::HeaderLastModified),
                DateTime::DateFormat::Rfc1123);
            result.RequestId = response.GetHeaders().at(_detail::HeaderRequestId);
            return Azure::Response<ShareSetPropertiesResult>(
                std::move(result), std::move(responsePtr));
          }
          else
          {
            (void)context;
            throw Storage::StorageException::CreateFromResponse(std::move(responsePtr));
          }
        }

        static Azure::Response<ShareSetMetadataResult> SetMetadataParseResult(
            Azure::Core::Context context,
            std::unique_ptr<Azure::Core::Http::RawResponse> responsePtr)
        {
          auto& response = *responsePtr;
          if (response.GetStatusCode() == Azure::Core::Http::HttpStatusCode::Ok)
          {
            // Success
            ShareSetMetadataResult result;
            result.ETag = Azure::ETag(response.GetHeaders().at(_detail::HeaderETag));
            result.LastModified = DateTime::Parse(
                response.GetHeaders().at(_detail::HeaderLastModified),
                DateTime::DateFormat::Rfc1123);
            result.RequestId = response.GetHeaders().at(_detail::HeaderRequestId);
            return Azure::Response<ShareSetMetadataResult>(
                std::move(result), std::move(responsePtr));
          }
          else
          {
            (void)context;
            throw Storage::StorageException::CreateFromResponse(std::move(responsePtr));
          }
        }

        static Azure::Response<ShareGetAccessPolicyResult> GetAccessPolicyParseResult(
            Azure::Core::Context context,
            std::unique_ptr<Azure::Core::Http::RawResponse> responsePtr)
        {
          auto& response = *responsePtr;
          if (response.GetStatusCode() == Azure::Core::Http::HttpStatusCode::Ok)
          {
            // Success
            const auto& bodyBuffer = response.GetBody();
            auto reader = Storage::_detail::XmlReader(
                reinterpret_cast<const char*>(bodyBuffer.data()), bodyBuffer.size());
            ShareGetAccessPolicyResult result = bodyBuffer.empty()
                ? ShareGetAccessPolicyResult()
                : ShareGetAccessPolicyResultFromSignedIdentifiers(SignedIdentifiersFromXml(reader));
            result.ETag = Azure::ETag(response.GetHeaders().at(_detail::HeaderETag));
            result.LastModified = DateTime::Parse(
                response.GetHeaders().at(_detail::HeaderLastModified),
                DateTime::DateFormat::Rfc1123);
            result.RequestId = response.GetHeaders().at(_detail::HeaderRequestId);
            return Azure::Response<ShareGetAccessPolicyResult>(
                std::move(result), std::move(responsePtr));
          }
          else
          {
            (void)context;
            throw Storage::StorageException::CreateFromResponse(std::move(responsePtr));
          }
        }

        static AccessPolicy AccessPolicyFromXml(Storage::_detail::XmlReader& reader)
        {
          auto result = AccessPolicy();
          enum class XmlTagName
          {
            Expiry,
            Permission,
            Start,
            Unknown,
          };
          std::vector<XmlTagName> path;

          while (true)
          {
            auto node = reader.Read();
            if (node.Type == Storage::_detail::XmlNodeType::End)
            {
              break;
            }
            else if (node.Type == Storage::_detail::XmlNodeType::EndTag)
            {
              if (path.size() > 0)
              {
                path.pop_back();
              }
              else
              {
                break;
              }
            }
            else if (node.Type == Storage::_detail::XmlNodeType::StartTag)
            {

              if (std::strcmp(node.Name, "Expiry") == 0)
              {
                path.emplace_back(XmlTagName::Expiry);
              }
              else if (std::strcmp(node.Name, "Permission") == 0)
              {
                path.emplace_back(XmlTagName::Permission);
              }
              else if (std::strcmp(node.Name, "Start") == 0)
              {
                path.emplace_back(XmlTagName::Start);
              }
              else
              {
                path.emplace_back(XmlTagName::Unknown);
              }
            }
            else if (node.Type == Storage::_detail::XmlNodeType::Text)
            {
              if (path.size() == 1 && path[0] == XmlTagName::Expiry)
              {
                result.ExpiresOn = DateTime::Parse(node.Value, DateTime::DateFormat::Rfc3339);
              }
              else if (path.size() == 1 && path[0] == XmlTagName::Permission)
              {
                result.Permission = node.Value;
              }
              else if (path.size() == 1 && path[0] == XmlTagName::Start)
              {
                result.StartsOn = DateTime::Parse(node.Value, DateTime::DateFormat::Rfc3339);
              }
            }
          }
          return result;
        }

        static SignedIdentifier SignedIdentifierFromXml(Storage::_detail::XmlReader& reader)
        {
          auto result = SignedIdentifier();
          enum class XmlTagName
          {
            AccessPolicy,
            Id,
            Unknown,
          };
          std::vector<XmlTagName> path;

          while (true)
          {
            auto node = reader.Read();
            if (node.Type == Storage::_detail::XmlNodeType::End)
            {
              break;
            }
            else if (node.Type == Storage::_detail::XmlNodeType::EndTag)
            {
              if (path.size() > 0)
              {
                path.pop_back();
              }
              else
              {
                break;
              }
            }
            else if (node.Type == Storage::_detail::XmlNodeType::StartTag)
            {

              if (std::strcmp(node.Name, "AccessPolicy") == 0)
              {
                path.emplace_back(XmlTagName::AccessPolicy);
              }
              else if (std::strcmp(node.Name, "Id") == 0)
              {
                path.emplace_back(XmlTagName::Id);
              }
              else
              {
                path.emplace_back(XmlTagName::Unknown);
              }

              if (path.size() == 1 && path[0] == XmlTagName::AccessPolicy)
              {
                result.Policy = AccessPolicyFromXml(reader);
                path.pop_back();
              }
            }
            else if (node.Type == Storage::_detail::XmlNodeType::Text)
            {
              if (path.size() == 1 && path[0] == XmlTagName::Id)
              {
                result.Id = node.Value;
              }
            }
          }
          return result;
        }

        static std::vector<SignedIdentifier> SignedIdentifiersFromXml(
            Storage::_detail::XmlReader& reader)
        {
          auto result = std::vector<SignedIdentifier>();
          enum class XmlTagName
          {
            SignedIdentifier,
            SignedIdentifiers,
            Unknown,
          };
          std::vector<XmlTagName> path;

          while (true)
          {
            auto node = reader.Read();
            if (node.Type == Storage::_detail::XmlNodeType::End)
            {
              break;
            }
            else if (node.Type == Storage::_detail::XmlNodeType::EndTag)
            {
              if (path.size() > 0)
              {
                path.pop_back();
              }
              else
              {
                break;
              }
            }
            else if (node.Type == Storage::_detail::XmlNodeType::StartTag)
            {

              if (std::strcmp(node.Name, "SignedIdentifier") == 0)
              {
                path.emplace_back(XmlTagName::SignedIdentifier);
              }
              else if (std::strcmp(node.Name, "SignedIdentifiers") == 0)
              {
                path.emplace_back(XmlTagName::SignedIdentifiers);
              }
              else
              {
                path.emplace_back(XmlTagName::Unknown);
              }

              if (path.size() == 2 && path[0] == XmlTagName::SignedIdentifiers
                  && path[1] == XmlTagName::SignedIdentifier)
              {
                result.emplace_back(SignedIdentifierFromXml(reader));
                path.pop_back();
              }
            }
            else if (node.Type == Storage::_detail::XmlNodeType::Text)
            {
            }
          }
          return result;
        }

        static ShareGetAccessPolicyResult ShareGetAccessPolicyResultFromSignedIdentifiers(
            std::vector<SignedIdentifier> object)
        {
          ShareGetAccessPolicyResult result;
          result.SignedIdentifiers = std::move(object);

          return result;
        }
        static Azure::Response<ShareSetAccessPolicyResult> SetAccessPolicyParseResult(
            Azure::Core::Context context,
            std::unique_ptr<Azure::Core::Http::RawResponse> responsePtr)
        {
          auto& response = *responsePtr;
          if (response.GetStatusCode() == Azure::Core::Http::HttpStatusCode::Ok)
          {
            // Success.
            ShareSetAccessPolicyResult result;
            result.ETag = Azure::ETag(response.GetHeaders().at(_detail::HeaderETag));
            result.LastModified = DateTime::Parse(
                response.GetHeaders().at(_detail::HeaderLastModified),
                DateTime::DateFormat::Rfc1123);
            result.RequestId = response.GetHeaders().at(_detail::HeaderRequestId);
            return Azure::Response<ShareSetAccessPolicyResult>(
                std::move(result), std::move(responsePtr));
          }
          else
          {
            (void)context;
            throw Storage::StorageException::CreateFromResponse(std::move(responsePtr));
          }
        }

        static void AccessPolicyToXml(
            Storage::_detail::XmlWriter& writer,
            const AccessPolicy& object)
        {
          writer.Write(
              Storage::_detail::XmlNode{Storage::_detail::XmlNodeType::StartTag, "AccessPolicy"});
          writer.Write(Storage::_detail::XmlNode{Storage::_detail::XmlNodeType::StartTag, "Start"});
          writer.Write(Storage::_detail::XmlNode{
              Storage::_detail::XmlNodeType::Text,
              nullptr,
              object.StartsOn
                  .ToString(
                      Azure::DateTime::DateFormat::Rfc3339, DateTime::TimeFractionFormat::AllDigits)
                  .data()});
          writer.Write(Storage::_detail::XmlNode{Storage::_detail::XmlNodeType::EndTag});
          writer.Write(
              Storage::_detail::XmlNode{Storage::_detail::XmlNodeType::StartTag, "Expiry"});
          writer.Write(Storage::_detail::XmlNode{
              Storage::_detail::XmlNodeType::Text,
              nullptr,
              object.ExpiresOn
                  .ToString(
                      Azure::DateTime::DateFormat::Rfc3339, DateTime::TimeFractionFormat::AllDigits)
                  .data()});
          writer.Write(Storage::_detail::XmlNode{Storage::_detail::XmlNodeType::EndTag});
          writer.Write(
              Storage::_detail::XmlNode{Storage::_detail::XmlNodeType::StartTag, "Permission"});
          writer.Write(Storage::_detail::XmlNode{
              Storage::_detail::XmlNodeType::Text, nullptr, object.Permission.data()});
          writer.Write(Storage::_detail::XmlNode{Storage::_detail::XmlNodeType::EndTag});
          writer.Write(Storage::_detail::XmlNode{Storage::_detail::XmlNodeType::EndTag});
        }

        static void SignedIdentifierToXml(
            Storage::_detail::XmlWriter& writer,
            const SignedIdentifier& object)
        {
          writer.Write(Storage::_detail::XmlNode{
              Storage::_detail::XmlNodeType::StartTag, "SignedIdentifier"});
          writer.Write(Storage::_detail::XmlNode{Storage::_detail::XmlNodeType::StartTag, "Id"});
          writer.Write(Storage::_detail::XmlNode{
              Storage::_detail::XmlNodeType::Text, nullptr, object.Id.data()});
          writer.Write(Storage::_detail::XmlNode{Storage::_detail::XmlNodeType::EndTag});
          AccessPolicyToXml(writer, object.Policy);
          writer.Write(Storage::_detail::XmlNode{Storage::_detail::XmlNodeType::EndTag});
        }

        static void SignedIdentifiersToXml(
            Storage::_detail::XmlWriter& writer,
            const std::vector<SignedIdentifier>& object)
        {
          writer.Write(Storage::_detail::XmlNode{
              Storage::_detail::XmlNodeType::StartTag, "SignedIdentifiers"});
          for (const auto& item : object)
          {
            SignedIdentifierToXml(writer, item);
          }
          writer.Write(Storage::_detail::XmlNode{Storage::_detail::XmlNodeType::EndTag});
        }
        static Azure::Response<ShareGetStatisticsResult> GetStatisticsParseResult(
            Azure::Core::Context context,
            std::unique_ptr<Azure::Core::Http::RawResponse> responsePtr)
        {
          auto& response = *responsePtr;
          if (response.GetStatusCode() == Azure::Core::Http::HttpStatusCode::Ok)
          {
            // Success
            const auto& bodyBuffer = response.GetBody();
            auto reader = Storage::_detail::XmlReader(
                reinterpret_cast<const char*>(bodyBuffer.data()), bodyBuffer.size());
            ShareGetStatisticsResult result = bodyBuffer.empty()
                ? ShareGetStatisticsResult()
                : ShareGetStatisticsResultFromShareStats(ShareStatsFromXml(reader));
            result.ETag = Azure::ETag(response.GetHeaders().at(_detail::HeaderETag));
            result.LastModified = DateTime::Parse(
                response.GetHeaders().at(_detail::HeaderLastModified),
                DateTime::DateFormat::Rfc1123);
            result.RequestId = response.GetHeaders().at(_detail::HeaderRequestId);
            return Azure::Response<ShareGetStatisticsResult>(
                std::move(result), std::move(responsePtr));
          }
          else
          {
            (void)context;
            throw Storage::StorageException::CreateFromResponse(std::move(responsePtr));
          }
        }

        static ShareStats ShareStatsFromXml(Storage::_detail::XmlReader& reader)
        {
          auto result = ShareStats();
          enum class XmlTagName
          {
            ShareStats,
            ShareUsageBytes,
            Unknown,
          };
          std::vector<XmlTagName> path;

          while (true)
          {
            auto node = reader.Read();
            if (node.Type == Storage::_detail::XmlNodeType::End)
            {
              break;
            }
            else if (node.Type == Storage::_detail::XmlNodeType::EndTag)
            {
              if (path.size() > 0)
              {
                path.pop_back();
              }
              else
              {
                break;
              }
            }
            else if (node.Type == Storage::_detail::XmlNodeType::StartTag)
            {

              if (std::strcmp(node.Name, "ShareStats") == 0)
              {
                path.emplace_back(XmlTagName::ShareStats);
              }
              else if (std::strcmp(node.Name, "ShareUsageBytes") == 0)
              {
                path.emplace_back(XmlTagName::ShareUsageBytes);
              }
              else
              {
                path.emplace_back(XmlTagName::Unknown);
              }
            }
            else if (node.Type == Storage::_detail::XmlNodeType::Text)
            {
              if (path.size() == 2 && path[0] == XmlTagName::ShareStats
                  && path[1] == XmlTagName::ShareUsageBytes)
              {
                result.ShareUsageInBytes = std::stoll(node.Value);
              }
            }
          }
          return result;
        }

        static ShareGetStatisticsResult ShareGetStatisticsResultFromShareStats(ShareStats object)
        {
          ShareGetStatisticsResult result;
          result.ShareUsageInBytes = object.ShareUsageInBytes;

          return result;
        }
        static Azure::Response<ShareRestoreResult> RestoreParseResult(
            Azure::Core::Context context,
            std::unique_ptr<Azure::Core::Http::RawResponse> responsePtr)
        {
          auto& response = *responsePtr;
          if (response.GetStatusCode() == Azure::Core::Http::HttpStatusCode::Created)
          {
            // Created
            ShareRestoreResult result;
            result.ETag = Azure::ETag(response.GetHeaders().at(_detail::HeaderETag));
            result.LastModified = DateTime::Parse(
                response.GetHeaders().at(_detail::HeaderLastModified),
                DateTime::DateFormat::Rfc1123);
            result.RequestId = response.GetHeaders().at(_detail::HeaderRequestId);
            return Azure::Response<ShareRestoreResult>(std::move(result), std::move(responsePtr));
          }
          else
          {
            (void)context;
            throw Storage::StorageException::CreateFromResponse(std::move(responsePtr));
          }
        }
      };

      class Directory {
      public:
        struct CreateOptions
        {
          Azure::Core::Nullable<int32_t> Timeout;
          Storage::Metadata Metadata;
          std::string ApiVersionParameter = _detail::DefaultServiceApiVersion;
          Azure::Core::Nullable<std::string> FilePermission;
          Azure::Core::Nullable<std::string> FilePermissionKey;
          std::string FileAttributes;
          std::string FileCreationTime;
          std::string FileLastWriteTime;
        };

        static Azure::Response<DirectoryCreateResult> Create(
            const Azure::Core::Http::Url& url,
            Azure::Core::Http::_internal::HttpPipeline& pipeline,
            Azure::Core::Context context,
            const CreateOptions& createOptions)
        {
          Azure::Core::Http::Request request(Azure::Core::Http::HttpMethod::Put, url);
          request.SetHeader(_detail::HeaderContentLength, "0");
          request.GetUrl().AppendQueryParameter(_detail::QueryRestype, "directory");
          if (createOptions.Timeout.HasValue())
          {
            request.GetUrl().AppendQueryParameter(
                _detail::QueryTimeout,
                Storage::_detail::UrlEncodeQueryParameter(
                    std::to_string(createOptions.Timeout.GetValue())));
          }
          for (const auto& pair : createOptions.Metadata)
          {
            request.SetHeader(_detail::HeaderMetadata + ("-" + pair.first), pair.second);
          }
          request.SetHeader(_detail::HeaderVersion, createOptions.ApiVersionParameter);
          if (createOptions.FilePermission.HasValue())
          {
            request.SetHeader(
                _detail::HeaderFilePermission, createOptions.FilePermission.GetValue());
          }
          if (createOptions.FilePermissionKey.HasValue())
          {
            request.SetHeader(
                _detail::HeaderFilePermissionKey, createOptions.FilePermissionKey.GetValue());
          }
          request.SetHeader(_detail::HeaderFileAttributes, createOptions.FileAttributes);
          request.SetHeader(_detail::HeaderFileCreatedOn, createOptions.FileCreationTime);
          request.SetHeader(_detail::HeaderFileLastWrittenOn, createOptions.FileLastWriteTime);
          return CreateParseResult(context, pipeline.Send(request, context));
        }

        struct GetPropertiesOptions
        {
          Azure::Core::Nullable<std::string> ShareSnapshot;
          Azure::Core::Nullable<int32_t> Timeout;
          std::string ApiVersionParameter = _detail::DefaultServiceApiVersion;
        };

        static Azure::Response<DirectoryGetPropertiesResult> GetProperties(
            const Azure::Core::Http::Url& url,
            Azure::Core::Http::_internal::HttpPipeline& pipeline,
            Azure::Core::Context context,
            const GetPropertiesOptions& getPropertiesOptions)
        {
          Azure::Core::Http::Request request(Azure::Core::Http::HttpMethod::Get, url);
          request.GetUrl().AppendQueryParameter(_detail::QueryRestype, "directory");
          if (getPropertiesOptions.ShareSnapshot.HasValue())
          {
            request.GetUrl().AppendQueryParameter(
                _detail::QueryShareSnapshot,
                Storage::_detail::UrlEncodeQueryParameter(
                    getPropertiesOptions.ShareSnapshot.GetValue()));
          }
          if (getPropertiesOptions.Timeout.HasValue())
          {
            request.GetUrl().AppendQueryParameter(
                _detail::QueryTimeout,
                Storage::_detail::UrlEncodeQueryParameter(
                    std::to_string(getPropertiesOptions.Timeout.GetValue())));
          }
          request.SetHeader(_detail::HeaderVersion, getPropertiesOptions.ApiVersionParameter);
          return GetPropertiesParseResult(context, pipeline.Send(request, context));
        }

        struct DeleteOptions
        {
          Azure::Core::Nullable<int32_t> Timeout;
          std::string ApiVersionParameter = _detail::DefaultServiceApiVersion;
        };

        static Azure::Response<DirectoryDeleteResult> Delete(
            const Azure::Core::Http::Url& url,
            Azure::Core::Http::_internal::HttpPipeline& pipeline,
            Azure::Core::Context context,
            const DeleteOptions& deleteOptions)
        {
          Azure::Core::Http::Request request(Azure::Core::Http::HttpMethod::Delete, url);
          request.GetUrl().AppendQueryParameter(_detail::QueryRestype, "directory");
          if (deleteOptions.Timeout.HasValue())
          {
            request.GetUrl().AppendQueryParameter(
                _detail::QueryTimeout,
                Storage::_detail::UrlEncodeQueryParameter(
                    std::to_string(deleteOptions.Timeout.GetValue())));
          }
          request.SetHeader(_detail::HeaderVersion, deleteOptions.ApiVersionParameter);
          return DeleteParseResult(context, pipeline.Send(request, context));
        }

        struct SetPropertiesOptions
        {
          Azure::Core::Nullable<int32_t> Timeout;
          std::string ApiVersionParameter = _detail::DefaultServiceApiVersion;
          Azure::Core::Nullable<std::string> FilePermission;
          Azure::Core::Nullable<std::string> FilePermissionKey;
          std::string FileAttributes;
          std::string FileCreationTime;
          std::string FileLastWriteTime;
        };

        static Azure::Response<DirectorySetPropertiesResult> SetProperties(
            const Azure::Core::Http::Url& url,
            Azure::Core::Http::_internal::HttpPipeline& pipeline,
            Azure::Core::Context context,
            const SetPropertiesOptions& setPropertiesOptions)
        {
          Azure::Core::Http::Request request(Azure::Core::Http::HttpMethod::Put, url);
          request.SetHeader(_detail::HeaderContentLength, "0");
          request.GetUrl().AppendQueryParameter(_detail::QueryRestype, "directory");
          request.GetUrl().AppendQueryParameter(_detail::QueryComp, "properties");
          if (setPropertiesOptions.Timeout.HasValue())
          {
            request.GetUrl().AppendQueryParameter(
                _detail::QueryTimeout,
                Storage::_detail::UrlEncodeQueryParameter(
                    std::to_string(setPropertiesOptions.Timeout.GetValue())));
          }
          request.SetHeader(_detail::HeaderVersion, setPropertiesOptions.ApiVersionParameter);
          if (setPropertiesOptions.FilePermission.HasValue())
          {
            request.SetHeader(
                _detail::HeaderFilePermission, setPropertiesOptions.FilePermission.GetValue());
          }
          if (setPropertiesOptions.FilePermissionKey.HasValue())
          {
            request.SetHeader(
                _detail::HeaderFilePermissionKey,
                setPropertiesOptions.FilePermissionKey.GetValue());
          }
          request.SetHeader(_detail::HeaderFileAttributes, setPropertiesOptions.FileAttributes);
          request.SetHeader(_detail::HeaderFileCreatedOn, setPropertiesOptions.FileCreationTime);
          request.SetHeader(
              _detail::HeaderFileLastWrittenOn, setPropertiesOptions.FileLastWriteTime);
          return SetPropertiesParseResult(context, pipeline.Send(request, context));
        }

        struct SetMetadataOptions
        {
          Azure::Core::Nullable<int32_t> Timeout;
          Storage::Metadata Metadata;
          std::string ApiVersionParameter = _detail::DefaultServiceApiVersion;
        };

        static Azure::Response<DirectorySetMetadataResult> SetMetadata(
            const Azure::Core::Http::Url& url,
            Azure::Core::Http::_internal::HttpPipeline& pipeline,
            Azure::Core::Context context,
            const SetMetadataOptions& setMetadataOptions)
        {
          Azure::Core::Http::Request request(Azure::Core::Http::HttpMethod::Put, url);
          request.SetHeader(_detail::HeaderContentLength, "0");
          request.GetUrl().AppendQueryParameter(_detail::QueryRestype, "directory");
          request.GetUrl().AppendQueryParameter(_detail::QueryComp, "metadata");
          if (setMetadataOptions.Timeout.HasValue())
          {
            request.GetUrl().AppendQueryParameter(
                _detail::QueryTimeout,
                Storage::_detail::UrlEncodeQueryParameter(
                    std::to_string(setMetadataOptions.Timeout.GetValue())));
          }
          for (const auto& pair : setMetadataOptions.Metadata)
          {
            request.SetHeader(_detail::HeaderMetadata + ("-" + pair.first), pair.second);
          }
          request.SetHeader(_detail::HeaderVersion, setMetadataOptions.ApiVersionParameter);
          return SetMetadataParseResult(context, pipeline.Send(request, context));
        }

        struct ListFilesAndDirectoriesSinglePageOptions
        {
          Azure::Core::Nullable<std::string> Prefix;
          Azure::Core::Nullable<std::string> ShareSnapshot;
          Azure::Core::Nullable<std::string> ContinuationToken;
          Azure::Core::Nullable<int32_t> MaxResults;
          Azure::Core::Nullable<int32_t> Timeout;
          std::string ApiVersionParameter = _detail::DefaultServiceApiVersion;
        };

        static Azure::Response<DirectoryListFilesAndDirectoriesSinglePageResult>
        ListFilesAndDirectoriesSinglePage(
            const Azure::Core::Http::Url& url,
            Azure::Core::Http::_internal::HttpPipeline& pipeline,
            Azure::Core::Context context,
            const ListFilesAndDirectoriesSinglePageOptions&
                listFilesAndDirectoriesSinglePageOptions)
        {
          Azure::Core::Http::Request request(Azure::Core::Http::HttpMethod::Get, url);
          request.GetUrl().AppendQueryParameter(_detail::QueryRestype, "directory");
          request.GetUrl().AppendQueryParameter(_detail::QueryComp, "list");
          if (listFilesAndDirectoriesSinglePageOptions.Prefix.HasValue())
          {
            request.GetUrl().AppendQueryParameter(
                _detail::QueryPrefix,
                Storage::_detail::UrlEncodeQueryParameter(
                    listFilesAndDirectoriesSinglePageOptions.Prefix.GetValue()));
          }
          if (listFilesAndDirectoriesSinglePageOptions.ShareSnapshot.HasValue())
          {
            request.GetUrl().AppendQueryParameter(
                _detail::QueryShareSnapshot,
                Storage::_detail::UrlEncodeQueryParameter(
                    listFilesAndDirectoriesSinglePageOptions.ShareSnapshot.GetValue()));
          }
          if (listFilesAndDirectoriesSinglePageOptions.ContinuationToken.HasValue())
          {
            request.GetUrl().AppendQueryParameter(
                _detail::QueryContinuationToken,
                Storage::_detail::UrlEncodeQueryParameter(
                    listFilesAndDirectoriesSinglePageOptions.ContinuationToken.GetValue()));
          }
          if (listFilesAndDirectoriesSinglePageOptions.MaxResults.HasValue())
          {
            request.GetUrl().AppendQueryParameter(
                _detail::QueryPageSizeHint,
                Storage::_detail::UrlEncodeQueryParameter(std::to_string(
                    listFilesAndDirectoriesSinglePageOptions.MaxResults.GetValue())));
          }
          if (listFilesAndDirectoriesSinglePageOptions.Timeout.HasValue())
          {
            request.GetUrl().AppendQueryParameter(
                _detail::QueryTimeout,
                Storage::_detail::UrlEncodeQueryParameter(
                    std::to_string(listFilesAndDirectoriesSinglePageOptions.Timeout.GetValue())));
          }
          request.SetHeader(
              _detail::HeaderVersion, listFilesAndDirectoriesSinglePageOptions.ApiVersionParameter);
          return ListFilesAndDirectoriesSinglePageParseResult(
              context, pipeline.Send(request, context));
        }

        struct ListHandlesOptions
        {
          Azure::Core::Nullable<std::string> ContinuationToken;
          Azure::Core::Nullable<int32_t> MaxResults;
          Azure::Core::Nullable<int32_t> Timeout;
          Azure::Core::Nullable<std::string> ShareSnapshot;
          Azure::Core::Nullable<bool> Recursive;
          std::string ApiVersionParameter = _detail::DefaultServiceApiVersion;
        };

        static Azure::Response<DirectoryListHandlesResult> ListHandles(
            const Azure::Core::Http::Url& url,
            Azure::Core::Http::_internal::HttpPipeline& pipeline,
            Azure::Core::Context context,
            const ListHandlesOptions& listHandlesOptions)
        {
          Azure::Core::Http::Request request(Azure::Core::Http::HttpMethod::Get, url);
          request.GetUrl().AppendQueryParameter(_detail::QueryComp, "listhandles");
          if (listHandlesOptions.ContinuationToken.HasValue())
          {
            request.GetUrl().AppendQueryParameter(
                _detail::QueryContinuationToken,
                Storage::_detail::UrlEncodeQueryParameter(
                    listHandlesOptions.ContinuationToken.GetValue()));
          }
          if (listHandlesOptions.MaxResults.HasValue())
          {
            request.GetUrl().AppendQueryParameter(
                _detail::QueryPageSizeHint,
                Storage::_detail::UrlEncodeQueryParameter(
                    std::to_string(listHandlesOptions.MaxResults.GetValue())));
          }
          if (listHandlesOptions.Timeout.HasValue())
          {
            request.GetUrl().AppendQueryParameter(
                _detail::QueryTimeout,
                Storage::_detail::UrlEncodeQueryParameter(
                    std::to_string(listHandlesOptions.Timeout.GetValue())));
          }
          if (listHandlesOptions.ShareSnapshot.HasValue())
          {
            request.GetUrl().AppendQueryParameter(
                _detail::QueryShareSnapshot,
                Storage::_detail::UrlEncodeQueryParameter(
                    listHandlesOptions.ShareSnapshot.GetValue()));
          }
          if (listHandlesOptions.Recursive.HasValue())
          {
            request.SetHeader(
                _detail::HeaderRecursive,
                (listHandlesOptions.Recursive.GetValue() ? "true" : "false"));
          }
          request.SetHeader(_detail::HeaderVersion, listHandlesOptions.ApiVersionParameter);
          return ListHandlesParseResult(context, pipeline.Send(request, context));
        }

        struct ForceCloseHandlesOptions
        {
          Azure::Core::Nullable<int32_t> Timeout;
          Azure::Core::Nullable<std::string> ContinuationToken;
          Azure::Core::Nullable<std::string> ShareSnapshot;
          std::string HandleId;
          Azure::Core::Nullable<bool> Recursive;
          std::string ApiVersionParameter = _detail::DefaultServiceApiVersion;
        };

        static Azure::Response<DirectoryForceCloseHandlesResult> ForceCloseHandles(
            const Azure::Core::Http::Url& url,
            Azure::Core::Http::_internal::HttpPipeline& pipeline,
            Azure::Core::Context context,
            const ForceCloseHandlesOptions& forceCloseHandlesOptions)
        {
          Azure::Core::Http::Request request(Azure::Core::Http::HttpMethod::Put, url);
          request.SetHeader(_detail::HeaderContentLength, "0");
          request.GetUrl().AppendQueryParameter(_detail::QueryComp, "forceclosehandles");
          if (forceCloseHandlesOptions.Timeout.HasValue())
          {
            request.GetUrl().AppendQueryParameter(
                _detail::QueryTimeout,
                Storage::_detail::UrlEncodeQueryParameter(
                    std::to_string(forceCloseHandlesOptions.Timeout.GetValue())));
          }
          if (forceCloseHandlesOptions.ContinuationToken.HasValue())
          {
            request.GetUrl().AppendQueryParameter(
                _detail::QueryContinuationToken,
                Storage::_detail::UrlEncodeQueryParameter(
                    forceCloseHandlesOptions.ContinuationToken.GetValue()));
          }
          if (forceCloseHandlesOptions.ShareSnapshot.HasValue())
          {
            request.GetUrl().AppendQueryParameter(
                _detail::QueryShareSnapshot,
                Storage::_detail::UrlEncodeQueryParameter(
                    forceCloseHandlesOptions.ShareSnapshot.GetValue()));
          }
          request.SetHeader(_detail::HeaderHandleId, forceCloseHandlesOptions.HandleId);
          if (forceCloseHandlesOptions.Recursive.HasValue())
          {
            request.SetHeader(
                _detail::HeaderRecursive,
                (forceCloseHandlesOptions.Recursive.GetValue() ? "true" : "false"));
          }
          request.SetHeader(_detail::HeaderVersion, forceCloseHandlesOptions.ApiVersionParameter);
          return ForceCloseHandlesParseResult(context, pipeline.Send(request, context));
        }

      private:
        static Azure::Response<DirectoryCreateResult> CreateParseResult(
            Azure::Core::Context context,
            std::unique_ptr<Azure::Core::Http::RawResponse> responsePtr)
        {
          auto& response = *responsePtr;
          if (response.GetStatusCode() == Azure::Core::Http::HttpStatusCode::Created)
          {
            // Success, Directory created.
            DirectoryCreateResult result;
            result.ETag = Azure::ETag(response.GetHeaders().at(_detail::HeaderETag));
            result.LastModified = DateTime::Parse(
                response.GetHeaders().at(_detail::HeaderLastModified),
                DateTime::DateFormat::Rfc1123);
            result.RequestId = response.GetHeaders().at(_detail::HeaderRequestId);
            result.IsServerEncrypted
                = response.GetHeaders().at(_detail::HeaderRequestIsServerEncrypted) == "true";
            result.SmbProperties.PermissionKey
                = response.GetHeaders().at(_detail::HeaderFilePermissionKey);
            result.SmbProperties.Attributes
                = FileAttributes(response.GetHeaders().at(_detail::HeaderAttributes));
            result.SmbProperties.CreatedOn = DateTime::Parse(
                response.GetHeaders().at(_detail::HeaderCreatedOn), DateTime::DateFormat::Rfc3339);
            result.SmbProperties.LastWrittenOn = DateTime::Parse(
                response.GetHeaders().at(_detail::HeaderLastWrittenOn),
                DateTime::DateFormat::Rfc3339);
            result.SmbProperties.ChangedOn = DateTime::Parse(
                response.GetHeaders().at(_detail::HeaderChangedOn), DateTime::DateFormat::Rfc3339);
            result.SmbProperties.FileId = response.GetHeaders().at(_detail::HeaderFileId);
            result.SmbProperties.ParentFileId
                = response.GetHeaders().at(_detail::HeaderParentFileId);
            return Azure::Response<DirectoryCreateResult>(
                std::move(result), std::move(responsePtr));
          }
          else
          {
            (void)context;
            throw Storage::StorageException::CreateFromResponse(std::move(responsePtr));
          }
        }

        static Azure::Response<DirectoryGetPropertiesResult> GetPropertiesParseResult(
            Azure::Core::Context context,
            std::unique_ptr<Azure::Core::Http::RawResponse> responsePtr)
        {
          auto& response = *responsePtr;
          if (response.GetStatusCode() == Azure::Core::Http::HttpStatusCode::Ok)
          {
            // Success.
            DirectoryGetPropertiesResult result;

            for (auto i = response.GetHeaders().lower_bound(_detail::HeaderMetadata);
                 i != response.GetHeaders().end()
                 && i->first.substr(0, 9) == _detail::HeaderMetadata;
                 ++i)
            {
              result.Metadata.emplace(i->first.substr(10), i->second);
            }
            result.ETag = Azure::ETag(response.GetHeaders().at(_detail::HeaderETag));
            result.LastModified = DateTime::Parse(
                response.GetHeaders().at(_detail::HeaderLastModified),
                DateTime::DateFormat::Rfc1123);
            result.RequestId = response.GetHeaders().at(_detail::HeaderRequestId);
            result.IsServerEncrypted
                = response.GetHeaders().at(_detail::HeaderIsServerEncrypted) == "true";
            result.SmbProperties.Attributes
                = FileAttributes(response.GetHeaders().at(_detail::HeaderAttributes));
            result.SmbProperties.CreatedOn = DateTime::Parse(
                response.GetHeaders().at(_detail::HeaderCreatedOn), DateTime::DateFormat::Rfc3339);
            result.SmbProperties.LastWrittenOn = DateTime::Parse(
                response.GetHeaders().at(_detail::HeaderLastWrittenOn),
                DateTime::DateFormat::Rfc3339);
            result.SmbProperties.ChangedOn = DateTime::Parse(
                response.GetHeaders().at(_detail::HeaderChangedOn), DateTime::DateFormat::Rfc3339);
            result.SmbProperties.PermissionKey
                = response.GetHeaders().at(_detail::HeaderFilePermissionKey);
            result.SmbProperties.FileId = response.GetHeaders().at(_detail::HeaderFileId);
            result.SmbProperties.ParentFileId
                = response.GetHeaders().at(_detail::HeaderParentFileId);
            return Azure::Response<DirectoryGetPropertiesResult>(
                std::move(result), std::move(responsePtr));
          }
          else
          {
            (void)context;
            throw Storage::StorageException::CreateFromResponse(std::move(responsePtr));
          }
        }

        static Azure::Response<DirectoryDeleteResult> DeleteParseResult(
            Azure::Core::Context context,
            std::unique_ptr<Azure::Core::Http::RawResponse> responsePtr)
        {
          auto& response = *responsePtr;
          if (response.GetStatusCode() == Azure::Core::Http::HttpStatusCode::Accepted)
          {
            // Success (Accepted).
            DirectoryDeleteResult result;
            result.RequestId = response.GetHeaders().at(_detail::HeaderRequestId);
            return Azure::Response<DirectoryDeleteResult>(
                std::move(result), std::move(responsePtr));
          }
          else
          {
            (void)context;
            throw Storage::StorageException::CreateFromResponse(std::move(responsePtr));
          }
        }

        static Azure::Response<DirectorySetPropertiesResult> SetPropertiesParseResult(
            Azure::Core::Context context,
            std::unique_ptr<Azure::Core::Http::RawResponse> responsePtr)
        {
          auto& response = *responsePtr;
          if (response.GetStatusCode() == Azure::Core::Http::HttpStatusCode::Ok)
          {
            // Success
            DirectorySetPropertiesResult result;
            result.ETag = Azure::ETag(response.GetHeaders().at(_detail::HeaderETag));
            result.RequestId = response.GetHeaders().at(_detail::HeaderRequestId);
            result.LastModified = DateTime::Parse(
                response.GetHeaders().at(_detail::HeaderLastModified),
                DateTime::DateFormat::Rfc1123);
            result.IsServerEncrypted
                = response.GetHeaders().at(_detail::HeaderRequestIsServerEncrypted) == "true";
            result.SmbProperties.PermissionKey
                = response.GetHeaders().at(_detail::HeaderFilePermissionKey);
            result.SmbProperties.Attributes
                = FileAttributes(response.GetHeaders().at(_detail::HeaderAttributes));
            result.SmbProperties.CreatedOn = DateTime::Parse(
                response.GetHeaders().at(_detail::HeaderCreatedOn), DateTime::DateFormat::Rfc3339);
            result.SmbProperties.LastWrittenOn = DateTime::Parse(
                response.GetHeaders().at(_detail::HeaderLastWrittenOn),
                DateTime::DateFormat::Rfc3339);
            result.SmbProperties.ChangedOn = DateTime::Parse(
                response.GetHeaders().at(_detail::HeaderChangedOn), DateTime::DateFormat::Rfc3339);
            result.SmbProperties.FileId = response.GetHeaders().at(_detail::HeaderFileId);
            result.SmbProperties.ParentFileId
                = response.GetHeaders().at(_detail::HeaderParentFileId);
            return Azure::Response<DirectorySetPropertiesResult>(
                std::move(result), std::move(responsePtr));
          }
          else
          {
            (void)context;
            throw Storage::StorageException::CreateFromResponse(std::move(responsePtr));
          }
        }

        static Azure::Response<DirectorySetMetadataResult> SetMetadataParseResult(
            Azure::Core::Context context,
            std::unique_ptr<Azure::Core::Http::RawResponse> responsePtr)
        {
          auto& response = *responsePtr;
          if (response.GetStatusCode() == Azure::Core::Http::HttpStatusCode::Ok)
          {
            // Success (OK).
            DirectorySetMetadataResult result;
            result.ETag = Azure::ETag(response.GetHeaders().at(_detail::HeaderETag));
            result.RequestId = response.GetHeaders().at(_detail::HeaderRequestId);
            result.IsServerEncrypted
                = response.GetHeaders().at(_detail::HeaderRequestIsServerEncrypted) == "true";
            return Azure::Response<DirectorySetMetadataResult>(
                std::move(result), std::move(responsePtr));
          }
          else
          {
            (void)context;
            throw Storage::StorageException::CreateFromResponse(std::move(responsePtr));
          }
        }

        static Azure::Response<DirectoryListFilesAndDirectoriesSinglePageResult>
        ListFilesAndDirectoriesSinglePageParseResult(
            Azure::Core::Context context,
            std::unique_ptr<Azure::Core::Http::RawResponse> responsePtr)
        {
          auto& response = *responsePtr;
          if (response.GetStatusCode() == Azure::Core::Http::HttpStatusCode::Ok)
          {
            // Success.
            const auto& bodyBuffer = response.GetBody();
            auto reader = Storage::_detail::XmlReader(
                reinterpret_cast<const char*>(bodyBuffer.data()), bodyBuffer.size());
            DirectoryListFilesAndDirectoriesSinglePageResult result = bodyBuffer.empty()
                ? DirectoryListFilesAndDirectoriesSinglePageResult()
                : DirectoryListFilesAndDirectoriesSinglePageResultFromListFilesAndDirectoriesSinglePageResponse(
                    ListFilesAndDirectoriesSinglePageResponseFromXml(reader));
            result.HttpHeaders.ContentType = response.GetHeaders().at(_detail::HeaderContentType);
            result.RequestId = response.GetHeaders().at(_detail::HeaderRequestId);
            return Azure::Response<DirectoryListFilesAndDirectoriesSinglePageResult>(
                std::move(result), std::move(responsePtr));
          }
          else
          {
            (void)context;
            throw Storage::StorageException::CreateFromResponse(std::move(responsePtr));
          }
        }

        static DirectoryItem DirectoryItemFromXml(Storage::_detail::XmlReader& reader)
        {
          auto result = DirectoryItem();
          enum class XmlTagName
          {
            Name,
            Unknown,
          };
          std::vector<XmlTagName> path;

          while (true)
          {
            auto node = reader.Read();
            if (node.Type == Storage::_detail::XmlNodeType::End)
            {
              break;
            }
            else if (node.Type == Storage::_detail::XmlNodeType::EndTag)
            {
              if (path.size() > 0)
              {
                path.pop_back();
              }
              else
              {
                break;
              }
            }
            else if (node.Type == Storage::_detail::XmlNodeType::StartTag)
            {

              if (std::strcmp(node.Name, "Name") == 0)
              {
                path.emplace_back(XmlTagName::Name);
              }
              else
              {
                path.emplace_back(XmlTagName::Unknown);
              }
            }
            else if (node.Type == Storage::_detail::XmlNodeType::Text)
            {
              if (path.size() == 1 && path[0] == XmlTagName::Name)
              {
                result.Name = node.Value;
              }
            }
          }
          return result;
        }

        static FileItemDetails FileItemDetailsFromXml(Storage::_detail::XmlReader& reader)
        {
          auto result = FileItemDetails();
          enum class XmlTagName
          {
            ContentLength,
            Unknown,
          };
          std::vector<XmlTagName> path;

          while (true)
          {
            auto node = reader.Read();
            if (node.Type == Storage::_detail::XmlNodeType::End)
            {
              break;
            }
            else if (node.Type == Storage::_detail::XmlNodeType::EndTag)
            {
              if (path.size() > 0)
              {
                path.pop_back();
              }
              else
              {
                break;
              }
            }
            else if (node.Type == Storage::_detail::XmlNodeType::StartTag)
            {

              if (std::strcmp(node.Name, "Content-Length") == 0)
              {
                path.emplace_back(XmlTagName::ContentLength);
              }
              else
              {
                path.emplace_back(XmlTagName::Unknown);
              }
            }
            else if (node.Type == Storage::_detail::XmlNodeType::Text)
            {
              if (path.size() == 1 && path[0] == XmlTagName::ContentLength)
              {
                result.ContentLength = std::stoll(node.Value);
              }
            }
          }
          return result;
        }

        static FileItem FileItemFromXml(Storage::_detail::XmlReader& reader)
        {
          auto result = FileItem();
          enum class XmlTagName
          {
            Name,
            Properties,
            Unknown,
          };
          std::vector<XmlTagName> path;

          while (true)
          {
            auto node = reader.Read();
            if (node.Type == Storage::_detail::XmlNodeType::End)
            {
              break;
            }
            else if (node.Type == Storage::_detail::XmlNodeType::EndTag)
            {
              if (path.size() > 0)
              {
                path.pop_back();
              }
              else
              {
                break;
              }
            }
            else if (node.Type == Storage::_detail::XmlNodeType::StartTag)
            {

              if (std::strcmp(node.Name, "Name") == 0)
              {
                path.emplace_back(XmlTagName::Name);
              }
              else if (std::strcmp(node.Name, "Properties") == 0)
              {
                path.emplace_back(XmlTagName::Properties);
              }
              else
              {
                path.emplace_back(XmlTagName::Unknown);
              }

              if (path.size() == 1 && path[0] == XmlTagName::Properties)
              {
                result.Details = FileItemDetailsFromXml(reader);
                path.pop_back();
              }
            }
            else if (node.Type == Storage::_detail::XmlNodeType::Text)
            {
              if (path.size() == 1 && path[0] == XmlTagName::Name)
              {
                result.Name = node.Value;
              }
            }
          }
          return result;
        }

        static FilesAndDirectoriesListSinglePage FilesAndDirectoriesListSinglePageFromXml(
            Storage::_detail::XmlReader& reader)
        {
          auto result = FilesAndDirectoriesListSinglePage();
          enum class XmlTagName
          {
            Directory,
            File,
            Unknown,
          };
          std::vector<XmlTagName> path;

          while (true)
          {
            auto node = reader.Read();
            if (node.Type == Storage::_detail::XmlNodeType::End)
            {
              break;
            }
            else if (node.Type == Storage::_detail::XmlNodeType::EndTag)
            {
              if (path.size() > 0)
              {
                path.pop_back();
              }
              else
              {
                break;
              }
            }
            else if (node.Type == Storage::_detail::XmlNodeType::StartTag)
            {

              if (std::strcmp(node.Name, "Directory") == 0)
              {
                path.emplace_back(XmlTagName::Directory);
              }
              else if (std::strcmp(node.Name, "File") == 0)
              {
                path.emplace_back(XmlTagName::File);
              }
              else
              {
                path.emplace_back(XmlTagName::Unknown);
              }
              if (path.size() == 1 && path[0] == XmlTagName::Directory)
              {
                result.DirectoryItems.emplace_back(DirectoryItemFromXml(reader));
                path.pop_back();
              }
              else if (path.size() == 1 && path[0] == XmlTagName::File)
              {
                result.FileItems.emplace_back(FileItemFromXml(reader));
                path.pop_back();
              }
            }
            else if (node.Type == Storage::_detail::XmlNodeType::Text)
            {
            }
          }
          return result;
        }

        static ListFilesAndDirectoriesSinglePageResponse
        ListFilesAndDirectoriesSinglePageResponseFromXml(Storage::_detail::XmlReader& reader)
        {
          auto result = ListFilesAndDirectoriesSinglePageResponse();
          enum class XmlTagName
          {
            Entries,
            EnumerationResults,
            MaxResults,
            NextMarker,
            Prefix,
            Unknown,
          };
          std::vector<XmlTagName> path;

          while (true)
          {
            auto node = reader.Read();
            if (node.Type == Storage::_detail::XmlNodeType::End)
            {
              break;
            }
            else if (node.Type == Storage::_detail::XmlNodeType::EndTag)
            {
              if (path.size() > 0)
              {
                path.pop_back();
              }
              else
              {
                break;
              }
            }
            else if (node.Type == Storage::_detail::XmlNodeType::StartTag)
            {

              if (std::strcmp(node.Name, "Entries") == 0)
              {
                path.emplace_back(XmlTagName::Entries);
              }
              else if (std::strcmp(node.Name, "EnumerationResults") == 0)
              {
                path.emplace_back(XmlTagName::EnumerationResults);
              }
              else if (std::strcmp(node.Name, "MaxResults") == 0)
              {
                path.emplace_back(XmlTagName::MaxResults);
              }
              else if (std::strcmp(node.Name, "NextMarker") == 0)
              {
                path.emplace_back(XmlTagName::NextMarker);
              }
              else if (std::strcmp(node.Name, "Prefix") == 0)
              {
                path.emplace_back(XmlTagName::Prefix);
              }
              else
              {
                path.emplace_back(XmlTagName::Unknown);
              }

              if (path.size() == 2 && path[0] == XmlTagName::EnumerationResults
                  && path[1] == XmlTagName::Entries)
              {
                result.SinglePage = FilesAndDirectoriesListSinglePageFromXml(reader);
                path.pop_back();
              }
            }
            else if (node.Type == Storage::_detail::XmlNodeType::Text)
            {
              if (path.size() == 2 && path[0] == XmlTagName::EnumerationResults
                  && path[1] == XmlTagName::NextMarker)
              {
                result.ContinuationToken = node.Value;
              }
              else if (
                  path.size() == 2 && path[0] == XmlTagName::EnumerationResults
                  && path[1] == XmlTagName::MaxResults)
              {
                result.PageSizeHint = std::stoi(node.Value);
              }
              else if (
                  path.size() == 2 && path[0] == XmlTagName::EnumerationResults
                  && path[1] == XmlTagName::Prefix)
              {
                result.Prefix = node.Value;
              }
            }
            else if (node.Type == Storage::_detail::XmlNodeType::Attribute)
            {
              if (path.size() == 1 && path[0] == XmlTagName::EnumerationResults
                  && (std::strcmp(node.Name, "DirectoryPath") == 0))
              {
                result.DirectoryPath = node.Value;
              }
              else if (
                  path.size() == 1 && path[0] == XmlTagName::EnumerationResults
                  && (std::strcmp(node.Name, "ServiceEndpoint") == 0))
              {
                result.ServiceEndpoint = node.Value;
              }
              else if (
                  path.size() == 1 && path[0] == XmlTagName::EnumerationResults
                  && (std::strcmp(node.Name, "ShareName") == 0))
              {
                result.ShareName = node.Value;
              }
              else if (
                  path.size() == 1 && path[0] == XmlTagName::EnumerationResults
                  && (std::strcmp(node.Name, "ShareSnapshot") == 0))
              {
                result.ShareSnapshot = node.Value;
              }
            }
          }
          return result;
        }

        static DirectoryListFilesAndDirectoriesSinglePageResult
        DirectoryListFilesAndDirectoriesSinglePageResultFromListFilesAndDirectoriesSinglePageResponse(
            ListFilesAndDirectoriesSinglePageResponse object)
        {
          DirectoryListFilesAndDirectoriesSinglePageResult result;
          result.ServiceEndpoint = std::move(object.ServiceEndpoint);
          result.ShareName = std::move(object.ShareName);
          result.ShareSnapshot = std::move(object.ShareSnapshot);
          result.DirectoryPath = std::move(object.DirectoryPath);
          result.Prefix = std::move(object.Prefix);
          result.PageSizeHint = object.PageSizeHint;
          result.SinglePage = std::move(object.SinglePage);
          result.ContinuationToken = std::move(object.ContinuationToken);

          return result;
        }
        static Azure::Response<DirectoryListHandlesResult> ListHandlesParseResult(
            Azure::Core::Context context,
            std::unique_ptr<Azure::Core::Http::RawResponse> responsePtr)
        {
          auto& response = *responsePtr;
          if (response.GetStatusCode() == Azure::Core::Http::HttpStatusCode::Ok)
          {
            // Success.
            const auto& bodyBuffer = response.GetBody();
            auto reader = Storage::_detail::XmlReader(
                reinterpret_cast<const char*>(bodyBuffer.data()), bodyBuffer.size());
            DirectoryListHandlesResult result = bodyBuffer.empty()
                ? DirectoryListHandlesResult()
                : DirectoryListHandlesResultFromListHandlesResponse(
                    ListHandlesResponseFromXml(reader));
            result.HttpHeaders.ContentType = response.GetHeaders().at(_detail::HeaderContentType);
            result.RequestId = response.GetHeaders().at(_detail::HeaderRequestId);
            return Azure::Response<DirectoryListHandlesResult>(
                std::move(result), std::move(responsePtr));
          }
          else
          {
            (void)context;
            throw Storage::StorageException::CreateFromResponse(std::move(responsePtr));
          }
        }

        static HandleItem HandleItemFromXml(Storage::_detail::XmlReader& reader)
        {
          auto result = HandleItem();
          enum class XmlTagName
          {
            ClientIp,
            FileId,
            HandleId,
            LastReconnectTime,
            OpenTime,
            ParentId,
            Path,
            SessionId,
            Unknown,
          };
          std::vector<XmlTagName> path;

          while (true)
          {
            auto node = reader.Read();
            if (node.Type == Storage::_detail::XmlNodeType::End)
            {
              break;
            }
            else if (node.Type == Storage::_detail::XmlNodeType::EndTag)
            {
              if (path.size() > 0)
              {
                path.pop_back();
              }
              else
              {
                break;
              }
            }
            else if (node.Type == Storage::_detail::XmlNodeType::StartTag)
            {

              if (std::strcmp(node.Name, "ClientIp") == 0)
              {
                path.emplace_back(XmlTagName::ClientIp);
              }
              else if (std::strcmp(node.Name, "FileId") == 0)
              {
                path.emplace_back(XmlTagName::FileId);
              }
              else if (std::strcmp(node.Name, "HandleId") == 0)
              {
                path.emplace_back(XmlTagName::HandleId);
              }
              else if (std::strcmp(node.Name, "LastReconnectTime") == 0)
              {
                path.emplace_back(XmlTagName::LastReconnectTime);
              }
              else if (std::strcmp(node.Name, "OpenTime") == 0)
              {
                path.emplace_back(XmlTagName::OpenTime);
              }
              else if (std::strcmp(node.Name, "ParentId") == 0)
              {
                path.emplace_back(XmlTagName::ParentId);
              }
              else if (std::strcmp(node.Name, "Path") == 0)
              {
                path.emplace_back(XmlTagName::Path);
              }
              else if (std::strcmp(node.Name, "SessionId") == 0)
              {
                path.emplace_back(XmlTagName::SessionId);
              }
              else
              {
                path.emplace_back(XmlTagName::Unknown);
              }
            }
            else if (node.Type == Storage::_detail::XmlNodeType::Text)
            {
              if (path.size() == 1 && path[0] == XmlTagName::ClientIp)
              {
                result.ClientIp = node.Value;
              }
              else if (path.size() == 1 && path[0] == XmlTagName::FileId)
              {
                result.FileId = node.Value;
              }
              else if (path.size() == 1 && path[0] == XmlTagName::HandleId)
              {
                result.HandleId = node.Value;
              }
              else if (path.size() == 1 && path[0] == XmlTagName::LastReconnectTime)
              {
                result.LastReconnectedOn
                    = DateTime::Parse(node.Value, DateTime::DateFormat::Rfc1123);
              }
              else if (path.size() == 1 && path[0] == XmlTagName::OpenTime)
              {
                result.OpenedOn = DateTime::Parse(node.Value, DateTime::DateFormat::Rfc1123);
              }
              else if (path.size() == 1 && path[0] == XmlTagName::ParentId)
              {
                result.ParentId = node.Value;
              }
              else if (path.size() == 1 && path[0] == XmlTagName::Path)
              {
                result.Path = node.Value;
              }
              else if (path.size() == 1 && path[0] == XmlTagName::SessionId)
              {
                result.SessionId = node.Value;
              }
            }
          }
          return result;
        }

        static ListHandlesResponse ListHandlesResponseFromXml(Storage::_detail::XmlReader& reader)
        {
          auto result = ListHandlesResponse();
          enum class XmlTagName
          {
            Entries,
            EnumerationResults,
            Handle,
            NextMarker,
            Unknown,
          };
          std::vector<XmlTagName> path;

          while (true)
          {
            auto node = reader.Read();
            if (node.Type == Storage::_detail::XmlNodeType::End)
            {
              break;
            }
            else if (node.Type == Storage::_detail::XmlNodeType::EndTag)
            {
              if (path.size() > 0)
              {
                path.pop_back();
              }
              else
              {
                break;
              }
            }
            else if (node.Type == Storage::_detail::XmlNodeType::StartTag)
            {

              if (std::strcmp(node.Name, "Entries") == 0)
              {
                path.emplace_back(XmlTagName::Entries);
              }
              else if (std::strcmp(node.Name, "EnumerationResults") == 0)
              {
                path.emplace_back(XmlTagName::EnumerationResults);
              }
              else if (std::strcmp(node.Name, "Handle") == 0)
              {
                path.emplace_back(XmlTagName::Handle);
              }
              else if (std::strcmp(node.Name, "NextMarker") == 0)
              {
                path.emplace_back(XmlTagName::NextMarker);
              }
              else
              {
                path.emplace_back(XmlTagName::Unknown);
              }
              if (path.size() == 3 && path[0] == XmlTagName::EnumerationResults
                  && path[1] == XmlTagName::Entries && path[2] == XmlTagName::Handle)
              {
                result.HandleList.emplace_back(HandleItemFromXml(reader));
                path.pop_back();
              }
            }
            else if (node.Type == Storage::_detail::XmlNodeType::Text)
            {
              if (path.size() == 2 && path[0] == XmlTagName::EnumerationResults
                  && path[1] == XmlTagName::NextMarker)
              {
                result.ContinuationToken = node.Value;
              }
            }
          }
          return result;
        }

        static DirectoryListHandlesResult DirectoryListHandlesResultFromListHandlesResponse(
            ListHandlesResponse object)
        {
          DirectoryListHandlesResult result;
          result.HandleList = std::move(object.HandleList);
          result.ContinuationToken = std::move(object.ContinuationToken);

          return result;
        }
        static Azure::Response<DirectoryForceCloseHandlesResult> ForceCloseHandlesParseResult(
            Azure::Core::Context context,
            std::unique_ptr<Azure::Core::Http::RawResponse> responsePtr)
        {
          auto& response = *responsePtr;
          if (response.GetStatusCode() == Azure::Core::Http::HttpStatusCode::Ok)
          {
            // Success.
            DirectoryForceCloseHandlesResult result;
            result.RequestId = response.GetHeaders().at(_detail::HeaderRequestId);
            if (response.GetHeaders().find(_detail::HeaderContinuationToken)
                != response.GetHeaders().end())
            {
              result.ContinuationToken = response.GetHeaders().at(_detail::HeaderContinuationToken);
            }
            result.NumberOfHandlesClosed
                = std::stoi(response.GetHeaders().at(_detail::HeaderNumberOfHandlesClosed));
            result.NumberOfHandlesFailedToClose
                = std::stoi(response.GetHeaders().at(_detail::HeaderNumberOfHandlesFailedToClose));
            return Azure::Response<DirectoryForceCloseHandlesResult>(
                std::move(result), std::move(responsePtr));
          }
          else
          {
            (void)context;
            throw Storage::StorageException::CreateFromResponse(std::move(responsePtr));
          }
        }
      };

      class File {
      public:
        struct CreateOptions
        {
          Azure::Core::Nullable<int32_t> Timeout;
          std::string ApiVersionParameter = _detail::DefaultServiceApiVersion;
          int64_t XMsContentLength = int64_t();
          Azure::Core::Nullable<std::string> FileContentType;
          Azure::Core::Nullable<std::string> FileContentEncoding;
          Azure::Core::Nullable<std::string> FileContentLanguage;
          Azure::Core::Nullable<std::string> FileCacheControl;
          Azure::Core::Nullable<Storage::ContentHash> ContentMd5;
          Azure::Core::Nullable<std::string> FileContentDisposition;
          Storage::Metadata Metadata;
          Azure::Core::Nullable<std::string> FilePermission;
          Azure::Core::Nullable<std::string> FilePermissionKey;
          std::string FileAttributes;
          std::string FileCreationTime;
          std::string FileLastWriteTime;
          Azure::Core::Nullable<std::string> LeaseIdOptional;
        };

        static Azure::Response<FileCreateResult> Create(
            const Azure::Core::Http::Url& url,
            Azure::Core::Http::_internal::HttpPipeline& pipeline,
            Azure::Core::Context context,
            const CreateOptions& createOptions)
        {
          Azure::Core::Http::Request request(Azure::Core::Http::HttpMethod::Put, url);
          request.SetHeader(_detail::HeaderContentLength, "0");
          if (createOptions.Timeout.HasValue())
          {
            request.GetUrl().AppendQueryParameter(
                _detail::QueryTimeout,
                Storage::_detail::UrlEncodeQueryParameter(
                    std::to_string(createOptions.Timeout.GetValue())));
          }
          request.SetHeader(_detail::HeaderVersion, createOptions.ApiVersionParameter);
          request.SetHeader(
              _detail::HeaderXMsContentLength, std::to_string(createOptions.XMsContentLength));
          request.SetHeader(_detail::HeaderFileTypeConstant, "file");
          if (createOptions.FileContentType.HasValue())
          {
            request.SetHeader(
                _detail::HeaderFileContentType, createOptions.FileContentType.GetValue());
          }
          if (createOptions.FileContentEncoding.HasValue())
          {
            request.SetHeader(
                _detail::HeaderFileContentEncoding, createOptions.FileContentEncoding.GetValue());
          }
          if (createOptions.FileContentLanguage.HasValue())
          {
            request.SetHeader(
                _detail::HeaderFileContentLanguage, createOptions.FileContentLanguage.GetValue());
          }
          if (createOptions.FileCacheControl.HasValue())
          {
            request.SetHeader(
                _detail::HeaderFileCacheControl, createOptions.FileCacheControl.GetValue());
          }
          if (createOptions.ContentMd5.HasValue())
          {
            request.SetHeader(
                _detail::HeaderContentHashMd5,
                Storage::_detail::ToBase64String(createOptions.ContentMd5.GetValue()));
          }
          if (createOptions.FileContentDisposition.HasValue())
          {
            request.SetHeader(
                _detail::HeaderFileContentDisposition,
                createOptions.FileContentDisposition.GetValue());
          }
          for (const auto& pair : createOptions.Metadata)
          {
            request.SetHeader(_detail::HeaderMetadata + ("-" + pair.first), pair.second);
          }
          if (createOptions.FilePermission.HasValue())
          {
            request.SetHeader(
                _detail::HeaderFilePermission, createOptions.FilePermission.GetValue());
          }
          if (createOptions.FilePermissionKey.HasValue())
          {
            request.SetHeader(
                _detail::HeaderFilePermissionKey, createOptions.FilePermissionKey.GetValue());
          }
          request.SetHeader(_detail::HeaderFileAttributes, createOptions.FileAttributes);
          request.SetHeader(_detail::HeaderFileCreatedOn, createOptions.FileCreationTime);
          request.SetHeader(_detail::HeaderFileLastWrittenOn, createOptions.FileLastWriteTime);
          if (createOptions.LeaseIdOptional.HasValue())
          {
            request.SetHeader(_detail::HeaderLeaseId, createOptions.LeaseIdOptional.GetValue());
          }
          return CreateParseResult(context, pipeline.Send(request, context));
        }

        struct DownloadOptions
        {
          Azure::Core::Nullable<int32_t> Timeout;
          std::string ApiVersionParameter = _detail::DefaultServiceApiVersion;
          Azure::Core::Nullable<std::string> Range;
          Azure::Core::Nullable<bool> GetRangeContentMd5;
          Azure::Core::Nullable<std::string> LeaseIdOptional;
        };

        static Azure::Response<FileDownloadResult> Download(
            const Azure::Core::Http::Url& url,
            Azure::Core::Http::_internal::HttpPipeline& pipeline,
            Azure::Core::Context context,
            const DownloadOptions& downloadOptions)
        {
          Azure::Core::Http::Request request(Azure::Core::Http::HttpMethod::Get, url, true);
          if (downloadOptions.Timeout.HasValue())
          {
            request.GetUrl().AppendQueryParameter(
                _detail::QueryTimeout,
                Storage::_detail::UrlEncodeQueryParameter(
                    std::to_string(downloadOptions.Timeout.GetValue())));
          }
          request.SetHeader(_detail::HeaderVersion, downloadOptions.ApiVersionParameter);
          if (downloadOptions.Range.HasValue())
          {
            request.SetHeader(_detail::HeaderRange, downloadOptions.Range.GetValue());
          }
          if (downloadOptions.GetRangeContentMd5.HasValue())
          {
            request.SetHeader(
                _detail::HeaderRangeGetContentMd5,
                (downloadOptions.GetRangeContentMd5.GetValue() ? "true" : "false"));
          }
          if (downloadOptions.LeaseIdOptional.HasValue())
          {
            request.SetHeader(_detail::HeaderLeaseId, downloadOptions.LeaseIdOptional.GetValue());
          }
          return DownloadParseResult(context, pipeline.Send(request, context));
        }

        struct GetPropertiesOptions
        {
          Azure::Core::Nullable<std::string> ShareSnapshot;
          Azure::Core::Nullable<int32_t> Timeout;
          std::string ApiVersionParameter = _detail::DefaultServiceApiVersion;
          Azure::Core::Nullable<std::string> LeaseIdOptional;
        };

        static Azure::Response<FileGetPropertiesResult> GetProperties(
            const Azure::Core::Http::Url& url,
            Azure::Core::Http::_internal::HttpPipeline& pipeline,
            Azure::Core::Context context,
            const GetPropertiesOptions& getPropertiesOptions)
        {
          Azure::Core::Http::Request request(Azure::Core::Http::HttpMethod::Head, url);
          if (getPropertiesOptions.ShareSnapshot.HasValue())
          {
            request.GetUrl().AppendQueryParameter(
                _detail::QueryShareSnapshot,
                Storage::_detail::UrlEncodeQueryParameter(
                    getPropertiesOptions.ShareSnapshot.GetValue()));
          }
          if (getPropertiesOptions.Timeout.HasValue())
          {
            request.GetUrl().AppendQueryParameter(
                _detail::QueryTimeout,
                Storage::_detail::UrlEncodeQueryParameter(
                    std::to_string(getPropertiesOptions.Timeout.GetValue())));
          }
          request.SetHeader(_detail::HeaderVersion, getPropertiesOptions.ApiVersionParameter);
          if (getPropertiesOptions.LeaseIdOptional.HasValue())
          {
            request.SetHeader(
                _detail::HeaderLeaseId, getPropertiesOptions.LeaseIdOptional.GetValue());
          }
          return GetPropertiesParseResult(context, pipeline.Send(request, context));
        }

        struct DeleteOptions
        {
          Azure::Core::Nullable<int32_t> Timeout;
          std::string ApiVersionParameter = _detail::DefaultServiceApiVersion;
          Azure::Core::Nullable<std::string> LeaseIdOptional;
        };

        static Azure::Response<FileDeleteResult> Delete(
            const Azure::Core::Http::Url& url,
            Azure::Core::Http::_internal::HttpPipeline& pipeline,
            Azure::Core::Context context,
            const DeleteOptions& deleteOptions)
        {
          Azure::Core::Http::Request request(Azure::Core::Http::HttpMethod::Delete, url);
          if (deleteOptions.Timeout.HasValue())
          {
            request.GetUrl().AppendQueryParameter(
                _detail::QueryTimeout,
                Storage::_detail::UrlEncodeQueryParameter(
                    std::to_string(deleteOptions.Timeout.GetValue())));
          }
          request.SetHeader(_detail::HeaderVersion, deleteOptions.ApiVersionParameter);
          if (deleteOptions.LeaseIdOptional.HasValue())
          {
            request.SetHeader(_detail::HeaderLeaseId, deleteOptions.LeaseIdOptional.GetValue());
          }
          return DeleteParseResult(context, pipeline.Send(request, context));
        }

        struct SetHttpHeadersOptions
        {
          Azure::Core::Nullable<int32_t> Timeout;
          std::string ApiVersionParameter = _detail::DefaultServiceApiVersion;
          Azure::Core::Nullable<int64_t> XMsContentLength;
          Azure::Core::Nullable<std::string> FileContentType;
          Azure::Core::Nullable<std::string> FileContentEncoding;
          Azure::Core::Nullable<std::string> FileContentLanguage;
          Azure::Core::Nullable<std::string> FileCacheControl;
          Azure::Core::Nullable<Storage::ContentHash> ContentMd5;
          Azure::Core::Nullable<std::string> FileContentDisposition;
          Azure::Core::Nullable<std::string> FilePermission;
          Azure::Core::Nullable<std::string> FilePermissionKey;
          std::string FileAttributes;
          std::string FileCreationTime;
          std::string FileLastWriteTime;
          Azure::Core::Nullable<std::string> LeaseIdOptional;
        };

        static Azure::Response<FileSetHttpHeadersResult> SetHttpHeaders(
            const Azure::Core::Http::Url& url,
            Azure::Core::Http::_internal::HttpPipeline& pipeline,
            Azure::Core::Context context,
            const SetHttpHeadersOptions& setHttpHeadersOptions)
        {
          Azure::Core::Http::Request request(Azure::Core::Http::HttpMethod::Put, url);
          request.SetHeader(_detail::HeaderContentLength, "0");
          request.GetUrl().AppendQueryParameter(_detail::QueryComp, "properties");
          if (setHttpHeadersOptions.Timeout.HasValue())
          {
            request.GetUrl().AppendQueryParameter(
                _detail::QueryTimeout,
                Storage::_detail::UrlEncodeQueryParameter(
                    std::to_string(setHttpHeadersOptions.Timeout.GetValue())));
          }
          request.SetHeader(_detail::HeaderVersion, setHttpHeadersOptions.ApiVersionParameter);
          if (setHttpHeadersOptions.XMsContentLength.HasValue())
          {
            request.SetHeader(
                _detail::HeaderXMsContentLength,
                std::to_string(setHttpHeadersOptions.XMsContentLength.GetValue()));
          }
          if (setHttpHeadersOptions.FileContentType.HasValue())
          {
            request.SetHeader(
                _detail::HeaderFileContentType, setHttpHeadersOptions.FileContentType.GetValue());
          }
          if (setHttpHeadersOptions.FileContentEncoding.HasValue())
          {
            request.SetHeader(
                _detail::HeaderFileContentEncoding,
                setHttpHeadersOptions.FileContentEncoding.GetValue());
          }
          if (setHttpHeadersOptions.FileContentLanguage.HasValue())
          {
            request.SetHeader(
                _detail::HeaderFileContentLanguage,
                setHttpHeadersOptions.FileContentLanguage.GetValue());
          }
          if (setHttpHeadersOptions.FileCacheControl.HasValue())
          {
            request.SetHeader(
                _detail::HeaderFileCacheControl, setHttpHeadersOptions.FileCacheControl.GetValue());
          }
          if (setHttpHeadersOptions.ContentMd5.HasValue())
          {
            request.SetHeader(
                _detail::HeaderContentHashMd5,
                Storage::_detail::ToBase64String(setHttpHeadersOptions.ContentMd5.GetValue()));
          }
          if (setHttpHeadersOptions.FileContentDisposition.HasValue())
          {
            request.SetHeader(
                _detail::HeaderFileContentDisposition,
                setHttpHeadersOptions.FileContentDisposition.GetValue());
          }
          if (setHttpHeadersOptions.FilePermission.HasValue())
          {
            request.SetHeader(
                _detail::HeaderFilePermission, setHttpHeadersOptions.FilePermission.GetValue());
          }
          if (setHttpHeadersOptions.FilePermissionKey.HasValue())
          {
            request.SetHeader(
                _detail::HeaderFilePermissionKey,
                setHttpHeadersOptions.FilePermissionKey.GetValue());
          }
          request.SetHeader(_detail::HeaderFileAttributes, setHttpHeadersOptions.FileAttributes);
          request.SetHeader(_detail::HeaderFileCreatedOn, setHttpHeadersOptions.FileCreationTime);
          request.SetHeader(
              _detail::HeaderFileLastWrittenOn, setHttpHeadersOptions.FileLastWriteTime);
          if (setHttpHeadersOptions.LeaseIdOptional.HasValue())
          {
            request.SetHeader(
                _detail::HeaderLeaseId, setHttpHeadersOptions.LeaseIdOptional.GetValue());
          }
          return SetHttpHeadersParseResult(context, pipeline.Send(request, context));
        }

        struct SetMetadataOptions
        {
          Azure::Core::Nullable<int32_t> Timeout;
          Storage::Metadata Metadata;
          std::string ApiVersionParameter = _detail::DefaultServiceApiVersion;
          Azure::Core::Nullable<std::string> LeaseIdOptional;
        };

        static Azure::Response<FileSetMetadataResult> SetMetadata(
            const Azure::Core::Http::Url& url,
            Azure::Core::Http::_internal::HttpPipeline& pipeline,
            Azure::Core::Context context,
            const SetMetadataOptions& setMetadataOptions)
        {
          Azure::Core::Http::Request request(Azure::Core::Http::HttpMethod::Put, url);
          request.SetHeader(_detail::HeaderContentLength, "0");
          request.GetUrl().AppendQueryParameter(_detail::QueryComp, "metadata");
          if (setMetadataOptions.Timeout.HasValue())
          {
            request.GetUrl().AppendQueryParameter(
                _detail::QueryTimeout,
                Storage::_detail::UrlEncodeQueryParameter(
                    std::to_string(setMetadataOptions.Timeout.GetValue())));
          }
          for (const auto& pair : setMetadataOptions.Metadata)
          {
            request.SetHeader(_detail::HeaderMetadata + ("-" + pair.first), pair.second);
          }
          request.SetHeader(_detail::HeaderVersion, setMetadataOptions.ApiVersionParameter);
          if (setMetadataOptions.LeaseIdOptional.HasValue())
          {
            request.SetHeader(
                _detail::HeaderLeaseId, setMetadataOptions.LeaseIdOptional.GetValue());
          }
          return SetMetadataParseResult(context, pipeline.Send(request, context));
        }

        struct AcquireLeaseOptions
        {
          Azure::Core::Nullable<int32_t> Timeout;
          int32_t LeaseDuration = int32_t();
          Azure::Core::Nullable<std::string> ProposedLeaseIdOptional;
          std::string ApiVersionParameter = _detail::DefaultServiceApiVersion;
        };

        static Azure::Response<FileAcquireLeaseResult> AcquireLease(
            const Azure::Core::Http::Url& url,
            Azure::Core::Http::_internal::HttpPipeline& pipeline,
            Azure::Core::Context context,
            const AcquireLeaseOptions& acquireLeaseOptions)
        {
          Azure::Core::Http::Request request(Azure::Core::Http::HttpMethod::Put, url);
          request.SetHeader(_detail::HeaderContentLength, "0");
          request.GetUrl().AppendQueryParameter(_detail::QueryComp, "lease");
          request.SetHeader(_detail::HeaderAction, "acquire");
          if (acquireLeaseOptions.Timeout.HasValue())
          {
            request.GetUrl().AppendQueryParameter(
                _detail::QueryTimeout,
                Storage::_detail::UrlEncodeQueryParameter(
                    std::to_string(acquireLeaseOptions.Timeout.GetValue())));
          }
          request.SetHeader(
              _detail::HeaderDuration, std::to_string(acquireLeaseOptions.LeaseDuration));
          if (acquireLeaseOptions.ProposedLeaseIdOptional.HasValue())
          {
            request.SetHeader(
                _detail::HeaderProposedLeaseId,
                acquireLeaseOptions.ProposedLeaseIdOptional.GetValue());
          }
          request.SetHeader(_detail::HeaderVersion, acquireLeaseOptions.ApiVersionParameter);
          return AcquireLeaseParseResult(context, pipeline.Send(request, context));
        }

        struct ReleaseLeaseOptions
        {
          Azure::Core::Nullable<int32_t> Timeout;
          std::string LeaseIdRequired;
          std::string ApiVersionParameter = _detail::DefaultServiceApiVersion;
        };

        static Azure::Response<FileReleaseLeaseResult> ReleaseLease(
            const Azure::Core::Http::Url& url,
            Azure::Core::Http::_internal::HttpPipeline& pipeline,
            Azure::Core::Context context,
            const ReleaseLeaseOptions& releaseLeaseOptions)
        {
          Azure::Core::Http::Request request(Azure::Core::Http::HttpMethod::Put, url);
          request.SetHeader(_detail::HeaderContentLength, "0");
          request.GetUrl().AppendQueryParameter(_detail::QueryComp, "lease");
          request.SetHeader(_detail::HeaderAction, "release");
          if (releaseLeaseOptions.Timeout.HasValue())
          {
            request.GetUrl().AppendQueryParameter(
                _detail::QueryTimeout,
                Storage::_detail::UrlEncodeQueryParameter(
                    std::to_string(releaseLeaseOptions.Timeout.GetValue())));
          }
          request.SetHeader(_detail::HeaderLeaseId, releaseLeaseOptions.LeaseIdRequired);
          request.SetHeader(_detail::HeaderVersion, releaseLeaseOptions.ApiVersionParameter);
          return ReleaseLeaseParseResult(context, pipeline.Send(request, context));
        }

        struct ChangeLeaseOptions
        {
          Azure::Core::Nullable<int32_t> Timeout;
          std::string LeaseIdRequired;
          Azure::Core::Nullable<std::string> ProposedLeaseIdOptional;
          std::string ApiVersionParameter = _detail::DefaultServiceApiVersion;
        };

        static Azure::Response<FileChangeLeaseResult> ChangeLease(
            const Azure::Core::Http::Url& url,
            Azure::Core::Http::_internal::HttpPipeline& pipeline,
            Azure::Core::Context context,
            const ChangeLeaseOptions& changeLeaseOptions)
        {
          Azure::Core::Http::Request request(Azure::Core::Http::HttpMethod::Put, url);
          request.SetHeader(_detail::HeaderContentLength, "0");
          request.GetUrl().AppendQueryParameter(_detail::QueryComp, "lease");
          request.SetHeader(_detail::HeaderAction, "change");
          if (changeLeaseOptions.Timeout.HasValue())
          {
            request.GetUrl().AppendQueryParameter(
                _detail::QueryTimeout,
                Storage::_detail::UrlEncodeQueryParameter(
                    std::to_string(changeLeaseOptions.Timeout.GetValue())));
          }
          request.SetHeader(_detail::HeaderLeaseId, changeLeaseOptions.LeaseIdRequired);
          if (changeLeaseOptions.ProposedLeaseIdOptional.HasValue())
          {
            request.SetHeader(
                _detail::HeaderProposedLeaseId,
                changeLeaseOptions.ProposedLeaseIdOptional.GetValue());
          }
          request.SetHeader(_detail::HeaderVersion, changeLeaseOptions.ApiVersionParameter);
          return ChangeLeaseParseResult(context, pipeline.Send(request, context));
        }

        struct BreakLeaseOptions
        {
          Azure::Core::Nullable<int32_t> Timeout;
          Azure::Core::Nullable<std::string> LeaseIdOptional;
          std::string ApiVersionParameter = _detail::DefaultServiceApiVersion;
        };

        static Azure::Response<FileBreakLeaseResult> BreakLease(
            const Azure::Core::Http::Url& url,
            Azure::Core::Http::_internal::HttpPipeline& pipeline,
            Azure::Core::Context context,
            const BreakLeaseOptions& breakLeaseOptions)
        {
          Azure::Core::Http::Request request(Azure::Core::Http::HttpMethod::Put, url);
          request.SetHeader(_detail::HeaderContentLength, "0");
          request.GetUrl().AppendQueryParameter(_detail::QueryComp, "lease");
          request.SetHeader(_detail::HeaderAction, "break");
          if (breakLeaseOptions.Timeout.HasValue())
          {
            request.GetUrl().AppendQueryParameter(
                _detail::QueryTimeout,
                Storage::_detail::UrlEncodeQueryParameter(
                    std::to_string(breakLeaseOptions.Timeout.GetValue())));
          }
          if (breakLeaseOptions.LeaseIdOptional.HasValue())
          {
            request.SetHeader(_detail::HeaderLeaseId, breakLeaseOptions.LeaseIdOptional.GetValue());
          }
          request.SetHeader(_detail::HeaderVersion, breakLeaseOptions.ApiVersionParameter);
          return BreakLeaseParseResult(context, pipeline.Send(request, context));
        }

        struct UploadRangeOptions
        {
          Azure::Core::Nullable<int32_t> Timeout;
          std::string XMsRange;
          FileRangeWriteType XMsWrite;
          int64_t ContentLength = int64_t();
          Azure::Core::Nullable<Storage::ContentHash> ContentMd5;
          std::string ApiVersionParameter = _detail::DefaultServiceApiVersion;
          Azure::Core::Nullable<std::string> LeaseIdOptional;
        };

        static Azure::Response<FileUploadRangeResult> UploadRange(
            const Azure::Core::Http::Url& url,
            Azure::Core::IO::BodyStream& bodyStream,
            Azure::Core::Http::_internal::HttpPipeline& pipeline,
            Azure::Core::Context context,
            const UploadRangeOptions& uploadRangeOptions)
        {
          Azure::Core::Http::Request request(Azure::Core::Http::HttpMethod::Put, url, &bodyStream);
          request.GetUrl().AppendQueryParameter(_detail::QueryComp, "range");
          if (uploadRangeOptions.Timeout.HasValue())
          {
            request.GetUrl().AppendQueryParameter(
                _detail::QueryTimeout,
                Storage::_detail::UrlEncodeQueryParameter(
                    std::to_string(uploadRangeOptions.Timeout.GetValue())));
          }
          request.SetHeader(_detail::HeaderXMsRange, uploadRangeOptions.XMsRange);
          request.SetHeader(
              _detail::HeaderFileRangeWrite, (uploadRangeOptions.XMsWrite.ToString()));
          request.SetHeader(
              _detail::HeaderContentLength, std::to_string(uploadRangeOptions.ContentLength));
          if (uploadRangeOptions.ContentMd5.HasValue())
          {
            request.SetHeader(
                _detail::HeaderContentHashMd5,
                Storage::_detail::ToBase64String(uploadRangeOptions.ContentMd5.GetValue()));
          }
          request.SetHeader(_detail::HeaderVersion, uploadRangeOptions.ApiVersionParameter);
          if (uploadRangeOptions.LeaseIdOptional.HasValue())
          {
            request.SetHeader(
                _detail::HeaderLeaseId, uploadRangeOptions.LeaseIdOptional.GetValue());
          }
          return UploadRangeParseResult(context, pipeline.Send(request, context));
        }

        struct UploadRangeFromUrlOptions
        {
          Azure::Core::Nullable<int32_t> Timeout;
          std::string TargetRange;
          std::string CopySource;
          Azure::Core::Nullable<std::string> SourceRange;
          FileRangeWriteFromUrlType XMsWrite;
          int64_t ContentLength = int64_t();
          Azure::Core::Nullable<Storage::ContentHash> SourceContentCrc64;
          Azure::Core::Nullable<Storage::ContentHash> SourceIfMatchCrc64;
          Azure::Core::Nullable<Storage::ContentHash> SourceIfNoneMatchCrc64;
          std::string ApiVersionParameter = _detail::DefaultServiceApiVersion;
          Azure::Core::Nullable<std::string> LeaseIdOptional;
        };

        static Azure::Response<FileUploadRangeFromUrlResult> UploadRangeFromUrl(
            const Azure::Core::Http::Url& url,
            Azure::Core::Http::_internal::HttpPipeline& pipeline,
            Azure::Core::Context context,
            const UploadRangeFromUrlOptions& uploadRangeFromUrlOptions)
        {
          Azure::Core::Http::Request request(Azure::Core::Http::HttpMethod::Put, url);
          request.SetHeader(_detail::HeaderContentLength, "0");
          request.GetUrl().AppendQueryParameter(_detail::QueryComp, "range");
          if (uploadRangeFromUrlOptions.Timeout.HasValue())
          {
            request.GetUrl().AppendQueryParameter(
                _detail::QueryTimeout,
                Storage::_detail::UrlEncodeQueryParameter(
                    std::to_string(uploadRangeFromUrlOptions.Timeout.GetValue())));
          }
          request.SetHeader(_detail::HeaderRange, uploadRangeFromUrlOptions.TargetRange);
          request.SetHeader(_detail::HeaderCopySource, uploadRangeFromUrlOptions.CopySource);
          if (uploadRangeFromUrlOptions.SourceRange.HasValue())
          {
            request.SetHeader(
                _detail::HeaderSourceRange, uploadRangeFromUrlOptions.SourceRange.GetValue());
          }
          request.SetHeader(
              _detail::HeaderFileRangeWriteFromUrl,
              (uploadRangeFromUrlOptions.XMsWrite.ToString()));
          request.SetHeader(
              _detail::HeaderContentLength,
              std::to_string(uploadRangeFromUrlOptions.ContentLength));
          if (uploadRangeFromUrlOptions.SourceContentCrc64.HasValue())
          {
            request.SetHeader(
                _detail::HeaderSourceContentHashCrc64,
                Storage::_detail::ToBase64String(
                    uploadRangeFromUrlOptions.SourceContentCrc64.GetValue()));
          }
          if (uploadRangeFromUrlOptions.SourceIfMatchCrc64.HasValue())
          {
            request.SetHeader(
                _detail::HeaderSourceIfMatchHashCrc64,
                Storage::_detail::ToBase64String(
                    uploadRangeFromUrlOptions.SourceIfMatchCrc64.GetValue()));
          }
          if (uploadRangeFromUrlOptions.SourceIfNoneMatchCrc64.HasValue())
          {
            request.SetHeader(
                _detail::HeaderSourceIfNoneMatchHashCrc64,
                Storage::_detail::ToBase64String(
                    uploadRangeFromUrlOptions.SourceIfNoneMatchCrc64.GetValue()));
          }
          request.SetHeader(_detail::HeaderVersion, uploadRangeFromUrlOptions.ApiVersionParameter);
          if (uploadRangeFromUrlOptions.LeaseIdOptional.HasValue())
          {
            request.SetHeader(
                _detail::HeaderLeaseId, uploadRangeFromUrlOptions.LeaseIdOptional.GetValue());
          }
          return UploadRangeFromUrlParseResult(context, pipeline.Send(request, context));
        }

        struct GetRangeListOptions
        {
          Azure::Core::Nullable<std::string> ShareSnapshot;
          Azure::Core::Nullable<std::string> PrevShareSnapshot;
          Azure::Core::Nullable<int32_t> Timeout;
          std::string ApiVersionParameter = _detail::DefaultServiceApiVersion;
          Azure::Core::Nullable<std::string> XMsRange;
          Azure::Core::Nullable<std::string> LeaseIdOptional;
        };

        static Azure::Response<FileGetRangeListResult> GetRangeList(
            const Azure::Core::Http::Url& url,
            Azure::Core::Http::_internal::HttpPipeline& pipeline,
            Azure::Core::Context context,
            const GetRangeListOptions& getRangeListOptions)
        {
          Azure::Core::Http::Request request(Azure::Core::Http::HttpMethod::Get, url);
          request.GetUrl().AppendQueryParameter(_detail::QueryComp, "rangelist");
          if (getRangeListOptions.ShareSnapshot.HasValue())
          {
            request.GetUrl().AppendQueryParameter(
                _detail::QueryShareSnapshot,
                Storage::_detail::UrlEncodeQueryParameter(
                    getRangeListOptions.ShareSnapshot.GetValue()));
          }
          if (getRangeListOptions.PrevShareSnapshot.HasValue())
          {
            request.GetUrl().AppendQueryParameter(
                _detail::QueryPrevShareSnapshot,
                Storage::_detail::UrlEncodeQueryParameter(
                    getRangeListOptions.PrevShareSnapshot.GetValue()));
          }
          if (getRangeListOptions.Timeout.HasValue())
          {
            request.GetUrl().AppendQueryParameter(
                _detail::QueryTimeout,
                Storage::_detail::UrlEncodeQueryParameter(
                    std::to_string(getRangeListOptions.Timeout.GetValue())));
          }
          request.SetHeader(_detail::HeaderVersion, getRangeListOptions.ApiVersionParameter);
          if (getRangeListOptions.XMsRange.HasValue())
          {
            request.SetHeader(_detail::HeaderXMsRange, getRangeListOptions.XMsRange.GetValue());
          }
          if (getRangeListOptions.LeaseIdOptional.HasValue())
          {
            request.SetHeader(
                _detail::HeaderLeaseId, getRangeListOptions.LeaseIdOptional.GetValue());
          }
          return GetRangeListParseResult(context, pipeline.Send(request, context));
        }

        struct StartCopyOptions
        {
          Azure::Core::Nullable<int32_t> Timeout;
          std::string ApiVersionParameter = _detail::DefaultServiceApiVersion;
          Storage::Metadata Metadata;
          std::string CopySource;
          Azure::Core::Nullable<std::string> FilePermission;
          Azure::Core::Nullable<std::string> FilePermissionKey;
          Azure::Core::Nullable<PermissionCopyModeType> XMsFilePermissionCopyMode;
          Azure::Core::Nullable<bool> FileCopyIgnoreReadOnly;
          Azure::Core::Nullable<std::string> FileCopyFileAttributes;
          Azure::Core::Nullable<std::string> FileCopyFileCreationTime;
          Azure::Core::Nullable<std::string> FileCopyFileLastWriteTime;
          Azure::Core::Nullable<bool> FileCopySetArchiveAttribute;
          Azure::Core::Nullable<std::string> LeaseIdOptional;
        };

        static Azure::Response<FileStartCopyResult> StartCopy(
            const Azure::Core::Http::Url& url,
            Azure::Core::Http::_internal::HttpPipeline& pipeline,
            Azure::Core::Context context,
            const StartCopyOptions& startCopyOptions)
        {
          Azure::Core::Http::Request request(Azure::Core::Http::HttpMethod::Put, url);
          request.SetHeader(_detail::HeaderContentLength, "0");
          if (startCopyOptions.Timeout.HasValue())
          {
            request.GetUrl().AppendQueryParameter(
                _detail::QueryTimeout,
                Storage::_detail::UrlEncodeQueryParameter(
                    std::to_string(startCopyOptions.Timeout.GetValue())));
          }
          request.SetHeader(_detail::HeaderVersion, startCopyOptions.ApiVersionParameter);
          for (const auto& pair : startCopyOptions.Metadata)
          {
            request.SetHeader(_detail::HeaderMetadata + ("-" + pair.first), pair.second);
          }
          request.SetHeader(_detail::HeaderCopySource, startCopyOptions.CopySource);
          if (startCopyOptions.FilePermission.HasValue())
          {
            request.SetHeader(
                _detail::HeaderFilePermission, startCopyOptions.FilePermission.GetValue());
          }
          if (startCopyOptions.FilePermissionKey.HasValue())
          {
            request.SetHeader(
                _detail::HeaderFilePermissionKey, startCopyOptions.FilePermissionKey.GetValue());
          }
          if (startCopyOptions.XMsFilePermissionCopyMode.HasValue())
          {
            request.SetHeader(
                _detail::HeaderFilePermissionCopyMode,
                (startCopyOptions.XMsFilePermissionCopyMode.GetValue().ToString()));
          }
          if (startCopyOptions.FileCopyIgnoreReadOnly.HasValue())
          {
            request.SetHeader(
                _detail::HeaderIgnoreReadOnly,
                (startCopyOptions.FileCopyIgnoreReadOnly.GetValue() ? "true" : "false"));
          }
          if (startCopyOptions.FileCopyFileAttributes.HasValue())
          {
            request.SetHeader(
                _detail::HeaderFileAttributes, startCopyOptions.FileCopyFileAttributes.GetValue());
          }
          if (startCopyOptions.FileCopyFileCreationTime.HasValue())
          {
            request.SetHeader(
                _detail::HeaderFileCreatedOn, startCopyOptions.FileCopyFileCreationTime.GetValue());
          }
          if (startCopyOptions.FileCopyFileLastWriteTime.HasValue())
          {
            request.SetHeader(
                _detail::HeaderFileLastWrittenOn,
                startCopyOptions.FileCopyFileLastWriteTime.GetValue());
          }
          if (startCopyOptions.FileCopySetArchiveAttribute.HasValue())
          {
            request.SetHeader(
                _detail::HeaderSetArchiveAttribute,
                (startCopyOptions.FileCopySetArchiveAttribute.GetValue() ? "true" : "false"));
          }
          if (startCopyOptions.LeaseIdOptional.HasValue())
          {
            request.SetHeader(_detail::HeaderLeaseId, startCopyOptions.LeaseIdOptional.GetValue());
          }
          return StartCopyParseResult(context, pipeline.Send(request, context));
        }

        struct AbortCopyOptions
        {
          std::string CopyId;
          Azure::Core::Nullable<int32_t> Timeout;
          std::string ApiVersionParameter = _detail::DefaultServiceApiVersion;
          Azure::Core::Nullable<std::string> LeaseIdOptional;
        };

        static Azure::Response<FileAbortCopyResult> AbortCopy(
            const Azure::Core::Http::Url& url,
            Azure::Core::Http::_internal::HttpPipeline& pipeline,
            Azure::Core::Context context,
            const AbortCopyOptions& abortCopyOptions)
        {
          Azure::Core::Http::Request request(Azure::Core::Http::HttpMethod::Put, url);
          request.SetHeader(_detail::HeaderContentLength, "0");
          request.GetUrl().AppendQueryParameter(_detail::QueryComp, "copy");
          request.GetUrl().AppendQueryParameter(
              _detail::QueryCopyId,
              Storage::_detail::UrlEncodeQueryParameter(abortCopyOptions.CopyId));
          if (abortCopyOptions.Timeout.HasValue())
          {
            request.GetUrl().AppendQueryParameter(
                _detail::QueryTimeout,
                Storage::_detail::UrlEncodeQueryParameter(
                    std::to_string(abortCopyOptions.Timeout.GetValue())));
          }
          request.SetHeader(_detail::HeaderCopyActionAbortConstant, "abort");
          request.SetHeader(_detail::HeaderVersion, abortCopyOptions.ApiVersionParameter);
          if (abortCopyOptions.LeaseIdOptional.HasValue())
          {
            request.SetHeader(_detail::HeaderLeaseId, abortCopyOptions.LeaseIdOptional.GetValue());
          }
          return AbortCopyParseResult(context, pipeline.Send(request, context));
        }

        struct ListHandlesOptions
        {
          Azure::Core::Nullable<std::string> ContinuationToken;
          Azure::Core::Nullable<int32_t> MaxResults;
          Azure::Core::Nullable<int32_t> Timeout;
          Azure::Core::Nullable<std::string> ShareSnapshot;
          std::string ApiVersionParameter = _detail::DefaultServiceApiVersion;
        };

        static Azure::Response<FileListHandlesResult> ListHandles(
            const Azure::Core::Http::Url& url,
            Azure::Core::Http::_internal::HttpPipeline& pipeline,
            Azure::Core::Context context,
            const ListHandlesOptions& listHandlesOptions)
        {
          Azure::Core::Http::Request request(Azure::Core::Http::HttpMethod::Get, url);
          request.GetUrl().AppendQueryParameter(_detail::QueryComp, "listhandles");
          if (listHandlesOptions.ContinuationToken.HasValue())
          {
            request.GetUrl().AppendQueryParameter(
                _detail::QueryContinuationToken,
                Storage::_detail::UrlEncodeQueryParameter(
                    listHandlesOptions.ContinuationToken.GetValue()));
          }
          if (listHandlesOptions.MaxResults.HasValue())
          {
            request.GetUrl().AppendQueryParameter(
                _detail::QueryPageSizeHint,
                Storage::_detail::UrlEncodeQueryParameter(
                    std::to_string(listHandlesOptions.MaxResults.GetValue())));
          }
          if (listHandlesOptions.Timeout.HasValue())
          {
            request.GetUrl().AppendQueryParameter(
                _detail::QueryTimeout,
                Storage::_detail::UrlEncodeQueryParameter(
                    std::to_string(listHandlesOptions.Timeout.GetValue())));
          }
          if (listHandlesOptions.ShareSnapshot.HasValue())
          {
            request.GetUrl().AppendQueryParameter(
                _detail::QueryShareSnapshot,
                Storage::_detail::UrlEncodeQueryParameter(
                    listHandlesOptions.ShareSnapshot.GetValue()));
          }
          request.SetHeader(_detail::HeaderVersion, listHandlesOptions.ApiVersionParameter);
          return ListHandlesParseResult(context, pipeline.Send(request, context));
        }

        struct ForceCloseHandlesOptions
        {
          Azure::Core::Nullable<int32_t> Timeout;
          Azure::Core::Nullable<std::string> ContinuationToken;
          Azure::Core::Nullable<std::string> ShareSnapshot;
          std::string HandleId;
          std::string ApiVersionParameter = _detail::DefaultServiceApiVersion;
        };

        static Azure::Response<FileForceCloseHandlesResult> ForceCloseHandles(
            const Azure::Core::Http::Url& url,
            Azure::Core::Http::_internal::HttpPipeline& pipeline,
            Azure::Core::Context context,
            const ForceCloseHandlesOptions& forceCloseHandlesOptions)
        {
          Azure::Core::Http::Request request(Azure::Core::Http::HttpMethod::Put, url);
          request.SetHeader(_detail::HeaderContentLength, "0");
          request.GetUrl().AppendQueryParameter(_detail::QueryComp, "forceclosehandles");
          if (forceCloseHandlesOptions.Timeout.HasValue())
          {
            request.GetUrl().AppendQueryParameter(
                _detail::QueryTimeout,
                Storage::_detail::UrlEncodeQueryParameter(
                    std::to_string(forceCloseHandlesOptions.Timeout.GetValue())));
          }
          if (forceCloseHandlesOptions.ContinuationToken.HasValue())
          {
            request.GetUrl().AppendQueryParameter(
                _detail::QueryContinuationToken,
                Storage::_detail::UrlEncodeQueryParameter(
                    forceCloseHandlesOptions.ContinuationToken.GetValue()));
          }
          if (forceCloseHandlesOptions.ShareSnapshot.HasValue())
          {
            request.GetUrl().AppendQueryParameter(
                _detail::QueryShareSnapshot,
                Storage::_detail::UrlEncodeQueryParameter(
                    forceCloseHandlesOptions.ShareSnapshot.GetValue()));
          }
          request.SetHeader(_detail::HeaderHandleId, forceCloseHandlesOptions.HandleId);
          request.SetHeader(_detail::HeaderVersion, forceCloseHandlesOptions.ApiVersionParameter);
          return ForceCloseHandlesParseResult(context, pipeline.Send(request, context));
        }

      private:
        static Azure::Response<FileCreateResult> CreateParseResult(
            Azure::Core::Context context,
            std::unique_ptr<Azure::Core::Http::RawResponse> responsePtr)
        {
          auto& response = *responsePtr;
          if (response.GetStatusCode() == Azure::Core::Http::HttpStatusCode::Created)
          {
            // Success, File created.
            FileCreateResult result;
            result.ETag = Azure::ETag(response.GetHeaders().at(_detail::HeaderETag));
            result.LastModified = DateTime::Parse(
                response.GetHeaders().at(_detail::HeaderLastModified),
                DateTime::DateFormat::Rfc1123);
            result.RequestId = response.GetHeaders().at(_detail::HeaderRequestId);
            result.IsServerEncrypted
                = response.GetHeaders().at(_detail::HeaderRequestIsServerEncrypted) == "true";
            result.SmbProperties.PermissionKey
                = response.GetHeaders().at(_detail::HeaderFilePermissionKey);
            result.SmbProperties.Attributes
                = FileAttributes(response.GetHeaders().at(_detail::HeaderAttributes));
            result.SmbProperties.CreatedOn = DateTime::Parse(
                response.GetHeaders().at(_detail::HeaderCreatedOn), DateTime::DateFormat::Rfc3339);
            result.SmbProperties.LastWrittenOn = DateTime::Parse(
                response.GetHeaders().at(_detail::HeaderLastWrittenOn),
                DateTime::DateFormat::Rfc3339);
            result.SmbProperties.ChangedOn = DateTime::Parse(
                response.GetHeaders().at(_detail::HeaderChangedOn), DateTime::DateFormat::Rfc3339);
            result.SmbProperties.FileId = response.GetHeaders().at(_detail::HeaderFileId);
            result.SmbProperties.ParentFileId
                = response.GetHeaders().at(_detail::HeaderParentFileId);
            return Azure::Response<FileCreateResult>(std::move(result), std::move(responsePtr));
          }
          else
          {
            (void)context;
            throw Storage::StorageException::CreateFromResponse(std::move(responsePtr));
          }
        }

        static Azure::Response<FileDownloadResult> DownloadParseResult(
            Azure::Core::Context context,
            std::unique_ptr<Azure::Core::Http::RawResponse> responsePtr)
        {
          auto& response = *responsePtr;
          if (response.GetStatusCode() == Azure::Core::Http::HttpStatusCode::Ok)
          {
            // Succeeded to read the entire file.
            FileDownloadResult result;
            result.BodyStream = response.GetBodyStream();
            result.LastModified = DateTime::Parse(
                response.GetHeaders().at(_detail::HeaderLastModified),
                DateTime::DateFormat::Rfc1123);

            for (auto i = response.GetHeaders().lower_bound(_detail::HeaderMetadata);
                 i != response.GetHeaders().end()
                 && i->first.substr(0, 9) == _detail::HeaderMetadata;
                 ++i)
            {
              result.Metadata.emplace(i->first.substr(10), i->second);
            }
            result.HttpHeaders.ContentType = response.GetHeaders().at(_detail::HeaderContentType);

            auto content_range_iterator = response.GetHeaders().find(_detail::HeaderContentRange);
            if (content_range_iterator != response.GetHeaders().end())
            {
              const std::string& content_range = content_range_iterator->second;
              auto bytes_pos = content_range.find("bytes ");
              auto dash_pos = content_range.find("-", bytes_pos + 6);
              auto slash_pos = content_range.find("/", dash_pos + 1);
              int64_t range_start_offset = std::stoll(std::string(
                  content_range.begin() + bytes_pos + 6, content_range.begin() + dash_pos));
              int64_t range_end_offset = std::stoll(std::string(
                  content_range.begin() + dash_pos + 1, content_range.begin() + slash_pos));
              result.ContentRange = Azure::Core::Http::HttpRange{
                  range_start_offset, range_end_offset - range_start_offset + 1};
            }
            else
            {
              result.ContentRange = Azure::Core::Http::HttpRange{
                  0, std::stoll(response.GetHeaders().at(_detail::HeaderContentLength))};
            }
            if (content_range_iterator != response.GetHeaders().end())
            {
              const std::string& content_range = content_range_iterator->second;
              auto slash_pos = content_range.find("/");
              result.FileSize = std::stoll(content_range.substr(slash_pos + 1));
            }
            else
            {
              result.FileSize = std::stoll(response.GetHeaders().at(_detail::HeaderContentLength));
            }
            result.ETag = Azure::ETag(response.GetHeaders().at(_detail::HeaderETag));
            if (response.GetHeaders().find(_detail::HeaderTransactionalContentHashMd5)
                != response.GetHeaders().end())
            {
              result.TransactionalContentHash = Storage::_detail::FromBase64String(
                  response.GetHeaders().at(_detail::HeaderTransactionalContentHashMd5),
                  HashAlgorithm::Md5);
            }
            if (response.GetHeaders().find(_detail::HeaderContentEncoding)
                != response.GetHeaders().end())
            {
              result.HttpHeaders.ContentEncoding
                  = response.GetHeaders().at(_detail::HeaderContentEncoding);
            }
            if (response.GetHeaders().find(_detail::HeaderCacheControl)
                != response.GetHeaders().end())
            {
              result.HttpHeaders.CacheControl
                  = response.GetHeaders().at(_detail::HeaderCacheControl);
            }
            if (response.GetHeaders().find(_detail::HeaderContentDisposition)
                != response.GetHeaders().end())
            {
              result.HttpHeaders.ContentDisposition
                  = response.GetHeaders().at(_detail::HeaderContentDisposition);
            }
            if (response.GetHeaders().find(_detail::HeaderContentLanguage)
                != response.GetHeaders().end())
            {
              result.HttpHeaders.ContentLanguage
                  = response.GetHeaders().at(_detail::HeaderContentLanguage);
            }
            result.RequestId = response.GetHeaders().at(_detail::HeaderRequestId);
            result.AcceptRanges = response.GetHeaders().at(_detail::HeaderAcceptRanges);
            if (response.GetHeaders().find(_detail::HeaderCopyCompletedOn)
                != response.GetHeaders().end())
            {
              result.CopyCompletedOn = DateTime::Parse(
                  response.GetHeaders().at(_detail::HeaderCopyCompletedOn),
                  DateTime::DateFormat::Rfc1123);
            }
            if (response.GetHeaders().find(_detail::HeaderCopyStatusDescription)
                != response.GetHeaders().end())
            {
              result.CopyStatusDescription
                  = response.GetHeaders().at(_detail::HeaderCopyStatusDescription);
            }
            if (response.GetHeaders().find(_detail::HeaderCopyId) != response.GetHeaders().end())
            {
              result.CopyId = response.GetHeaders().at(_detail::HeaderCopyId);
            }
            if (response.GetHeaders().find(_detail::HeaderCopyProgress)
                != response.GetHeaders().end())
            {
              result.CopyProgress = response.GetHeaders().at(_detail::HeaderCopyProgress);
            }
            if (response.GetHeaders().find(_detail::HeaderCopySource)
                != response.GetHeaders().end())
            {
              result.CopySource = response.GetHeaders().at(_detail::HeaderCopySource);
            }
            if (response.GetHeaders().find(_detail::HeaderCopyStatus)
                != response.GetHeaders().end())
            {
              result.CopyStatus
                  = CopyStatusType(response.GetHeaders().at(_detail::HeaderCopyStatus));
            }
            if (response.GetHeaders().find(_detail::HeaderContentHashMd5)
                != response.GetHeaders().end())
            {
              result.HttpHeaders.ContentHash = Storage::_detail::FromBase64String(
                  response.GetHeaders().at(_detail::HeaderContentHashMd5), HashAlgorithm::Md5);
            }
            if (response.GetHeaders().find(_detail::HeaderIsServerEncrypted)
                != response.GetHeaders().end())
            {
              result.IsServerEncrypted
                  = response.GetHeaders().at(_detail::HeaderIsServerEncrypted) == "true";
            }
            result.SmbProperties.Attributes
                = FileAttributes(response.GetHeaders().at(_detail::HeaderAttributes));
            result.SmbProperties.CreatedOn = DateTime::Parse(
                response.GetHeaders().at(_detail::HeaderCreatedOn), DateTime::DateFormat::Rfc3339);
            result.SmbProperties.LastWrittenOn = DateTime::Parse(
                response.GetHeaders().at(_detail::HeaderLastWrittenOn),
                DateTime::DateFormat::Rfc3339);
            result.SmbProperties.ChangedOn = DateTime::Parse(
                response.GetHeaders().at(_detail::HeaderChangedOn), DateTime::DateFormat::Rfc3339);
            result.SmbProperties.PermissionKey
                = response.GetHeaders().at(_detail::HeaderFilePermissionKey);
            result.SmbProperties.FileId = response.GetHeaders().at(_detail::HeaderFileId);
            result.SmbProperties.ParentFileId
                = response.GetHeaders().at(_detail::HeaderParentFileId);
            if (response.GetHeaders().find(_detail::HeaderLeaseDuration)
                != response.GetHeaders().end())
            {
              result.LeaseDuration
                  = LeaseDurationType(response.GetHeaders().at(_detail::HeaderLeaseDuration));
            }
            if (response.GetHeaders().find(_detail::HeaderLeaseState)
                != response.GetHeaders().end())
            {
              result.LeaseState
                  = LeaseStateType(response.GetHeaders().at(_detail::HeaderLeaseState));
            }
            if (response.GetHeaders().find(_detail::HeaderLeaseStatus)
                != response.GetHeaders().end())
            {
              result.LeaseStatus
                  = LeaseStatusType(response.GetHeaders().at(_detail::HeaderLeaseStatus));
            }
            return Azure::Response<FileDownloadResult>(std::move(result), std::move(responsePtr));
          }
          else if (response.GetStatusCode() == Azure::Core::Http::HttpStatusCode::PartialContent)
          {
            // Succeeded to read a specified range of the file.
            FileDownloadResult result;
            result.BodyStream = response.GetBodyStream();
            result.LastModified = DateTime::Parse(
                response.GetHeaders().at(_detail::HeaderLastModified),
                DateTime::DateFormat::Rfc1123);

            for (auto i = response.GetHeaders().lower_bound(_detail::HeaderMetadata);
                 i != response.GetHeaders().end()
                 && i->first.substr(0, 9) == _detail::HeaderMetadata;
                 ++i)
            {
              result.Metadata.emplace(i->first.substr(10), i->second);
            }
            result.HttpHeaders.ContentType = response.GetHeaders().at(_detail::HeaderContentType);

            auto content_range_iterator = response.GetHeaders().find(_detail::HeaderContentRange);
            if (content_range_iterator != response.GetHeaders().end())
            {
              const std::string& content_range = content_range_iterator->second;
              auto bytes_pos = content_range.find("bytes ");
              auto dash_pos = content_range.find("-", bytes_pos + 6);
              auto slash_pos = content_range.find("/", dash_pos + 1);
              int64_t range_start_offset = std::stoll(std::string(
                  content_range.begin() + bytes_pos + 6, content_range.begin() + dash_pos));
              int64_t range_end_offset = std::stoll(std::string(
                  content_range.begin() + dash_pos + 1, content_range.begin() + slash_pos));
              result.ContentRange = Azure::Core::Http::HttpRange{
                  range_start_offset, range_end_offset - range_start_offset + 1};
            }
            else
            {
              result.ContentRange = Azure::Core::Http::HttpRange{
                  0, std::stoll(response.GetHeaders().at(_detail::HeaderContentLength))};
            }
            if (content_range_iterator != response.GetHeaders().end())
            {
              const std::string& content_range = content_range_iterator->second;
              auto slash_pos = content_range.find("/");
              result.FileSize = std::stoll(content_range.substr(slash_pos + 1));
            }
            else
            {
              result.FileSize = std::stoll(response.GetHeaders().at(_detail::HeaderContentLength));
            }
            result.ETag = Azure::ETag(response.GetHeaders().at(_detail::HeaderETag));
            if (response.GetHeaders().find(_detail::HeaderTransactionalContentHashMd5)
                != response.GetHeaders().end())
            {
              result.TransactionalContentHash = Storage::_detail::FromBase64String(
                  response.GetHeaders().at(_detail::HeaderTransactionalContentHashMd5),
                  HashAlgorithm::Md5);
            }
            if (response.GetHeaders().find(_detail::HeaderContentEncoding)
                != response.GetHeaders().end())
            {
              result.HttpHeaders.ContentEncoding
                  = response.GetHeaders().at(_detail::HeaderContentEncoding);
            }
            if (response.GetHeaders().find(_detail::HeaderCacheControl)
                != response.GetHeaders().end())
            {
              result.HttpHeaders.CacheControl
                  = response.GetHeaders().at(_detail::HeaderCacheControl);
            }
            if (response.GetHeaders().find(_detail::HeaderContentDisposition)
                != response.GetHeaders().end())
            {
              result.HttpHeaders.ContentDisposition
                  = response.GetHeaders().at(_detail::HeaderContentDisposition);
            }
            if (response.GetHeaders().find(_detail::HeaderContentLanguage)
                != response.GetHeaders().end())
            {
              result.HttpHeaders.ContentLanguage
                  = response.GetHeaders().at(_detail::HeaderContentLanguage);
            }
            result.RequestId = response.GetHeaders().at(_detail::HeaderRequestId);
            result.AcceptRanges = response.GetHeaders().at(_detail::HeaderAcceptRanges);
            if (response.GetHeaders().find(_detail::HeaderCopyCompletedOn)
                != response.GetHeaders().end())
            {
              result.CopyCompletedOn = DateTime::Parse(
                  response.GetHeaders().at(_detail::HeaderCopyCompletedOn),
                  DateTime::DateFormat::Rfc1123);
            }
            if (response.GetHeaders().find(_detail::HeaderCopyStatusDescription)
                != response.GetHeaders().end())
            {
              result.CopyStatusDescription
                  = response.GetHeaders().at(_detail::HeaderCopyStatusDescription);
            }
            if (response.GetHeaders().find(_detail::HeaderCopyId) != response.GetHeaders().end())
            {
              result.CopyId = response.GetHeaders().at(_detail::HeaderCopyId);
            }
            if (response.GetHeaders().find(_detail::HeaderCopyProgress)
                != response.GetHeaders().end())
            {
              result.CopyProgress = response.GetHeaders().at(_detail::HeaderCopyProgress);
            }
            if (response.GetHeaders().find(_detail::HeaderCopySource)
                != response.GetHeaders().end())
            {
              result.CopySource = response.GetHeaders().at(_detail::HeaderCopySource);
            }
            if (response.GetHeaders().find(_detail::HeaderCopyStatus)
                != response.GetHeaders().end())
            {
              result.CopyStatus
                  = CopyStatusType(response.GetHeaders().at(_detail::HeaderCopyStatus));
            }
            if (response.GetHeaders().find(_detail::HeaderContentHashMd5)
                != response.GetHeaders().end())
            {
              result.HttpHeaders.ContentHash = Storage::_detail::FromBase64String(
                  response.GetHeaders().at(_detail::HeaderContentHashMd5), HashAlgorithm::Md5);
            }
            if (response.GetHeaders().find(_detail::HeaderIsServerEncrypted)
                != response.GetHeaders().end())
            {
              result.IsServerEncrypted
                  = response.GetHeaders().at(_detail::HeaderIsServerEncrypted) == "true";
            }
            result.SmbProperties.Attributes
                = FileAttributes(response.GetHeaders().at(_detail::HeaderAttributes));
            result.SmbProperties.CreatedOn = DateTime::Parse(
                response.GetHeaders().at(_detail::HeaderCreatedOn), DateTime::DateFormat::Rfc3339);
            result.SmbProperties.LastWrittenOn = DateTime::Parse(
                response.GetHeaders().at(_detail::HeaderLastWrittenOn),
                DateTime::DateFormat::Rfc3339);
            result.SmbProperties.ChangedOn = DateTime::Parse(
                response.GetHeaders().at(_detail::HeaderChangedOn), DateTime::DateFormat::Rfc3339);
            result.SmbProperties.PermissionKey
                = response.GetHeaders().at(_detail::HeaderFilePermissionKey);
            result.SmbProperties.FileId = response.GetHeaders().at(_detail::HeaderFileId);
            result.SmbProperties.ParentFileId
                = response.GetHeaders().at(_detail::HeaderParentFileId);
            if (response.GetHeaders().find(_detail::HeaderLeaseDuration)
                != response.GetHeaders().end())
            {
              result.LeaseDuration
                  = LeaseDurationType(response.GetHeaders().at(_detail::HeaderLeaseDuration));
            }
            if (response.GetHeaders().find(_detail::HeaderLeaseState)
                != response.GetHeaders().end())
            {
              result.LeaseState
                  = LeaseStateType(response.GetHeaders().at(_detail::HeaderLeaseState));
            }
            if (response.GetHeaders().find(_detail::HeaderLeaseStatus)
                != response.GetHeaders().end())
            {
              result.LeaseStatus
                  = LeaseStatusType(response.GetHeaders().at(_detail::HeaderLeaseStatus));
            }
            return Azure::Response<FileDownloadResult>(std::move(result), std::move(responsePtr));
          }
          else
          {
            (void)context;
            throw Storage::StorageException::CreateFromResponse(std::move(responsePtr));
          }
        }

        static Azure::Response<FileGetPropertiesResult> GetPropertiesParseResult(
            Azure::Core::Context context,
            std::unique_ptr<Azure::Core::Http::RawResponse> responsePtr)
        {
          auto& response = *responsePtr;
          if (response.GetStatusCode() == Azure::Core::Http::HttpStatusCode::Ok)
          {
            // Success.
            FileGetPropertiesResult result;
            result.LastModified = DateTime::Parse(
                response.GetHeaders().at(_detail::HeaderLastModified),
                DateTime::DateFormat::Rfc1123);

            for (auto i = response.GetHeaders().lower_bound(_detail::HeaderMetadata);
                 i != response.GetHeaders().end()
                 && i->first.substr(0, 9) == _detail::HeaderMetadata;
                 ++i)
            {
              result.Metadata.emplace(i->first.substr(10), i->second);
            }
            result.FileSize = std::stoll(response.GetHeaders().at(_detail::HeaderContentLength));
            if (response.GetHeaders().find(_detail::HeaderContentType)
                != response.GetHeaders().end())
            {
              result.HttpHeaders.ContentType = response.GetHeaders().at(_detail::HeaderContentType);
            }
            result.ETag = Azure::ETag(response.GetHeaders().at(_detail::HeaderETag));
            if (response.GetHeaders().find(_detail::HeaderTransactionalContentHashMd5)
                != response.GetHeaders().end())
            {
              result.HttpHeaders.ContentHash = Storage::_detail::FromBase64String(
                  response.GetHeaders().at(_detail::HeaderTransactionalContentHashMd5),
                  HashAlgorithm::Md5);
            }
            if (response.GetHeaders().find(_detail::HeaderContentEncoding)
                != response.GetHeaders().end())
            {
              result.HttpHeaders.ContentEncoding
                  = response.GetHeaders().at(_detail::HeaderContentEncoding);
            }
            if (response.GetHeaders().find(_detail::HeaderCacheControl)
                != response.GetHeaders().end())
            {
              result.HttpHeaders.CacheControl
                  = response.GetHeaders().at(_detail::HeaderCacheControl);
            }
            if (response.GetHeaders().find(_detail::HeaderContentDisposition)
                != response.GetHeaders().end())
            {
              result.HttpHeaders.ContentDisposition
                  = response.GetHeaders().at(_detail::HeaderContentDisposition);
            }
            if (response.GetHeaders().find(_detail::HeaderContentLanguage)
                != response.GetHeaders().end())
            {
              result.HttpHeaders.ContentLanguage
                  = response.GetHeaders().at(_detail::HeaderContentLanguage);
            }
            result.RequestId = response.GetHeaders().at(_detail::HeaderRequestId);
            if (response.GetHeaders().find(_detail::HeaderCopyCompletedOn)
                != response.GetHeaders().end())
            {
              result.CopyCompletedOn = DateTime::Parse(
                  response.GetHeaders().at(_detail::HeaderCopyCompletedOn),
                  DateTime::DateFormat::Rfc1123);
            }
            if (response.GetHeaders().find(_detail::HeaderCopyStatusDescription)
                != response.GetHeaders().end())
            {
              result.CopyStatusDescription
                  = response.GetHeaders().at(_detail::HeaderCopyStatusDescription);
            }
            if (response.GetHeaders().find(_detail::HeaderCopyId) != response.GetHeaders().end())
            {
              result.CopyId = response.GetHeaders().at(_detail::HeaderCopyId);
            }
            if (response.GetHeaders().find(_detail::HeaderCopyProgress)
                != response.GetHeaders().end())
            {
              result.CopyProgress = response.GetHeaders().at(_detail::HeaderCopyProgress);
            }
            if (response.GetHeaders().find(_detail::HeaderCopySource)
                != response.GetHeaders().end())
            {
              result.CopySource = response.GetHeaders().at(_detail::HeaderCopySource);
            }
            if (response.GetHeaders().find(_detail::HeaderCopyStatus)
                != response.GetHeaders().end())
            {
              result.CopyStatus
                  = CopyStatusType(response.GetHeaders().at(_detail::HeaderCopyStatus));
            }
            if (response.GetHeaders().find(_detail::HeaderIsServerEncrypted)
                != response.GetHeaders().end())
            {
              result.IsServerEncrypted
                  = response.GetHeaders().at(_detail::HeaderIsServerEncrypted) == "true";
            }
            result.SmbProperties.Attributes
                = FileAttributes(response.GetHeaders().at(_detail::HeaderAttributes));
            result.SmbProperties.CreatedOn = DateTime::Parse(
                response.GetHeaders().at(_detail::HeaderCreatedOn), DateTime::DateFormat::Rfc3339);
            result.SmbProperties.LastWrittenOn = DateTime::Parse(
                response.GetHeaders().at(_detail::HeaderLastWrittenOn),
                DateTime::DateFormat::Rfc3339);
            result.SmbProperties.ChangedOn = DateTime::Parse(
                response.GetHeaders().at(_detail::HeaderChangedOn), DateTime::DateFormat::Rfc3339);
            result.SmbProperties.PermissionKey
                = response.GetHeaders().at(_detail::HeaderFilePermissionKey);
            result.SmbProperties.FileId = response.GetHeaders().at(_detail::HeaderFileId);
            result.SmbProperties.ParentFileId
                = response.GetHeaders().at(_detail::HeaderParentFileId);
            if (response.GetHeaders().find(_detail::HeaderLeaseDuration)
                != response.GetHeaders().end())
            {
              result.LeaseDuration
                  = LeaseDurationType(response.GetHeaders().at(_detail::HeaderLeaseDuration));
            }
            if (response.GetHeaders().find(_detail::HeaderLeaseState)
                != response.GetHeaders().end())
            {
              result.LeaseState
                  = LeaseStateType(response.GetHeaders().at(_detail::HeaderLeaseState));
            }
            if (response.GetHeaders().find(_detail::HeaderLeaseStatus)
                != response.GetHeaders().end())
            {
              result.LeaseStatus
                  = LeaseStatusType(response.GetHeaders().at(_detail::HeaderLeaseStatus));
            }
            return Azure::Response<FileGetPropertiesResult>(
                std::move(result), std::move(responsePtr));
          }
          else
          {
            (void)context;
            throw Storage::StorageException::CreateFromResponse(std::move(responsePtr));
          }
        }

        static Azure::Response<FileDeleteResult> DeleteParseResult(
            Azure::Core::Context context,
            std::unique_ptr<Azure::Core::Http::RawResponse> responsePtr)
        {
          auto& response = *responsePtr;
          if (response.GetStatusCode() == Azure::Core::Http::HttpStatusCode::Accepted)
          {
            // Success (Accepted).
            FileDeleteResult result;
            result.RequestId = response.GetHeaders().at(_detail::HeaderRequestId);
            return Azure::Response<FileDeleteResult>(std::move(result), std::move(responsePtr));
          }
          else
          {
            (void)context;
            throw Storage::StorageException::CreateFromResponse(std::move(responsePtr));
          }
        }

        static Azure::Response<FileSetHttpHeadersResult> SetHttpHeadersParseResult(
            Azure::Core::Context context,
            std::unique_ptr<Azure::Core::Http::RawResponse> responsePtr)
        {
          auto& response = *responsePtr;
          if (response.GetStatusCode() == Azure::Core::Http::HttpStatusCode::Ok)
          {
            // Success
            FileSetHttpHeadersResult result;
            result.ETag = Azure::ETag(response.GetHeaders().at(_detail::HeaderETag));
            result.LastModified = DateTime::Parse(
                response.GetHeaders().at(_detail::HeaderLastModified),
                DateTime::DateFormat::Rfc1123);
            result.RequestId = response.GetHeaders().at(_detail::HeaderRequestId);
            result.IsServerEncrypted
                = response.GetHeaders().at(_detail::HeaderRequestIsServerEncrypted) == "true";
            result.SmbProperties.PermissionKey
                = response.GetHeaders().at(_detail::HeaderFilePermissionKey);
            result.SmbProperties.Attributes
                = FileAttributes(response.GetHeaders().at(_detail::HeaderAttributes));
            result.SmbProperties.CreatedOn = DateTime::Parse(
                response.GetHeaders().at(_detail::HeaderCreatedOn), DateTime::DateFormat::Rfc3339);
            result.SmbProperties.LastWrittenOn = DateTime::Parse(
                response.GetHeaders().at(_detail::HeaderLastWrittenOn),
                DateTime::DateFormat::Rfc3339);
            result.SmbProperties.ChangedOn = DateTime::Parse(
                response.GetHeaders().at(_detail::HeaderChangedOn), DateTime::DateFormat::Rfc3339);
            result.SmbProperties.FileId = response.GetHeaders().at(_detail::HeaderFileId);
            result.SmbProperties.ParentFileId
                = response.GetHeaders().at(_detail::HeaderParentFileId);
            return Azure::Response<FileSetHttpHeadersResult>(
                std::move(result), std::move(responsePtr));
          }
          else
          {
            (void)context;
            throw Storage::StorageException::CreateFromResponse(std::move(responsePtr));
          }
        }

        static Azure::Response<FileSetMetadataResult> SetMetadataParseResult(
            Azure::Core::Context context,
            std::unique_ptr<Azure::Core::Http::RawResponse> responsePtr)
        {
          auto& response = *responsePtr;
          if (response.GetStatusCode() == Azure::Core::Http::HttpStatusCode::Ok)
          {
            // Success (OK).
            FileSetMetadataResult result;
            result.ETag = Azure::ETag(response.GetHeaders().at(_detail::HeaderETag));
            result.RequestId = response.GetHeaders().at(_detail::HeaderRequestId);
            result.IsServerEncrypted
                = response.GetHeaders().at(_detail::HeaderRequestIsServerEncrypted) == "true";
            return Azure::Response<FileSetMetadataResult>(
                std::move(result), std::move(responsePtr));
          }
          else
          {
            (void)context;
            throw Storage::StorageException::CreateFromResponse(std::move(responsePtr));
          }
        }

        static Azure::Response<FileAcquireLeaseResult> AcquireLeaseParseResult(
            Azure::Core::Context context,
            std::unique_ptr<Azure::Core::Http::RawResponse> responsePtr)
        {
          auto& response = *responsePtr;
          if (response.GetStatusCode() == Azure::Core::Http::HttpStatusCode::Created)
          {
            // The Acquire operation completed successfully.
            FileAcquireLeaseResult result;
            result.ETag = Azure::ETag(response.GetHeaders().at(_detail::HeaderETag));
            result.LastModified = DateTime::Parse(
                response.GetHeaders().at(_detail::HeaderLastModified),
                DateTime::DateFormat::Rfc1123);
            result.LeaseId = response.GetHeaders().at(_detail::HeaderLeaseId);
            result.RequestId = response.GetHeaders().at(_detail::HeaderRequestId);
            return Azure::Response<FileAcquireLeaseResult>(
                std::move(result), std::move(responsePtr));
          }
          else
          {
            (void)context;
            throw Storage::StorageException::CreateFromResponse(std::move(responsePtr));
          }
        }

        static Azure::Response<FileReleaseLeaseResult> ReleaseLeaseParseResult(
            Azure::Core::Context context,
            std::unique_ptr<Azure::Core::Http::RawResponse> responsePtr)
        {
          auto& response = *responsePtr;
          if (response.GetStatusCode() == Azure::Core::Http::HttpStatusCode::Ok)
          {
            // The Release operation completed successfully.
            FileReleaseLeaseResult result;
            result.ETag = Azure::ETag(response.GetHeaders().at(_detail::HeaderETag));
            result.LastModified = DateTime::Parse(
                response.GetHeaders().at(_detail::HeaderLastModified),
                DateTime::DateFormat::Rfc1123);
            result.RequestId = response.GetHeaders().at(_detail::HeaderRequestId);
            return Azure::Response<FileReleaseLeaseResult>(
                std::move(result), std::move(responsePtr));
          }
          else
          {
            (void)context;
            throw Storage::StorageException::CreateFromResponse(std::move(responsePtr));
          }
        }

        static Azure::Response<FileChangeLeaseResult> ChangeLeaseParseResult(
            Azure::Core::Context context,
            std::unique_ptr<Azure::Core::Http::RawResponse> responsePtr)
        {
          auto& response = *responsePtr;
          if (response.GetStatusCode() == Azure::Core::Http::HttpStatusCode::Ok)
          {
            // The Change operation completed successfully.
            FileChangeLeaseResult result;
            result.ETag = Azure::ETag(response.GetHeaders().at(_detail::HeaderETag));
            result.LastModified = DateTime::Parse(
                response.GetHeaders().at(_detail::HeaderLastModified),
                DateTime::DateFormat::Rfc1123);
            result.LeaseId = response.GetHeaders().at(_detail::HeaderLeaseId);
            result.RequestId = response.GetHeaders().at(_detail::HeaderRequestId);
            return Azure::Response<FileChangeLeaseResult>(
                std::move(result), std::move(responsePtr));
          }
          else
          {
            (void)context;
            throw Storage::StorageException::CreateFromResponse(std::move(responsePtr));
          }
        }

        static Azure::Response<FileBreakLeaseResult> BreakLeaseParseResult(
            Azure::Core::Context context,
            std::unique_ptr<Azure::Core::Http::RawResponse> responsePtr)
        {
          auto& response = *responsePtr;
          if (response.GetStatusCode() == Azure::Core::Http::HttpStatusCode::Accepted)
          {
            // The Break operation completed successfully.
            FileBreakLeaseResult result;
            result.ETag = Azure::ETag(response.GetHeaders().at(_detail::HeaderETag));
            result.LastModified = DateTime::Parse(
                response.GetHeaders().at(_detail::HeaderLastModified),
                DateTime::DateFormat::Rfc1123);
            if (response.GetHeaders().find(_detail::HeaderLeaseId) != response.GetHeaders().end())
            {
              result.LeaseId = response.GetHeaders().at(_detail::HeaderLeaseId);
            }
            result.RequestId = response.GetHeaders().at(_detail::HeaderRequestId);
            return Azure::Response<FileBreakLeaseResult>(std::move(result), std::move(responsePtr));
          }
          else
          {
            (void)context;
            throw Storage::StorageException::CreateFromResponse(std::move(responsePtr));
          }
        }

        static Azure::Response<FileUploadRangeResult> UploadRangeParseResult(
            Azure::Core::Context context,
            std::unique_ptr<Azure::Core::Http::RawResponse> responsePtr)
        {
          auto& response = *responsePtr;
          if (response.GetStatusCode() == Azure::Core::Http::HttpStatusCode::Created)
          {
            // Success (Created).
            FileUploadRangeResult result;
            result.ETag = Azure::ETag(response.GetHeaders().at(_detail::HeaderETag));
            result.LastModified = DateTime::Parse(
                response.GetHeaders().at(_detail::HeaderLastModified),
                DateTime::DateFormat::Rfc1123);
            if (response.GetHeaders().find(_detail::HeaderTransactionalContentHashMd5)
                != response.GetHeaders().end())
            {
              result.TransactionalContentHash = Storage::_detail::FromBase64String(
                  response.GetHeaders().at(_detail::HeaderTransactionalContentHashMd5),
                  HashAlgorithm::Md5);
            }
            result.RequestId = response.GetHeaders().at(_detail::HeaderRequestId);
            if (response.GetHeaders().find(_detail::HeaderRequestIsServerEncrypted)
                != response.GetHeaders().end())
            {
              result.IsServerEncrypted
                  = response.GetHeaders().at(_detail::HeaderRequestIsServerEncrypted) == "true";
            }
            return Azure::Response<FileUploadRangeResult>(
                std::move(result), std::move(responsePtr));
          }
          else
          {
            (void)context;
            throw Storage::StorageException::CreateFromResponse(std::move(responsePtr));
          }
        }

        static Azure::Response<FileUploadRangeFromUrlResult> UploadRangeFromUrlParseResult(
            Azure::Core::Context context,
            std::unique_ptr<Azure::Core::Http::RawResponse> responsePtr)
        {
          auto& response = *responsePtr;
          if (response.GetStatusCode() == Azure::Core::Http::HttpStatusCode::Created)
          {
            // Success (Created).
            FileUploadRangeFromUrlResult result;
            result.ETag = Azure::ETag(response.GetHeaders().at(_detail::HeaderETag));
            result.LastModified = DateTime::Parse(
                response.GetHeaders().at(_detail::HeaderLastModified),
                DateTime::DateFormat::Rfc1123);
            result.TransactionalContentHash = Storage::_detail::FromBase64String(
                response.GetHeaders().at(_detail::HeaderTransactionalContentHashCrc64),
                HashAlgorithm::Crc64);
            result.RequestId = response.GetHeaders().at(_detail::HeaderRequestId);
            result.IsServerEncrypted
                = response.GetHeaders().at(_detail::HeaderRequestIsServerEncrypted) == "true";
            return Azure::Response<FileUploadRangeFromUrlResult>(
                std::move(result), std::move(responsePtr));
          }
          else
          {
            (void)context;
            throw Storage::StorageException::CreateFromResponse(std::move(responsePtr));
          }
        }

        static Azure::Response<FileGetRangeListResult> GetRangeListParseResult(
            Azure::Core::Context context,
            std::unique_ptr<Azure::Core::Http::RawResponse> responsePtr)
        {
          auto& response = *responsePtr;
          if (response.GetStatusCode() == Azure::Core::Http::HttpStatusCode::Ok)
          {
            // Success.
            const auto& bodyBuffer = response.GetBody();
            auto reader = Storage::_detail::XmlReader(
                reinterpret_cast<const char*>(bodyBuffer.data()), bodyBuffer.size());
            FileGetRangeListResult result = bodyBuffer.empty()
                ? FileGetRangeListResult()
                : FileGetRangeListResultFromShareFileRangeList(ShareFileRangeListFromXml(reader));
            result.LastModified = DateTime::Parse(
                response.GetHeaders().at(_detail::HeaderLastModified),
                DateTime::DateFormat::Rfc1123);
            result.ETag = Azure::ETag(response.GetHeaders().at(_detail::HeaderETag));
            result.FileSize = std::stoll(response.GetHeaders().at(_detail::HeaderXMsContentLength));
            result.RequestId = response.GetHeaders().at(_detail::HeaderRequestId);
            return Azure::Response<FileGetRangeListResult>(
                std::move(result), std::move(responsePtr));
          }
          else
          {
            (void)context;
            throw Storage::StorageException::CreateFromResponse(std::move(responsePtr));
          }
        }

        static ShareFileRangeList ShareFileRangeListFromXml(Storage::_detail::XmlReader& reader)
        {
          auto result = ShareFileRangeList();
          enum class XmlTagName
          {
            ClearRange,
            Range,
            Ranges,
            Unknown,
          };
          std::vector<XmlTagName> path;

          while (true)
          {
            auto node = reader.Read();
            if (node.Type == Storage::_detail::XmlNodeType::End)
            {
              break;
            }
            else if (node.Type == Storage::_detail::XmlNodeType::EndTag)
            {
              if (path.size() > 0)
              {
                path.pop_back();
              }
              else
              {
                break;
              }
            }
            else if (node.Type == Storage::_detail::XmlNodeType::StartTag)
            {

              if (std::strcmp(node.Name, "ClearRange") == 0)
              {
                path.emplace_back(XmlTagName::ClearRange);
              }
              else if (std::strcmp(node.Name, "Range") == 0)
              {
                path.emplace_back(XmlTagName::Range);
              }
              else if (std::strcmp(node.Name, "Ranges") == 0)
              {
                path.emplace_back(XmlTagName::Ranges);
              }
              else
              {
                path.emplace_back(XmlTagName::Unknown);
              }
              if (path.size() == 2 && path[0] == XmlTagName::Ranges && path[1] == XmlTagName::Range)
              {
                result.Ranges.emplace_back(HttpRangeFromXml(reader));
                path.pop_back();
              }
              else if (
                  path.size() == 2 && path[0] == XmlTagName::Ranges
                  && path[1] == XmlTagName::ClearRange)
              {
                result.ClearRanges.emplace_back(HttpRangeFromXml(reader));
                path.pop_back();
              }
            }
            else if (node.Type == Storage::_detail::XmlNodeType::Text)
            {
            }
          }
          return result;
        }

        static FileGetRangeListResult FileGetRangeListResultFromShareFileRangeList(
            ShareFileRangeList object)
        {
          FileGetRangeListResult result;
          result.Ranges = std::move(object.Ranges);
          result.ClearRanges = std::move(object.ClearRanges);

          return result;
        }
        static Azure::Response<FileStartCopyResult> StartCopyParseResult(
            Azure::Core::Context context,
            std::unique_ptr<Azure::Core::Http::RawResponse> responsePtr)
        {
          auto& response = *responsePtr;
          if (response.GetStatusCode() == Azure::Core::Http::HttpStatusCode::Accepted)
          {
            // The copy file has been accepted with the specified copy status.
            FileStartCopyResult result;
            result.ETag = Azure::ETag(response.GetHeaders().at(_detail::HeaderETag));
            result.LastModified = DateTime::Parse(
                response.GetHeaders().at(_detail::HeaderLastModified),
                DateTime::DateFormat::Rfc1123);
            result.RequestId = response.GetHeaders().at(_detail::HeaderRequestId);
            if (response.GetHeaders().find(_detail::HeaderCopyId) != response.GetHeaders().end())
            {
              result.CopyId = response.GetHeaders().at(_detail::HeaderCopyId);
            }
            if (response.GetHeaders().find(_detail::HeaderCopyStatus)
                != response.GetHeaders().end())
            {
              result.CopyStatus
                  = CopyStatusType(response.GetHeaders().at(_detail::HeaderCopyStatus));
            }
            return Azure::Response<FileStartCopyResult>(std::move(result), std::move(responsePtr));
          }
          else
          {
            (void)context;
            throw Storage::StorageException::CreateFromResponse(std::move(responsePtr));
          }
        }

        static Azure::Response<FileAbortCopyResult> AbortCopyParseResult(
            Azure::Core::Context context,
            std::unique_ptr<Azure::Core::Http::RawResponse> responsePtr)
        {
          auto& response = *responsePtr;
          if (response.GetStatusCode() == Azure::Core::Http::HttpStatusCode::NoContent)
          {
            // The delete request was accepted and the file will be deleted.
            FileAbortCopyResult result;
            result.RequestId = response.GetHeaders().at(_detail::HeaderRequestId);
            return Azure::Response<FileAbortCopyResult>(std::move(result), std::move(responsePtr));
          }
          else
          {
            (void)context;
            throw Storage::StorageException::CreateFromResponse(std::move(responsePtr));
          }
        }

        static Azure::Response<FileListHandlesResult> ListHandlesParseResult(
            Azure::Core::Context context,
            std::unique_ptr<Azure::Core::Http::RawResponse> responsePtr)
        {
          auto& response = *responsePtr;
          if (response.GetStatusCode() == Azure::Core::Http::HttpStatusCode::Ok)
          {
            // Success.
            const auto& bodyBuffer = response.GetBody();
            auto reader = Storage::_detail::XmlReader(
                reinterpret_cast<const char*>(bodyBuffer.data()), bodyBuffer.size());
            FileListHandlesResult result = bodyBuffer.empty()
                ? FileListHandlesResult()
                : FileListHandlesResultFromListHandlesResponse(ListHandlesResponseFromXml(reader));
            result.HttpHeaders.ContentType = response.GetHeaders().at(_detail::HeaderContentType);
            result.RequestId = response.GetHeaders().at(_detail::HeaderRequestId);
            return Azure::Response<FileListHandlesResult>(
                std::move(result), std::move(responsePtr));
          }
          else
          {
            (void)context;
            throw Storage::StorageException::CreateFromResponse(std::move(responsePtr));
          }
        }

        static HandleItem HandleItemFromXml(Storage::_detail::XmlReader& reader)
        {
          auto result = HandleItem();
          enum class XmlTagName
          {
            ClientIp,
            FileId,
            HandleId,
            LastReconnectTime,
            OpenTime,
            ParentId,
            Path,
            SessionId,
            Unknown,
          };
          std::vector<XmlTagName> path;

          while (true)
          {
            auto node = reader.Read();
            if (node.Type == Storage::_detail::XmlNodeType::End)
            {
              break;
            }
            else if (node.Type == Storage::_detail::XmlNodeType::EndTag)
            {
              if (path.size() > 0)
              {
                path.pop_back();
              }
              else
              {
                break;
              }
            }
            else if (node.Type == Storage::_detail::XmlNodeType::StartTag)
            {

              if (std::strcmp(node.Name, "ClientIp") == 0)
              {
                path.emplace_back(XmlTagName::ClientIp);
              }
              else if (std::strcmp(node.Name, "FileId") == 0)
              {
                path.emplace_back(XmlTagName::FileId);
              }
              else if (std::strcmp(node.Name, "HandleId") == 0)
              {
                path.emplace_back(XmlTagName::HandleId);
              }
              else if (std::strcmp(node.Name, "LastReconnectTime") == 0)
              {
                path.emplace_back(XmlTagName::LastReconnectTime);
              }
              else if (std::strcmp(node.Name, "OpenTime") == 0)
              {
                path.emplace_back(XmlTagName::OpenTime);
              }
              else if (std::strcmp(node.Name, "ParentId") == 0)
              {
                path.emplace_back(XmlTagName::ParentId);
              }
              else if (std::strcmp(node.Name, "Path") == 0)
              {
                path.emplace_back(XmlTagName::Path);
              }
              else if (std::strcmp(node.Name, "SessionId") == 0)
              {
                path.emplace_back(XmlTagName::SessionId);
              }
              else
              {
                path.emplace_back(XmlTagName::Unknown);
              }
            }
            else if (node.Type == Storage::_detail::XmlNodeType::Text)
            {
              if (path.size() == 1 && path[0] == XmlTagName::ClientIp)
              {
                result.ClientIp = node.Value;
              }
              else if (path.size() == 1 && path[0] == XmlTagName::FileId)
              {
                result.FileId = node.Value;
              }
              else if (path.size() == 1 && path[0] == XmlTagName::HandleId)
              {
                result.HandleId = node.Value;
              }
              else if (path.size() == 1 && path[0] == XmlTagName::LastReconnectTime)
              {
                result.LastReconnectedOn
                    = DateTime::Parse(node.Value, DateTime::DateFormat::Rfc1123);
              }
              else if (path.size() == 1 && path[0] == XmlTagName::OpenTime)
              {
                result.OpenedOn = DateTime::Parse(node.Value, DateTime::DateFormat::Rfc1123);
              }
              else if (path.size() == 1 && path[0] == XmlTagName::ParentId)
              {
                result.ParentId = node.Value;
              }
              else if (path.size() == 1 && path[0] == XmlTagName::Path)
              {
                result.Path = node.Value;
              }
              else if (path.size() == 1 && path[0] == XmlTagName::SessionId)
              {
                result.SessionId = node.Value;
              }
            }
          }
          return result;
        }

        static ListHandlesResponse ListHandlesResponseFromXml(Storage::_detail::XmlReader& reader)
        {
          auto result = ListHandlesResponse();
          enum class XmlTagName
          {
            Entries,
            EnumerationResults,
            Handle,
            NextMarker,
            Unknown,
          };
          std::vector<XmlTagName> path;

          while (true)
          {
            auto node = reader.Read();
            if (node.Type == Storage::_detail::XmlNodeType::End)
            {
              break;
            }
            else if (node.Type == Storage::_detail::XmlNodeType::EndTag)
            {
              if (path.size() > 0)
              {
                path.pop_back();
              }
              else
              {
                break;
              }
            }
            else if (node.Type == Storage::_detail::XmlNodeType::StartTag)
            {

              if (std::strcmp(node.Name, "Entries") == 0)
              {
                path.emplace_back(XmlTagName::Entries);
              }
              else if (std::strcmp(node.Name, "EnumerationResults") == 0)
              {
                path.emplace_back(XmlTagName::EnumerationResults);
              }
              else if (std::strcmp(node.Name, "Handle") == 0)
              {
                path.emplace_back(XmlTagName::Handle);
              }
              else if (std::strcmp(node.Name, "NextMarker") == 0)
              {
                path.emplace_back(XmlTagName::NextMarker);
              }
              else
              {
                path.emplace_back(XmlTagName::Unknown);
              }
              if (path.size() == 3 && path[0] == XmlTagName::EnumerationResults
                  && path[1] == XmlTagName::Entries && path[2] == XmlTagName::Handle)
              {
                result.HandleList.emplace_back(HandleItemFromXml(reader));
                path.pop_back();
              }
            }
            else if (node.Type == Storage::_detail::XmlNodeType::Text)
            {
              if (path.size() == 2 && path[0] == XmlTagName::EnumerationResults
                  && path[1] == XmlTagName::NextMarker)
              {
                result.ContinuationToken = node.Value;
              }
            }
          }
          return result;
        }

        static FileListHandlesResult FileListHandlesResultFromListHandlesResponse(
            ListHandlesResponse object)
        {
          FileListHandlesResult result;
          result.HandleList = std::move(object.HandleList);
          result.ContinuationToken = std::move(object.ContinuationToken);

          return result;
        }
        static Azure::Response<FileForceCloseHandlesResult> ForceCloseHandlesParseResult(
            Azure::Core::Context context,
            std::unique_ptr<Azure::Core::Http::RawResponse> responsePtr)
        {
          auto& response = *responsePtr;
          if (response.GetStatusCode() == Azure::Core::Http::HttpStatusCode::Ok)
          {
            // Success.
            FileForceCloseHandlesResult result;
            result.RequestId = response.GetHeaders().at(_detail::HeaderRequestId);
            if (response.GetHeaders().find(_detail::HeaderContinuationToken)
                != response.GetHeaders().end())
            {
              result.ContinuationToken = response.GetHeaders().at(_detail::HeaderContinuationToken);
            }
            result.NumberOfHandlesClosed
                = std::stoi(response.GetHeaders().at(_detail::HeaderNumberOfHandlesClosed));
            result.NumberOfHandlesFailedToClose
                = std::stoi(response.GetHeaders().at(_detail::HeaderNumberOfHandlesFailedToClose));
            return Azure::Response<FileForceCloseHandlesResult>(
                std::move(result), std::move(responsePtr));
          }
          else
          {
            (void)context;
            throw Storage::StorageException::CreateFromResponse(std::move(responsePtr));
          }
        }
      };

    }; // class ShareRestClient

  } // namespace _detail

}}}} // namespace Azure::Storage::Files::Shares<|MERGE_RESOLUTION|>--- conflicted
+++ resolved
@@ -1009,15 +1009,9 @@
 
     struct FileGetRangeListResult
     {
-<<<<<<< HEAD
       std::vector<Core::Http::HttpRange> Ranges;
       std::vector<Core::Http::HttpRange> ClearRanges;
-      Core::DateTime LastModified;
-=======
-      std::vector<Core::Http::Range> Ranges;
-      std::vector<Core::Http::Range> ClearRanges;
       DateTime LastModified;
->>>>>>> 76870c44
       Azure::ETag ETag;
       int64_t FileSize = int64_t();
       std::string RequestId;
