// Copyright (c) Microsoft Corporation.
// Licensed under the MIT License.

#pragma once

#include "azure/storage/files/shares/rest_client.hpp"

#include <azure/core/internal/client_options.hpp>
#include <azure/core/internal/extendable_enumeration.hpp>
#include <azure/core/nullable.hpp>
#include <azure/storage/common/access_conditions.hpp>

#include <memory>
#include <string>
#include <vector>

/* cSpell:ignore dacl */

namespace Azure { namespace Storage { namespace Files { namespace Shares {

  /**
<<<<<<< HEAD
   * @brief Audiences available for Shares
=======
   * @brief Audiences available for share service
>>>>>>> e75c27ea
   *
   */
  class ShareAudience final : public Azure::Core::_internal::ExtendableEnumeration<ShareAudience> {
  public:
    /**
     * @brief Construct a new ShareAudience object
     *
     * @param shareAudience The Azure Active Directory audience to use when forming authorization
     * scopes. For the Language service, this value corresponds to a URL that identifies the Azure
     * cloud where the resource is located. For more information: See
     * https://learn.microsoft.com/en-us/azure/storage/blobs/authorize-access-azure-active-directory
     */
    explicit ShareAudience(std::string shareAudience)
        : ExtendableEnumeration(std::move(shareAudience))
    {
    }

    /**
     * @brief The service endpoint for a given storage account. Use this method to acquire a token
     * for authorizing requests to that specific Azure Storage account and service only.
     *
     * @param storageAccountName he storage account name used to populate the service endpoint.
     * @return The service endpoint for a given storage account.
     */
    static ShareAudience CreateShareServiceAccountAudience(const std::string& storageAccountName)
    {
      return ShareAudience("https://" + storageAccountName + ".file.core.windows.net/");
    }

    /**
     * @brief Default Audience. Use to acquire a token for authorizing requests to any Azure
     * Storage account.
     */
    AZ_STORAGE_FILES_SHARES_DLLEXPORT const static ShareAudience DefaultAudience;
  };

  /**
   * @brief Client options used to initialize share clients.
   */
  struct ShareClientOptions final : Azure::Core::_internal::ClientOptions
  {
    /**
     * API version used by this client.
     */
    std::string ApiVersion;

    /**
     * If set to true, trailing dot (.) will be allowed to suffix directory and file names.
     * If false, the trailing dot will be trimmed.
     * Supported by x-ms-version 2022-11-02 and above.
     */
    Nullable<bool> AllowTrailingDot;

    /**
     * If set to true, trailing dot (.) will be allowed to source file names.
     * If false, the trailing dot will be trimmed.
     * Supported by x-ms-version 2022-11-02 and above.
     */
    Nullable<bool> AllowSourceTrailingDot;

    /**
     * Share Token Intent.  For use with token authentication.  Used to indicate the intent of the
     * request. This is currently required when using token authentication.
     */
    Nullable<Models::ShareTokenIntent> ShareTokenIntent;

    /**
     * The Audience to use for authentication with Azure Active Directory (AAD).
     * #Azure::Storage::Files::Shares::ShareAudience::DefaultAudience will be assumed if
     * Audience is not set.
     */
    Azure::Nullable<ShareAudience> Audience;
  };

  /**
   * @brief Optional parameters for
   * #Azure::Storage::Files::Shares::ShareServiceClient::ListShares.
   */
  struct ListSharesOptions final
  {
    /**
     * Filters the results to return only entries whose name begins with the specified
     * prefix.
     */
    Azure::Nullable<std::string> Prefix;

    /**
     * A string value that identifies the portion of the list to be returned with the next
     * list operation. The operation returns a marker value within the response body if the list
     * returned was not complete. The marker value may then be used in a subsequent call to
     * request the next set of list items. The marker value is opaque to the client.
     */
    Azure::Nullable<std::string> ContinuationToken;

    /**
     * Specifies the maximum number of entries to return. If the request does not specify
     * PageSizeHint, or specifies a value greater than 5,000, the server will return up to 5,000
     * items.
     */
    Azure::Nullable<int32_t> PageSizeHint;

    /**
     * Include this parameter to specify one or more datasets to include in the response.
     */
    Azure::Nullable<Models::ListSharesIncludeFlags> ListSharesIncludeFlags;
  };

  /**
   * @brief Optional parameters for
   * #Azure::Storage::Files::Shares::ShareServiceClient::SetProperties.
   */
  struct SetServicePropertiesOptions final
  {
  };

  /**
   * @brief Optional parameters for
   * #Azure::Storage::Files::Shares::ShareServiceClient::GetProperties.
   */
  struct GetServicePropertiesOptions final
  {
  };

  /**
   * @brief Optional parameters for #Azure::Storage::Files::Shares::ShareClient::Create.
   */
  struct CreateShareOptions final
  {
    /**
     * A name-value pair to associate with a file storage object.
     */
    Storage::Metadata Metadata;

    /**
     * Specifies the access tier of the share. This is only valid for standard file account
     * and the value can only be one of `Hot`, `Cool` or `TransactionOptimized`
     */
    Azure::Nullable<Models::AccessTier> AccessTier;

    /**
     * Specifies the maximum size of the share, in gigabytes.
     */
    Azure::Nullable<int64_t> ShareQuotaInGiB;

    /**
     * Specifies the enabled protocols on the share. If they're not specified, the default is SMB.
     */
    Azure::Nullable<Models::ShareProtocols> EnabledProtocols;

    /**
     * Specifies the root squashing behavior on the share when NFS is enabled. If it's not
     * specified, the default is NoRootSquash.
     */
    Azure::Nullable<Models::ShareRootSquash> RootSquash;
  };

  /**
   * @brief Optional parameters for #Azure::Storage::Files::Shares::ShareClient::Delete.
   */
  struct DeleteShareOptions final
  {
    /**
     * Specifies the option include to delete the base share and all of its snapshots.
     */
    Azure::Nullable<bool> DeleteSnapshots;
  };

  /**
   * @brief Optional parameters for #Azure::Storage::Files::Shares::ShareClient::CreateSnapshot.
   */
  struct CreateShareSnapshotOptions final
  {
    /**
     * The metadata to be set on the snapshot of the share.
     */
    Storage::Metadata Metadata;
  };

  /**
   * @brief Optional parameters for #Azure::Storage::Files::Shares::ShareClient::GetProperties.
   */
  struct GetSharePropertiesOptions final
  {
  };

  /**
   * @brief Optional parameters for #Azure::Storage::Files::Shares::ShareClient::SetProperties.
   */
  struct SetSharePropertiesOptions final
  {
    /**
     * Specifies the access tier of the share. This is only valid for standard file account
     * and the value can only be one of `Hot`, `Cool` or `TransactionOptimized`
     */
    Azure::Nullable<Models::AccessTier> AccessTier;

    /**
     * Specifies the maximum size of the share, in gigabytes.
     */
    Azure::Nullable<int64_t> ShareQuotaInGiB;

    /**
     * Specifies the root squashing behavior on the share when NFS is enabled. If it's not
     * specified, the default is NoRootSquash.
     */
    Azure::Nullable<Models::ShareRootSquash> RootSquash;
  };

  /**
   * @brief Optional parameters for #Azure::Storage::Files::Shares::ShareClient::SetMetadata.
   */
  struct SetShareMetadataOptions final
  {
  };

  /**
   * @brief Optional parameters for #Azure::Storage::Files::Shares::ShareClient::GetAccessPolicy.
   */
  struct GetShareAccessPolicyOptions final
  {
  };

  /**
   * @brief Optional parameters for #Azure::Storage::Files::Shares::ShareClient::SetAccessPolicy.
   */
  struct SetShareAccessPolicyOptions final
  {
  };

  /**
   * @brief Optional parameters for #Azure::Storage::Files::Shares::ShareClient::GetStatistics.
   */
  struct GetShareStatisticsOptions final
  {
  };

  /**
   * @brief Optional parameters for #Azure::Storage::Files::Shares::ShareClient::CreatePermission.
   */
  struct CreateSharePermissionOptions final
  {
  };

  /**
   * @brief Optional parameters for #Azure::Storage::Files::Shares::ShareClient::GetPermission.
   */
  struct GetSharePermissionOptions final
  {
  };

  /**
   * @brief Optional parameters for #Azure::Storage::Files::Shares::ShareDirectoryClient::Create.
   */
  struct CreateDirectoryOptions final
  {
    /**
     * A name-value pair to associate with a directory object.
     */
    Storage::Metadata Metadata;

    /**
     * This permission is the security descriptor for the directory specified in the Security
     * Descriptor Definition Language (SDDL). If not specified, 'inherit' is used.
     */
    Azure::Nullable<std::string> DirectoryPermission;

    /**
     * SMB properties to set for the directory.
     */
    Models::FileSmbProperties SmbProperties;
  };

  /**
   * @brief Optional parameters for
   * #Azure::Storage::Files::Shares::ShareDirectoryClient::RenameFile.
   */
  struct RenameFileOptions final
  {
    /**
     * A boolean value for if the destination file already exists, whether this request will
     * overwrite the file or not. If true, the rename will succeed and will overwrite the
     * destination file. If not provided or if false and the destination file does exist, the
     * request will not overwrite the destination file. If provided and the destination file doesn't
     * exist, the rename will succeed.
     */
    Azure::Nullable<bool> ReplaceIfExists;

    /**
     * A boolean value that specifies whether the ReadOnly attribute on a preexisting destination
     * file should be respected. If true, the rename will succeed, otherwise, a previous file at the
     * destination with the ReadOnly attribute set will cause the rename to fail. ReplaceIfExists
     * must also be true.
     */
    Azure::Nullable<bool> IgnoreReadOnly;

    /**
     * Specify the access condition for the path.
     */
    LeaseAccessConditions AccessConditions;

    /**
     * The access condition for source path.
     */
    LeaseAccessConditions SourceAccessConditions;

    /**
     * SMB properties to set for the directory.
     */
    Models::FileSmbProperties SmbProperties;

    /**
     * If specified the permission (security descriptor) shall be set for the directory.
     * This option can be used if Permission size is <= 8KB, else SmbProperties.PermissionKey
     * shall be used.A value of preserve may be passed to keep an existing value unchanged.
     */
    Azure::Nullable<std::string> FilePermission;

    /**
     * A name-value pair to associate with a file storage object.
     */
    Storage::Metadata Metadata;

    /**
     * Content type to set on the File.
     */
    Azure::Nullable<std::string> ContentType;
  };

  /**
   * @brief Optional parameters for
   * #Azure::Storage::Files::Shares::ShareDirectoryClient::RenameSubdirectory.
   */
  struct RenameDirectoryOptions final
  {
    /**
     * A boolean value for if the destination directory already exists, whether this request will
     * overwrite the file or not. If true, the rename will succeed and will overwrite the
     * destination directory. If not provided or if false and the destination directory does exist,
     * the request will not overwrite the destination directory. If provided and the destination
     * file doesn't exist, the rename will succeed.
     */
    Azure::Nullable<bool> ReplaceIfExists;

    /**
     * A boolean value that specifies whether the ReadOnly attribute on a preexisting destination
     * directory should be respected. If true, the rename will succeed, otherwise, a previous file
     * at the destination with the ReadOnly attribute set will cause the rename to fail.
     * ReplaceIfExists must also be true.
     */
    Azure::Nullable<bool> IgnoreReadOnly;

    /**
     * Specify the access condition for the path.
     */
    LeaseAccessConditions AccessConditions;

    /**
     * The access condition for source path.
     */
    LeaseAccessConditions SourceAccessConditions;

    /**
     * SMB properties to set for the directory.
     */
    Models::FileSmbProperties SmbProperties;

    /**
     * If specified the permission (security descriptor) shall be set for the directory.
     * This option can be used if Permission size is <= 8KB, else SmbProperties.PermissionKey
     * shall be used.A value of preserve may be passed to keep an existing value unchanged.
     */
    Azure::Nullable<std::string> FilePermission;

    /**
     * A name-value pair to associate with a file storage object.
     */
    Storage::Metadata Metadata;
  };

  /**
   * @brief Optional parameters for #Azure::Storage::Files::Shares::ShareDirectoryClient::Delete.
   */
  struct DeleteDirectoryOptions final
  {
  };

  /**
   * @brief Optional parameters for
   * #Azure::Storage::Files::Shares::ShareDirectoryClient::GetProperties.
   */
  struct GetDirectoryPropertiesOptions final
  {
  };

  /**
   * @brief Optional parameters for
   * #Azure::Storage::Files::Shares::ShareDirectoryClient::SetProperties.
   */
  struct SetDirectoryPropertiesOptions final
  {
    /**
     * If specified the permission (security descriptor) shall be set for the directory.
     * This option can be used if Permission size is <= 8KB, else SmbProperties.PermissionKey
     * shall be used. Default value: 'inherit'. If SDDL is specified as input, it must have owner,
     * group and dacl.
     */
    Azure::Nullable<std::string> FilePermission;
  };

  /**
   * @brief Optional parameters for
   * #Azure::Storage::Files::Shares::ShareDirectoryClient::SetMetadata.
   */
  struct SetDirectoryMetadataOptions final
  {
  };

  /**
   * @brief Optional parameters for
   * #Azure::Storage::Files::Shares::ShareDirectoryClient::ListFilesAndDirectories.
   */
  struct ListFilesAndDirectoriesOptions final
  {
    /**
     * Filters the results to return only entries whose name begins with the specified
     * prefix.
     */
    Azure::Nullable<std::string> Prefix;

    /**
     * A string value that identifies the portion of the list to be returned with the next
     * list operation. The operation returns a marker value within the response body if the list
     * returned was not complete. The marker value may then be used in a subsequent call to
     * request the next set of list items. The marker value is opaque to the client.
     */
    Azure::Nullable<std::string> ContinuationToken;

    /**
     * Specifies the maximum number of entries to return. If the request does not specify
     * PageSizeHint, or specifies a value greater than 5,000, the server will return up to 5,000
     * items.
     */
    Azure::Nullable<int32_t> PageSizeHint;

    /**
     * Include this parameter to specify one or more datasets to include in the response.
     */
    Models::ListFilesIncludeFlags Include = Models::ListFilesIncludeFlags ::None;

    /**
     * This header is implicitly assumed to be true if include query parameter is not empty. If
     * true, the Content-Length property will be up to date.
     */
    Nullable<bool> IncludeExtendedInfo;
  };

  /**
   * @brief Optional parameters for
   * #Azure::Storage::Files::Shares::ShareDirectoryClient::ListHandles.
   */
  struct ListDirectoryHandlesOptions final
  {
    /**
     * A string value that identifies the portion of the list to be returned with the next
     * list operation. The operation returns a marker value within the response body if the list
     * returned was not complete. The marker value may then be used in a subsequent call to
     * request the next set of list items. The marker value is opaque to the client.
     */
    Azure::Nullable<std::string> ContinuationToken;

    /**
     * Specifies the maximum number of entries to return. If the request does not specify
     * PageSizeHint, or specifies a value greater than 5,000, the server will return up to 5,000
     * items.
     */
    Azure::Nullable<int32_t> PageSizeHint;

    /**
     * Specifies operation should apply to the directory specified in the URI, its files, its
     * subdirectories and their files.
     */
    Azure::Nullable<bool> Recursive;
  };

  /**
   * @brief Optional parameters for
   * #Azure::Storage::Files::Shares::ShareDirectoryClient::ForceCloseHandle.
   */
  struct ForceCloseDirectoryHandleOptions final
  {
  };

  /**
   * @brief Optional parameters for
   * #Azure::Storage::Files::Shares::ShareDirectoryClient::ForceCloseAllHandles.
   */
  struct ForceCloseAllDirectoryHandlesOptions final
  {
    /**
     * A string value that identifies the portion of the list to be returned with the next
     * close operation. The operation returns a marker value within the response body if the force
     * close was not complete. The marker value may then be used in a subsequent call to
     * close the next handle. The marker value is opaque to the client.
     */
    Azure::Nullable<std::string> ContinuationToken;

    /**
     * @brief Specifies operation should apply to the directory specified in the URI, its files, its
     * subdirectories and their files.
     */
    Azure::Nullable<bool> Recursive;
  };

  /**
   * @brief Optional parameters for #Azure::Storage::Files::Shares::ShareFileClient::Create.
   */
  struct CreateFileOptions final
  {
    /**
     * This permission is the security descriptor for the file specified in the Security
     * Descriptor Definition Language (SDDL). If not specified, 'inherit' is used.
     */
    Azure::Nullable<std::string> Permission;

    /**
     * SMB properties to set for the file.
     */
    Models::FileSmbProperties SmbProperties;

    /**
     * Specifies the HttpHeaders of the file.
     */
    Models::FileHttpHeaders HttpHeaders;

    /**
     * A name-value pair to associate with a file storage object.
     */
    Storage::Metadata Metadata;

    /**
     * The operation will only succeed if the access condition is met.
     */
    LeaseAccessConditions AccessConditions;
  };

  /**
   * @brief Optional parameters for #Azure::Storage::Files::Shares::ShareFileClient::Delete.
   */
  struct DeleteFileOptions final
  {
    /**
     * The operation will only succeed if the access condition is met.
     */
    LeaseAccessConditions AccessConditions;
  };

  /**
   * @brief Optional parameters for #Azure::Storage::Files::Shares::ShareFileClient::Download.
   */
  struct DownloadFileOptions final
  {
    /**
     * Downloads only the bytes of the file from this range.
     */
    Azure::Nullable<Core::Http::HttpRange> Range;

    /**
     * When specified together with Range, service returns hash for the range as long as the
     * range is less than or equal to 4 MiB in size. Only MD5 is supported for now.
     */
    Azure::Nullable<HashAlgorithm> RangeHashAlgorithm;

    /**
     * The operation will only succeed if the access condition is met.
     */
    LeaseAccessConditions AccessConditions;
  };

  /**
   * @brief Optional parameters for #Azure::Storage::Files::Shares::ShareFileClient::StartCopy.
   */
  struct StartFileCopyOptions final
  {
    /**
     * A name-value pair to associate with a file storage object.
     */
    Storage::Metadata Metadata;

    /**
     * This permission is the security descriptor for the file specified in the Security
     * Descriptor Definition Language (SDDL). If not specified, 'inherit' is used.
     */
    Azure::Nullable<std::string> Permission;

    /**
     * SMB properties to set for the destination file.
     */
    Models::FileSmbProperties SmbProperties;

    /**
     * Specifies the option to copy file security descriptor from source file or to set it
     * using the value which is defined by the SMB properties.
     */
    Azure::Nullable<Models::PermissionCopyMode> PermissionCopyMode;

    /**
     * Specifies the option to overwrite the target file if it already exists and has
     * read-only attribute set.
     */
    Azure::Nullable<bool> IgnoreReadOnly;

    /**
     * Specifies the option to set archive attribute on a target file. True means archive
     * attribute will be set on a target file despite attribute overrides or a source file state.
     */
    Azure::Nullable<bool> SetArchiveAttribute;

    /**
     * The operation will only succeed if the access condition is met.
     */
    LeaseAccessConditions AccessConditions;
  };

  /**
   * @brief Optional parameters for #Azure::Storage::Files::Shares::ShareFileClient::AbortCopy.
   */
  struct AbortFileCopyOptions final
  {
    /**
     * The operation will only succeed if the access condition is met.
     */
    LeaseAccessConditions AccessConditions;
  };

  /**
   * @brief Optional parameters for #Azure::Storage::Files::Shares::ShareFileClient::GetProperties.
   */
  struct GetFilePropertiesOptions final
  {
    /**
     * The operation will only succeed if the access condition is met.
     */
    LeaseAccessConditions AccessConditions;
  };

  /**
   * @brief Optional parameters for #Azure::Storage::Files::Shares::ShareFileClient::SetProperties.
   */
  struct SetFilePropertiesOptions final
  {
    /**
     * This permission is the security descriptor for the file specified in the Security
     * Descriptor Definition Language (SDDL). If not specified, 'inherit' is used.
     */
    Azure::Nullable<std::string> Permission;

    /**
     * Specify this to resize a file to the specified value.
     */
    Azure::Nullable<int64_t> Size;

    /**
     * The operation will only succeed if the access condition is met.
     */
    LeaseAccessConditions AccessConditions;
  };

  /**
   * @brief Optional parameters for #Azure::Storage::Files::Shares::ShareFileClient::SetMetadata.
   */
  struct SetFileMetadataOptions final
  {
    /**
     * The operation will only succeed if the access condition is met.
     */
    LeaseAccessConditions AccessConditions;
  };

  /**
   * @brief Optional parameters for #Azure::Storage::Files::Shares::ShareFileClient::UploadRange.
   */
  struct UploadFileRangeOptions final
  {
    /**
     * An MD5 hash of the content. This hash is used to verify the integrity of the data
     * during transport. When the TransactionalContentHash parameter is specified, the File service
     * compares the hash of the content that has arrived with the header value that was sent. If the
     * two hashes do not match, the operation will fail with error code 400 (Bad Request).
     */
    Azure::Nullable<ContentHash> TransactionalContentHash;

    /**
     * The operation will only succeed if the access condition is met.
     */
    LeaseAccessConditions AccessConditions;

    /**
     * Specifies if the file last write time should be set to the current time,
     * or the last write time currently associated with the file should be preserved.
     */
    Azure::Nullable<Models::FileLastWrittenMode> FileLastWrittenMode;
  };

  /**
   * @brief Optional parameters for #Azure::Storage::Files::Shares::ShareFileClient::ClearRange.
   */
  struct ClearFileRangeOptions final
  {
    /**
     * The operation will only succeed if the access condition is met.
     */
    LeaseAccessConditions AccessConditions;

    /**
     * Specifies if the file last write time should be set to the current time,
     * or the last write time currently associated with the file should be preserved.
     */
    Azure::Nullable<Models::FileLastWrittenMode> FileLastWrittenMode;
  };

  /**
   * @brief Optional parameters for
   * #Azure::Storage::Files::Shares::ShareFileClient::UploadRangeFromUri.
   */
  struct UploadFileRangeFromUriOptions final
  {
    /**
     * Specify the hash calculated for the range of bytes that must be read from the copy
     * source.
     */
    Azure::Nullable<ContentHash> TransactionalContentHash;

    /**
     * Specify the access condition for the source. Only ContentHash with Crc64 is supported.
     */
    ContentHashAccessConditions SourceAccessCondition;

    /**
     * The operation will only succeed if the lease access condition is met.
     */
    LeaseAccessConditions AccessConditions;

    /**
     * Specifies if the file last write time should be set to the current time,
     * or the last write time currently associated with the file should be preserved.
     */
    Azure::Nullable<Models::FileLastWrittenMode> FileLastWrittenMode;

    /**
     * @brief Optional. Source authorization used to access the source file.
     * The format is: \<scheme\> \<signature\>
     * Only Bearer type is supported. Credentials should be a valid OAuth access token to copy
     * source.
     */
    std::string SourceAuthorization;
  };

  /**
   * @brief Optional parameters for #Azure::Storage::Files::Shares::ShareFileClient::GetRangeList.
   */
  struct GetFileRangeListOptions final
  {
    /**
     * The range to be get from service.
     */
    Azure::Nullable<Core::Http::HttpRange> Range;

    /**
     * The operation will only succeed if the access condition is met.
     */
    LeaseAccessConditions AccessConditions;
  };

  /**
   * @brief Optional parameters for #Azure::Storage::Files::Shares::ShareFileClient::ListHandles.
   */
  struct ListFileHandlesOptions final
  {
    /**
     * A string value that identifies the portion of the list to be returned with the next
     * list operation. The operation returns a marker value within the response body if the list
     * returned was not complete. The marker value may then be used in a subsequent call to request
     * the next set of list items. The marker value is opaque to the client.
     */
    Azure::Nullable<std::string> ContinuationToken;

    /**
     * Specifies the maximum number of entries to return. If the request does not specify
     * PageSizeHint, or specifies a value greater than 5,000, the server will return up to 5,000
     * items.
     */
    Azure::Nullable<int32_t> PageSizeHint;
  };

  /**
   * @brief Optional parameters for
   * #Azure::Storage::Files::Shares::ShareFileClient::ForceCloseHandle.
   */
  struct ForceCloseFileHandleOptions final
  {
  };

  /**
   * @brief Optional parameters for
   * #Azure::Storage::Files::Shares::ShareFileClient::ForceCloseAllHandles.
   */
  struct ForceCloseAllFileHandlesOptions final
  {
    /**
     * A string value that identifies the portion of the list to be returned with the next
     * close operation. The operation returns a marker value within the response body if the force
     * close was not complete. The marker value may then be used in a subsequent call to
     * close the next handle. The marker value is opaque to the client.
     */
    Azure::Nullable<std::string> ContinuationToken;
  };

  /**
   * @brief Optional parameters for #Azure::Storage::Files::Shares::ShareFileClient::DownloadTo.
   */
  struct DownloadFileToOptions final
  {
    /**
     * Downloads only the bytes of the file from this range.
     */
    Azure::Nullable<Core::Http::HttpRange> Range;

    /**
     * @brief Options for parallel transfer.
     */
    struct
    {
      /**
       * The size of the first range request in bytes. Files smaller than this limit will be
       * downloaded in a single request. Files larger than this limit will continue being downloaded
       * in chunks of size ChunkSize.
       */
      int64_t InitialChunkSize = 256 * 1024 * 1024;

      /**
       * The maximum number of bytes in a single request.
       */
      int64_t ChunkSize = 4 * 1024 * 1024;

      /**
       * The maximum number of threads that may be used in a parallel transfer.
       */
      int32_t Concurrency = 5;
    } TransferOptions;
  };

  /**
   * @brief Optional parameters for #Azure::Storage::Files::Shares::ShareFileClient::UploadFrom.
   */
  struct UploadFileFromOptions final
  {
    /**
     * The standard HTTP header system properties to set.
     */
    Models::FileHttpHeaders HttpHeaders;

    /**
     * Name-value pairs associated with the file as metadata.
     */
    Storage::Metadata Metadata;

    /**
     * SMB properties to set for the destination file.
     */
    Models::FileSmbProperties SmbProperties;

    /**
     * If specified the permission (security descriptor) shall be set for the directory.
     * This option can be used if Permission size is <= 8KB, else SmbProperties.PermissionKey
     * shall be used. Default value: 'inherit'. If SDDL is specified as input, it must have owner,
     * group and dacl.
     */
    Azure::Nullable<std::string> FilePermission;

    /**
     * @brief Options for parallel transfer.
     */
    struct
    {
      /**
       * File smaller than this will be uploaded with a single upload operation. This value
       * cannot be larger than 4 MiB.
       */
      int64_t SingleUploadThreshold = 4 * 1024 * 1024;

      /**
       * The maximum number of bytes in a single request.
       */
      int64_t ChunkSize = 4 * 1024 * 1024;

      /**
       * The maximum number of threads that may be used in a parallel transfer.
       */
      int32_t Concurrency = 5;
    } TransferOptions;
  };

  /**
   * @brief Optional parameters for #Azure::Storage::Files::Shares::ShareLeaseClient::Acquire.
   */
  struct AcquireLeaseOptions final
  {
  };

  /**
   * @brief Optional parameters for #Azure::Storage::Files::Shares::ShareLeaseClient::Change.
   */
  struct ChangeLeaseOptions final
  {
  };

  /**
   * @brief Optional parameters for #Azure::Storage::Files::Shares::ShareLeaseClient::Release.
   */
  struct ReleaseLeaseOptions final
  {
  };

  /**
   * @brief Optional parameters for #Azure::Storage::Files::Shares::ShareLeaseClient::Break.
   */
  struct BreakLeaseOptions final
  {
    /**
     * Proposed duration the lease should continue before it is broken, in seconds,
     * between 0 and 60. This break period is only used if it is shorter than the time remaining on
     * the lease. If longer, the time remaining on the lease is used. A new lease will not be
     * available before the break period has expired, but the lease may be held for longer than the
     * break period.
     */
    Azure::Nullable<int32_t> BreakPeriod;
  };

  /**
   * @brief Optional parameters for #Azure::Storage::Files::Shares::ShareLeaseClient::Renew.
   */
  struct RenewLeaseOptions final
  {
  };
}}}} // namespace Azure::Storage::Files::Shares<|MERGE_RESOLUTION|>--- conflicted
+++ resolved
@@ -19,11 +19,7 @@
 namespace Azure { namespace Storage { namespace Files { namespace Shares {
 
   /**
-<<<<<<< HEAD
-   * @brief Audiences available for Shares
-=======
    * @brief Audiences available for share service
->>>>>>> e75c27ea
    *
    */
   class ShareAudience final : public Azure::Core::_internal::ExtendableEnumeration<ShareAudience> {
