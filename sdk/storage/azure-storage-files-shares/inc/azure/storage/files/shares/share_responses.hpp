// Copyright (c) Microsoft Corporation. All rights reserved.
// SPDX-License-Identifier: MIT

#pragma once

#include "azure/storage/files/shares/protocol/share_rest_client.hpp"
#include "azure/storage/files/shares/share_constants.hpp"

#include <azure/core/operation.hpp>

namespace Azure { namespace Storage { namespace Files { namespace Shares {

  class ShareFileClient;

  namespace Models {

    // ServiceClient models:

    using ListSharesSinglePageResult = _detail::ServiceListSharesSinglePageResult;
    using SetServicePropertiesResult = _detail::ServiceSetPropertiesResult;
    using GetServicePropertiesResult = FileServiceProperties;

    // ShareClient models:
    struct CreateShareResult
    {
      bool Created = true;
      Azure::ETag ETag;
      Core::DateTime LastModified;
      std::string RequestId;
    };

    struct DeleteShareResult
    {
      bool Deleted = true;
      std::string RequestId;
    };
    using CreateShareSnapshotResult = _detail::ShareCreateSnapshotResult;
    using GetSharePropertiesResult = _detail::ShareGetPropertiesResult;
    using SetSharePropertiesResult = _detail::ShareSetPropertiesResult;
    using SetShareMetadataResult = _detail::ShareSetMetadataResult;
    using SetShareAccessPolicyResult = _detail::ShareSetAccessPolicyResult;
    using GetShareStatisticsResult = _detail::ShareGetStatisticsResult;
    using CreateSharePermissionResult = _detail::ShareCreatePermissionResult;
    using GetShareAccessPolicyResult = _detail::ShareGetAccessPolicyResult;
    using GetSharePermissionResult = _detail::ShareGetPermissionResult;
    using AcquireShareLeaseResult = _detail::ShareAcquireLeaseResult;
    using RenewShareLeaseResult = _detail::ShareRenewLeaseResult;
    using ReleaseShareLeaseResult = _detail::ShareReleaseLeaseResult;
    using BreakShareLeaseResult = _detail::ShareBreakLeaseResult;
    using ChangeShareLeaseResult = _detail::ShareChangeLeaseResult;

    // DirectoryClient models:

    struct CreateShareDirectoryResult
    {
      Azure::ETag ETag;
      Core::DateTime LastModified;
      std::string RequestId;
      bool IsServerEncrypted = bool();
      FileSmbProperties SmbProperties;
      std::string ParentFileId;
      bool Created = false;
    };

    struct DeleteShareDirectoryResult
    {
      bool Deleted = true;
      std::string RequestId;
    };

    using GetShareDirectoryPropertiesResult = _detail::DirectoryGetPropertiesResult;
    using SetShareDirectoryPropertiesResult = _detail::DirectorySetPropertiesResult;
    using SetShareDirectoryMetadataResult = _detail::DirectorySetMetadataResult;
    using ForceCloseAllShareDirectoryHandlesSinglePageResult
        = _detail::DirectoryForceCloseHandlesResult;

    struct ForceCloseShareDirectoryHandleResult
    {
      std::string RequestId;
    };

    struct ListFilesAndDirectoriesSinglePageResult
    {
      std::string ServiceEndpoint;
      std::string ShareName;
      std::string ShareSnapshot;
      std::string DirectoryPath;
      std::string Prefix;
      int32_t PageSizeHint = int32_t();
      Azure::Core::Nullable<std::string> ContinuationToken;
      std::vector<DirectoryItem> DirectoryItems;
      std::vector<FileItem> FileItems;
      std::string RequestId;
    };

    struct ListShareDirectoryHandlesSinglePageResult
    {
      std::vector<HandleItem> Handles;
      Azure::Core::Nullable<std::string> ContinuationToken;
      std::string RequestId;
    };

    // FileClient models:
    struct CreateShareFileResult
    {
      bool Created = true;
      Azure::ETag ETag;
      Core::DateTime LastModified;
      bool IsServerEncrypted = bool();
      FileSmbProperties SmbProperties;
      std::string RequestId;
    };

    struct DeleteShareFileResult
    {
      bool Deleted = true;
      std::string RequestId;
    };

    struct DownloadShareFileDetails
    {
      Core::DateTime LastModified;
      Storage::Metadata Metadata;
      Azure::ETag ETag;
      Azure::Core::Nullable<Core::DateTime> CopyCompletedOn;
      Azure::Core::Nullable<std::string> CopyStatusDescription;
      Azure::Core::Nullable<std::string> CopyId;
      Azure::Core::Nullable<std::string> CopyProgress;
      Azure::Core::Nullable<std::string> CopySource;
      Azure::Core::Nullable<CopyStatusType> CopyStatus;
      bool IsServerEncrypted = bool();
      FileSmbProperties SmbProperties;
      Azure::Core::Nullable<LeaseDurationType> LeaseDuration;
      Azure::Core::Nullable<LeaseStateType> LeaseState;
      Azure::Core::Nullable<LeaseStatusType> LeaseStatus;
    };

    struct DownloadShareFileResult
    {
<<<<<<< HEAD
      std::unique_ptr<Azure::IO::BodyStream> BodyStream;
      Azure::Core::Http::HttpRange ContentRange;
=======
      std::unique_ptr<Azure::Core::IO::BodyStream> BodyStream;
      Azure::Core::Http::Range ContentRange;
>>>>>>> 3d6cd386
      int64_t FileSize = 0;
      Azure::Core::Nullable<Storage::ContentHash> TransactionalContentHash;
      FileHttpHeaders HttpHeaders;
      DownloadShareFileDetails Details;
      std::string RequestId;
    };

    using StartCopyShareFileResult = _detail::FileStartCopyResult;
    using AbortCopyShareFileResult = _detail::FileAbortCopyResult;
    using GetShareFilePropertiesResult = _detail::FileGetPropertiesResult;
    using SetShareFilePropertiesResult = _detail::FileSetHttpHeadersResult;
    using ResizeFileResult = _detail::FileSetHttpHeadersResult;
    using SetShareFileMetadataResult = _detail::FileSetMetadataResult;
    using UploadShareFileRangeResult = _detail::FileUploadRangeResult;
    struct ClearShareFileRangeResult
    {
      Azure::ETag ETag;
      Core::DateTime LastModified;
      std::string RequestId;
      bool IsServerEncrypted = bool();
    };
    using UploadFileRangeFromUriResult = _detail::FileUploadRangeFromUrlResult;
    using GetShareFileRangeListResult = _detail::FileGetRangeListResult;
    using ListShareFileHandlesSinglePageResult = ListShareDirectoryHandlesSinglePageResult;
    using ForceCloseAllShareFileHandlesSinglePageResult = _detail::FileForceCloseHandlesResult;

    struct DownloadShareFileToResult
    {
      int64_t FileSize = 0;
      Azure::Core::Http::HttpRange ContentRange;
      FileHttpHeaders HttpHeaders;
      DownloadShareFileDetails Details;
    };

    struct ForceCloseShareFileHandleResult
    {
      std::string RequestId;
    };

    struct UploadShareFileFromResult
    {
      bool IsServerEncrypted = false;
    };

  } // namespace Models

  class StartCopyShareFileOperation
      : public Azure::Core::Operation<Models::GetShareFilePropertiesResult> {
  public:
    std::string RequestId;
    Azure::ETag ETag;
    Azure::Core::DateTime LastModified;
    std::string CopyId;
    Models::CopyStatusType CopyStatus;
    Azure::Core::Nullable<std::string> VersionId;

  public:
    Models::GetShareFilePropertiesResult Value() const override { return m_pollResult; }

    /**
     * @brief Get the raw HTTP response.
     * @return A pointer to #Azure::Core::Http::RawResponse.
     * @note Does not give up ownership of the RawResponse.
     */
    Azure::Core::Http::RawResponse* GetRawResponse() const override { return m_rawResponse.get(); }

    StartCopyShareFileOperation() = default;

    StartCopyShareFileOperation(StartCopyShareFileOperation&&) = default;

    StartCopyShareFileOperation& operator=(StartCopyShareFileOperation&&) = default;

    ~StartCopyShareFileOperation() override {}

  private:
    std::string GetResumeToken() const override
    {
      // Not supported
      std::abort();
    }

    std::unique_ptr<Azure::Core::Http::RawResponse> PollInternal(
        Azure::Core::Context& context) override;

    Azure::Response<Models::GetShareFilePropertiesResult> PollUntilDoneInternal(
        std::chrono::milliseconds period,
        Azure::Core::Context& context) override;

    std::unique_ptr<Azure::Core::Http::RawResponse> m_rawResponse;
    std::shared_ptr<ShareFileClient> m_fileClient;
    Models::GetShareFilePropertiesResult m_pollResult;

    friend class ShareFileClient;
  };
}}}} // namespace Azure::Storage::Files::Shares<|MERGE_RESOLUTION|>--- conflicted
+++ resolved
@@ -137,13 +137,8 @@
 
     struct DownloadShareFileResult
     {
-<<<<<<< HEAD
-      std::unique_ptr<Azure::IO::BodyStream> BodyStream;
+      std::unique_ptr<Azure::Core::IO::BodyStream> BodyStream;
       Azure::Core::Http::HttpRange ContentRange;
-=======
-      std::unique_ptr<Azure::Core::IO::BodyStream> BodyStream;
-      Azure::Core::Http::Range ContentRange;
->>>>>>> 3d6cd386
       int64_t FileSize = 0;
       Azure::Core::Nullable<Storage::ContentHash> TransactionalContentHash;
       FileHttpHeaders HttpHeaders;
