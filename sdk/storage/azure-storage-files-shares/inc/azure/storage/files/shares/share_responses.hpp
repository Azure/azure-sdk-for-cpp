--- conflicted
+++ resolved
@@ -204,14 +204,10 @@
 
   } // namespace Models
 
-<<<<<<< HEAD
+  /**
+   * @brief A long-running operation to copy a file.
+   */
   class StartFileCopyOperation final : public Azure::Core::Operation<Models::FileProperties> {
-=======
-  /**
-   * @brief A long-running operation to copy a file.
-   */
-  class StartFileCopyOperation : public Azure::Core::Operation<Models::FileProperties> {
->>>>>>> 11d3a3f2
   public:
     /**
      * @brief Get the #Azure::Storage::Files::Shares::Models::FileProperties object which includes
@@ -254,14 +250,10 @@
     friend class ShareFileClient;
   };
 
-<<<<<<< HEAD
+  /**
+   * @brief Response type for #Azure::Storage::Files::Shares::ShareServiceClient::ListShares.
+   */
   class ListSharesPagedResponse final : public Azure::Core::PagedResponse<ListSharesPagedResponse> {
-=======
-  /**
-   * @brief Response type for #Azure::Storage::Files::Shares::ShareServiceClient::ListShares.
-   */
-  class ListSharesPagedResponse : public Azure::Core::PagedResponse<ListSharesPagedResponse> {
->>>>>>> 11d3a3f2
   public:
     /**
      * Service endpoint.
@@ -286,15 +278,11 @@
     friend class Azure::Core::PagedResponse<ListSharesPagedResponse>;
   };
 
-<<<<<<< HEAD
-  class ListFilesAndDirectoriesPagedResponse final
-=======
   /**
    * @brief Response type for
    * #Azure::Storage::Files::Shares::ShareDirectoryClient::ListFilesAndDirectories.
    */
-  class ListFilesAndDirectoriesPagedResponse
->>>>>>> 11d3a3f2
+  class ListFilesAndDirectoriesPagedResponse final
       : public Azure::Core::PagedResponse<ListFilesAndDirectoriesPagedResponse> {
   public:
     /**
@@ -336,14 +324,10 @@
     friend class Azure::Core::PagedResponse<ListFilesAndDirectoriesPagedResponse>;
   };
 
-<<<<<<< HEAD
+  /**
+   * @brief Response type for #Azure::Storage::Files::Shares::ShareFileClient::ListHandles.
+   */
   class ListFileHandlesPagedResponse final
-=======
-  /**
-   * @brief Response type for #Azure::Storage::Files::Shares::ShareFileClient::ListHandles.
-   */
-  class ListFileHandlesPagedResponse
->>>>>>> 11d3a3f2
       : public Azure::Core::PagedResponse<ListFileHandlesPagedResponse> {
   public:
     /**
@@ -361,14 +345,10 @@
     friend class Azure::Core::PagedResponse<ListFileHandlesPagedResponse>;
   };
 
-<<<<<<< HEAD
+  /**
+   * @brief Response type for #Azure::Storage::Files::Shares::ShareFileClient::ForceCloseAllHandles.
+   */
   class ForceCloseAllFileHandlesPagedResponse final
-=======
-  /**
-   * @brief Response type for #Azure::Storage::Files::Shares::ShareFileClient::ForceCloseAllHandles.
-   */
-  class ForceCloseAllFileHandlesPagedResponse
->>>>>>> 11d3a3f2
       : public Azure::Core::PagedResponse<ForceCloseAllFileHandlesPagedResponse> {
   public:
     /**
@@ -390,14 +370,10 @@
     friend class Azure::Core::PagedResponse<ForceCloseAllFileHandlesPagedResponse>;
   };
 
-<<<<<<< HEAD
+  /**
+   * @brief Response type for #Azure::Storage::Files::Shares::ShareDirectoryClient::ListHandles.
+   */
   class ListDirectoryHandlesPagedResponse final
-=======
-  /**
-   * @brief Response type for #Azure::Storage::Files::Shares::ShareDirectoryClient::ListHandles.
-   */
-  class ListDirectoryHandlesPagedResponse
->>>>>>> 11d3a3f2
       : public Azure::Core::PagedResponse<ListDirectoryHandlesPagedResponse> {
   public:
     /**
@@ -415,15 +391,11 @@
     friend class Azure::Core::PagedResponse<ListDirectoryHandlesPagedResponse>;
   };
 
-<<<<<<< HEAD
-  class ForceCloseAllDirectoryHandlesPagedResponse final
-=======
   /**
    * @brief Response type for
    * #Azure::Storage::Files::Shares::ShareDirectoryClient::ForceCloseAllHandles.
    */
-  class ForceCloseAllDirectoryHandlesPagedResponse
->>>>>>> 11d3a3f2
+  class ForceCloseAllDirectoryHandlesPagedResponse final
       : public Azure::Core::PagedResponse<ForceCloseAllDirectoryHandlesPagedResponse> {
   public:
     /**
