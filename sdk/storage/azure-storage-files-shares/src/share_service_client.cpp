--- conflicted
+++ resolved
@@ -115,23 +115,13 @@
     auto protocolLayerOptions = _detail::ShareRestClient::Service::GetPropertiesOptions();
     auto result = _detail::ShareRestClient::Service::GetProperties(
         m_serviceUrl, *m_pipeline, context, protocolLayerOptions);
-<<<<<<< HEAD
-    Models::FileServiceProperties ret;
+    Models::ShareServiceProperties ret;
     ret.Cors = std::move(result.Value.Cors);
     ret.HourMetrics = std::move(result.Value.HourMetrics);
     ret.MinuteMetrics = std::move(result.Value.MinuteMetrics);
     ret.Protocol = std::move(result.Value.Protocol);
-    return Azure::Response<Models::FileServiceProperties>(
+    return Azure::Response<Models::ShareServiceProperties>(
         std::move(ret), std::move(result.RawResponse));
-=======
-    Models::ShareServiceProperties ret;
-    ret.Cors = std::move(result->Cors);
-    ret.HourMetrics = std::move(result->HourMetrics);
-    ret.MinuteMetrics = std::move(result->MinuteMetrics);
-    ret.Protocol = std::move(result->Protocol);
-    return Azure::Response<Models::ShareServiceProperties>(
-        std::move(ret), result.ExtractRawResponse());
->>>>>>> d28d52b0
   }
 
 }}}} // namespace Azure::Storage::Files::Shares