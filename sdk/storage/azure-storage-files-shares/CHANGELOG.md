--- conflicted
+++ resolved
@@ -5,12 +5,9 @@
 ### Breaking Changes
 
 - Removed `GetDirectoryClient` and `GetFileClient` from `ShareClient`. `ShareDirectoryClient` and `ShareFileClient` now initializes with the name of the resource, not path, to indicate that no path parsing is done for the API
-<<<<<<< HEAD
 - `ContentRange` in `FileDownloadResult` is now `Azure::Core::Http::Range`.
 - `ContentLength` in `FileDownloadResult` is renamed to `FileSize`.
-=======
 - Renamed `GetUri` to `GetUrl`.
->>>>>>> 473c7ee0
 
 ## 12.0.0-beta.6 (2020-01-14)
 
