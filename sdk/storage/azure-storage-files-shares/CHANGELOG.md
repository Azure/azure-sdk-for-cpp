--- conflicted
+++ resolved
@@ -14,15 +14,12 @@
 - Added `ShareLeaseClient`, all lease related APIs are moved to `ShareLeaseClient`.
 - Changed lease duration to be `std::chrono::seconds`.
 - Added `RequestId` in each return types for REST API calls, except for concurrent APIs.
-<<<<<<< HEAD
 - Removed `PreviousContinuationToken` from `ListFilesAndDirectoriesSinglePageResult` and `ListSharesSinglePageResult`.
-=======
 - Removed `c_` for constants: `c_FileDefaultTimeValue`, `c_FileCopySourceTime`, `c_FileInheritPermission`, `FilePreserveSmbProperties` and `FileAllHandles`.
 
 ### Other Changes and Improvements
 
 - Removed `c_` for constants and renamed to pascal format.
->>>>>>> ecbead77
 
 ## 12.0.0-beta.6 (2020-01-14)
 
