--- conflicted
+++ resolved
@@ -4,16 +4,13 @@
 
 ### Breaking Changes
 
-<<<<<<< HEAD
 * Removed constructors in clients that takes a `Azure::Identity::ClientSecretCredential`.
-=======
 * Removed Share Lease related API due to it not supported in recent service versions.
   - ShareClient::AcquireLease
   - ShareClient::ReleaseLease
   - ShareClient::ChangeLease
   - ShareClient::BreakLease
   - ShareClient::RenewLease
->>>>>>> 847e7695
 
 ## 12.0.0-beta.5 (2020-11-13)
 
