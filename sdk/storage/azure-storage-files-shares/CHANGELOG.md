--- conflicted
+++ resolved
@@ -26,12 +26,9 @@
 - Replace scoped enums that don't support bitwise operations with extensible enum.
 - `IsServerEncrypted` members in `DownloadFileToResult`, `UploadFileFromResult`, `FileDownloadResult` and `FileGetPropertiesResult` are no longer nullable.
 - Create APIs for Directory and File now returns `FileShareSmbProperties` that aggregates SMB related properties.
-<<<<<<< HEAD
-=======
 - `DirectoryClient` is renamed to `ShareDirectoryClient`, `FileClient` is renamed to `ShareFileClient`.
-- Directory and File related result types and options types now have a `Share` prefix. E.g. `SetDirectoryPropertiesResult` is changed to `SetShareDirectoryPropertiesResult`.
+- Directory and File related result types and options types now have a `Share` prefix. For example, `SetDirectoryPropertiesResult` is changed to `SetShareDirectoryPropertiesResult`.
 - Renamed `GetSubDirectoryClient` to `GetSubdirectoryClient`.
->>>>>>> d63b1610
 
 ## 12.0.0-beta.5 (2020-11-13)
 
