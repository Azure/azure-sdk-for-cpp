--- conflicted
+++ resolved
@@ -390,13 +390,8 @@
       auto options = Files::Shares::CreateShareOptions();
       options.AccessTier = Files::Shares::Models::AccessTier::Hot;
       EXPECT_NO_THROW(shareClient.Create(options));
-<<<<<<< HEAD
       EXPECT_NO_THROW(properties = shareClient.GetProperties().Value);
-      EXPECT_EQ(Files::Shares::Models::ShareAccessTier::Hot, properties.AccessTier.GetValue());
-=======
-      EXPECT_NO_THROW(properties = *shareClient.GetProperties());
       EXPECT_EQ(Files::Shares::Models::AccessTier::Hot, properties.AccessTier.GetValue());
->>>>>>> d28d52b0
       EXPECT_FALSE(properties.AccessTierTransitionState.HasValue());
       EXPECT_EQ(properties.LastModified, properties.AccessTierChangedOn.GetValue());
       shareClients.emplace(std::move(shareName), std::move(shareClient));
@@ -408,13 +403,8 @@
       auto options = Files::Shares::CreateShareOptions();
       options.AccessTier = Files::Shares::Models::AccessTier::Cool;
       EXPECT_NO_THROW(shareClient.Create(options));
-<<<<<<< HEAD
       EXPECT_NO_THROW(properties = shareClient.GetProperties().Value);
-      EXPECT_EQ(Files::Shares::Models::ShareAccessTier::Cool, properties.AccessTier.GetValue());
-=======
-      EXPECT_NO_THROW(properties = *shareClient.GetProperties());
       EXPECT_EQ(Files::Shares::Models::AccessTier::Cool, properties.AccessTier.GetValue());
->>>>>>> d28d52b0
       EXPECT_FALSE(properties.AccessTierTransitionState.HasValue());
       EXPECT_EQ(properties.LastModified, properties.AccessTierChangedOn.GetValue());
       shareClients.emplace(std::move(shareName), std::move(shareClient));
@@ -428,13 +418,8 @@
       options.AccessTier = Files::Shares::Models::AccessTier::Cool;
       EXPECT_NO_THROW(shareClient.Create(options));
       EXPECT_EQ(
-<<<<<<< HEAD
-          Files::Shares::Models::ShareAccessTier::Cool,
+          Files::Shares::Models::AccessTier::Cool,
           shareClient.GetProperties().Value.AccessTier.GetValue());
-=======
-          Files::Shares::Models::AccessTier::Cool,
-          shareClient.GetProperties()->AccessTier.GetValue());
->>>>>>> d28d52b0
 
       auto setPropertiesOptions = Files::Shares::SetSharePropertiesOptions();
       setPropertiesOptions.AccessTier = Files::Shares::Models::AccessTier::Hot;
@@ -486,13 +471,8 @@
         PremiumFileConnectionString(), shareName);
     EXPECT_NO_THROW(shareClient.Create());
     Files::Shares::Models::ShareProperties properties;
-<<<<<<< HEAD
     EXPECT_NO_THROW(properties = shareClient.GetProperties().Value);
-    EXPECT_EQ(Files::Shares::Models::ShareAccessTier::Premium, properties.AccessTier.GetValue());
-=======
-    EXPECT_NO_THROW(properties = *shareClient.GetProperties());
     EXPECT_EQ(Files::Shares::Models::AccessTier::Premium, properties.AccessTier.GetValue());
->>>>>>> d28d52b0
     EXPECT_FALSE(properties.AccessTierTransitionState.HasValue());
     EXPECT_FALSE(properties.AccessTierChangedOn.HasValue());
 
