--- conflicted
+++ resolved
@@ -275,7 +275,7 @@
             }
           ]
         },
-<<<<<<< HEAD
+
         "networkAcls": {
           "bypass": "AzureServices",
           "virtualNetworkRules": [
@@ -283,7 +283,7 @@
           "ipRules": [
           ],
           "defaultAction": "Allow"
-=======
+
         {
             "name": "[variables('accountName')]",
             "type": "Microsoft.Storage/storageAccounts",
@@ -321,7 +321,7 @@
             },
             "dependsOn": [],
             "tags": {}
->>>>>>> 37e1952f
+
         },
         "supportsHttpsTrafficOnly": true,
         "encryption": {
@@ -363,10 +363,7 @@
             "file": {
               "enabled": true
             },
-<<<<<<< HEAD
-            "blob": {
-              "enabled": true
-=======
+
             "kind": "StorageV2",
             "properties": {
                 "isHnsEnabled": true,
@@ -419,7 +416,7 @@
                 },
                 "accessTier": "Hot",
                 "minimumTlsVersion": "TLS1_2"
->>>>>>> 37e1952f
+
             }
           },
           "keySource": "Microsoft.Storage"
