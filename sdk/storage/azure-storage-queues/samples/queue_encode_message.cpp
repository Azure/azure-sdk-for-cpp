--- conflicted
+++ resolved
@@ -1,14 +1,6 @@
 // Copyright (c) Microsoft Corporation. All rights reserved.
 // SPDX-License-Identifier: MIT
 
-<<<<<<< HEAD
-=======
-#include "get_env.hpp"
-
-#include <azure/core/base64.hpp>
-#include <azure/storage/queues.hpp>
-
->>>>>>> fb240a4b
 #include <cassert>
 #include <cstdio>
 #include <iostream>
