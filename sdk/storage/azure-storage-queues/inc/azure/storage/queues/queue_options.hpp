// Copyright (c) Microsoft Corporation.
// Licensed under the MIT License.
/**
 * @file
 * @brief Defines Queue client options and operation options.
 *
 */

#pragma once

#include "azure/storage/queues/rest_client.hpp"

#include <azure/core/internal/client_options.hpp>
#include <azure/core/internal/extendable_enumeration.hpp>
#include <azure/storage/common/storage_common.hpp>

#include <chrono>
#include <string>

namespace Azure { namespace Storage { namespace Queues {

  /**
<<<<<<< HEAD
   * @brief Audiences available for Queues
=======
   * @brief Audiences available for queue service
>>>>>>> e75c27ea
   *
   */
  class QueueAudience final : public Azure::Core::_internal::ExtendableEnumeration<QueueAudience> {
  public:
    /**
     * @brief Construct a new QueueAudience object
     *
     * @param queueAudience The Azure Active Directory audience to use when forming authorization
     * scopes. For the Language service, this value corresponds to a URL that identifies the Azure
     * cloud where the resource is located. For more information: See
     * https://learn.microsoft.com/en-us/azure/storage/blobs/authorize-access-azure-active-directory
     */
    explicit QueueAudience(std::string queueAudience)
        : ExtendableEnumeration(std::move(queueAudience))
    {
    }

    /**
     * @brief The service endpoint for a given storage account. Use this method to acquire a token
     * for authorizing requests to that specific Azure Storage account and service only.
     *
     * @param storageAccountName he storage account name used to populate the service endpoint.
     * @return The service endpoint for a given storage account.
     */
    static QueueAudience CreateQueueServiceAccountAudience(const std::string& storageAccountName)
    {
      return QueueAudience("https://" + storageAccountName + ".queue.core.windows.net/");
    }

    /**
     * @brief Default Audience. Use to acquire a token for authorizing requests to any Azure
     * Storage account.
     */
    AZ_STORAGE_QUEUES_DLLEXPORT const static QueueAudience DefaultAudience;
  };

  /**
   * @brief API version for Storage Queue service.
   */
  class ServiceVersion final {
  public:
    /**
     * @brief Construct a new Service Version object
     *
     * @param version The string version for Storage Queue Service.
     */
    explicit ServiceVersion(std::string version) : m_version(std::move(version)) {}

    /**
     * @brief Enable comparing between two versions.
     *
     * @param other Another service version to be compared.
     */
    bool operator==(const ServiceVersion& other) const { return m_version == other.m_version; }

    /**
     * @brief Enable comparing between two versions.
     *
     * @param other Another service version to be compared.
     */
    bool operator!=(const ServiceVersion& other) const { return !(*this == other); }

    /**
     * @brief Returns string representation.
     *
     */
    std::string const& ToString() const { return m_version; }

    /**
     * @brief API version 2018-03-28.
     *
     */
    AZ_STORAGE_QUEUES_DLLEXPORT const static ServiceVersion V2018_03_28;

    /**
     * @brief API version 2019-12-12.
     *
     */
    AZ_STORAGE_QUEUES_DLLEXPORT const static ServiceVersion V2019_12_12;

  private:
    std::string m_version;
  };

  /**
   * @brief Optional parameters for constructing a new QueueClient.
   */
  struct QueueClientOptions final : Azure::Core::_internal::ClientOptions
  {
    /**
     * SecondaryHostForRetryReads specifies whether the retry policy should retry a read
     * operation against another host. If SecondaryHostForRetryReads is "" (the default) then
     * operations are not retried against another host. NOTE: Before setting this field, make sure
     * you understand the issues around reading stale & potentially-inconsistent data at this
     * webpage: https://docs.microsoft.com/azure/storage/common/geo-redundant-design.
     */
    std::string SecondaryHostForRetryReads;

    /**
     * API version used by this client.
     */
    ServiceVersion ApiVersion{_detail::ApiVersion};

    /**
     * Enables tenant discovery through the authorization challenge when the client is configured to
     * use a TokenCredential. When enabled, the client will attempt an initial un-authorized request
     * to prompt a challenge in order to discover the correct tenant for the resource.
     */
    bool EnableTenantDiscovery = false;

    /**
     * The Audience to use for authentication with Azure Active Directory (AAD).
     * #Azure::Storage::Queues::QueueAudience::DefaultAudience will be assumed if
     * Audience is not set.
     */
    Azure::Nullable<QueueAudience> Audience;
  };

  /**
   * Optional parameters for #Azure::Storage::Queues::QueueServiceClient::ListQueues.
   */
  struct ListQueuesOptions final
  {
    /**
     * @brief Specifies a string that filters the results to return only queues whose name begins
     * with the specified prefix.
     */
    Azure::Nullable<std::string> Prefix;

    /**
     * @brief A string value that identifies the portion of the list of queues to be returned with
     * the next listing operation. The operation returns a non-empty continuation token if the
     * listing operation did not return all queues remaining to be listed with the current segment.
     * The ContinuationToken value can be used as the value for the ContinuationToken parameter in a
     * subsequent call to request the next segment of list items.
     */
    Azure::Nullable<std::string> ContinuationToken;

    /**
     * @brief Specifies the maximum number of queues to return.
     */
    Azure::Nullable<int32_t> PageSizeHint;

    /**
     * @brief Specifies that the queue's metadata be returned.
     */
    Models::ListQueuesIncludeFlags Include = Models::ListQueuesIncludeFlags::None;
  };

  /**
   * Optional parameters for #Azure::Storage::Queues::QueueServiceClient::SetProperties.
   */
  struct SetServicePropertiesOptions final
  {
  };

  /**
   * Optional parameters for #Azure::Storage::Queues::QueueServiceClient::GetProperties.
   */
  struct GetServicePropertiesOptions final
  {
  };

  /**
   * Optional parameters for #Azure::Storage::Queues::QueueServiceClient::GetStatistics.
   */
  struct GetQueueServiceStatisticsOptions final
  {
  };

  /**
   * Optional parameters for #Azure::Storage::Queues::QueueClient::Create.
   */
  struct CreateQueueOptions final
  {
    /**
     * @brief Name-value pairs to associate with the container as metadata.
     */
    Storage::Metadata Metadata;
  };

  /**
   * Optional parameters for #Azure::Storage::Queues::QueueClient::Delete.
   */
  struct DeleteQueueOptions final
  {
  };

  /**
   * Optional parameters for #Azure::Storage::Queues::QueueClient::GetProperties.
   */
  struct GetQueuePropertiesOptions final
  {
  };

  /**
   * Optional parameters for #Azure::Storage::Queues::QueueClient::SetMetadata.
   */
  struct SetQueueMetadataOptions final
  {
  };

  /**
   * Optional parameters for #Azure::Storage::Queues::QueueClient::GetAccessPolicy.
   */
  struct GetQueueAccessPolicyOptions final
  {
  };

  /**
   * Optional parameters for #Azure::Storage::Queues::QueueClient::SetAccessPolicy.
   */
  struct SetQueueAccessPolicyOptions final
  {
  };

  /**
   * Optional parameters for #Azure::Storage::Queues::QueueClient::EnqueueMessage.
   */
  struct EnqueueMessageOptions final
  {
    /**
     * Specifies how long the message should be invisible to dequeue and peek operations.
     */
    Azure::Nullable<std::chrono::seconds> VisibilityTimeout;

    /**
     * Specifies the time-to-live interval for the message. The maximum time-to-live can be any
     * positive number, as well as MessageNeverExpires indicating that the message does not expire
     */
    Azure::Nullable<std::chrono::seconds> TimeToLive;

    /**
     * @brief A TTL value representing the queue message does not expire.
     */
    AZ_STORAGE_QUEUES_DLLEXPORT const static std::chrono::seconds MessageNeverExpires;
  };

  /**
   * Optional parameters for #Azure::Storage::Queues::QueueClient::ReceiveMessages.
   */
  struct ReceiveMessagesOptions final
  {
    /**
     * Specifies the number of messages to retrieve from the queue.
     */
    Azure::Nullable<int64_t> MaxMessages;
    /**
     * After the messages have been retrieved, they are not visible to other clients for the time
     * interval specified by this parameter.
     */
    Azure::Nullable<std::chrono::seconds> VisibilityTimeout;
  };

  /**
   * Optional parameters for #Azure::Storage::Queues::QueueClient::PeekMessages.
   */
  struct PeekMessagesOptions final
  {
    /**
     * Specifies the number of messages to peek from the queue.
     */
    Azure::Nullable<int64_t> MaxMessages;
  };

  /**
   * Optional parameters for #Azure::Storage::Queues::QueueClient::UpdateMessage.
   */
  struct UpdateMessageOptions final
  {
    /**
     * Optionally update the queue message.
     */
    Azure::Nullable<std::string> MessageText;
  };

  /**
   * Optional parameters for #Azure::Storage::Queues::QueueClient::DeleteMessage.
   */
  struct DeleteMessageOptions final
  {
  };

  /**
   * Optional parameters for #Azure::Storage::Queues::QueueClient::ClearMessages.
   */
  struct ClearMessagesOptions final
  {
  };

}}} // namespace Azure::Storage::Queues<|MERGE_RESOLUTION|>--- conflicted
+++ resolved
@@ -20,11 +20,7 @@
 namespace Azure { namespace Storage { namespace Queues {
 
   /**
-<<<<<<< HEAD
-   * @brief Audiences available for Queues
-=======
    * @brief Audiences available for queue service
->>>>>>> e75c27ea
    *
    */
   class QueueAudience final : public Azure::Core::_internal::ExtendableEnumeration<QueueAudience> {
