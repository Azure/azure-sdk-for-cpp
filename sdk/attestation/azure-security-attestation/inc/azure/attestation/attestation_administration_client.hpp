--- conflicted
+++ resolved
@@ -186,9 +186,6 @@
         Azure::Nullable<std::string> const& policyToSet,
         Azure::Nullable<AttestationSigningKey> const& signingKey = {}) const;
 
-<<<<<<< HEAD
-    void RetrieveResponseValidationCollateral(
-=======
     /**
      * @brief Retrieves the list of policy management certificates.
      *
@@ -263,7 +260,6 @@
         AttestationSigningKey const& signerForRequest,
         AddPolicyManagementCertificatesOptions const& options
         = AddPolicyManagementCertificatesOptions{},
->>>>>>> abb6ac0c
         Azure::Core::Context const& context = Azure::Core::Context{}) const;
 
   private:
@@ -274,8 +270,6 @@
     AttestationTokenValidationOptions m_tokenValidationOptions;
 
     mutable std::vector<Models::AttestationSigner> m_attestationSigners;
-<<<<<<< HEAD
-=======
 
     std::vector<Models::AttestationSigner> const& GetAttestationSigners(
         Azure::Core::Context const& context) const;
@@ -289,7 +283,6 @@
         std::unique_ptr<Azure::Core::Http::RawResponse> const& serverResponse,
         AttestationTokenValidationOptions const& tokenValidationOptions,
         Azure::Core::Context const& context) const;
->>>>>>> abb6ac0c
   };
 
 }}} // namespace Azure::Security::Attestation