--- conflicted
+++ resolved
@@ -6,11 +6,7 @@
 #include "azure/attestation/attestation_client_models.hpp"
 #include "azure/attestation/attestation_client_options.hpp"
 #include <azure/core/context.hpp>
-<<<<<<< HEAD
-#include <azure/core/internal/deferred_operation.hpp>
-=======
 #include <azure/core/internal/tracing/service_tracing.hpp>
->>>>>>> 9529b008
 #include <azure/core/url.hpp>
 #include <string>
 
@@ -172,10 +168,7 @@
    *
    */
   class AttestationAdministrationClient final {
-<<<<<<< HEAD
     friend AttestationBatchFactory;
-=======
->>>>>>> 9529b008
 
   public:
     /**
@@ -200,14 +193,7 @@
      * @param attestationClient An existing attestation client.
      */
     AttestationAdministrationClient(AttestationAdministrationClient const& attestationClient)
-<<<<<<< HEAD
-        : m_endpoint(attestationClient.m_endpoint), m_apiVersion(attestationClient.m_apiVersion),
-          m_pipeline(attestationClient.m_pipeline),
-          m_tokenValidationOptions(attestationClient.m_tokenValidationOptions),
-          m_batchFactory(this){};
-=======
         = default;
->>>>>>> 9529b008
 
     /**
      * @brief Destructor.
@@ -400,30 +386,9 @@
     std::shared_ptr<Azure::Core::Credentials::TokenCredential const> m_credentials;
     std::shared_ptr<Azure::Core::Http::_internal::HttpPipeline> m_pipeline;
     AttestationTokenValidationOptions m_tokenValidationOptions;
-<<<<<<< HEAD
-    AttestationBatchFactory m_batchFactory;
-=======
     Azure::Core::Tracing::_internal::TracingContextFactory m_tracingFactory;
->>>>>>> 9529b008
 
     std::vector<Models::AttestationSigner> m_attestationSigners;
-
-    Azure::Core::Http::Request CreateSetPolicyRequest(
-        Models::AttestationType const& attestationType,
-        std::string const& policyToSet,
-        SetPolicyOptions const& options = SetPolicyOptions()) const;
-
-    Azure::Response<Models::AttestationToken<Models::PolicyResult>> ProcessSetPolicyResponse(
-        AttestationTokenValidationOptions const& options,
-        std::unique_ptr<Azure::Core::Http::RawResponse>& response) const;
-
-    Azure::Core::Http::Request CreateResetPolicyRequest(
-        Models::AttestationType const& attestationType,
-        SetPolicyOptions const& options) const;
-
-    Azure::Response<Models::AttestationToken<Models::PolicyResult>> ProcessResetPolicyResponse(
-        AttestationTokenValidationOptions const& options,
-        std::unique_ptr<Azure::Core::Http::RawResponse>& response) const;
 
     /**
      * @brief Construct a new Attestation Administration Client object.
