# Release History

<<<<<<< HEAD
## 1.0.0 (2022-06-07)
=======
## 1.0.0-beta.3 (Unreleased)
>>>>>>> 0fd02674

### Breaking Changes
- `ValueToSend` field in `TpmAttestationOptions` becomes `Payload`.
- `AddIsolatedModeCertificatesOptions` becomes `AddIsolatedModeCertificateOptions`
- `RemoveIsolatedModeCertificatesOptions` becomes `RemoveIsolatedModeCertificateOptions`
- Renamed `AttestEnclaveOptions` to `AttestSgxEnclaveOptions` and `AttestOpenEnclaveOptions`.
- `AttestationClient` and `AttestationAdministrationClient` creation is now done using the factory method `AttestationClient::Create()` and `AttestationAdministrationClient::Create()`. 

## 1.0.0-beta.2 (2022-05-10)

### Breaking Changes

- Renamed `AttestationOpenIdMetadata` type to `OpenIdMetadata`.
- Renamed `AttestationSigningCertificateResult` type to `TokenValidationCertificateResult` to more accurately reflect the
  purpose of the type.
- Removed the `AttestationTokenBase` class and moved its contents to the `AttestationToken` class.
- Empty `AttestationToken` types are now represented with `AttestationToken<void>` rather than `AttestationToken<>` to more idiomatically express the idea of a nullable attestation token.
- Renamed `RuntimeClaims` field to `RunTimeClaims` to align with `InitTimeClaims` type name; standardized spelling of
  `InitTimeClaims`.
- Changed input parameter to `AttestTpm` to be `AttestTpmOptions` instead of `std::string`.
- Changed output parameter of `AttestTpm` to be `TpmAttestationResult` instead of `std::string`.
- Renamed `AttestationTokenValidationOptions::ValidationTimeSlack` to `AttestationTokenValidationOptions::TimeValidationSlack`
  to improve consistency with other attestation SDKs.
- Removed the unused `AttestationValidationCollateral` API.
- Renamed `AttestOptions` to `AttestEnclaveOptions`
- Renamed `TokenValidationOptions` field in various API Options structures to be `TokenValidationOptionsOverride` to better
  reflect the semantics of the field.
- Renamed `PolicyCertificate` types to `IsolatedMode`.
  - `PolicyCertificateModificationResult` becomes `IsolatedModeCertificateModificationResult`
  - `PolicyCertificateListResult` becomes `IsolatedModeCertificateListResult`
  - `GetPolicyManagementCertificateOptions` becomes `GetIsolatedModeCertificatesOptions`
  - `AddPolicyManagementCertificatesOptions` becomes `AddIsolatedModeCertificatesOptions`
  - `RemovePolicyManagementCertificatesOptions` becomes `RemoveIsolatedModeCertificatesOptions`
  - `AttestationAdministrationClient::GetPolicyManagementCertificates` becomes `AttestationAdministrationClient::GetIsolatedModeCertificates`.
  - `AttestationAdministrationClient::AddPolicyManagementCertificate` becomes `AttestationAdministrationClient::AddIsolatedModeCertificate`.
  - `AttestationAdministrationClient::RemovePolicyManagementCertificate` becomes `AttestationAdministrationClient::RemoveIsolatedModeCertificate`.
- Removed `ClientVersion` API from `AttestationClient` and `AttestationAdministrationClient`

### Other Changes

- Added `Endpoint` property to `AttestationClient` and `AttestationAdministrationClient`

## 1.0.0-beta.1 (2022-04-05)

### Features Added

- Attestation Package creation<|MERGE_RESOLUTION|>--- conflicted
+++ resolved
@@ -1,10 +1,6 @@
 # Release History
 
-<<<<<<< HEAD
 ## 1.0.0 (2022-06-07)
-=======
-## 1.0.0-beta.3 (Unreleased)
->>>>>>> 0fd02674
 
 ### Breaking Changes
 - `ValueToSend` field in `TpmAttestationOptions` becomes `Payload`.
@@ -12,6 +8,10 @@
 - `RemoveIsolatedModeCertificatesOptions` becomes `RemoveIsolatedModeCertificateOptions`
 - Renamed `AttestEnclaveOptions` to `AttestSgxEnclaveOptions` and `AttestOpenEnclaveOptions`.
 - `AttestationClient` and `AttestationAdministrationClient` creation is now done using the factory method `AttestationClient::Create()` and `AttestationAdministrationClient::Create()`. 
+
+### Bugs Fixed
+
+### Other Changes
 
 ## 1.0.0-beta.2 (2022-05-10)
 
