# Release History

<<<<<<< HEAD
## 1.0.0-beta.3 (Unreleased)
=======
## 1.0.0-beta.4 (Unreleased)
>>>>>>> fd403430

### Features Added

### Breaking Changes

### Bugs Fixed

### Other Changes

<<<<<<< HEAD
=======
## 1.0.0-beta.3 (2022-06-07)

### Breaking Changes

- `ValueToSend` field in `TpmAttestationOptions` becomes `Payload`.
- `AddIsolatedModeCertificatesOptions` becomes `AddIsolatedModeCertificateOptions`
- `RemoveIsolatedModeCertificatesOptions` becomes `RemoveIsolatedModeCertificateOptions`
- Renamed `AttestEnclaveOptions` to `AttestSgxEnclaveOptions` and `AttestOpenEnclaveOptions`.
- `AttestationClient` and `AttestationAdministrationClient` creation is now done using the factory method `AttestationClient::Create()` and `AttestationAdministrationClient::Create()`. 

>>>>>>> fd403430
## 1.0.0-beta.2 (2022-05-10)

### Breaking Changes

- Renamed `AttestationOpenIdMetadata` type to `OpenIdMetadata`.
- Renamed `AttestationSigningCertificateResult` type to `TokenValidationCertificateResult` to more accurately reflect the
  purpose of the type.
- Removed the `AttestationTokenBase` class and moved its contents to the `AttestationToken` class.
- Empty `AttestationToken` types are now represented with `AttestationToken<void>` rather than `AttestationToken<>` to more idiomatically express the idea of a nullable attestation token.
- Renamed `RuntimeClaims` field to `RunTimeClaims` to align with `InitTimeClaims` type name; standardized spelling of
  `InitTimeClaims`.
- Changed input parameter to `AttestTpm` to be `AttestTpmOptions` instead of `std::string`.
- Changed output parameter of `AttestTpm` to be `TpmAttestationResult` instead of `std::string`.
- Renamed `AttestationTokenValidationOptions::ValidationTimeSlack` to `AttestationTokenValidationOptions::TimeValidationSlack`
  to improve consistency with other attestation SDKs.
- Removed the unused `AttestationValidationCollateral` API.
- Renamed `AttestOptions` to `AttestEnclaveOptions`
- Renamed `TokenValidationOptions` field in various API Options structures to be `TokenValidationOptionsOverride` to better
  reflect the semantics of the field.
- Renamed `PolicyCertificate` types to `IsolatedMode`.
  - `PolicyCertificateModificationResult` becomes `IsolatedModeCertificateModificationResult`
  - `PolicyCertificateListResult` becomes `IsolatedModeCertificateListResult`
  - `GetPolicyManagementCertificateOptions` becomes `GetIsolatedModeCertificatesOptions`
  - `AddPolicyManagementCertificatesOptions` becomes `AddIsolatedModeCertificatesOptions`
  - `RemovePolicyManagementCertificatesOptions` becomes `RemoveIsolatedModeCertificatesOptions`
  - `AttestationAdministrationClient::GetPolicyManagementCertificates` becomes `AttestationAdministrationClient::GetIsolatedModeCertificates`.
  - `AttestationAdministrationClient::AddPolicyManagementCertificate` becomes `AttestationAdministrationClient::AddIsolatedModeCertificate`.
  - `AttestationAdministrationClient::RemovePolicyManagementCertificate` becomes `AttestationAdministrationClient::RemoveIsolatedModeCertificate`.
- Removed `ClientVersion` API from `AttestationClient` and `AttestationAdministrationClient`

### Other Changes

- Added `Endpoint` property to `AttestationClient` and `AttestationAdministrationClient`

## 1.0.0-beta.1 (2022-04-05)

### Features Added

- Attestation Package creation<|MERGE_RESOLUTION|>--- conflicted
+++ resolved
@@ -1,10 +1,6 @@
 # Release History
 
-<<<<<<< HEAD
-## 1.0.0-beta.3 (Unreleased)
-=======
 ## 1.0.0-beta.4 (Unreleased)
->>>>>>> fd403430
 
 ### Features Added
 
@@ -14,8 +10,6 @@
 
 ### Other Changes
 
-<<<<<<< HEAD
-=======
 ## 1.0.0-beta.3 (2022-06-07)
 
 ### Breaking Changes
@@ -26,7 +20,6 @@
 - Renamed `AttestEnclaveOptions` to `AttestSgxEnclaveOptions` and `AttestOpenEnclaveOptions`.
 - `AttestationClient` and `AttestationAdministrationClient` creation is now done using the factory method `AttestationClient::Create()` and `AttestationAdministrationClient::Create()`. 
 
->>>>>>> fd403430
 ## 1.0.0-beta.2 (2022-05-10)
 
 ### Breaking Changes
