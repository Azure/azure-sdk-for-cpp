--- conflicted
+++ resolved
@@ -35,14 +35,9 @@
     std::cout << "In function: SampleAttestSgxEnclaveWithJSONRuntimeData" << std::endl;
 
     // create client
-<<<<<<< HEAD
     std::string const endpoint(std::getenv("ATTESTATION_AAD_URL"));
-    AttestationClient const attestationClient(AttestationClient::Create(endpoint));
-=======
-    std::string const endpoint(GetEnvHelper::GetEnv("ATTESTATION_AAD_URL"));
     std::unique_ptr<AttestationClient const> attestationClient(
         AttestationClientFactory::Create(endpoint));
->>>>>>> 855f000f
 
     std::vector<uint8_t> const sgxEnclaveQuote = AttestationCollateral::SgxQuote();
 
