// Copyright (c) Microsoft Corporation. All rights reserved.
// SPDX-License-Identifier: MIT

/**
 * @brief This sample provides the code implementation to use the Key Vault Certificates SDK client
 * for C++ to create, get, update, delete and purge a certificate.
 *
 * @remark The following environment variables must be set before running the sample.
 * - ATTESTATION_ISOLATED_URL: Points to an Attestation Service Instance in Isolated mode.
 * - AZURE_TENANT_ID: Tenant ID for the Azure account.
 * - AZURE_CLIENT_ID: The Client ID to authenticate the request.
 * - AZURE_CLIENT_SECRET or AZURE_CLIENT_CERTIFICATE_PATH: The client secret or certificate path.
 * - ISOLATED_SIGNING_KEY: A Base64 encoded DER encoded RSA private key which matches the private
 * key used when creating the ATTESTATION_ISOLATED_URL.
 * - ISOLATED_SIGNING_CERTIFICATE: A Base64 encoded X.509 certificate wrapping the public key of the
 * ISOLATED_SIGNING_KEY
 *
 */

#include <get_env.hpp>

#include "cryptohelpers.hpp"
#include <azure/attestation.hpp>
#include <azure/core/base64.hpp>
#include <azure/core/cryptography/hash.hpp>
#include <azure/core/internal/cryptography/sha_hash.hpp>
#include <azure/identity.hpp>
#include <chrono>
#include <iomanip>
#include <iostream>
#include <thread>
#include <vector>

// cspell:: words mrsigner mrenclave mitm
using namespace Azure::Security::Attestation;
using namespace Azure::Security::Attestation::Models;
using namespace std::chrono_literals;
using namespace Azure::Core;
using namespace Azure::Core::Cryptography::_internal;

int main()
{
  try
  {
    std::string const endpoint(std::getenv("ATTESTATION_ISOLATED_URL"));

    // Attestation tokens returned by the service should be issued by the
    // attestation service instance. Update the token validation logic to ensure that
    // the right instance issued the token we received (this protects against a MITM responding
    // with a token issued by a different attestation service instance).
    AttestationAdministrationClientOptions clientOptions;
    clientOptions.TokenValidationOptions.ExpectedIssuer = endpoint;
    clientOptions.TokenValidationOptions.ValidateIssuer = true;

    // Ten seconds of clock drift are allowed between this machine and the attestation service.
    clientOptions.TokenValidationOptions.TimeValidationSlack = 10s;

    // create client
<<<<<<< HEAD
    auto const credential = std::make_shared<Azure::Identity::EnvironmentCredential>();

    AttestationAdministrationClient const adminClient(
        AttestationAdministrationClient::Create(endpoint, credential, clientOptions));
=======
    auto const credential = std::make_shared<Azure::Identity::ClientSecretCredential>(
        GetEnvHelper::GetEnv("AZURE_TENANT_ID"),
        GetEnvHelper::GetEnv("AZURE_CLIENT_ID"),
        GetEnvHelper::GetEnv("AZURE_CLIENT_SECRET"));
    std::shared_ptr<AttestationAdministrationClient const> adminClient(
        AttestationAdministrationClientFactory::Create(endpoint, credential, clientOptions));
>>>>>>> 855f000f

    std::string const signingKey(std::getenv("ISOLATED_SIGNING_KEY"));
    std::string const signingCert(std::getenv("ISOLATED_SIGNING_CERTIFICATE"));

    // The attestation APIs expect a PEM encoded key and certificate, so convert the Base64 key and
    // certificate to PEM encoded equivalents.
    std::string const pemSigningKey(::Cryptography::PemFromBase64(signingKey, "PRIVATE KEY"));
    std::string const pemSigningCert(::Cryptography::PemFromBase64(signingCert, "CERTIFICATE"));

    // When setting attestation policy, use the signing key associated with the isolated instance.
    SetPolicyOptions resetOptions;
    resetOptions.SigningKey = AttestationSigningKey{pemSigningKey, pemSigningCert};

    Azure::Response<AttestationToken<PolicyResult>> const resetResult
        = adminClient->ResetAttestationPolicy(AttestationType::SgxEnclave, resetOptions);

    if (resetResult.Value.Body.PolicyResolution == PolicyModification::Updated)
    {
      std::cout << "Attestation policy was updated." << std::endl;
    }
  }
  catch (Azure::Core::Credentials::AuthenticationException const& e)
  {
    std::cout << "Authentication Exception happened:" << std::endl << e.what() << std::endl;
    return 1;
  }
  catch (Azure::Core::RequestFailedException const& e)
  {
    std::cout << "Request Failed Exception happened:" << std::endl << e.what() << std::endl;
    if (e.RawResponse)
    {
      std::cout << "Error Code: " << e.ErrorCode << std::endl;
      std::cout << "Error Message: " << e.Message << std::endl;
    }
    return 1;
  }
  return 0;
}<|MERGE_RESOLUTION|>--- conflicted
+++ resolved
@@ -56,19 +56,10 @@
     clientOptions.TokenValidationOptions.TimeValidationSlack = 10s;
 
     // create client
-<<<<<<< HEAD
     auto const credential = std::make_shared<Azure::Identity::EnvironmentCredential>();
 
-    AttestationAdministrationClient const adminClient(
-        AttestationAdministrationClient::Create(endpoint, credential, clientOptions));
-=======
-    auto const credential = std::make_shared<Azure::Identity::ClientSecretCredential>(
-        GetEnvHelper::GetEnv("AZURE_TENANT_ID"),
-        GetEnvHelper::GetEnv("AZURE_CLIENT_ID"),
-        GetEnvHelper::GetEnv("AZURE_CLIENT_SECRET"));
     std::shared_ptr<AttestationAdministrationClient const> adminClient(
         AttestationAdministrationClientFactory::Create(endpoint, credential, clientOptions));
->>>>>>> 855f000f
 
     std::string const signingKey(std::getenv("ISOLATED_SIGNING_KEY"));
     std::string const signingCert(std::getenv("ISOLATED_SIGNING_CERTIFICATE"));
