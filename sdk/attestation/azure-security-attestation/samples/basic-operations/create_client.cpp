--- conflicted
+++ resolved
@@ -35,13 +35,8 @@
     clientOptions.TokenValidationOptions.TimeValidationSlack = 10s;
 
     // create client
-<<<<<<< HEAD
-    AttestationClient const attestationClient(
-        AttestationClient::Create(std::getenv("ATTESTATION_AAD_URL"), clientOptions));
-=======
     std::unique_ptr<AttestationClient> attestationClient(AttestationClientFactory::Create(
-        GetEnvHelper::GetEnv("ATTESTATION_AAD_URL"), clientOptions));
->>>>>>> 855f000f
+        std::getenv("ATTESTATION_AAD_URL"), clientOptions));
 
     attestationClient->GetOpenIdMetadata();
   }
