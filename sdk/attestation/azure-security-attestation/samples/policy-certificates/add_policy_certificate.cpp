--- conflicted
+++ resolved
@@ -50,14 +50,8 @@
         GetEnvHelper::GetEnv("AZURE_TENANT_ID"),
         GetEnvHelper::GetEnv("AZURE_CLIENT_ID"),
         GetEnvHelper::GetEnv("AZURE_CLIENT_SECRET"));
-<<<<<<< HEAD
-    std::shared_ptr<AttestationAdministrationClient> adminClient(
-        AttestationAdministrationClient::CreatePointer(
-            GetEnvHelper::GetEnv("ATTESTATION_ISOLATED_URL"), credential));
-=======
     AttestationAdministrationClient adminClient(AttestationAdministrationClient::Create(
         GetEnvHelper::GetEnv("ATTESTATION_ISOLATED_URL"), credential));
->>>>>>> fd403430
 
     std::string const signingKey(GetEnvHelper::GetEnv("ISOLATED_SIGNING_KEY"));
     std::string const signingCert(GetEnvHelper::GetEnv("ISOLATED_SIGNING_CERTIFICATE"));
@@ -81,11 +75,7 @@
       // Add the new certificate to the set of policy management certificates for this attestation
       // service instance.
       Azure::Response<AttestationToken<IsolatedModeCertificateModificationResult>> const addResult
-<<<<<<< HEAD
-          = adminClient->AddIsolatedModeCertificate(pemCertificateToAdd, requestSigner);
-=======
           = adminClient.AddIsolatedModeCertificate(pemCertificateToAdd, requestSigner);
->>>>>>> fd403430
 
       std::cout << "The result of the certificate add operation is: "
                 << addResult.Value.Body.CertificateModification.ToString() << std::endl;
@@ -124,11 +114,7 @@
       // Add the new certificate to the set of policy management certificates for this attestation
       // service instance.
       Azure::Response<AttestationToken<IsolatedModeCertificateModificationResult>> const addResult
-<<<<<<< HEAD
-          = adminClient->RemoveIsolatedModeCertificate(pemCertificateToRemove, requestSigner);
-=======
           = adminClient.RemoveIsolatedModeCertificate(pemCertificateToRemove, requestSigner);
->>>>>>> fd403430
 
       std::cout << "The result of the certificate remove operation is: "
                 << addResult.Value.Body.CertificateModification.ToString() << std::endl;
