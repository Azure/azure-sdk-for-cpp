// Copyright (c) Microsoft Corporation. All rights reserved.
// SPDX-License-Identifier: MIT

/**
 * @brief This sample demonstrates using the Attestation Service SDK for C++ to add (and remove) a
 * new policy management certificate from an Isolated mode attestation service instance.
 *
 * Remember that when an attestation service instance is in isolated mode, the service is configured
 * with a set of X.509 certificates. This sample adds a new certificate to the existing set of
 * certificates.
 *
 * @remark The following environment variables must be set before running the sample.
 * - ATTESTATION_ISOLATED_URL: Points to an Attestation Service Instance in Isolated mode.
 * operations.
 * - ISOLATED_SIGNING_KEY: The private key which was used when creating the isolated attestation
 * instance.
 * - ISOLATED_SIGNING_CERTIFICATE: An X.509 certificate which wraps the ISOLATED_SIGNING_KEY.
 * - POLICY_SIGNING_CERTIFICATE_0: An X.509 certificate which will be added to the set of policy
 * management certificates.
 * - AZURE_TENANT_ID: Tenant ID for the Azure account.
 * - AZURE_CLIENT_ID: The Client ID to authenticate the request.
 * - AZURE_CLIENT_SECRET or AZURE_CLIENT_CERTIFICATE_PATH: The client secret or certificate path.
 *
 */

#include <get_env.hpp>

#include "cryptohelpers.hpp"
#include <azure/attestation.hpp>
#include <azure/identity.hpp>

#include <chrono>
#include <iomanip>
#include <iostream>
#include <thread>
#include <vector>

// cspell:: words mrsigner mrenclave mitm
using namespace Azure::Security::Attestation;
using namespace Azure::Security::Attestation::Models;
using namespace std::chrono_literals;
using namespace Azure::Core;

int main()
{
  try
  {
    // create an administration client
    auto const credential = std::make_shared<Azure::Identity::EnvironmentCredential>();

    std::shared_ptr<AttestationAdministrationClient> adminClient(
<<<<<<< HEAD
        AttestationAdministrationClient::CreatePointer(
            std::getenv("ATTESTATION_ISOLATED_URL"), credential));
=======
        AttestationAdministrationClientFactory::Create(
            GetEnvHelper::GetEnv("ATTESTATION_ISOLATED_URL"), credential));
>>>>>>> 855f000f

    std::string const signingKey(std::getenv("ISOLATED_SIGNING_KEY"));
    std::string const signingCert(std::getenv("ISOLATED_SIGNING_CERTIFICATE"));

    // The attestation APIs expect a PEM encoded key and certificate, so convert the Base64 key and
    // certificate to PEM encoded equivalents.
    std::string const pemSigningKey(::Cryptography::PemFromBase64(signingKey, "PRIVATE KEY"));
    std::string const pemSigningCert(::Cryptography::PemFromBase64(signingCert, "CERTIFICATE"));

    AttestationSigningKey const requestSigner{pemSigningKey, pemSigningCert};

    // We start this sample by adding a new certificate to the set of policy management
    // certificates.
    {
      // Create a PEM encoded X.509 certificate to add based on the POLICY_SIGNING_CERTIFICATE_0
      // certificate.
      std::string const certToAdd(std::getenv("POLICY_SIGNING_CERTIFICATE_0"));
      std::string const pemCertificateToAdd(
          ::Cryptography::PemFromBase64(certToAdd, "CERTIFICATE"));

      // Add the new certificate to the set of policy management certificates for this attestation
      // service instance.
      Azure::Response<AttestationToken<IsolatedModeCertificateModificationResult>> const addResult
          = adminClient->AddIsolatedModeCertificate(pemCertificateToAdd, requestSigner);

      std::cout << "The result of the certificate add operation is: "
                << addResult.Value.Body.CertificateModification.ToString() << std::endl;

      if (addResult.Value.Body.CertificateModification != PolicyCertificateModification::IsPresent)
      {
        throw std::runtime_error("After adding certificate, it is not present :(.");
      }

      std::cout << "The thumbprint of the certificate from the result is: "
                << addResult.Value.Body.CertificateThumbprint << std::endl;

      auto const x509Cert(::Cryptography::ImportX509Certificate(pemCertificateToAdd));
      std::cout << "The thumbprint of the certificate to be added is: " << x509Cert->GetThumbprint()
                << std::endl;

      if (x509Cert->GetThumbprint() != addResult.Value.Body.CertificateThumbprint)
      {
        throw std::runtime_error(
            "Certificate added was not the requested certificate to be added.");
      }
    }

    //
    //  And now remove the certificate we just added.
    //
    // We start this sample by adding a new certificate to the set of policy management
    // certificates.
    {
      // Create a PEM encoded X.509 certificate to add based on the POLICY_SIGNING_CERTIFICATE_0
      // certificate.
      std::string const certToRemove(std::getenv("POLICY_SIGNING_CERTIFICATE_0"));
      std::string const pemCertificateToRemove(
          ::Cryptography::PemFromBase64(certToRemove, "CERTIFICATE"));

      // Add the new certificate to the set of policy management certificates for this attestation
      // service instance.
      Azure::Response<AttestationToken<IsolatedModeCertificateModificationResult>> const addResult
          = adminClient->RemoveIsolatedModeCertificate(pemCertificateToRemove, requestSigner);

      std::cout << "The result of the certificate remove operation is: "
                << addResult.Value.Body.CertificateModification.ToString() << std::endl;

      if (addResult.Value.Body.CertificateModification != PolicyCertificateModification::IsAbsent)
      {
        throw std::runtime_error("After adding certificate, it is not present :(.");
      }

      std::cout << "The thumbprint of the certificate from the result is: "
                << addResult.Value.Body.CertificateThumbprint << std::endl;

      auto const x509Cert(::Cryptography::ImportX509Certificate(pemCertificateToRemove));
      std::cout << "The thumbprint of the certificate to be removed is: "
                << x509Cert->GetThumbprint() << std::endl;

      if (x509Cert->GetThumbprint() != addResult.Value.Body.CertificateThumbprint)
      {
        throw std::runtime_error(
            "Certificate removed was not the requested certificate to be removed.");
      }
    }
  }
  catch (Azure::Core::Credentials::AuthenticationException const& e)
  {
    std::cout << "Authentication Exception happened:" << std::endl << e.what() << std::endl;
    return 1;
  }
  catch (Azure::Core::RequestFailedException const& e)
  {
    std::cout << "Request Failed Exception happened:" << std::endl << e.what() << std::endl;
    if (e.RawResponse)
    {
      std::cout << "Error Code: " << e.ErrorCode << std::endl;
      std::cout << "Error Message: " << e.Message << std::endl;
    }
    return 1;
  }
  return 0;
}<|MERGE_RESOLUTION|>--- conflicted
+++ resolved
@@ -49,13 +49,8 @@
     auto const credential = std::make_shared<Azure::Identity::EnvironmentCredential>();
 
     std::shared_ptr<AttestationAdministrationClient> adminClient(
-<<<<<<< HEAD
-        AttestationAdministrationClient::CreatePointer(
+        AttestationAdministrationClientFactory::Create(
             std::getenv("ATTESTATION_ISOLATED_URL"), credential));
-=======
-        AttestationAdministrationClientFactory::Create(
-            GetEnvHelper::GetEnv("ATTESTATION_ISOLATED_URL"), credential));
->>>>>>> 855f000f
 
     std::string const signingKey(std::getenv("ISOLATED_SIGNING_KEY"));
     std::string const signingCert(std::getenv("ISOLATED_SIGNING_CERTIFICATE"));
