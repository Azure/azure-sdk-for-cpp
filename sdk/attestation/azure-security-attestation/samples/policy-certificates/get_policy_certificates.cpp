// Copyright (c) Microsoft Corporation. All rights reserved.
// SPDX-License-Identifier: MIT

/**
 * @brief This sample demonstrates using the Attestation Service SDK for C++ to retrieve policy
 * management certificates from an Isolated mode attestation service instance.
 *
 * Remember that when an attestation service instance is in isolated mode, the service is configured
 * with a set of X.509 certificates. The GetIsolatedModeCertificates API returns a list of the
 * existing certificates.
 *
 * @remark The following environment variables must be set before running the sample.
 * - ATTESTATION_ISOLATED_URL:  Points to an Attestation Service Instance in Isolated mode.
 * operations.
 * - AZURE_TENANT_ID:     Tenant ID for the Azure account.
 * - AZURE_CLIENT_ID:     The Client ID to authenticate the request.
 * - AZURE_CLIENT_SECRET: The client secret.
 *
 */

#include <get_env.hpp>

#include "cryptohelpers.hpp"
#include <azure/attestation.hpp>
#include <azure/identity.hpp>

#include <chrono>
#include <iomanip>
#include <iostream>
#include <thread>
#include <vector>

// cspell:: words mrsigner mrenclave mitm
using namespace Azure::Security::Attestation;
using namespace Azure::Security::Attestation::Models;
using namespace std::chrono_literals;
using namespace Azure::Core;

std::string GetEnv(char const* env);

int main()
{
  try
  {
    // create an administration client
    auto const credential = std::make_shared<Azure::Identity::ClientSecretCredential>(
        GetEnv("AZURE_TENANT_ID"), GetEnv("AZURE_CLIENT_ID"), GetEnv("AZURE_CLIENT_SECRET"));
<<<<<<< HEAD
    std::unique_ptr<AttestationAdministrationClient> adminClient(
        AttestationAdministrationClient::CreatePointer(
            GetEnv("ATTESTATION_ISOLATED_URL"), credential));

    // Retrieve the SGX Attestation Policy from this attestation service instance.
    Azure::Response<AttestationToken<IsolatedModeCertificateListResult>> const policyCertificates
        = adminClient->GetIsolatedModeCertificates();
=======
    AttestationAdministrationClient adminClient(
        AttestationAdministrationClient::Create(GetEnv("ATTESTATION_ISOLATED_URL"), credential));

    // Retrieve the SGX Attestation Policy from this attestation service instance.
    Azure::Response<AttestationToken<IsolatedModeCertificateListResult>> const policyCertificates
        = adminClient.GetIsolatedModeCertificates();
>>>>>>> fd403430

    std::cout << "There are " << policyCertificates.Value.Body.Certificates.size()
              << " certificates configured on this instance." << std::endl;

    std::cout << "Enumerating policy certificates:" << std::endl;
    for (const auto& certChain : policyCertificates.Value.Body.Certificates)
    {
      // Retrieve the leaf certificate from the chain and parse it as an X.509
      // certificate.
      // RFC 7515 specifies that the leaf certificate of a certificate chain MUST be the first
      // certificate in the certificate chain, other certificates MAY follow the leaf certificate.
      std::string firstCertificateInChain((*certChain.CertificateChain)[0]);
      std::unique_ptr<::Cryptography::X509Certificate> const x509Cert(
          ::Cryptography::ImportX509Certificate(firstCertificateInChain));

      // Dump the subject and issuer of that certificate.
      std::cout << "Subject of signing certificate is: " << x509Cert->GetSubjectName() << std::endl;
      std::cout << "Issuer of signing certificate is: " << x509Cert->GetIssuerName() << std::endl;
    }
  }
  catch (Azure::Core::Credentials::AuthenticationException const& e)
  {
    std::cout << "Authentication Exception happened:" << std::endl << e.what() << std::endl;
    return 1;
  }
  catch (Azure::Core::RequestFailedException const& e)
  {
    std::cout << "Request Failed Exception happened:" << std::endl << e.what() << std::endl;
    if (e.RawResponse)
    {
      std::cout << "Error Code: " << e.ErrorCode << std::endl;
      std::cout << "Error Message: " << e.Message << std::endl;
    }
    return 1;
  }
  return 0;
}

std::string GetEnv(char const* env)
{
  auto const val = std::getenv(env);
  if (val == nullptr)
  {
    throw std::runtime_error("Could not find required environment variable: " + std::string(env));
  }
  return std::string(val);
}<|MERGE_RESOLUTION|>--- conflicted
+++ resolved
@@ -45,22 +45,12 @@
     // create an administration client
     auto const credential = std::make_shared<Azure::Identity::ClientSecretCredential>(
         GetEnv("AZURE_TENANT_ID"), GetEnv("AZURE_CLIENT_ID"), GetEnv("AZURE_CLIENT_SECRET"));
-<<<<<<< HEAD
-    std::unique_ptr<AttestationAdministrationClient> adminClient(
-        AttestationAdministrationClient::CreatePointer(
-            GetEnv("ATTESTATION_ISOLATED_URL"), credential));
-
-    // Retrieve the SGX Attestation Policy from this attestation service instance.
-    Azure::Response<AttestationToken<IsolatedModeCertificateListResult>> const policyCertificates
-        = adminClient->GetIsolatedModeCertificates();
-=======
     AttestationAdministrationClient adminClient(
         AttestationAdministrationClient::Create(GetEnv("ATTESTATION_ISOLATED_URL"), credential));
 
     // Retrieve the SGX Attestation Policy from this attestation service instance.
     Azure::Response<AttestationToken<IsolatedModeCertificateListResult>> const policyCertificates
         = adminClient.GetIsolatedModeCertificates();
->>>>>>> fd403430
 
     std::cout << "There are " << policyCertificates.Value.Body.Certificates.size()
               << " certificates configured on this instance." << std::endl;
