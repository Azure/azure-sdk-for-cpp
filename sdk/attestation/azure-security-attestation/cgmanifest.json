--- conflicted
+++ resolved
@@ -1,48 +1,4 @@
 {
-<<<<<<< HEAD
-    "Registrations": [
-      {
-        "Component": {
-          "Type": "git",
-          "git": {
-            "RepositoryUrl": "https://github.com/google/googletest",
-            "CommitHash": "703bd9caab50b139428cea1aaff9974ebee5742e"
-          }
-        },
-        "DevelopmentDependency": true
-      },
-      {
-        "Component": {
-          "Type": "git",
-          "git": {
-            "RepositoryUrl": "https://github.com/openssl/openssl",
-            "CommitHash": "ac3cef223a4c61d6bee34527b6d4c8c6432494a7"
-          }
-        },
-        "DevelopmentDependency":  false
-      },
-        {
-            "Component": {
-                "Type": "other",
-                "Other": {
-                    "Name": "clang-format",
-                    "Version": "9.0.0-2",
-                    "DownloadUrl": "https://ubuntu.pkgs.org/18.04/ubuntu-updates-universe-amd64/clang-format-9_9-2~ubuntu18.04.2_amd64.deb.html"
-                }
-            },
-            "DevelopmentDependency": true
-        },
-        {
-            "Component": {
-                "Type": "other",
-              "Other": {
-                "Name": "doxygen",
-                "Version": "1.8.20",
-                "DownloadUrl": "https://azuresdktooling.blob.core.windows.net/dependencies/doxygen-1.8.18-setup.exe"
-              }
-            },
-            "DevelopmentDependency": true
-=======
   "Registrations": [
     {
       "Component": {
@@ -50,7 +6,6 @@
         "git": {
           "RepositoryUrl": "https://github.com/openssl/openssl",
           "CommitHash": "d82e959e621a3d597f1e0d50ff8c2d8b96915fd7"
->>>>>>> 282ed530
         }
       },
       "DevelopmentDependency": false
