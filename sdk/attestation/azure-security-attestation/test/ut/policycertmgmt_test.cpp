--- conflicted
+++ resolved
@@ -83,11 +83,7 @@
           = CreateClientSecretCredential(
               GetEnv("AZURE_TENANT_ID"), GetEnv("AZURE_CLIENT_ID"), GetEnv("AZURE_CLIENT_SECRET"));
 
-<<<<<<< HEAD
-      return AttestationAdministrationClient::CreatePointer(
-=======
       return AttestationAdministrationClient::Create(
->>>>>>> fd403430
           GetServiceEndpoint(instanceType), credential, options);
     }
 
@@ -100,11 +96,7 @@
       auto adminClient(CreateClient(instanceType));
 
       {
-<<<<<<< HEAD
-        auto certificatesResult = adminClient->GetIsolatedModeCertificates(
-=======
         auto certificatesResult = adminClient.GetIsolatedModeCertificates(
->>>>>>> fd403430
             GetIsolatedModeCertificatesOptions{GetTokenValidationOptions()});
 
         // Do we expect to get any certificates in the response? AAD and Shared instances will never
@@ -203,11 +195,7 @@
       auto isolatedSigningKey(AttestationSigningKey{
           isolatedPrivateKey->ExportPrivateKey(), isolatedCertificate->ExportAsPEM()});
 
-<<<<<<< HEAD
-      auto certificatesResult = adminClient->AddIsolatedModeCertificate(
-=======
       auto certificatesResult = adminClient.AddIsolatedModeCertificate(
->>>>>>> fd403430
           certificateToAdd->ExportAsPEM(), isolatedSigningKey);
 
       EXPECT_EQ(
@@ -220,11 +208,7 @@
 
     // Make sure that the certificate we just added is included in the enumeration.
     {
-<<<<<<< HEAD
-      auto policyCertificates = adminClient->GetIsolatedModeCertificates();
-=======
       auto policyCertificates = adminClient.GetIsolatedModeCertificates();
->>>>>>> fd403430
       EXPECT_GT(policyCertificates.Value.Body.Certificates.size(), 1ul);
 
       bool foundIsolatedCertificate = false;
@@ -274,11 +258,7 @@
 
     // Ensure that POLICY_SIGNING_CERTIFICATE_0 is already present in the list of certificates.
     {
-<<<<<<< HEAD
-      auto certificatesResult = adminClient->AddIsolatedModeCertificate(
-=======
       auto certificatesResult = adminClient.AddIsolatedModeCertificate(
->>>>>>> fd403430
           certificateToRemove->ExportAsPEM(), isolatedSigningKey);
 
       EXPECT_EQ(
@@ -288,11 +268,7 @@
 
     // And now remove that certificate.
     {
-<<<<<<< HEAD
-      auto certificatesResult = adminClient->RemoveIsolatedModeCertificate(
-=======
       auto certificatesResult = adminClient.RemoveIsolatedModeCertificate(
->>>>>>> fd403430
           certificateToRemove->ExportAsPEM(), isolatedSigningKey);
 
       EXPECT_EQ(
@@ -305,11 +281,7 @@
 
     // Make sure that the certificate we just removed is NOT included in the enumeration.
     {
-<<<<<<< HEAD
-      auto policyCertificates = adminClient->GetIsolatedModeCertificates();
-=======
       auto policyCertificates = adminClient.GetIsolatedModeCertificates();
->>>>>>> fd403430
       EXPECT_EQ(policyCertificates.Value.Body.Certificates.size(), 1ul);
 
       bool foundIsolatedCertificate = false;
@@ -354,11 +326,7 @@
 
     {
       EXPECT_THROW(
-<<<<<<< HEAD
-          adminClient->AddIsolatedModeCertificate(
-=======
           adminClient.AddIsolatedModeCertificate(
->>>>>>> fd403430
               fakedCertificateToAdd->ExportAsPEM(), isolatedSigningKey),
           Azure::Core::RequestFailedException);
     }
@@ -385,11 +353,7 @@
 
     {
       EXPECT_THROW(
-<<<<<<< HEAD
-          adminClient->RemoveIsolatedModeCertificate(
-=======
           adminClient.RemoveIsolatedModeCertificate(
->>>>>>> fd403430
               fakedCertificateToRemove->ExportAsPEM(), isolatedSigningKey),
           Azure::Core::RequestFailedException);
     }
