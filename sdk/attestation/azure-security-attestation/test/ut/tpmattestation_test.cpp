// Copyright (c) Microsoft Corporation. All rights reserved.
// SPDX-License-Identifier: MIT

#include "attestation_collateral.hpp"
#include "azure/attestation/attestation_administration_client.hpp"
#include "azure/attestation/attestation_client.hpp"
#include <azure/core/internal/json/json.hpp>
#include <azure/core/test/test_base.hpp>
#include <azure/identity/client_secret_credential.hpp>
#include <gtest/gtest.h>
#include <tuple>

using namespace Azure::Security::Attestation;
using namespace Azure::Security::Attestation::Models;
using namespace Azure::Core;

namespace Azure { namespace Security { namespace Attestation { namespace Test {

  enum class InstanceType
  {
    Shared,
    AAD,
    Isolated
  };

  // cspell: words aikcert
  class TpmAttestationTests : public Azure::Core::Test::TestBase {
  private:
  protected:
    std::shared_ptr<Azure::Core::Credentials::TokenCredential> m_credential;
    std::unique_ptr<AttestationAdministrationClient> m_adminClient;
    // Create
    virtual void SetUp() override
    {
      Azure::Core::Test::TestBase::SetUpTestBase(AZURE_TEST_RECORDING_DIR);
      {
        // TPM attestation requires a policy document be set. For simplicity, we only run the
        // test against an AAD attestation service instance.
<<<<<<< HEAD
        m_adminClient = CreateAdminClient(InstanceType::AAD);
=======
        m_adminClient = std::make_unique<AttestationAdministrationClient>(
            CreateAdminClient(InstanceType::AAD));

>>>>>>> fd403430
        // Set a minimal policy, which will make the TPM attestation code happy.
        m_adminClient->SetAttestationPolicy(
            AttestationType::Tpm,
            "version=1.0; authorizationrules{=> permit();}; issuancerules{};");
      }
    }

    virtual void TearDown() override
    {
      // Reset the attestation policy for this instance back to the default.
      m_adminClient->ResetAttestationPolicy(AttestationType::Tpm);

      // Make sure you call the base classes TearDown method to ensure recordings are made.
      TestBase::TearDown();
    }

    std::string GetInstanceUri(InstanceType instanceType)
    {
      if (instanceType == InstanceType::Shared)
      {
        std::string shortLocation(GetEnv("LOCATION_SHORT_NAME"));
        return "https://shared" + shortLocation + "." + shortLocation + ".attest.azure.net";
      }
      else if (instanceType == InstanceType::AAD)
      {
        return GetEnv("ATTESTATION_AAD_URL");
      }
      else if (instanceType == InstanceType::Isolated)
      {
        return GetEnv("ATTESTATION_ISOLATED_URL");
      }
      throw std::runtime_error("Unkown instance type.");
    }

    AttestationTokenValidationOptions GetTokenValidationOptions()
    {
      AttestationTokenValidationOptions returnValue;
      if (m_testContext.IsPlaybackMode())
      {
        // Skip validating time stamps if using recordings.
        returnValue.ValidateNotBeforeTime = false;
        returnValue.ValidateExpirationTime = false;
      }
      else
      {
        returnValue.TimeValidationSlack = 10s;
      }
      return returnValue;
    }

    AttestationClient CreateClient(InstanceType instanceType)
    {
      // `InitClientOptions` takes care of setting up Record&Playback.
      AttestationClientOptions options = InitClientOptions<AttestationClientOptions>();
      options.TokenValidationOptions = GetTokenValidationOptions();
      std::shared_ptr<Azure::Core::Credentials::TokenCredential> credential
          = CreateClientSecretCredential(
              GetEnv("AZURE_TENANT_ID"), GetEnv("AZURE_CLIENT_ID"), GetEnv("AZURE_CLIENT_SECRET"));
<<<<<<< HEAD
      return AttestationClient::CreatePointer(GetInstanceUri(instanceType), credential, options);
=======
      return AttestationClient::Create(GetInstanceUri(instanceType), credential, options);
>>>>>>> fd403430
    }

    AttestationAdministrationClient CreateAdminClient(InstanceType instanceType)
    {
      // `InitTestClient` takes care of setting up Record&Playback.
      AttestationAdministrationClientOptions options
          = InitClientOptions<AttestationAdministrationClientOptions>();
      options.TokenValidationOptions = GetTokenValidationOptions();
      std::shared_ptr<Azure::Core::Credentials::TokenCredential> credential
          = CreateClientSecretCredential(
              GetEnv("AZURE_TENANT_ID"), GetEnv("AZURE_CLIENT_ID"), GetEnv("AZURE_CLIENT_SECRET"));
<<<<<<< HEAD
      return AttestationAdministrationClient::CreatePointer(
=======
      return AttestationAdministrationClient::Create(
>>>>>>> fd403430
          GetInstanceUri(instanceType), credential, options);
    }
  };

  TEST_F(TpmAttestationTests, AttestTpm)
  {
    auto client(CreateClient(InstanceType::AAD));

<<<<<<< HEAD
    auto response(client->AttestTpm(AttestTpmOptions{R"({"payload": { "type": "aikcert" } })"}));
=======
    auto response(client.AttestTpm(AttestTpmOptions{R"({"payload": { "type": "aikcert" } })"}));
>>>>>>> fd403430

    Azure::Core::Json::_internal::json parsedResponse(
        Azure::Core::Json::_internal::json::parse(response.Value.TpmResult));
    EXPECT_TRUE(parsedResponse.contains("payload"));
    EXPECT_TRUE(parsedResponse["payload"].is_object());
    EXPECT_TRUE(parsedResponse["payload"].contains("challenge"));
    EXPECT_TRUE(parsedResponse["payload"].contains("service_context"));
  }

}}}} // namespace Azure::Security::Attestation::Test<|MERGE_RESOLUTION|>--- conflicted
+++ resolved
@@ -36,13 +36,9 @@
       {
         // TPM attestation requires a policy document be set. For simplicity, we only run the
         // test against an AAD attestation service instance.
-<<<<<<< HEAD
-        m_adminClient = CreateAdminClient(InstanceType::AAD);
-=======
         m_adminClient = std::make_unique<AttestationAdministrationClient>(
             CreateAdminClient(InstanceType::AAD));
 
->>>>>>> fd403430
         // Set a minimal policy, which will make the TPM attestation code happy.
         m_adminClient->SetAttestationPolicy(
             AttestationType::Tpm,
@@ -101,11 +97,7 @@
       std::shared_ptr<Azure::Core::Credentials::TokenCredential> credential
           = CreateClientSecretCredential(
               GetEnv("AZURE_TENANT_ID"), GetEnv("AZURE_CLIENT_ID"), GetEnv("AZURE_CLIENT_SECRET"));
-<<<<<<< HEAD
-      return AttestationClient::CreatePointer(GetInstanceUri(instanceType), credential, options);
-=======
       return AttestationClient::Create(GetInstanceUri(instanceType), credential, options);
->>>>>>> fd403430
     }
 
     AttestationAdministrationClient CreateAdminClient(InstanceType instanceType)
@@ -117,11 +109,7 @@
       std::shared_ptr<Azure::Core::Credentials::TokenCredential> credential
           = CreateClientSecretCredential(
               GetEnv("AZURE_TENANT_ID"), GetEnv("AZURE_CLIENT_ID"), GetEnv("AZURE_CLIENT_SECRET"));
-<<<<<<< HEAD
-      return AttestationAdministrationClient::CreatePointer(
-=======
       return AttestationAdministrationClient::Create(
->>>>>>> fd403430
           GetInstanceUri(instanceType), credential, options);
     }
   };
@@ -130,11 +118,7 @@
   {
     auto client(CreateClient(InstanceType::AAD));
 
-<<<<<<< HEAD
-    auto response(client->AttestTpm(AttestTpmOptions{R"({"payload": { "type": "aikcert" } })"}));
-=======
     auto response(client.AttestTpm(AttestTpmOptions{R"({"payload": { "type": "aikcert" } })"}));
->>>>>>> fd403430
 
     Azure::Core::Json::_internal::json parsedResponse(
         Azure::Core::Json::_internal::json::parse(response.Value.TpmResult));
