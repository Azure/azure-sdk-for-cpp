// Copyright (c) Microsoft Corporation. All rights reserved.
// SPDX-License-Identifier: MIT

#include "../src/private/crypto/inc/crypto.hpp"
#include "attestation_collateral.hpp"
#include "azure/attestation/attestation_client.hpp"
#include <azure/core/internal/json/json.hpp>
#include <azure/core/test/test_base.hpp>
#include <azure/identity/client_secret_credential.hpp>
#include <gtest/gtest.h>
#include <tuple>

using namespace Azure::Security::Attestation;
using namespace Azure::Security::Attestation::Models;
using namespace Azure::Core;

namespace Azure { namespace Security { namespace Attestation { namespace Test {

  enum class InstanceType
  {
    Shared,
    AAD,
    Isolated
  };

  class AttestationTests
      : public Azure::Core::Test::TestBase,
        public testing::WithParamInterface<std::tuple<InstanceType, AttestationType>> {
  private:
  protected:
    std::shared_ptr<Azure::Core::Credentials::TokenCredential> m_credential;
    std::string m_endpoint;

    // Create
    virtual void SetUp() override
    {
      Azure::Core::Test::TestBase::SetUpTestBase(AZURE_TEST_RECORDING_DIR);

      InstanceType instanceType(std::get<0>(GetParam()));
      if (instanceType == InstanceType::Shared)
      {
        std::string shortLocation(GetEnv("LOCATION_SHORT_NAME"));
        m_endpoint = "https://shared" + shortLocation + "." + shortLocation + ".attest.azure.net";
      }
      else if (instanceType == InstanceType::AAD)
      {
        m_endpoint = GetEnv("ATTESTATION_AAD_URL");
      }
      else if (instanceType == InstanceType::Isolated)
      {
        m_endpoint = GetEnv("ATTESTATION_ISOLATED_URL");
      }
    }

    AttestationTokenValidationOptions GetTokenValidationOptions()
    {
      AttestationTokenValidationOptions returnValue;
      if (m_testContext.IsPlaybackMode())
      {
        // Skip validating time stamps if using recordings.
        returnValue.ValidateNotBeforeTime = false;
        returnValue.ValidateExpirationTime = false;
      }
      else
      {
        returnValue.ValidationTimeSlack = 10s;
      }
      return returnValue;
    }

    std::unique_ptr<AttestationClient> CreateClient()
    {
      // `InitTestClient` takes care of setting up Record&Playback.
      auto options = InitClientOptions<Azure::Security::Attestation::AttestationClientOptions>();
      options.TokenValidationOptions = GetTokenValidationOptions();
      return std::make_unique<Azure::Security::Attestation::AttestationClient>(m_endpoint, options);
    }
    std::unique_ptr<AttestationClient> CreateAuthenticatedClient()
    {
      // `InitClientOptions` takes care of setting up Record&Playback.
      AttestationClientOptions options;
      options.TokenValidationOptions = GetTokenValidationOptions();
      std::shared_ptr<Azure::Core::Credentials::TokenCredential> credential
          = std::make_shared<Azure::Identity::ClientSecretCredential>(
              GetEnv("AZURE_TENANT_ID"), GetEnv("AZURE_CLIENT_ID"), GetEnv("AZURE_CLIENT_SECRET"));

      return InitTestClient<AttestationClient, AttestationClientOptions>(
          m_endpoint, credential, options);
    }

    void ValidateAttestResponse(
        Azure::Response<AttestationToken<AttestationResult>> const& response,
        Azure::Nullable<AttestationData> data = {},
        std::string draftPolicy = {})
    {
      EXPECT_TRUE(response.Value.Issuer);
      if (!m_testContext.IsPlaybackMode())
      {
        EXPECT_EQ(m_endpoint, *response.Value.Issuer);
      }

      EXPECT_TRUE(response.Value.Body.SgxMrEnclave);
      EXPECT_TRUE(response.Value.Body.SgxMrSigner);
      EXPECT_TRUE(response.Value.Body.SgxSvn);
      EXPECT_TRUE(response.Value.Body.SgxProductId);
      if (data)
      {
        if (data->DataType == AttestationDataType::Json)
        {
          EXPECT_TRUE(response.Value.Body.RuntimeClaims);
          EXPECT_FALSE(response.Value.Body.EnclaveHeldData);
          // canonicalize the JSON sent to the service before checking with the service output.
          auto sentJson(Azure::Core::Json::_internal::json::parse(data->Data));
          EXPECT_EQ(sentJson.dump(), *response.Value.Body.RuntimeClaims);
        }
        else
        {
          EXPECT_FALSE(response.Value.Body.RuntimeClaims);
          EXPECT_TRUE(response.Value.Body.EnclaveHeldData);
          // If we expected binary, the EnclaveHeldData in the response should be the value sent.
          EXPECT_EQ(data->Data, *response.Value.Body.EnclaveHeldData);
        }
      }
      if (!draftPolicy.empty())
      {
        EXPECT_TRUE(response.Value.Body.PolicyClaims);
        auto policyClaims(
            Azure::Core::Json::_internal::json::parse(*response.Value.Body.PolicyClaims));
        EXPECT_TRUE(policyClaims.contains("custom-name"));
      }
    }
  };

  TEST_P(AttestationTests, SimpleAttest)
  {
    auto client(CreateClient());
    client->RetrieveResponseValidationCollateral();

    AttestationType type = std::get<1>(GetParam());
    if (type == AttestationType::OpenEnclave)
    {
      auto report = AttestationCollateral::OpenEnclaveReport();
      auto attestResponse = client->AttestOpenEnclave(report);
      ValidateAttestResponse(attestResponse);

      attestResponse = client->AttestOpenEnclave(report);
      ValidateAttestResponse(attestResponse);
    }
    else if (type == AttestationType::SgxEnclave)
    {
      auto quote = AttestationCollateral::SgxQuote();
      auto attestResponse = client->AttestSgxEnclave(quote);
      ValidateAttestResponse(attestResponse);
    }
  }

  TEST_P(AttestationTests, AttestWithRuntimeData)
  {
    // Attestation clients don't need to be authenticated, but they can be.
    auto client(CreateAuthenticatedClient());
    auto runtimeData = AttestationCollateral::RuntimeData();

    AttestationType type = std::get<1>(GetParam());
    AttestOptions options;
    client->RetrieveResponseValidationCollateral();
    AttestationData data{runtimeData, AttestationDataType::Binary};
    options.RuntimeData = data;
    if (type == AttestationType::OpenEnclave)
    {
      auto report = AttestationCollateral::OpenEnclaveReport();
      auto attestResponse = client->AttestOpenEnclave(report, options);
      ValidateAttestResponse(attestResponse, data);
    }
    else if (type == AttestationType::SgxEnclave)
    {
      auto quote = AttestationCollateral::SgxQuote();
      auto attestResponse = client->AttestSgxEnclave(quote, options);
      ValidateAttestResponse(attestResponse, data);
    }
  }

  TEST_P(AttestationTests, AttestWithDraftPolicy)
  {
    // Attestation clients don't need to be authenticated, but they can be.
    auto client(CreateAuthenticatedClient());
    auto runtimeData = AttestationCollateral::RuntimeData();

    client->RetrieveResponseValidationCollateral();

    AttestationType type = std::get<1>(GetParam());

    AttestOptions options;
    options.DraftPolicyForAttestation = R"(version= 1.0;
authorizationrules
{
    [ type=="x-ms-sgx-is-debuggable", value==true] &&
    [ type=="x-ms-sgx-product-id", value!=0 ] &&
    [ type=="x-ms-sgx-svn", value>= 0 ] &&
    [ type=="x-ms-sgx-mrsigner", value == "4aea5f9a0ed04b11f889aadfe6a1d376213a29a95a85ce7337ae6f7fece6610c"]
        => permit();
};
issuancerules {
    c:[type=="x-ms-sgx-mrsigner"] => issue(type="custom-name", value=c.value);
};)";
    if (type == AttestationType::OpenEnclave)
    {
      auto report = AttestationCollateral::OpenEnclaveReport();

      auto attestResponse = client->AttestOpenEnclave(report, options);
      // Because a draft policy was set, the resulting token is unsigned.
      ValidateAttestResponse(
          attestResponse, Azure::Nullable<AttestationData>(), *options.DraftPolicyForAttestation);

      options.DraftPolicyForAttestation = R"(version= 1.0;
authorizationrules
{
    [ type=="x-ms-sgx-is-debuggable", value==false ] &&
    [ type=="x-ms-sgx-product-id", value==0 ] &&
    [ type=="x-ms-sgx-svn", value>= 0 ]
        => permit();
};
issuancerules {
    c:[type=="x-ms-sgx-mrsigner"] => issue(type="custom-name", value=c.value);
};)";
      EXPECT_THROW(client->AttestOpenEnclave(report, options), Azure::Core::RequestFailedException);
    }
    else if (type == AttestationType::SgxEnclave)
    {
      auto quote = AttestationCollateral::SgxQuote();
      auto attestResponse = client->AttestSgxEnclave(quote, options);
      ValidateAttestResponse(
          attestResponse, Azure::Nullable<AttestationData>(), *options.DraftPolicyForAttestation);

      options.DraftPolicyForAttestation = R"(version= 1.0;
authorizationrules
{
    [ type=="x-ms-sgx-is-debuggable", value==false ] &&
    [ type=="x-ms-sgx-product-id", value==0 ] &&
    [ type=="x-ms-sgx-svn", value>= 0 ]
        => permit();
};
issuancerules {
    c:[type=="x-ms-sgx-mrsigner"] => issue(type="custom-name", value=c.value);
};)";
      EXPECT_THROW(client->AttestSgxEnclave(quote, options), Azure::Core::RequestFailedException);
    }
  }

  TEST_P(AttestationTests, AttestWithRuntimeDataJson)
  {
    auto client(CreateClient());
    auto runtimeData = AttestationCollateral::RuntimeData();
    client->RetrieveResponseValidationCollateral();

    AttestationType type = std::get<1>(GetParam());
    AttestationData data{runtimeData, AttestationDataType::Json};
    if (type == AttestationType::OpenEnclave)
    {
      auto report = AttestationCollateral::OpenEnclaveReport();
<<<<<<< HEAD
      auto attestResponse = client->AttestOpenEnclave(report, {data});
=======
      AttestationData data{runtimeData, AttestationDataType::Json};
      AttestOptions options;
      options.RuntimeData = data;
      options.TokenValidationOptions = GetTokenValidationOptions();
      (*options.TokenValidationOptions).ValidationCallback
          = [&](AttestationToken<> const& token, AttestationSigner const& signer) {
              EXPECT_TRUE(token.Issuer);
              // When running against a live server, the m_endpoint value is mocked, so we cannot
              // compare against it.
              // The signers KeyId MUST match the key ID in the token.
              EXPECT_TRUE(signer.KeyId);
              EXPECT_TRUE(token.Header.KeyId);
              EXPECT_EQ(*signer.KeyId, *token.Header.KeyId);
              EXPECT_TRUE(signer.CertificateChain);
              auto cert(Azure::Security::Attestation::_detail::Cryptography::ImportX509Certificate(
                  (*signer.CertificateChain)[0]));
              if (!m_testContext.IsPlaybackMode())
              {
                // The issuer of an attestation token MUST be the endpoint which we're talking to.
                EXPECT_EQ(*token.Issuer, m_endpoint);
                // And the endpoint should be in the subject of hte issuer.
                EXPECT_NE(cert->GetSubjectName().find(m_endpoint), std::string::npos);
              }
            };
      auto attestResponse = client->AttestOpenEnclave(report, options);
>>>>>>> abb6ac0c
      ValidateAttestResponse(attestResponse, data);
    }
    else if (type == AttestationType::SgxEnclave)
    {
      auto quote = AttestationCollateral::SgxQuote();
      auto attestResponse = client->AttestSgxEnclave(quote, {data});
      ValidateAttestResponse(attestResponse, data);
    }
  }

  namespace {
    static std::string GetSuffix(const testing::TestParamInfo<AttestationTests::ParamType>& info)
    {
      std::string rv = std::get<1>(info.param).ToString();
      rv += "_";
      switch (std::get<0>(info.param))
      {
        case InstanceType::Shared:
          rv += "Shared";
          break;
        case InstanceType::AAD:
          rv += "Aad";
          break;
        case InstanceType::Isolated:
          rv += "Isolated";
          break;
        default:
          throw std::runtime_error("Unknown instance type");
      }
      return rv;
    }
  } // namespace

  INSTANTIATE_TEST_SUITE_P(
      Attestation,
      AttestationTests,
      ::testing::Combine(
          ::testing::Values(InstanceType::Shared, InstanceType::AAD, InstanceType::Isolated),
          ::testing::Values(AttestationType::OpenEnclave, AttestationType::SgxEnclave)),
      GetSuffix);

}}}} // namespace Azure::Security::Attestation::Test<|MERGE_RESOLUTION|>--- conflicted
+++ resolved
@@ -257,10 +257,6 @@
     if (type == AttestationType::OpenEnclave)
     {
       auto report = AttestationCollateral::OpenEnclaveReport();
-<<<<<<< HEAD
-      auto attestResponse = client->AttestOpenEnclave(report, {data});
-=======
-      AttestationData data{runtimeData, AttestationDataType::Json};
       AttestOptions options;
       options.RuntimeData = data;
       options.TokenValidationOptions = GetTokenValidationOptions();
@@ -285,7 +281,6 @@
               }
             };
       auto attestResponse = client->AttestOpenEnclave(report, options);
->>>>>>> abb6ac0c
       ValidateAttestResponse(attestResponse, data);
     }
     else if (type == AttestationType::SgxEnclave)
