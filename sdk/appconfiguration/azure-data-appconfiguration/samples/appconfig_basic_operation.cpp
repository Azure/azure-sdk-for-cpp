// Copyright (c) Microsoft Corporation.
// Licensed under the MIT License.

/**
 * @brief This sample provides the code implementation to use the App Configuration client SDK for
 * C++ to create, retrieve and delete a configuration setting.
 */

#include <azure/data/appconfiguration.hpp>
#include <azure/identity.hpp>

#include <iostream>

using namespace Azure::Data::AppConfiguration;
using namespace Azure::Identity;

// Make the setting read-only
static void SetReadOnly(ConfigurationClient& configurationClient)
{
  // Current

  {
    PutLockOptions options;
    options.Label = "some-label";

    Azure::Response<PutLockResult> putLockResult
        = configurationClient.PutLock("some-key", "accept", options);

    PutLockResult result = putLockResult.Value;
    Azure::Nullable<bool> isLocked = result.Locked;

    std::cout << result.Key << std::endl; // some-key

    if (isLocked.HasValue())
    {
      std::cout << "isLocked: " << isLocked.Value() << std::endl; // true
    }
  }

  // Expected

#if 0
  {
    SetReadOnlyOptions options;
    options.Label = "some-label";

    Azure::Response<ConfigurationSetting> setReadOnlyResult
        = configurationClient.SetReadOnly("some-key", true, options);

    ConfigurationSetting result = setReadOnlyResult.Value;
    Azure::Nullable<bool> isReadOnly = result.IsReadOnly;

    std::cout << result.Key << std::endl; // some-key

    if (isReadOnly.HasValue())
    {
      std::cout << "isReadOnly: " << isReadOnly.Value() << std::endl; // true
    }
  }
#endif
}

// Try modifying a read-only setting and then modify a read-write setting
static void SetConfigurationSetting(ConfigurationClient& configurationClient)
{
  // Current
  {
    KeyValue entity;
    entity.Value = "another-value";

    PutKeyValueOptions options;
    options.Label = "some-label";
    options.Entity = entity;

    Azure::Response<PutKeyValueResult> putKeyValueResult = configurationClient.PutKeyValue(
        PutKeyValueRequestContentType::ApplicationJson, "some-key", "accept", options);

    PutKeyValueResult result = putKeyValueResult.Value;
    Azure::Nullable<std::string> valueOfKey = result.Value;

    std::cout << result.Key << std::endl; // some-key

    if (valueOfKey.HasValue())
    {
      std::cout << valueOfKey.Value() << std::endl; // another-value
    }
  }

  // Expected

#if 0
    {
      ConfigurationSetting setting;
      setting.Key = "some-key";
      setting.Value = "another-value";

      SetSettingOptions options;
      options.Label = "some-label";

      Azure::Response<ConfigurationSetting> setResult
          = configurationClient.SetConfigurationSetting(setting, options);

      ConfigurationSetting result = setResult.Value;
      Azure::Nullable<std::string> valueOfKey = result.Value;

      std::cout << result.Key << std::endl; // some-key

      if (valueOfKey.HasValue())
      {
        std::cout << valueOfKey.Value() << std::endl; // another-value
      }
    }
#endif
}

// Make the setting read-write
static void SetReadWrite(ConfigurationClient& configurationClient)
{
  // Current

  {
    DeleteLockOptions options;
    options.Label = "some-label";

    Azure::Response<DeleteLockResult> deleteLockResult
        = configurationClient.DeleteLock("some-key", "accept", options);

    DeleteLockResult result = deleteLockResult.Value;
    Azure::Nullable<bool> isLocked = result.Locked;

    std::cout << result.Key << std::endl; // some-key

    if (isLocked.HasValue())
    {
      std::cout << "isLocked: " << isLocked.Value() << std::endl; // false
    }
  }

  // Expected

#if 0
  {
    SetReadOnlyOptions options;
    options.Label = "some-label";

    Azure::Response<ConfigurationSetting> setReadOnlyResult
        = configurationClient.SetReadOnly("some-key", false, options);

    ConfigurationSetting result = setReadOnlyResult.Value;
    Azure::Nullable<bool> isReadOnly = result.IsReadOnly;

    std::cout << result.Key << std::endl; // some-key

    if (isReadOnly.HasValue())
    {
      std::cout << "isReadOnly: " << isReadOnly.Value() << std::endl; // false
    }
  }
#endif
}

// Retreive labels based on filters
static void RetrieveLabels(ConfigurationClient& configurationClient)
{
  // Current

  {
    GetLabelsOptions options;
    // To get all labels, don't set Name or use the any wildcard ("*").
    options.Name = "production*";
    options.AcceptDatetime = "Fri, 10 Jan 2025 00:00:00 GMT";

    for (GetLabelsPagedResponse labelsPage = configurationClient.GetLabels("accept", options);
         labelsPage.HasPage();
         labelsPage.MoveToNextPage())
    {
      if (labelsPage.Items.HasValue())
      {
        std::vector<Label> list = labelsPage.Items.Value();
        std::cout << "Label List Size: " << list.size() << std::endl;
        for (Label label : list)
        {
          if (label.Name.HasValue())
          {
            std::cout << label.Name.Value() << std::endl;
          }
        }
      }
    }
  }

  // Expected

#if 0
  {
    GetLabelsOptions options;
    // To get all labels, don't set Name or use the any wildcard ("*").
    options.Name = "production*";
    options.AcceptDatetime = Azure::DateTime(2025, 01, 10, 0, 0, 0);

    for (GetLabelsPagedResponse labelsPage = configurationClient.GetLabels(options);
         labelsPage.HasPage();
         labelsPage.MoveToNextPage())
    {
      if (labelsPage.Items.HasValue())
      {
        std::vector<Label> list = labelsPage.Items.Value();
        std::cout << "Label List Size: " << list.size() << std::endl;
        for (Label label : list)
        {
          if (label.Name.HasValue())
          {
            std::cout << label.Name.Value() << std::endl;
          }
        }
      }
    }
  }
#endif
}

<<<<<<< HEAD
// Retrieve a snapshot
static void RetrieveSnapshot(ConfigurationClient& configurationClient)
=======
// Retreive key values based on filters
static void RetrieveConfigurationSettings(ConfigurationClient& configurationClient)
>>>>>>> 81cf0af8
{
  // Current

  {
<<<<<<< HEAD
    Azure::Response<GetSnapshotResult> getSnapshotResult
        = configurationClient.GetSnapshot("snapshot-name", "accept");

    GetSnapshotResult result = getSnapshotResult.Value;

    std::cout << result.Name; // snapshot-name

    if (result.RetentionPeriod.HasValue())
    {
      std::cout << " : " << result.RetentionPeriod.Value();
    }

    if (result.Status.HasValue())
    {
      std::cout << " : " << result.Status.Value().ToString();
    }
    std::cout << std::endl;
=======
    GetKeyValuesOptions options;
    options.Label = "production*";

    for (GetKeyValuesPagedResponse keyValuesPage
         = configurationClient.GetKeyValues("accept", options);
         keyValuesPage.HasPage();
         keyValuesPage.MoveToNextPage())
    {
      if (keyValuesPage.Items.HasValue())
      {
        std::vector<KeyValue> list = keyValuesPage.Items.Value();
        std::cout << "KeyValues List Size: " << list.size() << std::endl;
        for (KeyValue keyValue : list)
        {
          Azure::Nullable<std::string> valueOfKey = keyValue.Value;

          if (valueOfKey.HasValue())
          {
            std::cout << keyValue.Key << " : " << valueOfKey.Value() << std::endl;
          }
          else
          {
            std::cout << "Value for: '" << keyValue.Key << "' does not exist." << std::endl;
          }
        }
      }
    }
>>>>>>> 81cf0af8
  }

  // Expected

#if 0
  {
<<<<<<< HEAD
    Azure::Response<Snapshot> getSnapshotResult = configurationClient.GetSnapshot("snapshot-name");

    Snapshot snapshot = getSnapshotResult.Value;

    std::cout << snapshot.Name; // snapshot-name

    if (snapshot.RetentionPeriod.HasValue())
    {
      std::cout << " : " << snapshot.RetentionPeriod.Value();
    }

    if (snapshot.Status.HasValue())
    {
      std::cout << " : " << snapshot.Status.Value().ToString();
    }
    std::cout << std::endl;
=======
    GetConfigurationSettingsOptions options;
    options.Label = "production*";

    for (GetConfigurationSettingsPagedResponse keyValuesPage
         = configurationClient.GetConfigurationSettings(options);
         keyValuesPage.HasPage();
         keyValuesPage.MoveToNextPage())
    {
      if (keyValuesPage.Items.HasValue())
      {
        std::vector<KeyValue> list = keyValuesPage.Items.Value();
        std::cout << "KeyValues List Size: " << list.size() << std::endl;
        for (KeyValue keyValue : list)
        {
          Azure::Nullable<std::string> valueOfKey = keyValue.Value;

          if (valueOfKey.HasValue())
          {
            std::cout << keyValue.Key << " : " << valueOfKey.Value() << std::endl;
          }
          else
          {
            std::cout << "Value for: '" << keyValue.Key << "' does not exist." << std::endl;
          }
        }
      }
    }
>>>>>>> 81cf0af8
  }
#endif
}

<<<<<<< HEAD
// Archive a snapshot
static void ArchiveSnapshot(ConfigurationClient& configurationClient)
=======
// Retreive configuration settings for a snapshot
static void RetrieveConfigurationSettingsForSnapshot(ConfigurationClient& configurationClient)
>>>>>>> 81cf0af8
{
  // Current

  {
<<<<<<< HEAD
    SnapshotUpdateParameters entity = {};
    entity.Status = SnapshotStatus::Archived;

    Azure::Response<UpdateSnapshotResult> updateSnapshotResult = configurationClient.UpdateSnapshot(
        UpdateSnapshotRequestContentType::ApplicationMergePatchJson,
        "snapshot-name",
        "accept",
        entity);

    UpdateSnapshotResult result = updateSnapshotResult.Value;

    std::cout << result.Name; // snapshot-name

    if (result.RetentionPeriod.HasValue())
    {
      std::cout << " : " << result.RetentionPeriod.Value();
    }

    if (result.Status.HasValue())
    {
      std::cout << " : " << result.Status.Value().ToString();
    }

    if (result.Expires.HasValue())
    {
      std::cout << " : " << result.Expires.Value();
    }

    std::cout << std::endl;
=======
    GetKeyValuesOptions options;
    options.Snapshot = "snapshot-name";

    for (GetKeyValuesPagedResponse keyValuesPage
         = configurationClient.GetKeyValues("accept", options);
         keyValuesPage.HasPage();
         keyValuesPage.MoveToNextPage())
    {
      if (keyValuesPage.Items.HasValue())
      {
        std::vector<KeyValue> list = keyValuesPage.Items.Value();
        std::cout << "KeyValues List Size: " << list.size() << std::endl;
        for (KeyValue keyValue : list)
        {
          Azure::Nullable<std::string> valueOfKey = keyValue.Value;

          if (valueOfKey.HasValue())
          {
            std::cout << keyValue.Key << " : " << valueOfKey.Value() << std::endl;
          }
          else
          {
            std::cout << "Value for: '" << keyValue.Key << "' does not exist." << std::endl;
          }
        }
      }
    }
  }

  // Expected

#if 0
  {
    GetConfigurationSettingsOptions options;
    options.Snapshot = "snapshot-name";

    for (GetConfigurationSettingsPagedResponse keyValuesPage
         = configurationClient.GetConfigurationSettings(options);
         keyValuesPage.HasPage();
         keyValuesPage.MoveToNextPage())
    {
      if (keyValuesPage.Items.HasValue())
      {
        std::vector<KeyValue> list = keyValuesPage.Items.Value();
        std::cout << "KeyValues List Size: " << list.size() << std::endl;
        for (KeyValue keyValue : list)
        {
          Azure::Nullable<std::string> valueOfKey = keyValue.Value;

          if (valueOfKey.HasValue())
          {
            std::cout << keyValue.Key << " : " << valueOfKey.Value() << std::endl;
          }
          else
          {
            std::cout << "Value for: '" << keyValue.Key << "' does not exist." << std::endl;
          }
        }
      }
    }
  }
#endif
}

// Retreive snapshots based on filters
static void RetrieveSnapshots(ConfigurationClient& configurationClient)
{
  // Current

  {
    GetSnapshotsOptions options;
    options.Name = "production*";
    options.Status = {SnapshotStatus::Ready, SnapshotStatus::Archived};

    for (GetSnapshotsPagedResponse snapshotsPage
         = configurationClient.GetSnapshots("accept", options);
         snapshotsPage.HasPage();
         snapshotsPage.MoveToNextPage())
    {
      if (snapshotsPage.Items.HasValue())
      {
        std::vector<Snapshot> list = snapshotsPage.Items.Value();
        std::cout << "Snapshot List Size: " << list.size() << std::endl;
        for (Snapshot snapshot : list)
        {
          std::cout << snapshot.Name;

          if (snapshot.RetentionPeriod.HasValue())
            std::cout << " : " << snapshot.RetentionPeriod.Value();

          if (snapshot.Status.HasValue())
            std::cout << " : " << snapshot.Status.Value().ToString();
          std::cout << std::endl;
        }
      }
    }
>>>>>>> 81cf0af8
  }

  // Expected

#if 0
  {
<<<<<<< HEAD
    Azure::Response<Snapshot> archiveSnapshotResult
        = configurationClient.ArchiveSnapshot("snapshot-name");

    Snapshot snapshot = archiveSnapshotResult.Value;

    std::cout << snapshot.Name; // snapshot-name

    if (snapshot.RetentionPeriod.HasValue())
    {
      std::cout << " : " << snapshot.RetentionPeriod.Value();
    }

    if (snapshot.Status.HasValue())
    {
      std::cout << " : " << snapshot.Status.Value().ToString();
    }

    if (snapshot.Expires.HasValue())
    {
      std::cout << " : " << snapshot.Expires.Value();
    }

    std::cout << std::endl;
=======
    GetSnapshotsOptions options;
    options.Name = "production*";
    options.Status = {SnapshotStatus::Ready, SnapshotStatus::Archived};

    for (GetSnapshotsPagedResponse snapshotsPage = configurationClient.GetSnapshots(options);
         snapshotsPage.HasPage();
         snapshotsPage.MoveToNextPage())
    {
      if (snapshotsPage.Items.HasValue())
      {
        std::vector<Snapshot> list = snapshotsPage.Items.Value();
        std::cout << "Snapshot List Size: " << list.size() << std::endl;
        for (Snapshot snapshot : list)
        {
          std::cout << snapshot.Name;

          if (snapshot.RetentionPeriod.HasValue())
            std::cout << " : " << snapshot.RetentionPeriod.Value();

          if (snapshot.Status.HasValue())
            std::cout << " : " << snapshot.Status.Value().ToString();
          std::cout << std::endl;
        }
      }
    }
>>>>>>> 81cf0af8
  }
#endif
}

<<<<<<< HEAD
// Recover a snapshot
static void RecoverSnapshot(ConfigurationClient& configurationClient)
=======
// Retreive revisions based on filters
static void RetrieveRevisions(ConfigurationClient& configurationClient)
>>>>>>> 81cf0af8
{
  // Current

  {
<<<<<<< HEAD
    SnapshotUpdateParameters entity = {};
    entity.Status = SnapshotStatus::Ready;

    Azure::Response<UpdateSnapshotResult> updateSnapshotResult = configurationClient.UpdateSnapshot(
        UpdateSnapshotRequestContentType::ApplicationMergePatchJson,
        "snapshot-name",
        "accept",
        entity);

    UpdateSnapshotResult result = updateSnapshotResult.Value;

    std::cout << result.Name; // snapshot-name

    if (result.RetentionPeriod.HasValue())
    {
      std::cout << " : " << result.RetentionPeriod.Value();
    }

    if (result.Status.HasValue())
    {
      std::cout << " : " << result.Status.Value().ToString();
    }

    std::cout << " : Has expires value? " << result.Expires.HasValue() << std::endl;
=======
    GetRevisionsOptions options;
    options.Key = "some-key";

    for (GetRevisionsPagedResponse revisionsPage
         = configurationClient.GetRevisions("accept", options);
         revisionsPage.HasPage();
         revisionsPage.MoveToNextPage())
    {
      if (revisionsPage.Items.HasValue())
      {
        std::vector<KeyValue> list = revisionsPage.Items.Value();
        std::cout << "Revisions List Size: " << list.size() << std::endl;
        for (KeyValue keyValue : list)
        {
          Azure::Nullable<std::string> valueOfKey = keyValue.Value;
          if (valueOfKey.HasValue())
          {
            std::cout << keyValue.Key << " : " << valueOfKey.Value() << std::endl;
          }
          else
          {
            std::cout << "Value for: '" << keyValue.Key << "' does not exist." << std::endl;
          }
        }
      }
    }
>>>>>>> 81cf0af8
  }

  // Expected

#if 0
  {
<<<<<<< HEAD
    Azure::Response<Snapshot> recoverSnapshotResult
        = configurationClient.RecoverSnapshot("snapshot-name");

    Snapshot snapshot = recoverSnapshotResult.Value;

    std::cout << snapshot.Name; // snapshot-name

    if (snapshot.RetentionPeriod.HasValue())
    {
      std::cout << " : " << snapshot.RetentionPeriod.Value();
    }

    if (snapshot.Status.HasValue())
    {
      std::cout << " : " << snapshot.Status.Value().ToString();
    }

    std::cout << " : Has expires value? " << snapshot.Expires.HasValue() << std::endl;
=======
    GetRevisionsOptions options;
    options.Key = "some-key";

    for (GetRevisionsPagedResponse revisionsPage = configurationClient.GetRevisions(options);
         revisionsPage.HasPage();
         revisionsPage.MoveToNextPage())
    {
      if (revisionsPage.Items.HasValue())
      {
        std::vector<KeyValue> list = revisionsPage.Items.Value();
        std::cout << "Revisions List Size: " << list.size() << std::endl;
        for (KeyValue keyValue : list)
        {
          Azure::Nullable<std::string> valueOfKey = keyValue.Value;
          if (valueOfKey.HasValue())
          {
            std::cout << keyValue.Key << " : " << valueOfKey.Value() << std::endl;
          }
          else
          {
            std::cout << "Value for: '" << keyValue.Key << "' does not exist." << std::endl;
          }
        }
      }
    }
>>>>>>> 81cf0af8
  }
#endif
}

int main()
{
  try
  {
    std::string url = "https://<your-appconfig-name>.azconfig.io";
    auto credential = std::make_shared<Azure::Identity::DefaultAzureCredential>();

    // Create a ConfigurationClient
    ConfigurationClient configurationClient(url, credential);

    // Create a configuration setting

    // Current
    {
      KeyValue entity;
      entity.Value = "some-value";

      PutKeyValueOptions options;
      options.Label = "some-label";
      options.Entity = entity;

      Azure::Response<PutKeyValueResult> putKeyValueResult = configurationClient.PutKeyValue(
          PutKeyValueRequestContentType::ApplicationJson, "some-key", "accept", options);

      PutKeyValueResult result = putKeyValueResult.Value;
      Azure::Nullable<std::string> valueOfKey = result.Value;

      std::cout << result.Key << std::endl; // some-key

      if (valueOfKey.HasValue())
      {
        std::cout << valueOfKey.Value() << std::endl; // some-value
      }
    }

    // Expected

#if 0
    {
      ConfigurationSetting setting;
      setting.Key = "some-key";
      setting.Value = "some-value";

      SetSettingOptions options;
      options.Label = "some-label";

      Azure::Response<ConfigurationSetting> setResult
          = configurationClient.SetConfigurationSetting(setting, options);

      ConfigurationSetting result = setResult.Value;
      Azure::Nullable<std::string> valueOfKey = result.Value;

      std::cout << result.Key << std::endl; // some-key

      if (valueOfKey.HasValue())
      {
        std::cout << valueOfKey.Value() << std::endl; // some-value
      }
    }
#endif

    // Retrieve a configuration setting

    // Current
    {
      GetKeyValueOptions options;
      options.Label = "some-label";
      Azure::Response<GetKeyValueResult> getKeyValueResult
          = configurationClient.GetKeyValue("some-key", "accept", options);

      GetKeyValueResult result = getKeyValueResult.Value;
      Azure::Nullable<std::string> valueOfKey = result.Value;

      if (valueOfKey.HasValue())
      {
        std::cout << valueOfKey.Value() << std::endl; // some-value
      }
      else
      {
        std::cout << "Value for: '" << result.Key << "' does not exist." << std::endl;
      }
    }

    // Expected

#if 0
    {
      GetConfigurationSettingOptions options;
      options.Label = "some-label";
      Azure::Response<ConfigurationSetting> getResult
          = configurationClient.GetConfigurationSetting("some-key", options);

      ConfigurationSetting result = getResult.Value;
      Azure::Nullable<std::string> valueOfKey = result.Value;

      if (valueOfKey.HasValue())
      {
        std::cout << valueOfKey.Value() << std::endl; // some-value
      }
      else
      {
        std::cout << "Value for: '" << result.Key << "' does not exist." << std::endl;
      }
    }
#endif

    // Make the setting read-only
    SetReadOnly(configurationClient);

    try
    {
      // Trying to modify a read-only setting is expected to throw an exception because it cannot be
      // updated.
      SetConfigurationSetting(configurationClient);
    }
    catch (Azure::Core::RequestFailedException const& e)
    {
      std::cout << "Client request failed error when trying to modify a read-only setting:"
                << std::endl
                << e.what() << std::endl;
    }

    // Make the setting read-write
    SetReadWrite(configurationClient);

    // Trying to modify a read-write setting should succeed
    SetConfigurationSetting(configurationClient);

    // Retreive labels based on filters
    RetrieveLabels(configurationClient);

    // Retreive configuration settings based on filters
    RetrieveConfigurationSettings(configurationClient);

    // Retreive configuration settings for a snapshot
    RetrieveConfigurationSettingsForSnapshot(configurationClient);

    // Retreive snapshots based on filters
    RetrieveSnapshots(configurationClient);

    // Retreive revisions based on filters
    RetrieveRevisions(configurationClient);

    // Retrieve a snapshot
    RetrieveSnapshot(configurationClient);

    // Archive a snapshot
    ArchiveSnapshot(configurationClient);

    // Recover a snapshot
    RecoverSnapshot(configurationClient);

    // Delete a configuration setting

    // Current
    {
      DeleteKeyValueOptions options;
      options.Label = "some-label";

      Azure::Response<DeleteKeyValueResult> deleteKeyValueResult
          = configurationClient.DeleteKeyValue("some-key", "accept", options);

      DeleteKeyValueResult result = deleteKeyValueResult.Value;
      Azure::Nullable<std::string> valueOfKey = result.Value;

      if (valueOfKey.HasValue())
      {
        std::cout << valueOfKey.Value() << std::endl; // another-value
      }
      else
      {
        std::cout << "Value for: '" << result.Key << "' does not exist." << std::endl;
      }
    }

    // Expected

#if 0
    {
      DeleteKeyValueOptions options;
      options.Label = "some-label";

      Azure::Response<ConfigurationSetting> deleteKeyValueResult
          = configurationClient.DeleteConfigurationSetting("some-key", options);

      ConfigurationSetting result = deleteKeyValueResult.Value;
      Azure::Nullable<std::string> valueOfKey = result.Value;

      if (valueOfKey.HasValue())
      {
        std::cout << valueOfKey.Value() << std::endl; // another-value
      }
      else
      {
        std::cout << "Value for: '" << result.Key << "' does not exist." << std::endl;
      }
    }
#endif
  }
  catch (Azure::Core::Credentials::AuthenticationException const& e)
  {
    std::cout << "Authentication error:" << std::endl << e.what() << std::endl;
    return 1;
  }
  catch (Azure::Core::RequestFailedException const& e)
  {
    std::cout << "Client request failed error:" << std::endl << e.what() << std::endl;
    return 1;
  }

  return 0;
}<|MERGE_RESOLUTION|>--- conflicted
+++ resolved
@@ -219,36 +219,12 @@
 #endif
 }
 
-<<<<<<< HEAD
-// Retrieve a snapshot
-static void RetrieveSnapshot(ConfigurationClient& configurationClient)
-=======
 // Retreive key values based on filters
 static void RetrieveConfigurationSettings(ConfigurationClient& configurationClient)
->>>>>>> 81cf0af8
-{
-  // Current
-
-  {
-<<<<<<< HEAD
-    Azure::Response<GetSnapshotResult> getSnapshotResult
-        = configurationClient.GetSnapshot("snapshot-name", "accept");
-
-    GetSnapshotResult result = getSnapshotResult.Value;
-
-    std::cout << result.Name; // snapshot-name
-
-    if (result.RetentionPeriod.HasValue())
-    {
-      std::cout << " : " << result.RetentionPeriod.Value();
-    }
-
-    if (result.Status.HasValue())
-    {
-      std::cout << " : " << result.Status.Value().ToString();
-    }
-    std::cout << std::endl;
-=======
+{
+  // Current
+
+  {
     GetKeyValuesOptions options;
     options.Label = "production*";
 
@@ -276,31 +252,12 @@
         }
       }
     }
->>>>>>> 81cf0af8
-  }
-
-  // Expected
-
-#if 0
-  {
-<<<<<<< HEAD
-    Azure::Response<Snapshot> getSnapshotResult = configurationClient.GetSnapshot("snapshot-name");
-
-    Snapshot snapshot = getSnapshotResult.Value;
-
-    std::cout << snapshot.Name; // snapshot-name
-
-    if (snapshot.RetentionPeriod.HasValue())
-    {
-      std::cout << " : " << snapshot.RetentionPeriod.Value();
-    }
-
-    if (snapshot.Status.HasValue())
-    {
-      std::cout << " : " << snapshot.Status.Value().ToString();
-    }
-    std::cout << std::endl;
-=======
+  }
+
+  // Expected
+
+#if 0
+  {
     GetConfigurationSettingsOptions options;
     options.Label = "production*";
 
@@ -328,23 +285,269 @@
         }
       }
     }
->>>>>>> 81cf0af8
-  }
-#endif
-}
-
-<<<<<<< HEAD
+  }
+#endif
+}
+
+// Retreive configuration settings for a snapshot
+static void RetrieveConfigurationSettingsForSnapshot(ConfigurationClient& configurationClient)
+{
+  // Current
+
+  {
+    GetKeyValuesOptions options;
+    options.Snapshot = "snapshot-name";
+
+    for (GetKeyValuesPagedResponse keyValuesPage
+         = configurationClient.GetKeyValues("accept", options);
+         keyValuesPage.HasPage();
+         keyValuesPage.MoveToNextPage())
+    {
+      if (keyValuesPage.Items.HasValue())
+      {
+        std::vector<KeyValue> list = keyValuesPage.Items.Value();
+        std::cout << "KeyValues List Size: " << list.size() << std::endl;
+        for (KeyValue keyValue : list)
+        {
+          Azure::Nullable<std::string> valueOfKey = keyValue.Value;
+
+          if (valueOfKey.HasValue())
+          {
+            std::cout << keyValue.Key << " : " << valueOfKey.Value() << std::endl;
+          }
+          else
+          {
+            std::cout << "Value for: '" << keyValue.Key << "' does not exist." << std::endl;
+          }
+        }
+      }
+    }
+  }
+
+  // Expected
+
+#if 0
+  {
+    GetConfigurationSettingsOptions options;
+    options.Snapshot = "snapshot-name";
+
+    for (GetConfigurationSettingsPagedResponse keyValuesPage
+         = configurationClient.GetConfigurationSettings(options);
+         keyValuesPage.HasPage();
+         keyValuesPage.MoveToNextPage())
+    {
+      if (keyValuesPage.Items.HasValue())
+      {
+        std::vector<KeyValue> list = keyValuesPage.Items.Value();
+        std::cout << "KeyValues List Size: " << list.size() << std::endl;
+        for (KeyValue keyValue : list)
+        {
+          Azure::Nullable<std::string> valueOfKey = keyValue.Value;
+
+          if (valueOfKey.HasValue())
+          {
+            std::cout << keyValue.Key << " : " << valueOfKey.Value() << std::endl;
+          }
+          else
+          {
+            std::cout << "Value for: '" << keyValue.Key << "' does not exist." << std::endl;
+          }
+        }
+      }
+    }
+  }
+#endif
+}
+
+// Retreive snapshots based on filters
+static void RetrieveSnapshots(ConfigurationClient& configurationClient)
+{
+  // Current
+
+  {
+    GetSnapshotsOptions options;
+    options.Name = "production*";
+    options.Status = {SnapshotStatus::Ready, SnapshotStatus::Archived};
+
+    for (GetSnapshotsPagedResponse snapshotsPage
+         = configurationClient.GetSnapshots("accept", options);
+         snapshotsPage.HasPage();
+         snapshotsPage.MoveToNextPage())
+    {
+      if (snapshotsPage.Items.HasValue())
+      {
+        std::vector<Snapshot> list = snapshotsPage.Items.Value();
+        std::cout << "Snapshot List Size: " << list.size() << std::endl;
+        for (Snapshot snapshot : list)
+        {
+          std::cout << snapshot.Name;
+
+          if (snapshot.RetentionPeriod.HasValue())
+            std::cout << " : " << snapshot.RetentionPeriod.Value();
+
+          if (snapshot.Status.HasValue())
+            std::cout << " : " << snapshot.Status.Value().ToString();
+          std::cout << std::endl;
+        }
+      }
+    }
+  }
+
+  // Expected
+
+#if 0
+  {
+    GetSnapshotsOptions options;
+    options.Name = "production*";
+    options.Status = {SnapshotStatus::Ready, SnapshotStatus::Archived};
+
+    for (GetSnapshotsPagedResponse snapshotsPage = configurationClient.GetSnapshots(options);
+         snapshotsPage.HasPage();
+         snapshotsPage.MoveToNextPage())
+    {
+      if (snapshotsPage.Items.HasValue())
+      {
+        std::vector<Snapshot> list = snapshotsPage.Items.Value();
+        std::cout << "Snapshot List Size: " << list.size() << std::endl;
+        for (Snapshot snapshot : list)
+        {
+          std::cout << snapshot.Name;
+
+          if (snapshot.RetentionPeriod.HasValue())
+            std::cout << " : " << snapshot.RetentionPeriod.Value();
+
+          if (snapshot.Status.HasValue())
+            std::cout << " : " << snapshot.Status.Value().ToString();
+          std::cout << std::endl;
+        }
+      }
+    }
+  }
+#endif
+}
+
+// Retreive revisions based on filters
+static void RetrieveRevisions(ConfigurationClient& configurationClient)
+{
+  // Current
+
+  {
+    GetRevisionsOptions options;
+    options.Key = "some-key";
+
+    for (GetRevisionsPagedResponse revisionsPage
+         = configurationClient.GetRevisions("accept", options);
+         revisionsPage.HasPage();
+         revisionsPage.MoveToNextPage())
+    {
+      if (revisionsPage.Items.HasValue())
+      {
+        std::vector<KeyValue> list = revisionsPage.Items.Value();
+        std::cout << "Revisions List Size: " << list.size() << std::endl;
+        for (KeyValue keyValue : list)
+        {
+          Azure::Nullable<std::string> valueOfKey = keyValue.Value;
+          if (valueOfKey.HasValue())
+          {
+            std::cout << keyValue.Key << " : " << valueOfKey.Value() << std::endl;
+          }
+          else
+          {
+            std::cout << "Value for: '" << keyValue.Key << "' does not exist." << std::endl;
+          }
+        }
+      }
+    }
+  }
+
+  // Expected
+
+#if 0
+  {
+    GetRevisionsOptions options;
+    options.Key = "some-key";
+
+    for (GetRevisionsPagedResponse revisionsPage = configurationClient.GetRevisions(options);
+         revisionsPage.HasPage();
+         revisionsPage.MoveToNextPage())
+    {
+      if (revisionsPage.Items.HasValue())
+      {
+        std::vector<KeyValue> list = revisionsPage.Items.Value();
+        std::cout << "Revisions List Size: " << list.size() << std::endl;
+        for (KeyValue keyValue : list)
+        {
+          Azure::Nullable<std::string> valueOfKey = keyValue.Value;
+          if (valueOfKey.HasValue())
+          {
+            std::cout << keyValue.Key << " : " << valueOfKey.Value() << std::endl;
+          }
+          else
+          {
+            std::cout << "Value for: '" << keyValue.Key << "' does not exist." << std::endl;
+          }
+        }
+      }
+    }
+  }
+#endif
+}
+
+// Retrieve a snapshot
+static void RetrieveSnapshot(ConfigurationClient& configurationClient)
+{
+  // Current
+
+  {
+    Azure::Response<GetSnapshotResult> getSnapshotResult
+        = configurationClient.GetSnapshot("snapshot-name", "accept");
+
+    GetSnapshotResult result = getSnapshotResult.Value;
+
+    std::cout << result.Name; // snapshot-name
+
+    if (result.RetentionPeriod.HasValue())
+    {
+      std::cout << " : " << result.RetentionPeriod.Value();
+    }
+
+    if (result.Status.HasValue())
+    {
+      std::cout << " : " << result.Status.Value().ToString();
+    }
+    std::cout << std::endl;
+  }
+
+  // Expected
+
+#if 0
+  {
+    Azure::Response<Snapshot> getSnapshotResult = configurationClient.GetSnapshot("snapshot-name");
+
+    Snapshot snapshot = getSnapshotResult.Value;
+
+    std::cout << snapshot.Name; // snapshot-name
+
+    if (snapshot.RetentionPeriod.HasValue())
+    {
+      std::cout << " : " << snapshot.RetentionPeriod.Value();
+    }
+
+    if (snapshot.Status.HasValue())
+    {
+      std::cout << " : " << snapshot.Status.Value().ToString();
+    }
+    std::cout << std::endl;
+  }
+#endif
+}
+
 // Archive a snapshot
 static void ArchiveSnapshot(ConfigurationClient& configurationClient)
-=======
-// Retreive configuration settings for a snapshot
-static void RetrieveConfigurationSettingsForSnapshot(ConfigurationClient& configurationClient)
->>>>>>> 81cf0af8
-{
-  // Current
-
-  {
-<<<<<<< HEAD
+{
+  // Current
+
+  {
     SnapshotUpdateParameters entity = {};
     entity.Status = SnapshotStatus::Archived;
 
@@ -374,111 +577,12 @@
     }
 
     std::cout << std::endl;
-=======
-    GetKeyValuesOptions options;
-    options.Snapshot = "snapshot-name";
-
-    for (GetKeyValuesPagedResponse keyValuesPage
-         = configurationClient.GetKeyValues("accept", options);
-         keyValuesPage.HasPage();
-         keyValuesPage.MoveToNextPage())
-    {
-      if (keyValuesPage.Items.HasValue())
-      {
-        std::vector<KeyValue> list = keyValuesPage.Items.Value();
-        std::cout << "KeyValues List Size: " << list.size() << std::endl;
-        for (KeyValue keyValue : list)
-        {
-          Azure::Nullable<std::string> valueOfKey = keyValue.Value;
-
-          if (valueOfKey.HasValue())
-          {
-            std::cout << keyValue.Key << " : " << valueOfKey.Value() << std::endl;
-          }
-          else
-          {
-            std::cout << "Value for: '" << keyValue.Key << "' does not exist." << std::endl;
-          }
-        }
-      }
-    }
-  }
-
-  // Expected
-
-#if 0
-  {
-    GetConfigurationSettingsOptions options;
-    options.Snapshot = "snapshot-name";
-
-    for (GetConfigurationSettingsPagedResponse keyValuesPage
-         = configurationClient.GetConfigurationSettings(options);
-         keyValuesPage.HasPage();
-         keyValuesPage.MoveToNextPage())
-    {
-      if (keyValuesPage.Items.HasValue())
-      {
-        std::vector<KeyValue> list = keyValuesPage.Items.Value();
-        std::cout << "KeyValues List Size: " << list.size() << std::endl;
-        for (KeyValue keyValue : list)
-        {
-          Azure::Nullable<std::string> valueOfKey = keyValue.Value;
-
-          if (valueOfKey.HasValue())
-          {
-            std::cout << keyValue.Key << " : " << valueOfKey.Value() << std::endl;
-          }
-          else
-          {
-            std::cout << "Value for: '" << keyValue.Key << "' does not exist." << std::endl;
-          }
-        }
-      }
-    }
-  }
-#endif
-}
-
-// Retreive snapshots based on filters
-static void RetrieveSnapshots(ConfigurationClient& configurationClient)
-{
-  // Current
-
-  {
-    GetSnapshotsOptions options;
-    options.Name = "production*";
-    options.Status = {SnapshotStatus::Ready, SnapshotStatus::Archived};
-
-    for (GetSnapshotsPagedResponse snapshotsPage
-         = configurationClient.GetSnapshots("accept", options);
-         snapshotsPage.HasPage();
-         snapshotsPage.MoveToNextPage())
-    {
-      if (snapshotsPage.Items.HasValue())
-      {
-        std::vector<Snapshot> list = snapshotsPage.Items.Value();
-        std::cout << "Snapshot List Size: " << list.size() << std::endl;
-        for (Snapshot snapshot : list)
-        {
-          std::cout << snapshot.Name;
-
-          if (snapshot.RetentionPeriod.HasValue())
-            std::cout << " : " << snapshot.RetentionPeriod.Value();
-
-          if (snapshot.Status.HasValue())
-            std::cout << " : " << snapshot.Status.Value().ToString();
-          std::cout << std::endl;
-        }
-      }
-    }
->>>>>>> 81cf0af8
-  }
-
-  // Expected
-
-#if 0
-  {
-<<<<<<< HEAD
+  }
+
+  // Expected
+
+#if 0
+  {
     Azure::Response<Snapshot> archiveSnapshotResult
         = configurationClient.ArchiveSnapshot("snapshot-name");
 
@@ -502,49 +606,16 @@
     }
 
     std::cout << std::endl;
-=======
-    GetSnapshotsOptions options;
-    options.Name = "production*";
-    options.Status = {SnapshotStatus::Ready, SnapshotStatus::Archived};
-
-    for (GetSnapshotsPagedResponse snapshotsPage = configurationClient.GetSnapshots(options);
-         snapshotsPage.HasPage();
-         snapshotsPage.MoveToNextPage())
-    {
-      if (snapshotsPage.Items.HasValue())
-      {
-        std::vector<Snapshot> list = snapshotsPage.Items.Value();
-        std::cout << "Snapshot List Size: " << list.size() << std::endl;
-        for (Snapshot snapshot : list)
-        {
-          std::cout << snapshot.Name;
-
-          if (snapshot.RetentionPeriod.HasValue())
-            std::cout << " : " << snapshot.RetentionPeriod.Value();
-
-          if (snapshot.Status.HasValue())
-            std::cout << " : " << snapshot.Status.Value().ToString();
-          std::cout << std::endl;
-        }
-      }
-    }
->>>>>>> 81cf0af8
-  }
-#endif
-}
-
-<<<<<<< HEAD
+  }
+#endif
+}
+
 // Recover a snapshot
 static void RecoverSnapshot(ConfigurationClient& configurationClient)
-=======
-// Retreive revisions based on filters
-static void RetrieveRevisions(ConfigurationClient& configurationClient)
->>>>>>> 81cf0af8
-{
-  // Current
-
-  {
-<<<<<<< HEAD
+{
+  // Current
+
+  {
     SnapshotUpdateParameters entity = {};
     entity.Status = SnapshotStatus::Ready;
 
@@ -569,41 +640,12 @@
     }
 
     std::cout << " : Has expires value? " << result.Expires.HasValue() << std::endl;
-=======
-    GetRevisionsOptions options;
-    options.Key = "some-key";
-
-    for (GetRevisionsPagedResponse revisionsPage
-         = configurationClient.GetRevisions("accept", options);
-         revisionsPage.HasPage();
-         revisionsPage.MoveToNextPage())
-    {
-      if (revisionsPage.Items.HasValue())
-      {
-        std::vector<KeyValue> list = revisionsPage.Items.Value();
-        std::cout << "Revisions List Size: " << list.size() << std::endl;
-        for (KeyValue keyValue : list)
-        {
-          Azure::Nullable<std::string> valueOfKey = keyValue.Value;
-          if (valueOfKey.HasValue())
-          {
-            std::cout << keyValue.Key << " : " << valueOfKey.Value() << std::endl;
-          }
-          else
-          {
-            std::cout << "Value for: '" << keyValue.Key << "' does not exist." << std::endl;
-          }
-        }
-      }
-    }
->>>>>>> 81cf0af8
-  }
-
-  // Expected
-
-#if 0
-  {
-<<<<<<< HEAD
+  }
+
+  // Expected
+
+#if 0
+  {
     Azure::Response<Snapshot> recoverSnapshotResult
         = configurationClient.RecoverSnapshot("snapshot-name");
 
@@ -622,33 +664,6 @@
     }
 
     std::cout << " : Has expires value? " << snapshot.Expires.HasValue() << std::endl;
-=======
-    GetRevisionsOptions options;
-    options.Key = "some-key";
-
-    for (GetRevisionsPagedResponse revisionsPage = configurationClient.GetRevisions(options);
-         revisionsPage.HasPage();
-         revisionsPage.MoveToNextPage())
-    {
-      if (revisionsPage.Items.HasValue())
-      {
-        std::vector<KeyValue> list = revisionsPage.Items.Value();
-        std::cout << "Revisions List Size: " << list.size() << std::endl;
-        for (KeyValue keyValue : list)
-        {
-          Azure::Nullable<std::string> valueOfKey = keyValue.Value;
-          if (valueOfKey.HasValue())
-          {
-            std::cout << keyValue.Key << " : " << valueOfKey.Value() << std::endl;
-          }
-          else
-          {
-            std::cout << "Value for: '" << keyValue.Key << "' does not exist." << std::endl;
-          }
-        }
-      }
-    }
->>>>>>> 81cf0af8
   }
 #endif
 }
