# Release History

## 1.0.0-beta.4 (2024-08-06)

### Bugs Fixed

<<<<<<< HEAD
- Contributed by github user 0xar1.
  Fixed an issue around deserializing non-string values in `TableEntity` properties.
=======
- [[#5781]](https://github.com/Azure/azure-sdk-for-cpp/pull/5781) Fixed exception when deserializing numeric values from JSON. (A community contribution, courtesy of _[0xar1](https://github.com/0xar1)_)

### Acknowledgments

Thank you to our developer community members who helped to make Azure Data Tables better with their contributions to this release:

- arwell _([GitHub](https://github.com/0xar1))_

### Other Changes
>>>>>>> d32aab96

## 1.0.0-beta.3 (2024-06-11)

### Bugs Fixed

- Fixed an issue where the `TableServiceClient` was not correctly handling the `nextPartitionKey` and `nextRowKey` continuation tokens when iterating over tables.
- Fixed an issue around InsertReplace transactions.

## 1.0.0-beta.2 (2024-04-09)

### Features Added

- Updates to models, transactions and other features.

## 1.0.0-beta.1 (2024-01-16)

### Features Added

- Initial release.
<|MERGE_RESOLUTION|>--- conflicted
+++ resolved
@@ -1,39 +1,34 @@
-# Release History
-
-## 1.0.0-beta.4 (2024-08-06)
-
-### Bugs Fixed
-
-<<<<<<< HEAD
-- Contributed by github user 0xar1.
-  Fixed an issue around deserializing non-string values in `TableEntity` properties.
-=======
-- [[#5781]](https://github.com/Azure/azure-sdk-for-cpp/pull/5781) Fixed exception when deserializing numeric values from JSON. (A community contribution, courtesy of _[0xar1](https://github.com/0xar1)_)
-
-### Acknowledgments
-
-Thank you to our developer community members who helped to make Azure Data Tables better with their contributions to this release:
-
-- arwell _([GitHub](https://github.com/0xar1))_
-
-### Other Changes
->>>>>>> d32aab96
-
-## 1.0.0-beta.3 (2024-06-11)
-
-### Bugs Fixed
-
-- Fixed an issue where the `TableServiceClient` was not correctly handling the `nextPartitionKey` and `nextRowKey` continuation tokens when iterating over tables.
-- Fixed an issue around InsertReplace transactions.
-
-## 1.0.0-beta.2 (2024-04-09)
-
-### Features Added
-
-- Updates to models, transactions and other features.
-
-## 1.0.0-beta.1 (2024-01-16)
-
-### Features Added
-
-- Initial release.
+# Release History
+
+## 1.0.0-beta.4 (2024-08-06)
+
+### Bugs Fixed
+
+- [[#5781]](https://github.com/Azure/azure-sdk-for-cpp/pull/5781) Fixed exception when deserializing numeric values from JSON. (A community contribution, courtesy of _[0xar1](https://github.com/0xar1)_)
+
+### Acknowledgments
+
+Thank you to our developer community members who helped to make Azure Data Tables better with their contributions to this release:
+
+- arwell _([GitHub](https://github.com/0xar1))_
+
+### Other Changes
+
+## 1.0.0-beta.3 (2024-06-11)
+
+### Bugs Fixed
+
+- Fixed an issue where the `TableServiceClient` was not correctly handling the `nextPartitionKey` and `nextRowKey` continuation tokens when iterating over tables.
+- Fixed an issue around InsertReplace transactions.
+
+## 1.0.0-beta.2 (2024-04-09)
+
+### Features Added
+
+- Updates to models, transactions and other features.
+
+## 1.0.0-beta.1 (2024-01-16)
+
+### Features Added
+
+- Initial release.