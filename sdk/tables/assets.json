{
  "AssetsRepo": "Azure/azure-sdk-assets",
  "AssetsRepoPrefixPath": "cpp",
  "TagPrefix": "cpp/tables",
<<<<<<< HEAD
  "Tag": "cpp/tables_c5ae24611a"
=======
  "Tag": "cpp/tables_f9b3c4948f"
>>>>>>> ec9ffac6
}<|MERGE_RESOLUTION|>--- conflicted
+++ resolved
@@ -2,9 +2,5 @@
   "AssetsRepo": "Azure/azure-sdk-assets",
   "AssetsRepoPrefixPath": "cpp",
   "TagPrefix": "cpp/tables",
-<<<<<<< HEAD
-  "Tag": "cpp/tables_c5ae24611a"
-=======
   "Tag": "cpp/tables_f9b3c4948f"
->>>>>>> ec9ffac6
 }