# NOTE: Please refer to https://aka.ms/azsdk/engsys/ci-yaml before editing this file.
trigger:
  batch: true
  branches:
    include:
      - main
      - feature/*
      - release/*
      - hotfix/*
  paths:
    include:
      - sdk/identity

pr:
  branches:
    include:
      - main
      - feature/*
      - release/*
      - hotfix/*
  paths:
    include:
      - sdk/identity

stages:
  - template: ../../eng/pipelines/templates/stages/archetype-sdk-client.yml
    parameters:
      ServiceDirectory: identity
      CtestRegex: azure-identity.
      LiveTestCtestRegex: azure-identity.
      LineCoverageTarget: 99
<<<<<<< HEAD
      BranchCoverageTarget: 62
# Dependencies per package is not supported. List the dependencies for all packages.
      CMakeTestDependencies: 'azure-core-cpp'
=======
      BranchCoverageTarget: 63
>>>>>>> 4053591a
      Artifacts:
        - Name: azure-identity
          Path: azure-identity
          VcpkgPortName: azure-identity-cpp
      ArtifactsSource:
        - Name: azure-identity
          Path: azure-identity
          VcpkgPortName: azure-identity-cpp
      TestEnv:
        # Tenant ID should use the uniqueID format for playback recordings
        - Name: AZURE_TENANT_ID
          Value: "33333333-3333-3333-3333-333333333333"
        - Name: AZURE_CLIENT_ID
          Value: "non-real-client"
        - Name: AZURE_CLIENT_SECRET
          Value: "non-real-secret"
      CMakeTestOptions:
        - Name: Default
          Value: ''
        - Name: Test
          Value: '-DBUILD_TESTING=ON'
        - Name: Samples
          Value: '-DBUILD_TESTING=ON -DBUILD_SAMPLES=ON'
        - Name: Performance
          Value: '-DBUILD_TESTING=ON -DBUILD_SAMPLES=ON -DBUILD_PERFORMANCE_TESTS=ON'
      CMakeSourceTestOptions:
        - Name: Source
          Value: '-DFETCH_SOURCE_DEPS=ON'<|MERGE_RESOLUTION|>--- conflicted
+++ resolved
@@ -29,13 +29,7 @@
       CtestRegex: azure-identity.
       LiveTestCtestRegex: azure-identity.
       LineCoverageTarget: 99
-<<<<<<< HEAD
       BranchCoverageTarget: 62
-# Dependencies per package is not supported. List the dependencies for all packages.
-      CMakeTestDependencies: 'azure-core-cpp'
-=======
-      BranchCoverageTarget: 63
->>>>>>> 4053591a
       Artifacts:
         - Name: azure-identity
           Path: azure-identity
