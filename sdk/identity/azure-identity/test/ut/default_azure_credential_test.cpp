--- conflicted
+++ resolved
@@ -195,61 +195,43 @@
             "ClientSecretCredential with corresponding tenantId, clientId, clientSecret, and "
             "authorityHost gets created.");
 
-<<<<<<< HEAD
-=======
         EXPECT_EQ(log[3].first, Logger::Level::Informational);
         EXPECT_EQ(log[3].second, "Identity: WorkloadIdentityCredential was created successfully.");
 
->>>>>>> d2419de2
-        EXPECT_EQ(log[4].first, Logger::Level::Verbose);
-        EXPECT_EQ(
-            log[4].second,
+        EXPECT_EQ(log[5].first, Logger::Level::Verbose);
+        EXPECT_EQ(
+            log[5].second,
             "Identity: ManagedIdentityCredential: Environment is not set up for the credential "
             "to be created with App Service 2019 source.");
 
-        EXPECT_EQ(log[5].first, Logger::Level::Verbose);
-        EXPECT_EQ(
-            log[5].second,
+        EXPECT_EQ(log[6].first, Logger::Level::Verbose);
+        EXPECT_EQ(
+            log[6].second,
             "Identity: ManagedIdentityCredential: Environment is not set up for the credential "
             "to be created with App Service 2017 source.");
 
-        EXPECT_EQ(log[6].first, Logger::Level::Verbose);
-        EXPECT_EQ(
-            log[6].second,
+        EXPECT_EQ(log[7].first, Logger::Level::Verbose);
+        EXPECT_EQ(
+            log[7].second,
             "Identity: ManagedIdentityCredential: Environment is not set up for the credential "
             "to be created with Cloud Shell source.");
 
-        EXPECT_EQ(log[7].first, Logger::Level::Verbose);
-        EXPECT_EQ(
-            log[7].second,
+        EXPECT_EQ(log[8].first, Logger::Level::Verbose);
+        EXPECT_EQ(
+            log[8].second,
             "Identity: ManagedIdentityCredential: Environment is not set up for the credential "
             "to be created with Azure Arc source.");
-<<<<<<< HEAD
-
-        EXPECT_EQ(log[8].first, Logger::Level::Informational);
-        EXPECT_EQ(
-            log[8].second,
+
+        EXPECT_EQ(log[9].first, Logger::Level::Informational);
+        EXPECT_EQ(
+            log[9].second,
             "Identity: ManagedIdentityCredential will be created "
             "with Azure Instance Metadata Service source."
             "\nSuccessful creation does not guarantee further successful token retrieval.");
-=======
->>>>>>> d2419de2
-
-        EXPECT_EQ(log[3].first, Logger::Level::Informational);
-        EXPECT_EQ(
-<<<<<<< HEAD
-            log[3].second,
-            "Identity: AzureCliCredential created."
-=======
-            log[8].second,
-            "Identity: ManagedIdentityCredential will be created "
-            "with Azure Instance Metadata Service source."
->>>>>>> d2419de2
-            "\nSuccessful creation does not guarantee further successful token retrieval.");
-
-        EXPECT_EQ(log[9].first, Logger::Level::Informational);
-        EXPECT_EQ(
-            log[9].second,
+
+        EXPECT_EQ(log[4].first, Logger::Level::Informational);
+        EXPECT_EQ(
+            log[4].second,
             "Identity: AzureCliCredential created."
             "\nSuccessful creation does not guarantee further successful token retrieval.");
 
