// Copyright (c) Microsoft Corporation.
// Licensed under the MIT License.

#include <azure/core/test/test_base.hpp>
#include <azure/identity/client_secret_credential.hpp>
#include <azure/identity/environment_credential.hpp>

#include <chrono>
#include <thread>

#include <gtest/gtest.h>

namespace Azure { namespace Identity { namespace Test {
  class TokenCredentialTest : public Azure::Core::Test::TestBase {

  protected:
    // Required to rename the test properly once the test is started.
    // We can only know the test instance name until the test instance is run.
    std::unique_ptr<Azure::Identity::ClientSecretCredential> GetClientSecretCredential(
        std::string const& testName)
    {
      // set the interceptor for the current test
      m_testContext.RenameTest(testName);

      Azure::Core::Credentials::TokenCredentialOptions options = GetTokenCredentialOptions();
      return std::make_unique<Azure::Identity::ClientSecretCredential>(
          GetEnv("AZURE_TENANT_ID"),
          GetEnv("AZURE_CLIENT_ID"),
          GetEnv("AZURE_CLIENT_SECRET"),
          options);
    }

    // Required to rename the test properly once the test is started.
    // We can only know the test instance name until the test instance is run.
    std::unique_ptr<Azure::Identity::EnvironmentCredential> GetEnvironmentCredential(
        std::string const& testName)
    {
      // set the interceptor for the current test
      m_testContext.RenameTest(testName);

      Azure::Core::Credentials::TokenCredentialOptions options = GetTokenCredentialOptions();
      return std::make_unique<Azure::Identity::EnvironmentCredential>(options);
    }

    // Runs before every test.
    virtual void SetUp() override
    {
      Azure::Core::Test::TestBase::SetUpTestBase(AZURE_TEST_RECORDING_DIR);
    }
  };
}}} // namespace Azure::Identity::Test

using namespace Azure::Identity::Test;
using namespace Azure::Identity;

TEST_F(TokenCredentialTest, ClientSecret)
{
  if (m_testContext.IsLiveMode())
  {
<<<<<<< HEAD
    SkipTest();
    return;
  }
=======
    GTEST_SKIP_(
        "Skipping ClientSecret test since it requires env vars that aren't set in live mode.");
  }

>>>>>>> aadeca2c
  std::string const testName(GetTestName());
  auto const clientSecretCredential = GetClientSecretCredential(testName);

  Azure::Core::Credentials::TokenRequestContext tokenRequestContext;
  tokenRequestContext.Scopes = {"https://vault.azure.net/.default"};
  tokenRequestContext.MinimumExpiration = std::chrono::hours(1000000);

  auto const token = clientSecretCredential->GetToken(
      tokenRequestContext, Azure::Core::Context::ApplicationContext);

  EXPECT_FALSE(token.Token.empty());
  EXPECT_GE(token.ExpiresOn, std::chrono::system_clock::now());
}

TEST_F(TokenCredentialTest, EnvironmentCredential)
{
  if (m_testContext.IsLiveMode())
  {
<<<<<<< HEAD
    SkipTest();
    return;
  }
=======
    GTEST_SKIP_("Skipping EnvironmentCredential test since it requires env vars that aren't set in "
                "live mode.");
  }

>>>>>>> aadeca2c
  std::string const testName(GetTestName());
  auto const clientSecretCredential = GetEnvironmentCredential(testName);

  Azure::Core::Credentials::TokenRequestContext tokenRequestContext;
  tokenRequestContext.Scopes = {"https://vault.azure.net/.default"};
  tokenRequestContext.MinimumExpiration = std::chrono::hours(1000000);

  auto const token = clientSecretCredential->GetToken(
      tokenRequestContext, Azure::Core::Context::ApplicationContext);

  EXPECT_FALSE(token.Token.empty());
  EXPECT_GE(token.ExpiresOn, std::chrono::system_clock::now());
}<|MERGE_RESOLUTION|>--- conflicted
+++ resolved
@@ -57,16 +57,10 @@
 {
   if (m_testContext.IsLiveMode())
   {
-<<<<<<< HEAD
-    SkipTest();
-    return;
-  }
-=======
     GTEST_SKIP_(
         "Skipping ClientSecret test since it requires env vars that aren't set in live mode.");
   }
 
->>>>>>> aadeca2c
   std::string const testName(GetTestName());
   auto const clientSecretCredential = GetClientSecretCredential(testName);
 
@@ -85,16 +79,10 @@
 {
   if (m_testContext.IsLiveMode())
   {
-<<<<<<< HEAD
-    SkipTest();
-    return;
-  }
-=======
     GTEST_SKIP_("Skipping EnvironmentCredential test since it requires env vars that aren't set in "
                 "live mode.");
   }
 
->>>>>>> aadeca2c
   std::string const testName(GetTestName());
   auto const clientSecretCredential = GetEnvironmentCredential(testName);
 
