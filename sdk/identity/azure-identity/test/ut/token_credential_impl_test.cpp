--- conflicted
+++ resolved
@@ -335,75 +335,6 @@
       }));
 }
 
-<<<<<<< HEAD
-TEST(TokenCredentialImpl, CurrentJsonParserQuirksAndLimitations)
-{
-  // This test case is to cover all the current behavior in the JSON parsing code.
-  // It is to verify the edge cases to define limitations. A better behavior is possible, and it
-  // won't be a breaking change to update it. This parsing is internal. At some point, we will
-  // update the code to use the real JSON parser, instead of parsing ourselves. If when that
-  // happens, at any point, this test case gets broken, it is ok to drop/update this test case - it
-  // is likely that the proper JSON parser has better behavior.
-
-  auto const actual = CredentialTestHelper::SimulateTokenRequest(
-      [](auto transport) {
-        TokenCredentialOptions options;
-        options.Transport.Transport = transport;
-
-        return std::make_unique<TokenCredentialImplTester>(
-            HttpMethod::Delete, Url("https://microsoft.com/"), options);
-      },
-      {{"https://azure.com/.default"}, {"https://azure.com/.default"}},
-      std::vector<std::string>{
-          {"{\"access_token\":\'ACCESSTOKEN\', \"expires_in\": \"\'"},
-          {"{\"expires_in\": 3600, \"access_token\": \"\'"}});
-
-  EXPECT_EQ(actual.Requests.size(), 2U);
-  EXPECT_EQ(actual.Responses.size(), 2U);
-
-  auto const& request0 = actual.Requests.at(0);
-  auto const& request1 = actual.Requests.at(1);
-
-  auto const& response0 = actual.Responses.at(0);
-  auto const& response1 = actual.Responses.at(1);
-
-  EXPECT_EQ(request0.HttpMethod, HttpMethod::Delete);
-  EXPECT_EQ(request1.HttpMethod, HttpMethod::Delete);
-
-  EXPECT_EQ(request0.AbsoluteUrl, "https://microsoft.com");
-  EXPECT_EQ(request1.AbsoluteUrl, "https://microsoft.com");
-
-  {
-    constexpr char expectedBody[] = "https://azure.com/.default ";
-    EXPECT_EQ(request0.Body, expectedBody);
-    EXPECT_EQ(request1.Body, expectedBody);
-
-    EXPECT_NE(request0.Headers.find("Content-Length"), request0.Headers.end());
-    EXPECT_EQ(request0.Headers.at("Content-Length"), std::to_string(sizeof(expectedBody) - 1));
-
-    EXPECT_NE(request1.Headers.find("Content-Length"), request1.Headers.end());
-    EXPECT_EQ(request1.Headers.at("Content-Length"), std::to_string(sizeof(expectedBody) - 1));
-  }
-
-  EXPECT_NE(request0.Headers.find("Content-Type"), request0.Headers.end());
-  EXPECT_EQ(request0.Headers.at("Content-Type"), "application/x-www-form-urlencoded");
-
-  EXPECT_NE(request1.Headers.find("Content-Type"), request1.Headers.end());
-  EXPECT_EQ(request1.Headers.at("Content-Type"), "application/x-www-form-urlencoded");
-
-  EXPECT_EQ(response0.AccessToken.Token, "ACCESSTOKEN");
-  EXPECT_EQ(response1.AccessToken.Token, std::string());
-
-  using namespace std::chrono_literals;
-  EXPECT_GE(response0.AccessToken.ExpiresOn, response0.EarliestExpiration + 0s);
-  EXPECT_LE(response0.AccessToken.ExpiresOn, response0.LatestExpiration + 0s);
-
-  EXPECT_GE(response1.AccessToken.ExpiresOn, response1.EarliestExpiration + 3600s);
-  EXPECT_LE(response1.AccessToken.ExpiresOn, response1.LatestExpiration + 3600s);
-}
-
-=======
->>>>>>> c14775d5
 TEST(TokenCredentialImpl, NullResponse)
 {
   using Azure::Core::Http::RawResponse;
