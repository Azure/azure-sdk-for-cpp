// Copyright (c) Microsoft Corporation.
// Licensed under the MIT License.

#include "azure/identity/azure_cli_credential.hpp"

#include <azure/core/diagnostics/logger.hpp>
#include <azure/core/platform.hpp>

#include <atomic>
#include <string>
#include <thread>
#include <utility>

#include <gtest/gtest.h>

using Azure::Identity::AzureCliCredential;

using Azure::DateTime;
using Azure::Core::Context;
using Azure::Core::Credentials::AuthenticationException;
using Azure::Core::Credentials::TokenCredentialOptions;
using Azure::Core::Credentials::TokenRequestContext;
using Azure::Identity::AzureCliCredentialOptions;

namespace {
constexpr auto InfiniteCommand =
#if defined(AZ_PLATFORM_WINDOWS)
    "for /l %q in (0) do timeout 10";
#else
    "while true; do sleep 10; done"
#endif
;

constexpr auto EmptyOutputCommand =
#if defined(AZ_PLATFORM_WINDOWS)
    "rem";
#else
    "clear"
#endif
;

std::string EchoCommand(std::string const text)
{
#if defined(AZ_PLATFORM_WINDOWS)
  return std::string("echo ") + text;
#else
  return std::string("echo \'") + text + "\'";
#endif
}

class AzureCliTestCredential : public AzureCliCredential {
private:
  std::string m_command;

  std::string GetAzCommand(std::string const& resource, std::string const& tenantId) const override
  {
    static_cast<void>(resource);
    static_cast<void>(tenantId);

    return m_command;
  }

public:
  explicit AzureCliTestCredential(std::string command) : m_command(std::move(command)) {}

  explicit AzureCliTestCredential(std::string command, AzureCliCredentialOptions const& options)
      : AzureCliCredential(options), m_command(std::move(command))
  {
  }

  explicit AzureCliTestCredential(std::string command, TokenCredentialOptions const& options)
      : AzureCliCredential(options), m_command(std::move(command))
  {
  }

  std::string GetOriginalAzCommand(std::string const& resource, std::string const& tenantId) const
  {
    return AzureCliCredential::GetAzCommand(resource, tenantId);
  }

  decltype(m_tenantId) const& GetTenantId() const { return m_tenantId; }
  decltype(m_cliProcessTimeout) const& GetCliProcessTimeout() const { return m_cliProcessTimeout; }
};
} // namespace

#if !defined(AZ_PLATFORM_WINDOWS) \
    || (!defined(WINAPI_PARTITION_DESKTOP) || WINAPI_PARTITION_DESKTOP) // not UWP
TEST(AzureCliCredential, Success)
#else
TEST(AzureCliCredential, NotAvailable)
#endif
{
  constexpr auto Token = "{\"accessToken\":\"ABCDEFGHIJKLMNOPQRSTUVWXYZ\","
                         "\"expiresOn\":\"2022-08-24 00:43:08.000000\","
                         "\"tenant\":\"72f988bf-86f1-41af-91ab-2d7cd011db47\","
                         "\"tokenType\":\"Bearer\"}";

  AzureCliTestCredential const azCliCred(EchoCommand(Token));

  TokenRequestContext trc;
  trc.Scopes.push_back("https://storage.azure.com/.default");
#if !defined(AZ_PLATFORM_WINDOWS) \
    || (!defined(WINAPI_PARTITION_DESKTOP) || WINAPI_PARTITION_DESKTOP) // not UWP
  auto const token = azCliCred.GetToken(trc, {});

  EXPECT_EQ(token.Token, "ABCDEFGHIJKLMNOPQRSTUVWXYZ");

  EXPECT_EQ(
      token.ExpiresOn,
      DateTime::Parse("2022-08-24T00:43:08.000000Z", DateTime::DateFormat::Rfc3339));
#else // UWP
  // The credential should throw during GetToken() and not during construction, because it allows
  // customers to put it into ChainedTokenCredential and successfully use it there without writing
  // ifdefs for UWP. It is not too late to throw - for example, if Azure CLI is not installed, then
  // the credential will also find out during GetToken() and not during construction (if we had to
  // find out during the construction, we'd have to fire up some 'az' command in constructor; again,
  // that would also make it hard to put the credential into ChainedTokenCredential).
  EXPECT_THROW(static_cast<void>(azCliCred.GetToken(trc, {})), AuthenticationException);
#endif // UWP
}

#if !defined(AZ_PLATFORM_WINDOWS) \
    || (!defined(WINAPI_PARTITION_DESKTOP) || WINAPI_PARTITION_DESKTOP) // not UWP
TEST(AzureCliCredential, Error)
{
  using Azure::Core::Diagnostics::Logger;
  using LogMsgVec = std::vector<std::pair<Logger::Level, std::string>>;
  LogMsgVec log;
  Logger::SetLevel(Logger::Level::Informational);
  Logger::SetListener([&](auto lvl, auto msg) { log.push_back(std::make_pair(lvl, msg)); });

  AzureCliTestCredential const azCliCred(
      EchoCommand("ERROR: Please run az login to setup account."));

  EXPECT_EQ(log.size(), LogMsgVec::size_type(1));
  EXPECT_EQ(log[0].first, Logger::Level::Informational);
  EXPECT_EQ(
      log[0].second,
      "Identity: AzureCliCredential created."
      "\nSuccessful creation does not guarantee further successful token retrieval.");

  TokenRequestContext trc;
  trc.Scopes.push_back("https://storage.azure.com/.default");

  log.clear();
  auto const errorMsg = "Identity: AzureCliCredential didn't get the token:"
                        " \"ERROR: Please run az login to setup account."
#if defined(AZ_PLATFORM_WINDOWS)
                        "\r"
#endif
                        "\n\"";

  EXPECT_THROW(static_cast<void>(azCliCred.GetToken(trc, {})), AuthenticationException);
  EXPECT_EQ(log.size(), LogMsgVec::size_type(1));
  EXPECT_EQ(log[0].first, Logger::Level::Warning);
  EXPECT_EQ(log[0].second, errorMsg);

  Logger::SetListener(nullptr);
}

TEST(AzureCliCredential, GetCredentialName)
{
  AzureCliTestCredential const cred(EmptyOutputCommand);
  EXPECT_EQ(cred.GetCredentialName(), "AzureCliCredential");
}

TEST(AzureCliCredential, EmptyOutput)
{
  AzureCliTestCredential const azCliCred(EmptyOutputCommand);

  TokenRequestContext trc;
  trc.Scopes.push_back("https://storage.azure.com/.default");

  EXPECT_THROW(static_cast<void>(azCliCred.GetToken(trc, {})), AuthenticationException);
}

TEST(AzureCliCredential, BigToken)
{
  std::string accessToken;
  {
    std::string const tokenPart = "ABCDEFGHIJKLMNOPQRSTUVWXYZ";
    auto const nIterations = ((4 * 1024) / tokenPart.size()) + 1;
    for (auto i = 0; i < static_cast<decltype(i)>(nIterations); ++i)
    {
      accessToken += tokenPart;
    }
  }

  AzureCliTestCredential const azCliCred(EchoCommand(
      std::string("{\"accessToken\":\"") + accessToken
      + "\",\"expiresOn\":\"2022-08-24 00:43:08.000000\"}"));

  TokenRequestContext trc;
  trc.Scopes.push_back("https://storage.azure.com/.default");

  auto const token = azCliCred.GetToken(trc, {});

  EXPECT_EQ(token.Token, accessToken);

  EXPECT_EQ(
      token.ExpiresOn,
      DateTime::Parse("2022-08-24T00:43:08.000000Z", DateTime::DateFormat::Rfc3339));
}

TEST(AzureCliCredential, ExpiresIn)
{
  constexpr auto Token = "{\"accessToken\":\"ABCDEFGHIJKLMNOPQRSTUVWXYZ\",\"expiresIn\":30}";

  AzureCliTestCredential const azCliCred(EchoCommand(Token));

  TokenRequestContext trc;
  trc.Scopes.push_back("https://storage.azure.com/.default");

  auto const timestampBefore = std::chrono::system_clock::now();
  auto const token = azCliCred.GetToken(trc, {});
  auto const timestampAfter = std::chrono::system_clock::now();

  EXPECT_EQ(token.Token, "ABCDEFGHIJKLMNOPQRSTUVWXYZ");

  EXPECT_GE(token.ExpiresOn, timestampBefore + std::chrono::seconds(30));
  EXPECT_LE(token.ExpiresOn, timestampAfter + std::chrono::seconds(30));
}

TEST(AzureCliCredential, TimedOut)
{
  AzureCliCredentialOptions options;
  options.CliProcessTimeout = std::chrono::seconds(2);
  AzureCliTestCredential const azCliCred(InfiniteCommand, options);

  TokenRequestContext trc;
  trc.Scopes.push_back("https://storage.azure.com/.default");

  EXPECT_THROW(static_cast<void>(azCliCred.GetToken(trc, {})), AuthenticationException);
}

TEST(AzureCliCredential, ContextCancelled)
{
  AzureCliCredentialOptions options;
  options.CliProcessTimeout = std::chrono::hours(24);
  AzureCliTestCredential const azCliCred(InfiniteCommand, options);

  TokenRequestContext trc;
  trc.Scopes.push_back("https://storage.azure.com/.default");

  auto context = Context::ApplicationContext.WithDeadline(
      std::chrono::system_clock::now() + std::chrono::hours(24));

  std::atomic<bool> thread1Started(false);

  std::thread thread1([&]() {
    thread1Started = true;
    EXPECT_THROW(static_cast<void>(azCliCred.GetToken(trc, context)), AuthenticationException);
  });

  std::thread thread2([&]() {
    while (!thread1Started)
    {
      std::this_thread::sleep_for(std::chrono::milliseconds(100));
    }

    std::this_thread::sleep_for(std::chrono::seconds(2));
    context.Cancel();
  });

  thread1.join();
  thread2.join();
}

TEST(AzureCliCredential, Defaults)
{
  {
    AzureCliCredentialOptions const DefaultOptions;

    {
      AzureCliTestCredential azCliCred({});
      EXPECT_EQ(azCliCred.GetTenantId(), DefaultOptions.TenantId);
      EXPECT_EQ(azCliCred.GetCliProcessTimeout(), DefaultOptions.CliProcessTimeout);
    }

    {
      TokenCredentialOptions const options;
      AzureCliTestCredential azCliCred({}, options);
      EXPECT_EQ(azCliCred.GetTenantId(), DefaultOptions.TenantId);
      EXPECT_EQ(azCliCred.GetCliProcessTimeout(), DefaultOptions.CliProcessTimeout);
    }
  }

  {
    AzureCliCredentialOptions options;
    options.TenantId = "01234567-89AB-CDEF-0123-456789ABCDEF";
    options.CliProcessTimeout = std::chrono::seconds(12345);

    AzureCliTestCredential azCliCred({}, options);

    EXPECT_EQ(azCliCred.GetTenantId(), "01234567-89AB-CDEF-0123-456789ABCDEF");
    EXPECT_EQ(azCliCred.GetCliProcessTimeout(), std::chrono::seconds(12345));
  }
}

TEST(AzureCliCredential, CmdLine)
{
  AzureCliTestCredential azCliCred({});

  auto const cmdLineWithoutTenant
      = azCliCred.GetOriginalAzCommand("https://storage.azure.com/.default", {});

  auto const cmdLineWithTenant = azCliCred.GetOriginalAzCommand(
      "https://storage.azure.com/.default", "01234567-89AB-CDEF-0123-456789ABCDEF");

  EXPECT_EQ(
      cmdLineWithoutTenant,
      "az account get-access-token --output json --scope \"https://storage.azure.com/.default\"");

  EXPECT_EQ(
      cmdLineWithTenant,
      "az account get-access-token --output json --scope \"https://storage.azure.com/.default\""
      " --tenant \"01234567-89AB-CDEF-0123-456789ABCDEF\"");
}

TEST(AzureCliCredential, UnsafeChars)
{
  std::string const Exploit = std::string("\" | echo OWNED | ") + InfiniteCommand + " | echo \"";

  {
    AzureCliCredentialOptions options;
    options.TenantId = "01234567-89AB-CDEF-0123-456789ABCDEF";
    options.TenantId += Exploit;
    AzureCliCredential azCliCred(options);

    TokenRequestContext trc;
    trc.Scopes.push_back(std::string("https://storage.azure.com/.default"));
    EXPECT_THROW(static_cast<void>(azCliCred.GetToken(trc, {})), AuthenticationException);
  }

  {
    AzureCliCredentialOptions options;
    options.CliProcessTimeout = std::chrono::hours(24);
    AzureCliCredential azCliCred(options);

    TokenRequestContext trc;
    trc.Scopes.push_back(std::string("https://storage.azure.com/.default") + Exploit);

    EXPECT_THROW(static_cast<void>(azCliCred.GetToken(trc, {})), AuthenticationException);
  }
}

<<<<<<< HEAD
TEST(AzureCliCredential, UnsupportedCharsInTenantId)
{
  std::string const invalid = "abc|invalid";

  {
    AzureCliCredentialOptions options;
    options.TenantId = invalid;
=======
class ParameterizedTestForDisallowedChars : public ::testing::TestWithParam<std::string> {
protected:
  std::string value;
};

TEST_P(ParameterizedTestForDisallowedChars, DisallowedCharsForScopeAndTenantId)
{
  std::string const InvalidValue = GetParam();

  {
    AzureCliCredentialOptions options;
    options.TenantId = "01234567-89AB-CDEF-0123-456789ABCDEF";
    options.TenantId += InvalidValue;
>>>>>>> 830a60e6
    AzureCliCredential azCliCred(options);

    TokenRequestContext trc;
    trc.Scopes.push_back(std::string("https://storage.azure.com/.default"));
    EXPECT_THROW(static_cast<void>(azCliCred.GetToken(trc, {})), AuthenticationException);

    try
    {
      auto const token = azCliCred.GetToken(trc, {});
    }
    catch (AuthenticationException const& e)
    {
      EXPECT_TRUE(std::string(e.what()).find("Unsafe") != std::string::npos) << e.what();
    }
  }

  {
    AzureCliCredentialOptions options;
    options.CliProcessTimeout = std::chrono::hours(24);
<<<<<<< HEAD
    options.AdditionallyAllowedTenants.push_back("*");
    AzureCliCredential azCliCred(options);

    TokenRequestContext trc;
    trc.Scopes.push_back(std::string("https://storage.azure.com/.default"));
    trc.TenantId = invalid;

=======
    AzureCliCredential azCliCred(options);

    TokenRequestContext trc;
    trc.Scopes.push_back(std::string("https://storage.azure.com/.default") + InvalidValue);
>>>>>>> 830a60e6
    EXPECT_THROW(static_cast<void>(azCliCred.GetToken(trc, {})), AuthenticationException);

    try
    {
      auto const token = azCliCred.GetToken(trc, {});
    }
    catch (AuthenticationException const& e)
    {
      EXPECT_TRUE(std::string(e.what()).find("Unsafe") != std::string::npos) << e.what();
    }
  }
<<<<<<< HEAD

  {
    AzureCliCredentialOptions options;
    options.AdditionallyAllowedTenants.push_back(invalid);
=======
}

INSTANTIATE_TEST_SUITE_P(
    AzureCliCredential,
    ParameterizedTestForDisallowedChars,
    ::testing::Values(" ", "|", "`", "\"", "'", ";", "&"));

class ParameterizedTestForCharDifferences : public ::testing::TestWithParam<std::string> {
protected:
  std::string value;
};

TEST_P(ParameterizedTestForCharDifferences, ValidCharsForScopeButNotTenantId)
{
  std::string const ValidScopeButNotTenantId = GetParam();

  {
    AzureCliCredentialOptions options;
    options.TenantId = "01234567-89AB-CDEF-0123-456789ABCDEF";
    options.TenantId += ValidScopeButNotTenantId;
>>>>>>> 830a60e6
    AzureCliCredential azCliCred(options);

    TokenRequestContext trc;
    trc.Scopes.push_back(std::string("https://storage.azure.com/.default"));
<<<<<<< HEAD
    trc.TenantId = invalid;

=======
>>>>>>> 830a60e6
    EXPECT_THROW(static_cast<void>(azCliCred.GetToken(trc, {})), AuthenticationException);

    try
    {
      auto const token = azCliCred.GetToken(trc, {});
    }
    catch (AuthenticationException const& e)
    {
      EXPECT_TRUE(std::string(e.what()).find("Unsafe") != std::string::npos) << e.what();
    }
  }
<<<<<<< HEAD
}

=======

  {
    AzureCliCredentialOptions options;
    options.CliProcessTimeout = std::chrono::hours(24);
    AzureCliCredential azCliCred(options);

    TokenRequestContext trc;
    trc.Scopes.push_back(
        std::string("https://storage.azure.com/.default") + ValidScopeButNotTenantId);

    // We expect the GetToken to fail, but not because of the unsafe chars.
    try
    {
      auto const token = azCliCred.GetToken(trc, {});
    }
    catch (AuthenticationException const& e)
    {
      EXPECT_TRUE(std::string(e.what()).find("Unsafe") == std::string::npos) << e.what();
    }
  }
}

INSTANTIATE_TEST_SUITE_P(
    AzureCliCredential,
    ParameterizedTestForCharDifferences,
    ::testing::Values(":", "/", "_"));

class ParameterizedTestForAllowedChars : public ::testing::TestWithParam<std::string> {
protected:
  std::string value;
};

TEST_P(ParameterizedTestForAllowedChars, ValidCharsForScopeAndTenantId)
{
  std::string const ValidChars = GetParam();

  {
    AzureCliCredentialOptions options;
    options.TenantId = "01234567-89AB-CDEF-0123-456789ABCDEF";
    options.TenantId += ValidChars;
    AzureCliCredential azCliCred(options);

    TokenRequestContext trc;
    trc.Scopes.push_back(std::string("https://storage.azure.com/.default"));

    // We expect the GetToken to fail, but not because of the unsafe chars.
    try
    {
      auto const token = azCliCred.GetToken(trc, {});
    }
    catch (AuthenticationException const& e)
    {
      EXPECT_TRUE(std::string(e.what()).find("Unsafe") == std::string::npos) << e.what();
    }
  }

  {
    AzureCliCredentialOptions options;
    options.CliProcessTimeout = std::chrono::hours(24);
    AzureCliCredential azCliCred(options);

    TokenRequestContext trc;
    trc.Scopes.push_back(std::string("https://storage.azure.com/.default") + ValidChars);

    // We expect the GetToken to fail, but not because of the unsafe chars.
    try
    {
      auto const token = azCliCred.GetToken(trc, {});
    }
    catch (AuthenticationException const& e)
    {
      EXPECT_TRUE(std::string(e.what()).find("Unsafe") == std::string::npos) << e.what();
    }
  }
}

INSTANTIATE_TEST_SUITE_P(
    AzureCliCredential,
    ParameterizedTestForAllowedChars,
    ::testing::Values(".", "-", "A", "9"));

>>>>>>> 830a60e6
TEST(AzureCliCredential, StrictIso8601TimeFormat)
{
  constexpr auto Token = "{\"accessToken\":\"ABCDEFGHIJKLMNOPQRSTUVWXYZ\","
                         "\"expiresOn\":\"2022-08-24T00:43:08\"}"; // With the "T"

  AzureCliTestCredential const azCliCred(EchoCommand(Token));

  TokenRequestContext trc;
  trc.Scopes.push_back("https://storage.azure.com/.default");
  auto const token = azCliCred.GetToken(trc, {});

  EXPECT_EQ(token.Token, "ABCDEFGHIJKLMNOPQRSTUVWXYZ");

  EXPECT_EQ(
      token.ExpiresOn,
      DateTime::Parse("2022-08-24T00:43:08.000000Z", DateTime::DateFormat::Rfc3339));
}

TEST(AzureCliCredential, Diagnosability)
{
  {
    AzureCliTestCredential const azCliCred(
        EchoCommand("az is not recognized as an internal or external command, "
                    "operable program or batch file."));

    TokenRequestContext trc;
    trc.Scopes.push_back("https://storage.azure.com/.default");
    try
    {
      static_cast<void>(azCliCred.GetToken(trc, {}));
    }
    catch (AuthenticationException const& e)
    {
      std::string const expectedMsgStart
          = "AzureCliCredential didn't get the token: "
            "\"az is not recognized as an internal or external command, "
            "operable program or batch file.";

      std::string actualMsgStart = e.what();
      actualMsgStart.resize(expectedMsgStart.length());

      // It is enough to compare StartsWith() and not deal with
      // the entire string due to '/n' and '/r/n' differences.
      EXPECT_EQ(actualMsgStart, expectedMsgStart);
    }
  }

  {
    AzureCliTestCredential const azCliCred(EchoCommand("{\"property\":\"value\"}"));

    TokenRequestContext trc;
    trc.Scopes.push_back("https://storage.azure.com/.default");
    try
    {
      static_cast<void>(azCliCred.GetToken(trc, {}));
    }
    catch (AuthenticationException const& e)
    {
      EXPECT_EQ(
          e.what(),
          std::string("AzureCliCredential didn't get the token: "
                      "\"Token JSON object: can't find or parse 'accessToken' property.\n"
                      "See Azure::Core::Diagnostics::Logger for details "
                      "(https://aka.ms/azsdk/cpp/identity/troubleshooting).\""));
    }
  }
}
#endif // not UWP<|MERGE_RESOLUTION|>--- conflicted
+++ resolved
@@ -344,15 +344,6 @@
   }
 }
 
-<<<<<<< HEAD
-TEST(AzureCliCredential, UnsupportedCharsInTenantId)
-{
-  std::string const invalid = "abc|invalid";
-
-  {
-    AzureCliCredentialOptions options;
-    options.TenantId = invalid;
-=======
 class ParameterizedTestForDisallowedChars : public ::testing::TestWithParam<std::string> {
 protected:
   std::string value;
@@ -366,7 +357,6 @@
     AzureCliCredentialOptions options;
     options.TenantId = "01234567-89AB-CDEF-0123-456789ABCDEF";
     options.TenantId += InvalidValue;
->>>>>>> 830a60e6
     AzureCliCredential azCliCred(options);
 
     TokenRequestContext trc;
@@ -386,20 +376,10 @@
   {
     AzureCliCredentialOptions options;
     options.CliProcessTimeout = std::chrono::hours(24);
-<<<<<<< HEAD
-    options.AdditionallyAllowedTenants.push_back("*");
-    AzureCliCredential azCliCred(options);
-
-    TokenRequestContext trc;
-    trc.Scopes.push_back(std::string("https://storage.azure.com/.default"));
-    trc.TenantId = invalid;
-
-=======
     AzureCliCredential azCliCred(options);
 
     TokenRequestContext trc;
     trc.Scopes.push_back(std::string("https://storage.azure.com/.default") + InvalidValue);
->>>>>>> 830a60e6
     EXPECT_THROW(static_cast<void>(azCliCred.GetToken(trc, {})), AuthenticationException);
 
     try
@@ -411,12 +391,6 @@
       EXPECT_TRUE(std::string(e.what()).find("Unsafe") != std::string::npos) << e.what();
     }
   }
-<<<<<<< HEAD
-
-  {
-    AzureCliCredentialOptions options;
-    options.AdditionallyAllowedTenants.push_back(invalid);
-=======
 }
 
 INSTANTIATE_TEST_SUITE_P(
@@ -437,16 +411,10 @@
     AzureCliCredentialOptions options;
     options.TenantId = "01234567-89AB-CDEF-0123-456789ABCDEF";
     options.TenantId += ValidScopeButNotTenantId;
->>>>>>> 830a60e6
     AzureCliCredential azCliCred(options);
 
     TokenRequestContext trc;
     trc.Scopes.push_back(std::string("https://storage.azure.com/.default"));
-<<<<<<< HEAD
-    trc.TenantId = invalid;
-
-=======
->>>>>>> 830a60e6
     EXPECT_THROW(static_cast<void>(azCliCred.GetToken(trc, {})), AuthenticationException);
 
     try
@@ -458,10 +426,6 @@
       EXPECT_TRUE(std::string(e.what()).find("Unsafe") != std::string::npos) << e.what();
     }
   }
-<<<<<<< HEAD
-}
-
-=======
 
   {
     AzureCliCredentialOptions options;
@@ -543,7 +507,6 @@
     ParameterizedTestForAllowedChars,
     ::testing::Values(".", "-", "A", "9"));
 
->>>>>>> 830a60e6
 TEST(AzureCliCredential, StrictIso8601TimeFormat)
 {
   constexpr auto Token = "{\"accessToken\":\"ABCDEFGHIJKLMNOPQRSTUVWXYZ\","
