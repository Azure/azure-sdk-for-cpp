--- conflicted
+++ resolved
@@ -6,11 +6,7 @@
 %% 2. Run command: mmdc -i DefaultAzureCredentialAuthFlow.md -o DefaultAzureCredentialAuthFlow.svg
 
 flowchart LR;
-<<<<<<< HEAD
-    A(Environment):::deployed ==> B(Managed Identity):::deployed ==> C(Azure CLI):::developer;
-=======
-    A(Environment):::deployed ==> B(Workload Identity):::deployed ==> C(Azure CLI):::developer ==> D(Managed Identity):::deployed;
->>>>>>> 309cab82
+    A(Environment):::deployed ==> B(Workload Identity):::deployed ==> D(Managed Identity):::deployed ==> C(Azure CLI):::developer;
 
     subgraph CREDENTIAL TYPES;
         direction LR;
