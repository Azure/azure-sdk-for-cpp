--- conflicted
+++ resolved
@@ -132,9 +132,20 @@
   // Get thumbprint as Base64:
   thumbprintBase64Str = Base64Url::Base64UrlEncode(ToUInt8Vector(mdVec));
 
+  std::string x5cHeaderParam{};
+  if (sendCertificateChain)
+  {
+    // Since there is only one base64 encoded cert string, it can be written as a JSON string rather
+    // than a JSON array of strings.
+    x5cHeaderParam = ",\"x5c\":\"";
+    std::string certContent = FindPemCertificateContent(clientCertificatePath);
+    x5cHeaderParam += certContent;
+    x5cHeaderParam += "\"";
+  }
+
   // Form a JWT token:
   const auto tokenHeader = std::string("{\"x5t\":\"") + thumbprintBase64Str + "\",\"kid\":\""
-      + thumbprintHexStr + "\",\"alg\":\"RS256\",\"typ\":\"JWT\"}";
+      + thumbprintHexStr + "\",\"alg\":\"RS256\",\"typ\":\"JWT\"" + x5cHeaderParam + "}";
 
   const auto tokenHeaderVec
       = std::vector<std::string::value_type>(tokenHeader.begin(), tokenHeader.end());
@@ -561,25 +572,8 @@
         std::string("Identity: ClientCertificateCredential: ") + e.what());
   }
 
-<<<<<<< HEAD
   m_tokenHeaderEncoded = GetJwtToken(mdVec);
 }
-=======
-  std::string x5cHeaderParam{};
-  if (sendCertificateChain)
-  {
-    // Since there is only one base64 encoded cert string, it can be written as a JSON string rather
-    // than a JSON array of strings.
-    x5cHeaderParam = ",\"x5c\":\"";
-    std::string certContent = FindPemCertificateContent(clientCertificatePath);
-    x5cHeaderParam += certContent;
-    x5cHeaderParam += "\"";
-  }
-
-  // Form a JWT token:
-  const auto tokenHeader = std::string("{\"x5t\":\"") + thumbprintBase64Str + "\",\"kid\":\""
-      + thumbprintHexStr + "\",\"alg\":\"RS256\",\"typ\":\"JWT\"" + x5cHeaderParam + "}";
->>>>>>> e1afe4d7
 
 ClientCertificateCredential::ClientCertificateCredential(
     std::string tenantId,
