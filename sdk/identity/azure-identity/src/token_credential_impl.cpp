--- conflicted
+++ resolved
@@ -12,11 +12,8 @@
 
 #include <algorithm>
 #include <chrono>
-<<<<<<< HEAD
 #include <iomanip>
-=======
 #include <iterator>
->>>>>>> eba15a9f
 #include <limits>
 #include <map>
 #include <sstream>
@@ -233,12 +230,8 @@
     std::string const& jsonString,
     std::string const& accessTokenPropertyName,
     std::string const& expiresInPropertyName,
-<<<<<<< HEAD
-    std::string const& expiresOnPropertyName,
+    std::vector<std::string> const& expiresOnPropertyNames,
     int utcDiffSeconds)
-=======
-    std::vector<std::string> const& expiresOnPropertyNames)
->>>>>>> eba15a9f
 {
   json parsedJson;
   try
@@ -339,31 +332,7 @@
   {
     if (parsedJson.contains(expiresOnPropertyName))
     {
-      auto const& expiresOn = parsedJson[expiresOnPropertyName];
-
-<<<<<<< HEAD
-    auto const tzOffsetStr = TimeZoneOffsetAsString(utcDiffSeconds);
-    if (expiresOn.is_string())
-    {
-      auto const expiresOnAsString = expiresOn.get<std::string>();
-      for (auto const& parse : {
-               std::function<DateTime(std::string const&)>([&](auto const& s) {
-                 // 'expires_on' as RFC3339 date string (absolute timestamp)
-                 return DateTime::Parse(s + tzOffsetStr, DateTime::DateFormat::Rfc3339);
-               }),
-               std::function<DateTime(std::string const&)>([](auto const& s) {
-                 // 'expires_on' as numeric string (posix time representing an absolute timestamp)
-                 return PosixTimeConverter::PosixTimeToDateTime(
-                     ParseNumericExpiration(s, MaxPosixTimestamp));
-               }),
-               std::function<DateTime(std::string const&)>([](auto const& s) {
-                 // 'expires_on' as RFC1123 date string (absolute timestamp)
-                 return DateTime::Parse(s, DateTime::DateFormat::Rfc1123);
-               }),
-           })
-=======
       if (expiresOn.is_number_unsigned())
->>>>>>> eba15a9f
       {
         try
         {
@@ -381,13 +350,14 @@
         }
       }
 
+      auto const tzOffsetStr = TimeZoneOffsetAsString(utcDiffSeconds);
       if (expiresOn.is_string())
       {
         auto const expiresOnAsString = expiresOn.get<std::string>();
         for (auto const& parse : {
-                 std::function<DateTime(std::string const&)>([](auto const& s) {
+                 std::function<DateTime(std::string const&)>([&](auto const& s) {
                    // 'expires_on' as RFC3339 date string (absolute timestamp)
-                   return DateTime::Parse(s, DateTime::DateFormat::Rfc3339);
+                   return DateTime::Parse(s + tzOffsetStr, DateTime::DateFormat::Rfc3339);
                  }),
                  std::function<DateTime(std::string const&)>([](auto const& s) {
                    // 'expires_on' as numeric string (posix time representing an absolute timestamp)
