// Copyright (c) Microsoft Corporation.
// Licensed under the MIT License.

#pragma once

#include "azure/identity/detail/token_cache.hpp"
#include "token_credential_impl.hpp"

#include <azure/core/credentials/credentials.hpp>
#include <azure/core/credentials/token_credential_options.hpp>
#include <azure/core/url.hpp>

#include <memory>
#include <string>
#include <utility>

namespace Azure { namespace Identity { namespace _detail {
  class ManagedIdentitySource : protected TokenCredentialImpl {
  private:
    std::string m_clientId;
    std::string m_authorityHost;

  public:
    virtual Core::Credentials::AccessToken GetToken(
        Core::Credentials::TokenRequestContext const& tokenRequestContext,
        Core::Context const& context) const = 0;

  protected:
    _detail::TokenCache m_tokenCache;

    static Core::Url ParseEndpointUrl(
        std::string const& credName,
        std::string const& url,
        char const* envVarName,
        std::string const& credSource);

    explicit ManagedIdentitySource(
        std::string clientId,
        std::string authorityHost,
        Core::Credentials::TokenCredentialOptions const& options)
        : TokenCredentialImpl(options), m_clientId(std::move(clientId)),
          m_authorityHost(std::move(authorityHost))
    {
    }

    std::string const& GetClientId() const { return m_clientId; }
    std::string const& GetAuthorityHost() const { return m_authorityHost; }
  };

  class AppServiceManagedIdentitySource : public ManagedIdentitySource {
  private:
    Core::Http::Request m_request;

  protected:
    explicit AppServiceManagedIdentitySource(
        std::string const& clientId,
        std::string const& resourceId,
        Core::Credentials::TokenCredentialOptions const& options,
        Core::Url endpointUrl,
        std::string const& secret,
        std::string const& apiVersion,
        std::string const& secretHeaderName,
        std::string const& clientIdHeaderName);

    template <typename T>
    static std::unique_ptr<ManagedIdentitySource> Create(
        std::string const& credName,
        std::string const& clientId,
        std::string const& resourceId,
        Core::Credentials::TokenCredentialOptions const& options,
        char const* endpointVarName,
        char const* secretVarName,
        char const* appServiceVersion);

  public:
    Core::Credentials::AccessToken GetToken(
        Core::Credentials::TokenRequestContext const& tokenRequestContext,
        Core::Context const& context) const override final;
  };

  class AppServiceV2017ManagedIdentitySource final : public AppServiceManagedIdentitySource {
    friend class AppServiceManagedIdentitySource;

  private:
    explicit AppServiceV2017ManagedIdentitySource(
        std::string const& clientId,
        std::string const& resourceId,
        Core::Credentials::TokenCredentialOptions const& options,
        Core::Url endpointUrl,
        std::string const& secret)
        : AppServiceManagedIdentitySource(
            clientId,
            resourceId,
            options,
            endpointUrl,
            secret,
            "2017-09-01",
            "secret",
            "clientid")
    {
    }

  public:
    static std::unique_ptr<ManagedIdentitySource> Create(
        std::string const& credName,
        std::string const& clientId,
        std::string const& resourceId,
        Core::Credentials::TokenCredentialOptions const& options);
  };

  class AppServiceV2019ManagedIdentitySource final : public AppServiceManagedIdentitySource {
    friend class AppServiceManagedIdentitySource;

  private:
    explicit AppServiceV2019ManagedIdentitySource(
        std::string const& clientId,
        std::string const& resourceId,
        Core::Credentials::TokenCredentialOptions const& options,
        Core::Url endpointUrl,
        std::string const& secret)
        : AppServiceManagedIdentitySource(
            clientId,
            resourceId,
            options,
            endpointUrl,
            secret,
            "2019-08-01",
            "X-IDENTITY-HEADER",
            "client_id")
    {
    }

  public:
    static std::unique_ptr<ManagedIdentitySource> Create(
        std::string const& credName,
        std::string const& clientId,
        std::string const& resourceId,
        Core::Credentials::TokenCredentialOptions const& options);
  };

  class CloudShellManagedIdentitySource final : public ManagedIdentitySource {
  private:
    Core::Url m_url;
    std::string m_body;

    explicit CloudShellManagedIdentitySource(
        std::string const& clientId,
        Core::Credentials::TokenCredentialOptions const& options,
        Core::Url endpointUrl);

  public:
    static std::unique_ptr<ManagedIdentitySource> Create(
        std::string const& credName,
        std::string const& clientId,
        std::string const& resourceId,
        Core::Credentials::TokenCredentialOptions const& options);

    Core::Credentials::AccessToken GetToken(
        Core::Credentials::TokenRequestContext const& tokenRequestContext,
        Core::Context const& context) const override;
  };

  class AzureArcManagedIdentitySource final : public ManagedIdentitySource {
  private:
    Core::Url m_url;

    explicit AzureArcManagedIdentitySource(
        Core::Credentials::TokenCredentialOptions const& options,
        Core::Url endpointUrl);

  public:
    static std::unique_ptr<ManagedIdentitySource> Create(
        std::string const& credName,
        std::string const& clientId,
        std::string const& resourceId,
        Core::Credentials::TokenCredentialOptions const& options);

    Core::Credentials::AccessToken GetToken(
        Core::Credentials::TokenRequestContext const& tokenRequestContext,
        Core::Context const& context) const override;
  };

  class ImdsManagedIdentitySource final : public ManagedIdentitySource {
  private:
    Core::Http::Request m_request;

    explicit ImdsManagedIdentitySource(
        std::string const& clientId,
<<<<<<< HEAD
        std::string const& resourceId,
=======
        Core::Url const& imdsUrl,
>>>>>>> 00304a05
        Core::Credentials::TokenCredentialOptions const& options);

  public:
    static std::unique_ptr<ManagedIdentitySource> Create(
        std::string const& credName,
        std::string const& clientId,
        std::string const& resourceId,
        Core::Credentials::TokenCredentialOptions const& options);

    Core::Credentials::AccessToken GetToken(
        Core::Credentials::TokenRequestContext const& tokenRequestContext,
        Core::Context const& context) const override;
  };
}}} // namespace Azure::Identity::_detail<|MERGE_RESOLUTION|>--- conflicted
+++ resolved
@@ -186,11 +186,8 @@
 
     explicit ImdsManagedIdentitySource(
         std::string const& clientId,
-<<<<<<< HEAD
-        std::string const& resourceId,
-=======
+        std::string const& resourceId,
         Core::Url const& imdsUrl,
->>>>>>> 00304a05
         Core::Credentials::TokenCredentialOptions const& options);
 
   public:
