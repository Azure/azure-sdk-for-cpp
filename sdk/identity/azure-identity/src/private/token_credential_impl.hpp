--- conflicted
+++ resolved
@@ -70,6 +70,11 @@
      * @param expiresOnPropertyNames Names of properties in the JSON object that represent token
      * expiration as absolute date-time stamp. Can be empty, in which case no attempt to parse the
      * corresponding property will be made. Empty string elements will be ignored.
+     * @param utcDiffSeconds If not 0, it represents the difference between the UTC and a desired
+     * time zone, in seconds. Then, should an RFC3339 timestamp come without a time zone
+     * information, a corresponding time zone offset will be applied to such timestamp.
+     * No credential other than AzureCliCredential (which gets timestamps as local time without time
+     * zone) should need to set it.
      *
      * @return A successfully parsed access token.
      *
@@ -82,7 +87,8 @@
         std::string const& jsonString,
         std::string const& accessTokenPropertyName,
         std::string const& expiresInPropertyName,
-        std::vector<std::string> const& expiresOnPropertyNames);
+        std::vector<std::string> const& expiresOnPropertyNames
+        int utcDiffSeconds);
 
     /**
      * @brief Parses JSON that contains access token and its expiration.
@@ -95,11 +101,6 @@
      * @param expiresOnPropertyName Name of a property in the JSON object that represents token
      * expiration as absolute date-time stamp. Can be empty, in which case no attempt to parse it is
      * made.
-     * @param utcDiffSeconds Optional. If not 0, it represents the difference between the
-     * UTC and a desired time zone, in seconds. Then, should an RFC3339 timestamp come without a
-     * time zone information, a corresponding time zone offset will be applied to such timestamp.
-     * No credential other than AzureCliCredential (which gets timestamps as local time without time
-     * zone) should need to set it.
      *
      * @return A successfully parsed access token.
      *
@@ -109,19 +110,15 @@
         std::string const& jsonString,
         std::string const& accessTokenPropertyName,
         std::string const& expiresInPropertyName,
-<<<<<<< HEAD
-        std::string const& expiresOnPropertyName,
-        int utcDiffSeconds = 0);
-=======
         std::string const& expiresOnPropertyName)
     {
       return ParseToken(
           jsonString,
           accessTokenPropertyName,
           expiresInPropertyName,
-          std::vector<std::string>{expiresOnPropertyName});
+          std::vector<std::string>{expiresOnPropertyName},
+          0);
     }
->>>>>>> eba15a9f
 
     /**
      * @brief Holds `#Azure::Core::Http::Request` and all the associated resources for the HTTP
