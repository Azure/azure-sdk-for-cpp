--- conflicted
+++ resolved
@@ -113,15 +113,10 @@
 std::string AzureCliCredential::GetAzCommand(std::string const& scopes, std::string const& tenantId)
     const
 {
-<<<<<<< HEAD
-  ThrowIfNotSafeCmdLineInput(scopes, "Scopes");
-  ThrowIfNotSafeCmdLineInput(tenantId, "TenantID");
-=======
   // The OAuth 2.0 RFC (https://datatracker.ietf.org/doc/html/rfc6749#section-3.3) allows space as
   // well for a list of scopes, but that isn't currently required.
   ThrowIfNotSafeCmdLineInput(scopes, ".-:/_", "Scopes");
-  ThrowIfNotSafeCmdLineInput(m_tenantId, ".-", "TenantID");
->>>>>>> 830a60e6
+  ThrowIfNotSafeCmdLineInput(tenantId, ".-", "TenantID");
   std::string command = "az account get-access-token --output json --scope \"" + scopes + "\"";
 
   if (!tenantId.empty())
