--- conflicted
+++ resolved
@@ -185,14 +185,11 @@
         // able to handle correctly, except when the token expiration crosses the time when the
         // local system clock moves to and from DST.
         return TokenCredentialImpl::ParseToken(
-<<<<<<< HEAD
-            azCliResult, "accessToken", "expiresIn", "expiresOn", GetLocalTimeToUtcDiffSeconds());
-=======
             azCliResult,
             "accessToken",
             "expiresIn",
-            std::vector<std::string>{"expires_on", "expiresOn"});
->>>>>>> eba15a9f
+            std::vector<std::string>{"expires_on", "expiresOn"},
+            GetLocalTimeToUtcDiffSeconds());
       }
       catch (json::exception const&)
       {
