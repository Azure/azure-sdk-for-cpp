--- conflicted
+++ resolved
@@ -464,10 +464,6 @@
       credName + " will be created" + WithSourceMessage("Azure Instance Metadata Service")
           + ".\nSuccessful creation does not guarantee further successful token retrieval.");
 
-<<<<<<< HEAD
-  return std::unique_ptr<ManagedIdentitySource>(
-      new ImdsManagedIdentitySource(clientId, resourceId, options));
-=======
   std::string imdsHost = "http://169.254.169.254";
   std::string customImdsHost = Environment::GetVariable("AZURE_IMDS_CUSTOM_AUTHORITY_HOST");
   if (!customImdsHost.empty())
@@ -480,17 +476,13 @@
   imdsUrl.AppendPath("/metadata/identity/oauth2/token");
 
   return std::unique_ptr<ManagedIdentitySource>(
-      new ImdsManagedIdentitySource(clientId, imdsUrl, options));
->>>>>>> 00304a05
+      new ImdsManagedIdentitySource(clientId, resourceId, imdsUrl, options));
 }
 
 ImdsManagedIdentitySource::ImdsManagedIdentitySource(
     std::string const& clientId,
-<<<<<<< HEAD
-    std::string const& resourceId,
-=======
+    std::string const& resourceId,
     Azure::Core::Url const& imdsUrl,
->>>>>>> 00304a05
     Azure::Core::Credentials::TokenCredentialOptions const& options)
     : ManagedIdentitySource(clientId, std::string(), options),
       m_request(Azure::Core::Http::HttpMethod::Get, imdsUrl)
