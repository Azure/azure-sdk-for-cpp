# Release History

<<<<<<< HEAD
## 1.9.0-beta.1 (2024-06-21)
=======
## 1.9.0-beta.1 (Unreleased)

### Features Added

- Added `AzurePipelinesCredential` for authenticating an Azure Pipelines service connection with workload identity federation.

### Breaking Changes

### Bugs Fixed

### Other Changes
>>>>>>> 3102b784

## 1.8.0 (2024-06-11)

### Features Added

- [[#4474]](https://github.com/Azure/azure-sdk-for-cpp/issues/4474) Enable proactive renewal of Managed Identity tokens.
- [[#5116]](https://github.com/Azure/azure-sdk-for-cpp/issues/5116) `AzureCliCredential`: Added support for the new response field which represents token expiration timestamp as time zone agnostic value.

### Bugs Fixed

- Managed identity bug fixes.

## 1.7.0-beta.2 (2024-02-09)

### Features Added

- [[#4474]](https://github.com/Azure/azure-sdk-for-cpp/issues/4474) Enable proactive renewal of Managed Identity tokens.

## 1.7.0-beta.1 (2024-01-11)

### Features Added

- [[#5116]](https://github.com/Azure/azure-sdk-for-cpp/issues/5116) `AzureCliCredential`: Added support for the new response field which represents token expiration timestamp as time zone agnostic value.

### Bugs Fixed

- [[#5075]](https://github.com/Azure/azure-sdk-for-cpp/issues/5075) `AzureCliCredential` assumes token expiration time without local time zone adjustment.

### Other Changes

- [[#5141]](https://github.com/Azure/azure-sdk-for-cpp/issues/5141) Added error response details to the `AuthenticationException` thrown when the authority host returns error response.

## 1.6.0 (2023-11-10)

### Features Added

- Added `WorkloadIdentityCredential`.
- When one of the credentials within `DefaultAzureCredential` is successful, it gets re-used during all subsequent attempts to get the token.
- Updated `ClientSecretCredentialOptions` and `ClientCertificateCredentialOptions` to read the default value for the authority host option from the environment variable first.

### Breaking Changes

- Add `WorkloadIdentityCredential` to the `DefaultAzureCredential`.

### Bugs Fixed

- Do not throw an exception during `AzureCliCredential` construction, but rather delay it to the `GetToken()` call.
- Harden checks for the tenant ID.
- Disallow space character when validating tenant id and scopes as input for `AzureCliCredential`.
- Add authority host url validation to reject non-HTTPS schemes.
- [[#4084]](https://github.com/Azure/azure-sdk-for-cpp/issues/4084) Remove OpenSSL dependency on Windows. (A community contribution, courtesy of _[teo-tsirpanis](https://github.com/teo-tsirpanis)_)

### Other Changes

- Add default values to some `WorkloadIdentityCredentialOptions` fields such as authority host by reading them from the environment.
- Add logging to `WorkloadIdentityCredential` to help with debugging.
- Create separate lists of characters that are allowed within tenant ids and scopes in `AzureCliCredential`.

### Acknowledgments

Thank you to our developer community members who helped to make Azure Identity better with their contributions to this release:

- Theodore Tsirpanis _([GitHub](https://github.com/teo-tsirpanis))_

## 1.6.0-beta.3 (2023-10-12)

### Bugs Fixed

- Change the default value for the authority host option to be read from the environment variable first.
- Do not throw an exception during `AzureCliCredential` construction, but rather delay it to the `GetToken()` call.

## 1.6.0-beta.2 (2023-09-13)

### Features Added

- Add support for reading the tenant id, client id, and the token file path for `WorkloadIdentityCredential` from the environment variables.

### Breaking Changes

- Modify the order of the credentials used within the `DefaultAzureCredential` to be consistent with other languages.
- Add `WorkloadIdentityCredential` to the `DefaultAzureCredential`.

### Bugs Fixed

- [[#4084]](https://github.com/Azure/azure-sdk-for-cpp/issues/4084) Remove OpenSSL dependency on Windows. (A community contribution, courtesy of _[teo-tsirpanis](https://github.com/teo-tsirpanis)_)

### Acknowledgments

Thank you to our developer community members who helped to make Azure Identity better with their contributions to this release:

- Theodore Tsirpanis _([GitHub](https://github.com/teo-tsirpanis))_

## 1.6.0-beta.1 (2023-08-11)

### Features Added

- Added support for `WorkloadIdentityCredential`.

## 1.5.1 (2023-07-06)

### Bugs Fixed

- [[#4723]](https://github.com/Azure/azure-sdk-for-cpp/issues/4723) Accept a wider variety of token responses.

## 1.5.0 (2023-05-04)

### Features Added

- Added support for challenge-based and multi-tenant authentication.
- Added `DefaultAzureCredential`.

### Bugs Fixed

- [[#4443]](https://github.com/Azure/azure-sdk-for-cpp/issues/4443) Fixed potentially high CPU usage on Windows.

### Other Changes

- Improved diagnostics to utilize `Azure::Core::Credentials::TokenCredential::GetCredentialName()`.
- Improved log messages.

## 1.5.0-beta.2 (2023-04-06)

### Features Added

- Added support for challenge-based and multi-tenant authentication.

### Bugs Fixed

- [[#4443]](https://github.com/Azure/azure-sdk-for-cpp/issues/4443) Fixed potentially high CPU usage on Windows.

### Other Changes

- Improved diagnostics to utilize `Azure::Core::Credentials::TokenCredential::GetCredentialName()`.

## 1.5.0-beta.1 (2023-03-07)

### Features Added

- Added `DefaultAzureCredential`.

### Other Changes

- Improved log messages.

## 1.4.0 (2023-02-07)

### Features Added

- Added token caching. To benefit from it, share the `shared_ptr` to the same credential instance between multiple client instances.
- Added Azure CLI Credential.
- Added authority host overriding support for `ClientCertificateCredential`.
- Added Azure Stack support for `ClientCertificateCredential`.
- Added Azure App Service API version `2019-08-01` support for `ManagedIdentityCredential`.

## 1.4.0-beta.3 (2023-01-10)

### Features Added

- Added Azure CLI Credential.
- Added authority host overriding support for `ClientCertificateCredential`.
- Added Azure Stack support for `ClientCertificateCredential`.

### Bugs Fixed

- Changed token cache mode to per-credential-instance. In order to get benefits from token caching, share the same credential between multiple client instances.

### Other Changes

- Added token cache support to all credentials.

## 1.4.0-beta.2 (2022-11-08)

### Features Added

- Added token caching.

## 1.4.0-beta.1 (2022-06-30)

### Features Added

- Added Azure App Service API version `2019-08-01` support for `ManagedIdentityCredential`.

## 1.3.0 (2022-06-07)

### Features Added

- Added `ClientCertificateCredential`, and updated `EnvironmentCredential` to support client certificate authentication.
- Added `ChainedTokenCredential`.

## 1.3.0-beta.2 (2022-05-10)

### Features Added

- Added `ClientCertificateCredential`, and updated `EnvironmentCredential` to support client certificate authentication.

## 1.3.0-beta.1 (2022-04-05)

### Features Added

- Added `ChainedTokenCredential`.

## 1.2.0 (2022-03-08)

### Features Added

No changes since `1.2.0-beta.1`.

## 1.2.0-beta.1 (2022-02-08)

### Features Added

- Enabled `EnvironmentCredential` and `ManagedIdentityCredential` to work on UWP.

## 1.1.1 (2022-01-11)

### Bugs Fixed

- [2741](https://github.com/Azure/azure-sdk-for-cpp/issues/2741) Fixed linking problem when Azure SDK is built as DLL.

## 1.1.0 (2021-08-10)

### Features Added

- Added `ManagedIdentityCredential`.

### Bugs Fixed

- Fixed minor memory leak when obtaining a token.

## 1.1.0-beta.1 (2021-07-02)

### Features Added

- Added `ManagedIdentityCredential`.

### Bugs Fixed

- Fixed minor memory leak when obtaining a token.

## 1.0.0 (2021-06-04)

No API changes since `1.0.0-beta.6`.

## 1.0.0-beta.6 (2021-05-18)

### Breaking Changes

- Added `final` specifier to classes and structures that are are not expected to be inheritable at the moment.

## 1.0.0-beta.5 (2021-04-07)

### New Features

- Add Active Directory Federation Service (ADFS) support to `ClientSecretCredential`.

### Breaking Changes

- Removed `Azure::Identity::PackageVersion`.

## 1.0.0-beta.4 (2021-03-11)

### New Features

- Added `Azure::Identity::PackageVersion`.

### Breaking Changes

- Removed `TransportPolicyOptions` from `ClientSecretCredentialOptions`. Updated the options to derive from `ClientOptions`.

## 1.0.0-beta.3 (2021-02-02)

### Breaking Changes

- `ClientSecretCredential` constructor takes `ClientSecretCredentialOptions` struct instead of authority host string. `TokenCredentialOptions` struct has authority host string as data member.

## 1.0.0-beta.2 (2021-01-13)

### Breaking Changes

- Moved `Azure::Identity::Version`, defined in `azure/identity/version.hpp` to the `Azure::Identity::Details` namespace.

### Other Changes and Improvements

- Add high-level and simplified identity.hpp file for simpler include experience for customers.

## 1.0.0-beta.1 (2020-11-11)

### New Features

- Support for Client Secret Credential.
- Support for Environment Credential.<|MERGE_RESOLUTION|>--- conflicted
+++ resolved
@@ -1,20 +1,10 @@
 # Release History
 
-<<<<<<< HEAD
 ## 1.9.0-beta.1 (2024-06-21)
-=======
-## 1.9.0-beta.1 (Unreleased)
 
 ### Features Added
 
 - Added `AzurePipelinesCredential` for authenticating an Azure Pipelines service connection with workload identity federation.
-
-### Breaking Changes
-
-### Bugs Fixed
-
-### Other Changes
->>>>>>> 3102b784
 
 ## 1.8.0 (2024-06-11)
 
