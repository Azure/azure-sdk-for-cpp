# Release History

## 1.13.1 (2025-09-11)

### Bugs Fixed

<<<<<<< HEAD
- Added a constructor overload for `DefaultAzureCredential` with a boolean parameter to indicate whether to throw an exception if `AZURE_TOKEN_CREDENTIALS` environment variable doesn't have a value.

### Breaking Changes
=======
- Fixed IMDS token requests for managed identities, which were broken by an invalid URL path in 1.12.0-beta.1. (A community contribution, courtesy of _[chewi](https://github.com/chewi)_)
>>>>>>> 573fe95a

### Acknowledgments

Thank you to our developer community members who helped to make Azure Identity better with their contributions to this release:

- James Le Cuirot _([GitHub](https://github.com/chewi))_

## 1.13.0 (2025-08-05)

### Features Added

- Added support for more `AZURE_TOKEN_CREDENTIALS` environment variable values to specify a single credential type to use in `DefaultAzureCredential`. In addition to `dev` and `prod`, possible values now include `EnvironmentCredential`, `WorkloadIdentityCredential`, `ManagedIdentityCredential`, and `AzureCliCredential` - each for the corresponding credential type.

## 1.13.0-beta.1 (2025-07-15)

### Features Added

- Added support for more `AZURE_TOKEN_CREDENTIALS` environment variable values to specify a single credential type to use in `DefaultAzureCredential`. In addition to `dev` and `prod`, possible values now include `EnvironmentCredential`, `WorkloadIdentityCredential`, `ManagedIdentityCredential`, and `AzureCliCredential` - each for the corresponding credential type.

## 1.12.0 (2025-07-10)

### Features Added

- Added support for the `AZURE_TOKEN_CREDENTIALS` environment variable to `DefaultAzureCredential`, which allows for choosing between 'deployed service' and 'developer tool' credentials. Valid values are 'dev' for developer tools and 'prod' for deployed service.

### Bugs Fixed

- [[#4952]](https://github.com/Azure/azure-sdk-for-cpp/issues/4952) Fixed `ManagedIdentityCredential` to fail fast if IMDS authentication is not available.
- [[#4669]](https://github.com/Azure/azure-sdk-for-cpp/issues/4669) Fixed the order of credentials in `DefaultAzureCredential`: `ManagedIdentityCredential` before `AzureCliCredential`.

### Other Changes

- Added support for overriding IMDS authority host in the `ManagedIdentityCredential` via `AZURE_POD_IDENTITY_AUTHORITY_HOST` environment variable.

## 1.12.0-beta.1 (2025-06-05)

### Features Added

- Added support for the `AZURE_TOKEN_CREDENTIALS` environment variable to `DefaultAzureCredential`, which allows for choosing between 'deployed service' and 'developer tool' credentials. Valid values are 'dev' for developer tools and 'prod' for deployed service.

### Bugs Fixed

- [[#4952]](https://github.com/Azure/azure-sdk-for-cpp/issues/4952) Fixed `ManagedIdentityCredential` to fail fast if IMDS authentication is not available.
- [[#4669]](https://github.com/Azure/azure-sdk-for-cpp/issues/4669) Fixed the order of credentials in `DefaultAzureCredential`: `ManagedIdentityCredential` before `AzureCliCredential`.

### Other Changes

- Added support for overriding IMDS authority host in the `ManagedIdentityCredential` via `AZURE_POD_IDENTITY_AUTHORITY_HOST` environment variable.

## 1.11.0 (2025-04-08)

### Features Added

- Added `Subscription` to `AzureCliCredentialOptions` which allows the caller to specify an Azure subscription that does not match the current Azure CLI subscription.
- [[#6321]](https://github.com/Azure/azure-sdk-for-cpp/issues/6321) Log Client ID used in `ManagedIdentityCredential`.

### Bugs Fixed

- [[#5235]](https://github.com/Azure/azure-sdk-for-cpp/issues/5235) Warnings in `azure/identity.hpp` cause strict builds to fail.

## 1.11.0-beta.1 (2025-03-11)

### Features Added

- Added `Subscription` to `AzureCliCredentialOptions` which allows the caller to specify an Azure subscription that does not match the current Azure CLI subscription.
- [[#6321]](https://github.com/Azure/azure-sdk-for-cpp/issues/6321) Log Client ID used in `ManagedIdentityCredential`.

### Bugs Fixed

- [[#5235]](https://github.com/Azure/azure-sdk-for-cpp/issues/5235) Warnings in `azure/identity.hpp` cause strict builds to fail.

## 1.10.1 (2024-11-08)

### Bugs Fixed

- Fix overflow issue in token cache.

### Other Changes

- [[#6086]](https://github.com/Azure/azure-sdk-for-cpp/pull/6086) Correct minimum version specification for the Azure Core dependency. (A community contribution, courtesy of _[jdblischak](https://github.com/jdblischak)_)

Thank you to our developer community members who helped to make Azure Identity better with their contributions to this release:

- John Blischak _([GitHub](https://github.com/jdblischak))_

## 1.10.0 (2024-10-08)

### Features Added

- Added support for providing an object ID or a resource ID to `ManagedIdentityCredential`.
- Added support for passing in the x509 certificate and its corresponding private key directly to `ClientCertificateCredential`, rather than reading from a pem file.
- Added support for sending an x5c parameter in `ClientCertificateCredential`.

### Breaking Changes

- Previously, if a clientId was specified for Cloud Shell managed identity, which is not supported, the clientId was passed into the request body. Now, an exception will be thrown if a clientId is specified for Cloud Shell managed identity.

### Bugs Fixed

- Fixed the request sent in `AzurePipelinesCredential` so it doesn't result in a redirect response when an invalid system access token is provided.

### Other Changes

- Allow certain response headers to be logged in `AzurePipelinesCredential` for diagnostics and include them in the exception message.
- In `ClientCertificateCredential`, add the x5c parameter of the JWT token as a JSON array rather than a JSON string.

## 1.10.0-beta.1 (2024-09-17)

### Features Added

- Added support for providing an object ID to `ManagedIdentityCredential`.
- Added support for passing in the x509 certificate and its corresponding private key directly to `ClientCertificateCredential`, rather than reading from a pem file.
- Added support for sending an x5c parameter in `ClientCertificateCredential`.

### Breaking Changes

- Previously, if a clientId was specified for Cloud Shell managed identity, which is not supported, the clientId was passed into the request body. Now, an exception will be thrown if a clientId is specified for Cloud Shell managed identity.

## 1.9.0 (2024-08-06)

### Features Added

- Added `AzurePipelinesCredential` for authenticating an Azure Pipelines service connection with workload identity federation.
- Added `ClientAssertionCredential` to enable applications to authenticate with custom client assertions.

## 1.9.0-beta.2 (2024-07-22)

### Features Added

- Added `ClientAssertionCredential` to enable applications to authenticate with custom client assertions.
- Added support for providing a Resource ID to `ManagedIdentityCredential`.
- Added support for customizing the IMDS endpoint within `ManagedIdentityCredential`.

## 1.9.0-beta.1 (2024-06-21)

### Features Added

- Added `AzurePipelinesCredential` for authenticating an Azure Pipelines service connection with workload identity federation.

## 1.8.0 (2024-06-11)

### Features Added

- [[#4474]](https://github.com/Azure/azure-sdk-for-cpp/issues/4474) Enable proactive renewal of Managed Identity tokens.
- [[#5116]](https://github.com/Azure/azure-sdk-for-cpp/issues/5116) `AzureCliCredential`: Added support for the new response field which represents token expiration timestamp as time zone agnostic value.

### Bugs Fixed

- Managed identity bug fixes.

## 1.7.0-beta.2 (2024-02-09)

### Features Added

- [[#4474]](https://github.com/Azure/azure-sdk-for-cpp/issues/4474) Enable proactive renewal of Managed Identity tokens.

## 1.7.0-beta.1 (2024-01-11)

### Features Added

- [[#5116]](https://github.com/Azure/azure-sdk-for-cpp/issues/5116) `AzureCliCredential`: Added support for the new response field which represents token expiration timestamp as time zone agnostic value.

### Bugs Fixed

- [[#5075]](https://github.com/Azure/azure-sdk-for-cpp/issues/5075) `AzureCliCredential` assumes token expiration time without local time zone adjustment.

### Other Changes

- [[#5141]](https://github.com/Azure/azure-sdk-for-cpp/issues/5141) Added error response details to the `AuthenticationException` thrown when the authority host returns error response.

## 1.6.0 (2023-11-10)

### Features Added

- Added `WorkloadIdentityCredential`.
- When one of the credentials within `DefaultAzureCredential` is successful, it gets re-used during all subsequent attempts to get the token.
- Updated `ClientSecretCredentialOptions` and `ClientCertificateCredentialOptions` to read the default value for the authority host option from the environment variable first.

### Breaking Changes

- Add `WorkloadIdentityCredential` to the `DefaultAzureCredential`.

### Bugs Fixed

- Do not throw an exception during `AzureCliCredential` construction, but rather delay it to the `GetToken()` call.
- Harden checks for the tenant ID.
- Disallow space character when validating tenant id and scopes as input for `AzureCliCredential`.
- Add authority host url validation to reject non-HTTPS schemes.
- [[#4084]](https://github.com/Azure/azure-sdk-for-cpp/issues/4084) Remove OpenSSL dependency on Windows. (A community contribution, courtesy of _[teo-tsirpanis](https://github.com/teo-tsirpanis)_)

### Other Changes

- Add default values to some `WorkloadIdentityCredentialOptions` fields such as authority host by reading them from the environment.
- Add logging to `WorkloadIdentityCredential` to help with debugging.
- Create separate lists of characters that are allowed within tenant ids and scopes in `AzureCliCredential`.

### Acknowledgments

Thank you to our developer community members who helped to make Azure Identity better with their contributions to this release:

- Theodore Tsirpanis _([GitHub](https://github.com/teo-tsirpanis))_

## 1.6.0-beta.3 (2023-10-12)

### Bugs Fixed

- Change the default value for the authority host option to be read from the environment variable first.
- Do not throw an exception during `AzureCliCredential` construction, but rather delay it to the `GetToken()` call.

## 1.6.0-beta.2 (2023-09-13)

### Features Added

- Add support for reading the tenant id, client id, and the token file path for `WorkloadIdentityCredential` from the environment variables.

### Breaking Changes

- Modify the order of the credentials used within the `DefaultAzureCredential` to be consistent with other languages.
- Add `WorkloadIdentityCredential` to the `DefaultAzureCredential`.

### Bugs Fixed

- [[#4084]](https://github.com/Azure/azure-sdk-for-cpp/issues/4084) Remove OpenSSL dependency on Windows. (A community contribution, courtesy of _[teo-tsirpanis](https://github.com/teo-tsirpanis)_)

### Acknowledgments

Thank you to our developer community members who helped to make Azure Identity better with their contributions to this release:

- Theodore Tsirpanis _([GitHub](https://github.com/teo-tsirpanis))_

## 1.6.0-beta.1 (2023-08-11)

### Features Added

- Added support for `WorkloadIdentityCredential`.

## 1.5.1 (2023-07-06)

### Bugs Fixed

- [[#4723]](https://github.com/Azure/azure-sdk-for-cpp/issues/4723) Accept a wider variety of token responses.

## 1.5.0 (2023-05-04)

### Features Added

- Added support for challenge-based and multi-tenant authentication.
- Added `DefaultAzureCredential`.

### Bugs Fixed

- [[#4443]](https://github.com/Azure/azure-sdk-for-cpp/issues/4443) Fixed potentially high CPU usage on Windows.

### Other Changes

- Improved diagnostics to utilize `Azure::Core::Credentials::TokenCredential::GetCredentialName()`.
- Improved log messages.

## 1.5.0-beta.2 (2023-04-06)

### Features Added

- Added support for challenge-based and multi-tenant authentication.

### Bugs Fixed

- [[#4443]](https://github.com/Azure/azure-sdk-for-cpp/issues/4443) Fixed potentially high CPU usage on Windows.

### Other Changes

- Improved diagnostics to utilize `Azure::Core::Credentials::TokenCredential::GetCredentialName()`.

## 1.5.0-beta.1 (2023-03-07)

### Features Added

- Added `DefaultAzureCredential`.

### Other Changes

- Improved log messages.

## 1.4.0 (2023-02-07)

### Features Added

- Added token caching. To benefit from it, share the `shared_ptr` to the same credential instance between multiple client instances.
- Added Azure CLI Credential.
- Added authority host overriding support for `ClientCertificateCredential`.
- Added Azure Stack support for `ClientCertificateCredential`.
- Added Azure App Service API version `2019-08-01` support for `ManagedIdentityCredential`.

## 1.4.0-beta.3 (2023-01-10)

### Features Added

- Added Azure CLI Credential.
- Added authority host overriding support for `ClientCertificateCredential`.
- Added Azure Stack support for `ClientCertificateCredential`.

### Bugs Fixed

- Changed token cache mode to per-credential-instance. In order to get benefits from token caching, share the same credential between multiple client instances.

### Other Changes

- Added token cache support to all credentials.

## 1.4.0-beta.2 (2022-11-08)

### Features Added

- Added token caching.

## 1.4.0-beta.1 (2022-06-30)

### Features Added

- Added Azure App Service API version `2019-08-01` support for `ManagedIdentityCredential`.

## 1.3.0 (2022-06-07)

### Features Added

- Added `ClientCertificateCredential`, and updated `EnvironmentCredential` to support client certificate authentication.
- Added `ChainedTokenCredential`.

## 1.3.0-beta.2 (2022-05-10)

### Features Added

- Added `ClientCertificateCredential`, and updated `EnvironmentCredential` to support client certificate authentication.

## 1.3.0-beta.1 (2022-04-05)

### Features Added

- Added `ChainedTokenCredential`.

## 1.2.0 (2022-03-08)

### Features Added

No changes since `1.2.0-beta.1`.

## 1.2.0-beta.1 (2022-02-08)

### Features Added

- Enabled `EnvironmentCredential` and `ManagedIdentityCredential` to work on UWP.

## 1.1.1 (2022-01-11)

### Bugs Fixed

- [[#2741]](https://github.com/Azure/azure-sdk-for-cpp/issues/2741) Fixed linking problem when Azure SDK is built as DLL.

## 1.1.0 (2021-08-10)

### Features Added

- Added `ManagedIdentityCredential`.

### Bugs Fixed

- Fixed minor memory leak when obtaining a token.

## 1.1.0-beta.1 (2021-07-02)

### Features Added

- Added `ManagedIdentityCredential`.

### Bugs Fixed

- Fixed minor memory leak when obtaining a token.

## 1.0.0 (2021-06-04)

No API changes since `1.0.0-beta.6`.

## 1.0.0-beta.6 (2021-05-18)

### Breaking Changes

- Added `final` specifier to classes and structures that are are not expected to be inheritable at the moment.

## 1.0.0-beta.5 (2021-04-07)

### New Features

- Add Active Directory Federation Service (ADFS) support to `ClientSecretCredential`.

### Breaking Changes

- Removed `Azure::Identity::PackageVersion`.

## 1.0.0-beta.4 (2021-03-11)

### New Features

- Added `Azure::Identity::PackageVersion`.

### Breaking Changes

- Removed `TransportPolicyOptions` from `ClientSecretCredentialOptions`. Updated the options to derive from `ClientOptions`.

## 1.0.0-beta.3 (2021-02-02)

### Breaking Changes

- `ClientSecretCredential` constructor takes `ClientSecretCredentialOptions` struct instead of authority host string. `TokenCredentialOptions` struct has authority host string as data member.

## 1.0.0-beta.2 (2021-01-13)

### Breaking Changes

- Moved `Azure::Identity::Version`, defined in `azure/identity/version.hpp` to the `Azure::Identity::Details` namespace.

### Other Changes and Improvements

- Add high-level and simplified identity.hpp file for simpler include experience for customers.

## 1.0.0-beta.1 (2020-11-11)

### New Features

- Support for Client Secret Credential.
- Support for Environment Credential.<|MERGE_RESOLUTION|>--- conflicted
+++ resolved
@@ -2,15 +2,12 @@
 
 ## 1.13.1 (2025-09-11)
 
-### Bugs Fixed
-
-<<<<<<< HEAD
+### Features Added
+
 - Added a constructor overload for `DefaultAzureCredential` with a boolean parameter to indicate whether to throw an exception if `AZURE_TOKEN_CREDENTIALS` environment variable doesn't have a value.
 
 ### Breaking Changes
-=======
 - Fixed IMDS token requests for managed identities, which were broken by an invalid URL path in 1.12.0-beta.1. (A community contribution, courtesy of _[chewi](https://github.com/chewi)_)
->>>>>>> 573fe95a
 
 ### Acknowledgments
 
