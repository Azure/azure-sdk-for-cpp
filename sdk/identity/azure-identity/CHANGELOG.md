# Release History

<<<<<<< HEAD
## 1.3.0-beta.3 (Unreleased)
=======
## 1.4.0-beta.1 (Unreleased)
>>>>>>> fd403430

### Features Added

### Breaking Changes

### Bugs Fixed

### Other Changes

<<<<<<< HEAD
=======
## 1.3.0 (2022-06-07)

### Features Added

- Added `ClientCertificateCredential`, and updated `EnvironmentCredential` to support client certificate authentication.
- Added `ChainedTokenCredential`.

>>>>>>> fd403430
## 1.3.0-beta.2 (2022-05-10)

### Features Added

- Added `ClientCertificateCredential`, and updated `EnvironmentCredential` to support client certificate authentication.

## 1.3.0-beta.1 (2022-04-05)

### Features Added

- Added `ChainedTokenCredential`.

## 1.2.0 (2022-03-08)

### Features Added

No changes since `1.2.0-beta.1`.

## 1.2.0-beta.1 (2022-02-08)

### Features Added

- Enabled `EnvironmentCredential` and `ManagedIdentityCredential` to work on UWP.

## 1.1.1 (2022-01-11)

### Bugs Fixed

- [2741](https://github.com/Azure/azure-sdk-for-cpp/issues/2741) Fixed linking problem when Azure SDK is built as DLL.

## 1.1.0 (2021-08-10)

### Features Added

- Added `ManagedIdentityCredential`.

### Bugs Fixed

- Fixed minor memory leak when obtaining a token.

## 1.1.0-beta.1 (2021-07-02)

### Features Added

- Added `ManagedIdentityCredential`.

### Bugs Fixed

- Fixed minor memory leak when obtaining a token.

## 1.0.0 (2021-06-04)

No API changes since `1.0.0-beta.6`.

## 1.0.0-beta.6 (2021-05-18)

### Breaking Changes

- Added `final` specifier to classes and structures that are are not expected to be inheritable at the moment.

## 1.0.0-beta.5 (2021-04-07)

### New Features

- Add Active Directory Federation Service (ADFS) support to `ClientSecretCredential`.

### Breaking Changes

- Removed `Azure::Identity::PackageVersion`.

## 1.0.0-beta.4 (2021-03-11)

### New Features

- Added `Azure::Identity::PackageVersion`.

### Breaking Changes

- Removed `TransportPolicyOptions` from `ClientSecretCredentialOptions`. Updated the options to derive from `ClientOptions`.

## 1.0.0-beta.3 (2021-02-02)

### Breaking Changes

- `ClientSecretCredential` constructor takes `ClientSecretCredentialOptions` struct instead of authority host string. `TokenCredentialOptions` struct has authority host string as data member.

## 1.0.0-beta.2 (2021-01-13)

### Breaking Changes

- Moved `Azure::Identity::Version`, defined in `azure/identity/version.hpp` to the `Azure::Identity::Details` namespace.

### Other Changes and Improvements

- Add high-level and simplified identity.hpp file for simpler include experience for customers.

## 1.0.0-beta.1 (2020-11-11)

### New Features

- Support for Client Secret Credential.
- Support for Environment Credential.<|MERGE_RESOLUTION|>--- conflicted
+++ resolved
@@ -1,10 +1,6 @@
 # Release History
 
-<<<<<<< HEAD
-## 1.3.0-beta.3 (Unreleased)
-=======
 ## 1.4.0-beta.1 (Unreleased)
->>>>>>> fd403430
 
 ### Features Added
 
@@ -14,8 +10,6 @@
 
 ### Other Changes
 
-<<<<<<< HEAD
-=======
 ## 1.3.0 (2022-06-07)
 
 ### Features Added
@@ -23,7 +17,6 @@
 - Added `ClientCertificateCredential`, and updated `EnvironmentCredential` to support client certificate authentication.
 - Added `ChainedTokenCredential`.
 
->>>>>>> fd403430
 ## 1.3.0-beta.2 (2022-05-10)
 
 ### Features Added
