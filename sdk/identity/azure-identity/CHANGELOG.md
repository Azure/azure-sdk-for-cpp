--- conflicted
+++ resolved
@@ -4,8 +4,6 @@
 
 ### Features Added
 
-<<<<<<< HEAD
-=======
 - [[#4474]](https://github.com/Azure/azure-sdk-for-cpp/issues/4474) Enable proactive renewal of Managed Identity tokens.
 
 ### Breaking Changes
@@ -14,7 +12,6 @@
 
 ### Other Changes
 
->>>>>>> 3b231e58
 ## 1.7.0-beta.1 (2024-01-11)
 
 ### Features Added
