# Release History

## 1.6.0 (2023-11-07)

### Features Added

<<<<<<< HEAD
- Added support for `WorkloadIdentityCredential`.

### Bugs Fixed

- Change the default value for the authority host option to be read from the environment variable first.
- Do not throw an exception during `AzureCliCredential` construction, but rather delay it to the `GetToken()` call.
- [[#4084]](https://github.com/Azure/azure-sdk-for-cpp/issues/4084) Remove OpenSSL dependency on Windows. (A community contribution, courtesy of _[teo-tsirpanis](https://github.com/teo-tsirpanis)_)

### Breaking Changes

- Modify the order of the credentials used within the `DefaultAzureCredential` to be consistent with other languages.
- Add `WorkloadIdentityCredential` to the `DefaultAzureCredential`.

### Acknowledgments

Thank you to our developer community members who helped to make Azure Identity better with their contributions to this release:

- Theodore Tsirpanis _([GitHub](https://github.com/teo-tsirpanis))_
=======
- When one of the credentials within `DefaultAzureCredential` is successful, it gets re-used during all subsequent attempts to get the token.

### Breaking Changes

### Bugs Fixed

- Harden checks for the tenant ID.
- Disallow space character when validating tenant id and scopes as input for `AzureCliCredential`.
- Add authority host url validation to reject non-HTTPS schemes.

### Other Changes
>>>>>>> f2bd2279

- Create separate lists of characters that are allowed within tenant ids and scopes in `AzureCliCredential`.
- Add default values to some `WorkloadIdentityCredentialOptions` fields such as authority host by reading them from the environment.
- Add logging to `WorkloadIdentityCredential` to help with debugging.

## 1.6.0-beta.3 (2023-10-12)

### Bugs Fixed

- Change the default value for the authority host option to be read from the environment variable first.
- Do not throw an exception during `AzureCliCredential` construction, but rather delay it to the `GetToken()` call.

## 1.6.0-beta.2 (2023-09-13)

### Features Added

- Add support for reading the tenant id, client id, and the token file path for `WorkloadIdentityCredential` from the environment variables.

### Breaking Changes

- Modify the order of the credentials used within the `DefaultAzureCredential` to be consistent with other languages.
- Add `WorkloadIdentityCredential` to the `DefaultAzureCredential`.

### Bugs Fixed

- [[#4084]](https://github.com/Azure/azure-sdk-for-cpp/issues/4084) Remove OpenSSL dependency on Windows. (A community contribution, courtesy of _[teo-tsirpanis](https://github.com/teo-tsirpanis)_)

### Acknowledgments

Thank you to our developer community members who helped to make Azure Identity better with their contributions to this release:

- Theodore Tsirpanis _([GitHub](https://github.com/teo-tsirpanis))_

## 1.6.0-beta.1 (2023-08-11)

### Features Added

- Added support for `WorkloadIdentityCredential`.

## 1.5.1 (2023-07-06)

### Bugs Fixed

- [[#4723]](https://github.com/Azure/azure-sdk-for-cpp/issues/4723) Accept a wider variety of token responses.

## 1.5.0 (2023-05-04)

### Features Added

- Added support for challenge-based and multi-tenant authentication.
- Added `DefaultAzureCredential`.

### Bugs Fixed

- [[#4443]](https://github.com/Azure/azure-sdk-for-cpp/issues/4443) Fixed potentially high CPU usage on Windows.

### Other Changes

- Improved diagnostics to utilize `Azure::Core::Credentials::TokenCredential::GetCredentialName()`.
- Improved log messages.

## 1.5.0-beta.2 (2023-04-06)

### Features Added

- Added support for challenge-based and multi-tenant authentication.

### Bugs Fixed

- [[#4443]](https://github.com/Azure/azure-sdk-for-cpp/issues/4443) Fixed potentially high CPU usage on Windows.

### Other Changes

- Improved diagnostics to utilize `Azure::Core::Credentials::TokenCredential::GetCredentialName()`.

## 1.5.0-beta.1 (2023-03-07)

### Features Added

- Added `DefaultAzureCredential`.

### Other Changes

- Improved log messages.

## 1.4.0 (2023-02-07)

### Features Added

- Added token caching. To benefit from it, share the `shared_ptr` to the same credential instance between multiple client instances.
- Added Azure CLI Credential.
- Added authority host overriding support for `ClientCertificateCredential`.
- Added Azure Stack support for `ClientCertificateCredential`.
- Added Azure App Service API version `2019-08-01` support for `ManagedIdentityCredential`.

## 1.4.0-beta.3 (2023-01-10)

### Features Added

- Added Azure CLI Credential.
- Added authority host overriding support for `ClientCertificateCredential`.
- Added Azure Stack support for `ClientCertificateCredential`.

### Bugs Fixed

- Changed token cache mode to per-credential-instance. In order to get benefits from token caching, share the same credential between multiple client instances.

### Other Changes

- Added token cache support to all credentials.

## 1.4.0-beta.2 (2022-11-08)

### Features Added

- Added token caching.

## 1.4.0-beta.1 (2022-06-30)

### Features Added

- Added Azure App Service API version `2019-08-01` support for `ManagedIdentityCredential`.

## 1.3.0 (2022-06-07)

### Features Added

- Added `ClientCertificateCredential`, and updated `EnvironmentCredential` to support client certificate authentication.
- Added `ChainedTokenCredential`.

## 1.3.0-beta.2 (2022-05-10)

### Features Added

- Added `ClientCertificateCredential`, and updated `EnvironmentCredential` to support client certificate authentication.

## 1.3.0-beta.1 (2022-04-05)

### Features Added

- Added `ChainedTokenCredential`.

## 1.2.0 (2022-03-08)

### Features Added

No changes since `1.2.0-beta.1`.

## 1.2.0-beta.1 (2022-02-08)

### Features Added

- Enabled `EnvironmentCredential` and `ManagedIdentityCredential` to work on UWP.

## 1.1.1 (2022-01-11)

### Bugs Fixed

- [2741](https://github.com/Azure/azure-sdk-for-cpp/issues/2741) Fixed linking problem when Azure SDK is built as DLL.

## 1.1.0 (2021-08-10)

### Features Added

- Added `ManagedIdentityCredential`.

### Bugs Fixed

- Fixed minor memory leak when obtaining a token.

## 1.1.0-beta.1 (2021-07-02)

### Features Added

- Added `ManagedIdentityCredential`.

### Bugs Fixed

- Fixed minor memory leak when obtaining a token.

## 1.0.0 (2021-06-04)

No API changes since `1.0.0-beta.6`.

## 1.0.0-beta.6 (2021-05-18)

### Breaking Changes

- Added `final` specifier to classes and structures that are are not expected to be inheritable at the moment.

## 1.0.0-beta.5 (2021-04-07)

### New Features

- Add Active Directory Federation Service (ADFS) support to `ClientSecretCredential`.

### Breaking Changes

- Removed `Azure::Identity::PackageVersion`.

## 1.0.0-beta.4 (2021-03-11)

### New Features

- Added `Azure::Identity::PackageVersion`.

### Breaking Changes

- Removed `TransportPolicyOptions` from `ClientSecretCredentialOptions`. Updated the options to derive from `ClientOptions`.

## 1.0.0-beta.3 (2021-02-02)

### Breaking Changes

- `ClientSecretCredential` constructor takes `ClientSecretCredentialOptions` struct instead of authority host string. `TokenCredentialOptions` struct has authority host string as data member.

## 1.0.0-beta.2 (2021-01-13)

### Breaking Changes

- Moved `Azure::Identity::Version`, defined in `azure/identity/version.hpp` to the `Azure::Identity::Details` namespace.

### Other Changes and Improvements

- Add high-level and simplified identity.hpp file for simpler include experience for customers.

## 1.0.0-beta.1 (2020-11-11)

### New Features

- Support for Client Secret Credential.
- Support for Environment Credential.<|MERGE_RESOLUTION|>--- conflicted
+++ resolved
@@ -1,45 +1,36 @@
 # Release History
 
-## 1.6.0 (2023-11-07)
-
-### Features Added
-
-<<<<<<< HEAD
-- Added support for `WorkloadIdentityCredential`.
+## 1.6.0 (2023-11-10)
+
+### Features Added
+
+- Added `WorkloadIdentityCredential`.
+- When one of the credentials within `DefaultAzureCredential` is successful, it gets re-used during all subsequent attempts to get the token.
+
+### Breaking Changes
+
+- Add `WorkloadIdentityCredential` to the `DefaultAzureCredential`.
 
 ### Bugs Fixed
 
 - Change the default value for the authority host option to be read from the environment variable first.
 - Do not throw an exception during `AzureCliCredential` construction, but rather delay it to the `GetToken()` call.
-- [[#4084]](https://github.com/Azure/azure-sdk-for-cpp/issues/4084) Remove OpenSSL dependency on Windows. (A community contribution, courtesy of _[teo-tsirpanis](https://github.com/teo-tsirpanis)_)
-
-### Breaking Changes
-
-- Modify the order of the credentials used within the `DefaultAzureCredential` to be consistent with other languages.
-- Add `WorkloadIdentityCredential` to the `DefaultAzureCredential`.
-
-### Acknowledgments
-
-Thank you to our developer community members who helped to make Azure Identity better with their contributions to this release:
-
-- Theodore Tsirpanis _([GitHub](https://github.com/teo-tsirpanis))_
-=======
-- When one of the credentials within `DefaultAzureCredential` is successful, it gets re-used during all subsequent attempts to get the token.
-
-### Breaking Changes
-
-### Bugs Fixed
-
 - Harden checks for the tenant ID.
 - Disallow space character when validating tenant id and scopes as input for `AzureCliCredential`.
 - Add authority host url validation to reject non-HTTPS schemes.
-
-### Other Changes
->>>>>>> f2bd2279
+- [[#4084]](https://github.com/Azure/azure-sdk-for-cpp/issues/4084) Remove OpenSSL dependency on Windows. (A community contribution, courtesy of _[teo-tsirpanis](https://github.com/teo-tsirpanis)_)
+
+### Other Changes
 
 - Create separate lists of characters that are allowed within tenant ids and scopes in `AzureCliCredential`.
 - Add default values to some `WorkloadIdentityCredentialOptions` fields such as authority host by reading them from the environment.
 - Add logging to `WorkloadIdentityCredential` to help with debugging.
+
+### Acknowledgments
+
+Thank you to our developer community members who helped to make Azure Identity better with their contributions to this release:
+
+- Theodore Tsirpanis _([GitHub](https://github.com/teo-tsirpanis))_
 
 ## 1.6.0-beta.3 (2023-10-12)
 
