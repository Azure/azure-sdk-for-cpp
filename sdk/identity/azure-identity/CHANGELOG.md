# Release History

## 1.13.2 (2025-10-02)

### Features Added

- When `AZURE_TOKEN_CREDENTIALS` environment variable is configured to `ManagedIdentityCredential`, the `DefaultAzureCredential` does not issue a probe request and performs retries with exponential backoff.

<<<<<<< HEAD
=======
### Breaking Changes

- By default, `ManagedIdentityCredential` does not send a probe request, unless it is a part of credential chain in `DefaultAzureCredential`.

### Bugs Fixed

### Other Changes

>>>>>>> 6fcc5d57
## 1.13.1 (2025-09-11)

### Features Added

- Added a constructor overload for `DefaultAzureCredential` with a boolean parameter to indicate whether to throw an exception if `AZURE_TOKEN_CREDENTIALS` environment variable doesn't have a value.

### Bugs Fixed
- Fixed IMDS token requests for managed identities, which were broken by an invalid URL path in 1.12.0-beta.1. (A community contribution, courtesy of _[chewi](https://github.com/chewi)_)

### Acknowledgments

Thank you to our developer community members who helped to make Azure Identity better with their contributions to this release:

- James Le Cuirot _([GitHub](https://github.com/chewi))_

## 1.13.0 (2025-08-05)

### Features Added

- Added support for more `AZURE_TOKEN_CREDENTIALS` environment variable values to specify a single credential type to use in `DefaultAzureCredential`. In addition to `dev` and `prod`, possible values now include `EnvironmentCredential`, `WorkloadIdentityCredential`, `ManagedIdentityCredential`, and `AzureCliCredential` - each for the corresponding credential type.

## 1.13.0-beta.1 (2025-07-15)

### Features Added

- Added support for more `AZURE_TOKEN_CREDENTIALS` environment variable values to specify a single credential type to use in `DefaultAzureCredential`. In addition to `dev` and `prod`, possible values now include `EnvironmentCredential`, `WorkloadIdentityCredential`, `ManagedIdentityCredential`, and `AzureCliCredential` - each for the corresponding credential type.

## 1.12.0 (2025-07-10)

### Features Added

- Added support for the `AZURE_TOKEN_CREDENTIALS` environment variable to `DefaultAzureCredential`, which allows for choosing between 'deployed service' and 'developer tool' credentials. Valid values are 'dev' for developer tools and 'prod' for deployed service.

### Bugs Fixed

- [[#4952]](https://github.com/Azure/azure-sdk-for-cpp/issues/4952) Fixed `ManagedIdentityCredential` to fail fast if IMDS authentication is not available.
- [[#4669]](https://github.com/Azure/azure-sdk-for-cpp/issues/4669) Fixed the order of credentials in `DefaultAzureCredential`: `ManagedIdentityCredential` before `AzureCliCredential`.

### Other Changes

- Added support for overriding IMDS authority host in the `ManagedIdentityCredential` via `AZURE_POD_IDENTITY_AUTHORITY_HOST` environment variable.

## 1.12.0-beta.1 (2025-06-05)

### Features Added

- Added support for the `AZURE_TOKEN_CREDENTIALS` environment variable to `DefaultAzureCredential`, which allows for choosing between 'deployed service' and 'developer tool' credentials. Valid values are 'dev' for developer tools and 'prod' for deployed service.

### Bugs Fixed

- [[#4952]](https://github.com/Azure/azure-sdk-for-cpp/issues/4952) Fixed `ManagedIdentityCredential` to fail fast if IMDS authentication is not available.
- [[#4669]](https://github.com/Azure/azure-sdk-for-cpp/issues/4669) Fixed the order of credentials in `DefaultAzureCredential`: `ManagedIdentityCredential` before `AzureCliCredential`.

### Other Changes

- Added support for overriding IMDS authority host in the `ManagedIdentityCredential` via `AZURE_POD_IDENTITY_AUTHORITY_HOST` environment variable.

## 1.11.0 (2025-04-08)

### Features Added

- Added `Subscription` to `AzureCliCredentialOptions` which allows the caller to specify an Azure subscription that does not match the current Azure CLI subscription.
- [[#6321]](https://github.com/Azure/azure-sdk-for-cpp/issues/6321) Log Client ID used in `ManagedIdentityCredential`.

### Bugs Fixed

- [[#5235]](https://github.com/Azure/azure-sdk-for-cpp/issues/5235) Warnings in `azure/identity.hpp` cause strict builds to fail.

## 1.11.0-beta.1 (2025-03-11)

### Features Added

- Added `Subscription` to `AzureCliCredentialOptions` which allows the caller to specify an Azure subscription that does not match the current Azure CLI subscription.
- [[#6321]](https://github.com/Azure/azure-sdk-for-cpp/issues/6321) Log Client ID used in `ManagedIdentityCredential`.

### Bugs Fixed

- [[#5235]](https://github.com/Azure/azure-sdk-for-cpp/issues/5235) Warnings in `azure/identity.hpp` cause strict builds to fail.

## 1.10.1 (2024-11-08)

### Bugs Fixed

- Fix overflow issue in token cache.

### Other Changes

- [[#6086]](https://github.com/Azure/azure-sdk-for-cpp/pull/6086) Correct minimum version specification for the Azure Core dependency. (A community contribution, courtesy of _[jdblischak](https://github.com/jdblischak)_)

Thank you to our developer community members who helped to make Azure Identity better with their contributions to this release:

- John Blischak _([GitHub](https://github.com/jdblischak))_

## 1.10.0 (2024-10-08)

### Features Added

- Added support for providing an object ID or a resource ID to `ManagedIdentityCredential`.
- Added support for passing in the x509 certificate and its corresponding private key directly to `ClientCertificateCredential`, rather than reading from a pem file.
- Added support for sending an x5c parameter in `ClientCertificateCredential`.

### Breaking Changes

- Previously, if a clientId was specified for Cloud Shell managed identity, which is not supported, the clientId was passed into the request body. Now, an exception will be thrown if a clientId is specified for Cloud Shell managed identity.

### Bugs Fixed

- Fixed the request sent in `AzurePipelinesCredential` so it doesn't result in a redirect response when an invalid system access token is provided.

### Other Changes

- Allow certain response headers to be logged in `AzurePipelinesCredential` for diagnostics and include them in the exception message.
- In `ClientCertificateCredential`, add the x5c parameter of the JWT token as a JSON array rather than a JSON string.

## 1.10.0-beta.1 (2024-09-17)

### Features Added

- Added support for providing an object ID to `ManagedIdentityCredential`.
- Added support for passing in the x509 certificate and its corresponding private key directly to `ClientCertificateCredential`, rather than reading from a pem file.
- Added support for sending an x5c parameter in `ClientCertificateCredential`.

### Breaking Changes

- Previously, if a clientId was specified for Cloud Shell managed identity, which is not supported, the clientId was passed into the request body. Now, an exception will be thrown if a clientId is specified for Cloud Shell managed identity.

## 1.9.0 (2024-08-06)

### Features Added

- Added `AzurePipelinesCredential` for authenticating an Azure Pipelines service connection with workload identity federation.
- Added `ClientAssertionCredential` to enable applications to authenticate with custom client assertions.

## 1.9.0-beta.2 (2024-07-22)

### Features Added

- Added `ClientAssertionCredential` to enable applications to authenticate with custom client assertions.
- Added support for providing a Resource ID to `ManagedIdentityCredential`.
- Added support for customizing the IMDS endpoint within `ManagedIdentityCredential`.

## 1.9.0-beta.1 (2024-06-21)

### Features Added

- Added `AzurePipelinesCredential` for authenticating an Azure Pipelines service connection with workload identity federation.

## 1.8.0 (2024-06-11)

### Features Added

- [[#4474]](https://github.com/Azure/azure-sdk-for-cpp/issues/4474) Enable proactive renewal of Managed Identity tokens.
- [[#5116]](https://github.com/Azure/azure-sdk-for-cpp/issues/5116) `AzureCliCredential`: Added support for the new response field which represents token expiration timestamp as time zone agnostic value.

### Bugs Fixed

- Managed identity bug fixes.

## 1.7.0-beta.2 (2024-02-09)

### Features Added

- [[#4474]](https://github.com/Azure/azure-sdk-for-cpp/issues/4474) Enable proactive renewal of Managed Identity tokens.

## 1.7.0-beta.1 (2024-01-11)

### Features Added

- [[#5116]](https://github.com/Azure/azure-sdk-for-cpp/issues/5116) `AzureCliCredential`: Added support for the new response field which represents token expiration timestamp as time zone agnostic value.

### Bugs Fixed

- [[#5075]](https://github.com/Azure/azure-sdk-for-cpp/issues/5075) `AzureCliCredential` assumes token expiration time without local time zone adjustment.

### Other Changes

- [[#5141]](https://github.com/Azure/azure-sdk-for-cpp/issues/5141) Added error response details to the `AuthenticationException` thrown when the authority host returns error response.

## 1.6.0 (2023-11-10)

### Features Added

- Added `WorkloadIdentityCredential`.
- When one of the credentials within `DefaultAzureCredential` is successful, it gets re-used during all subsequent attempts to get the token.
- Updated `ClientSecretCredentialOptions` and `ClientCertificateCredentialOptions` to read the default value for the authority host option from the environment variable first.

### Breaking Changes

- Add `WorkloadIdentityCredential` to the `DefaultAzureCredential`.

### Bugs Fixed

- Do not throw an exception during `AzureCliCredential` construction, but rather delay it to the `GetToken()` call.
- Harden checks for the tenant ID.
- Disallow space character when validating tenant id and scopes as input for `AzureCliCredential`.
- Add authority host url validation to reject non-HTTPS schemes.
- [[#4084]](https://github.com/Azure/azure-sdk-for-cpp/issues/4084) Remove OpenSSL dependency on Windows. (A community contribution, courtesy of _[teo-tsirpanis](https://github.com/teo-tsirpanis)_)

### Other Changes

- Add default values to some `WorkloadIdentityCredentialOptions` fields such as authority host by reading them from the environment.
- Add logging to `WorkloadIdentityCredential` to help with debugging.
- Create separate lists of characters that are allowed within tenant ids and scopes in `AzureCliCredential`.

### Acknowledgments

Thank you to our developer community members who helped to make Azure Identity better with their contributions to this release:

- Theodore Tsirpanis _([GitHub](https://github.com/teo-tsirpanis))_

## 1.6.0-beta.3 (2023-10-12)

### Bugs Fixed

- Change the default value for the authority host option to be read from the environment variable first.
- Do not throw an exception during `AzureCliCredential` construction, but rather delay it to the `GetToken()` call.

## 1.6.0-beta.2 (2023-09-13)

### Features Added

- Add support for reading the tenant id, client id, and the token file path for `WorkloadIdentityCredential` from the environment variables.

### Breaking Changes

- Modify the order of the credentials used within the `DefaultAzureCredential` to be consistent with other languages.
- Add `WorkloadIdentityCredential` to the `DefaultAzureCredential`.

### Bugs Fixed

- [[#4084]](https://github.com/Azure/azure-sdk-for-cpp/issues/4084) Remove OpenSSL dependency on Windows. (A community contribution, courtesy of _[teo-tsirpanis](https://github.com/teo-tsirpanis)_)

### Acknowledgments

Thank you to our developer community members who helped to make Azure Identity better with their contributions to this release:

- Theodore Tsirpanis _([GitHub](https://github.com/teo-tsirpanis))_

## 1.6.0-beta.1 (2023-08-11)

### Features Added

- Added support for `WorkloadIdentityCredential`.

## 1.5.1 (2023-07-06)

### Bugs Fixed

- [[#4723]](https://github.com/Azure/azure-sdk-for-cpp/issues/4723) Accept a wider variety of token responses.

## 1.5.0 (2023-05-04)

### Features Added

- Added support for challenge-based and multi-tenant authentication.
- Added `DefaultAzureCredential`.

### Bugs Fixed

- [[#4443]](https://github.com/Azure/azure-sdk-for-cpp/issues/4443) Fixed potentially high CPU usage on Windows.

### Other Changes

- Improved diagnostics to utilize `Azure::Core::Credentials::TokenCredential::GetCredentialName()`.
- Improved log messages.

## 1.5.0-beta.2 (2023-04-06)

### Features Added

- Added support for challenge-based and multi-tenant authentication.

### Bugs Fixed

- [[#4443]](https://github.com/Azure/azure-sdk-for-cpp/issues/4443) Fixed potentially high CPU usage on Windows.

### Other Changes

- Improved diagnostics to utilize `Azure::Core::Credentials::TokenCredential::GetCredentialName()`.

## 1.5.0-beta.1 (2023-03-07)

### Features Added

- Added `DefaultAzureCredential`.

### Other Changes

- Improved log messages.

## 1.4.0 (2023-02-07)

### Features Added

- Added token caching. To benefit from it, share the `shared_ptr` to the same credential instance between multiple client instances.
- Added Azure CLI Credential.
- Added authority host overriding support for `ClientCertificateCredential`.
- Added Azure Stack support for `ClientCertificateCredential`.
- Added Azure App Service API version `2019-08-01` support for `ManagedIdentityCredential`.

## 1.4.0-beta.3 (2023-01-10)

### Features Added

- Added Azure CLI Credential.
- Added authority host overriding support for `ClientCertificateCredential`.
- Added Azure Stack support for `ClientCertificateCredential`.

### Bugs Fixed

- Changed token cache mode to per-credential-instance. In order to get benefits from token caching, share the same credential between multiple client instances.

### Other Changes

- Added token cache support to all credentials.

## 1.4.0-beta.2 (2022-11-08)

### Features Added

- Added token caching.

## 1.4.0-beta.1 (2022-06-30)

### Features Added

- Added Azure App Service API version `2019-08-01` support for `ManagedIdentityCredential`.

## 1.3.0 (2022-06-07)

### Features Added

- Added `ClientCertificateCredential`, and updated `EnvironmentCredential` to support client certificate authentication.
- Added `ChainedTokenCredential`.

## 1.3.0-beta.2 (2022-05-10)

### Features Added

- Added `ClientCertificateCredential`, and updated `EnvironmentCredential` to support client certificate authentication.

## 1.3.0-beta.1 (2022-04-05)

### Features Added

- Added `ChainedTokenCredential`.

## 1.2.0 (2022-03-08)

### Features Added

No changes since `1.2.0-beta.1`.

## 1.2.0-beta.1 (2022-02-08)

### Features Added

- Enabled `EnvironmentCredential` and `ManagedIdentityCredential` to work on UWP.

## 1.1.1 (2022-01-11)

### Bugs Fixed

- [[#2741]](https://github.com/Azure/azure-sdk-for-cpp/issues/2741) Fixed linking problem when Azure SDK is built as DLL.

## 1.1.0 (2021-08-10)

### Features Added

- Added `ManagedIdentityCredential`.

### Bugs Fixed

- Fixed minor memory leak when obtaining a token.

## 1.1.0-beta.1 (2021-07-02)

### Features Added

- Added `ManagedIdentityCredential`.

### Bugs Fixed

- Fixed minor memory leak when obtaining a token.

## 1.0.0 (2021-06-04)

No API changes since `1.0.0-beta.6`.

## 1.0.0-beta.6 (2021-05-18)

### Breaking Changes

- Added `final` specifier to classes and structures that are are not expected to be inheritable at the moment.

## 1.0.0-beta.5 (2021-04-07)

### New Features

- Add Active Directory Federation Service (ADFS) support to `ClientSecretCredential`.

### Breaking Changes

- Removed `Azure::Identity::PackageVersion`.

## 1.0.0-beta.4 (2021-03-11)

### New Features

- Added `Azure::Identity::PackageVersion`.

### Breaking Changes

- Removed `TransportPolicyOptions` from `ClientSecretCredentialOptions`. Updated the options to derive from `ClientOptions`.

## 1.0.0-beta.3 (2021-02-02)

### Breaking Changes

- `ClientSecretCredential` constructor takes `ClientSecretCredentialOptions` struct instead of authority host string. `TokenCredentialOptions` struct has authority host string as data member.

## 1.0.0-beta.2 (2021-01-13)

### Breaking Changes

- Moved `Azure::Identity::Version`, defined in `azure/identity/version.hpp` to the `Azure::Identity::Details` namespace.

### Other Changes and Improvements

- Add high-level and simplified identity.hpp file for simpler include experience for customers.

## 1.0.0-beta.1 (2020-11-11)

### New Features

- Support for Client Secret Credential.
- Support for Environment Credential.<|MERGE_RESOLUTION|>--- conflicted
+++ resolved
@@ -6,17 +6,10 @@
 
 - When `AZURE_TOKEN_CREDENTIALS` environment variable is configured to `ManagedIdentityCredential`, the `DefaultAzureCredential` does not issue a probe request and performs retries with exponential backoff.
 
-<<<<<<< HEAD
-=======
 ### Breaking Changes
 
 - By default, `ManagedIdentityCredential` does not send a probe request, unless it is a part of credential chain in `DefaultAzureCredential`.
 
-### Bugs Fixed
-
-### Other Changes
-
->>>>>>> 6fcc5d57
 ## 1.13.1 (2025-09-11)
 
 ### Features Added
