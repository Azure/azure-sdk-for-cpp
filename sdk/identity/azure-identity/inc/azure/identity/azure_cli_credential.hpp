// Copyright (c) Microsoft Corporation.
// Licensed under the MIT License.

/**
 * @file
 * @brief Azure CLI Credential uses Azure CLI to obtain an access token.
 */

#pragma once

#include "azure/identity/detail/token_cache.hpp"
#include "azure/identity/dll_import_export.hpp"

#include <azure/core/credentials/credentials.hpp>
#include <azure/core/credentials/token_credential_options.hpp>
#include <azure/core/datetime.hpp>

#include <chrono>
#include <string>
#include <vector>

<<<<<<< HEAD
/**
 * @brief Macro doc.
 */
#define _azure_NON_FINAL_FOR_TESTS final
=======
#if defined(_azure_TESTING_BUILD)
namespace Azure { namespace Identity { namespace Test {
  class AzureCliTestCredential;
}}} // namespace Azure::Identity::Test
#endif
>>>>>>> ebfb16d1

namespace Azure { namespace Identity {
  /**
   * @brief Options for configuring the #Azure::Identity::AzureCliCredential.
   */
  struct AzureCliCredentialOptions _azure_NON_FINAL_FOR_TESTS
      : public Core::Credentials::TokenCredentialOptions
  {
    /**
     * @brief The ID of the tenant to which the credential will authenticate by default. If not
     * specified, the credential will authenticate to any requested tenant, and will default to the
     * tenant provided to the 'az login' command.
     */
    std::string TenantId;

    /**
     * @brief The CLI process timeout.
     */
    DateTime::duration CliProcessTimeout
        = std::chrono::seconds(13); // Value was taken from .NET SDK.

    /**
     * @brief For multi-tenant applications, specifies additional tenants for which the credential
     * may acquire tokens. Add the wildcard value `"*"` to allow the credential to acquire tokens
     * for any tenant in which the application is installed.
     */
    std::vector<std::string> AdditionallyAllowedTenants;
  };

  /**
   * @brief Enables authentication to Microsoft Entra ID using Azure CLI to obtain an access
   * token. Mentioning #Azure::Identity::AzureCliCredentialOptions in a doc comment to create a
   * link.
   */
  class AzureCliCredential
#if !defined(_azure_TESTING_BUILD)
      final
#endif
      : public Core::Credentials::TokenCredential {

#if defined(_azure_TESTING_BUILD)
    friend class Azure::Identity::Test::AzureCliTestCredential;
#endif

  protected:
    /** @brief The cache for the access token. */
    _detail::TokenCache m_tokenCache;

    /** @brief Additional tenants which will be allowed for this credential. */
    std::vector<std::string> m_additionallyAllowedTenants;

    /** @brief The ID of the tenant to which the credential will authenticate by default. */
    std::string m_tenantId;

    /** @brief The CLI process timeout. */
    DateTime::duration m_cliProcessTimeout;

  private:
    explicit AzureCliCredential(
        Core::Credentials::TokenCredentialOptions const& options,
        std::string tenantId,
        DateTime::duration cliProcessTimeout,
        std::vector<std::string> additionallyAllowedTenants);

    void ThrowIfNotSafeCmdLineInput(
        std::string const& input,
        std::string const& allowedChars,
        std::string const& description) const;

  public:
    /**
     * @brief Constructs an Azure CLI Credential.
     *
     * @param options Options for token retrieval.
     */
    explicit AzureCliCredential(AzureCliCredentialOptions const& options = {});

    /**
     * @brief Constructs an Azure CLI Credential.
     *
     * @param options Options for token retrieval.
     */
    explicit AzureCliCredential(Core::Credentials::TokenCredentialOptions const& options);

    /**
     * @brief Gets an authentication token.
     *
     * @param tokenRequestContext A context to get the token in.
     * @param context A context to control the request lifetime.
     *
     * @throw Azure::Core::Credentials::AuthenticationException Authentication error occurred.
     */
    Core::Credentials::AccessToken GetToken(
        Core::Credentials::TokenRequestContext const& tokenRequestContext,
        Core::Context const& context) const override;

  private:
    _azure_VIRTUAL_FOR_TESTS std::string GetAzCommand(
        std::string const& scopes,
        std::string const& tenantId) const;

    _azure_VIRTUAL_FOR_TESTS int GetLocalTimeToUtcDiffSeconds() const;
  };

}} // namespace Azure::Identity<|MERGE_RESOLUTION|>--- conflicted
+++ resolved
@@ -19,18 +19,16 @@
 #include <string>
 #include <vector>
 
-<<<<<<< HEAD
 /**
  * @brief Macro doc.
  */
 #define _azure_NON_FINAL_FOR_TESTS final
-=======
+
 #if defined(_azure_TESTING_BUILD)
 namespace Azure { namespace Identity { namespace Test {
   class AzureCliTestCredential;
 }}} // namespace Azure::Identity::Test
 #endif
->>>>>>> ebfb16d1
 
 namespace Azure { namespace Identity {
   /**
