// Copyright (c) Microsoft Corporation.
// Licensed under the MIT License.

/**
 * @file
 * @brief Managed Identity Credential and options.
 */

#pragma once

#include <azure/core/credentials/credentials.hpp>
#include <azure/core/credentials/token_credential_options.hpp>
#include <azure/core/resource_identifier.hpp>

#include <memory>
#include <string>

namespace Azure { namespace Identity {
  namespace _detail {
    class ManagedIdentitySource;
  }

  /**
   * @brief The type of managed identity identifier depending on how the managed identity is
   * configured.
   *
   * @remark This can either be system-assigned, or user-assigned which corresponds to an identifier
   * that represents either client ID, resource ID, or object ID, depending on how the managed
   * identity is configured.
   */
  enum class ManagedIdentityIdType
  {
    SystemAssigned,
    ClientId,
    ObjectId,
    ResourceId,
  };

  /**
   * @brief The type of managed identity and its corresponding identifier.
   *
   * @remark This class holds the type and unique identifier for either a system or user-assigned
   * managed identity.
   */
  class ManagedIdentityType final {
  private:
    ManagedIdentityIdType m_idType;
    std::string m_id;

  public:
    /**
     * @brief Constructs the type of managed identity.
     *
     * @remark This defaults to ManagedIdentityIdType::SystemAssigned.
     */
    explicit ManagedIdentityType() : m_idType(ManagedIdentityIdType::SystemAssigned) {}

    /**
     * @brief Constructs the type of managed identity.
     *
     * @param idType The type of the managed identity identifier.
     * @param id The value of the managed identity identifier. This can be either a client ID,
     * resource ID, or object ID.
     *
     * @remark For ManagedIdentityIdType::SystemAssigned, the id must be an empty string.
     *
     * @remark Make sure the type of ID matches the value of the ID. For example, the client
     * ID and object ID are NOT interchangeable, even though they are both Uuid values.
     */
    explicit ManagedIdentityType(ManagedIdentityIdType idType, std::string id)
        : m_idType(idType), m_id(id)
    {
      if (idType == ManagedIdentityIdType::SystemAssigned && !id.empty())
      {
        throw std::invalid_argument(
            "There is no need to provide an ID (such as client, object, or resource ID) if you are "
            "using system-assigned managed identity.");
      }

      if (id.empty()
          && (idType == ManagedIdentityIdType::ClientId || idType == ManagedIdentityIdType::ObjectId
              || idType == ManagedIdentityIdType::ResourceId))
      {
        throw std::invalid_argument(
            "Provide the value of the client, object, or resource ID corresponding to the "
            "ManagedIdentityIdType specified. The provided ID should not be empty in the case of "
            "user-assigned managed identity.");
      }
    }

    /**
     * @brief Gets the identifier for a user-assigned managed identity.
     *
     * @remark In the case of system-assigned managed identity, this will return an empty string.
     */
    std::string const& GetId() const { return m_id; }

    /**
     * @brief Gets the type of identifier used for the managed identity, depending on how it is
     * configured.
     */
    ManagedIdentityIdType GetManagedIdentityIdType() const { return m_idType; }
  };

  /**
   * @brief Options for managed identity credential.
   *
   */
  struct ManagedIdentityCredentialOptions final : public Core::Credentials::TokenCredentialOptions
  {
    /**
     * @brief Specifies the type of managed identity and its corresponding identifier, based on how
     * it was configured.
     */
    ManagedIdentityType IdentityType;
  };

  /**
   * @brief Attempts authentication using a managed identity that has been assigned to the
   * deployment environment. This authentication type works in Azure VMs, App Service and Azure
   * Functions applications, as well as the Azure Cloud Shell. More information about configuring
   * managed identities can be found here:
   * https://learn.microsoft.com/entra/identity/managed-identities-azure-resources/overview
   */
  class ManagedIdentityCredential final : public Core::Credentials::TokenCredential {
  private:
    std::unique_ptr<_detail::ManagedIdentitySource> m_managedIdentitySource;

  public:
    /**
     * @brief Destructs `%TokenCredential`.
     *
     */
    ~ManagedIdentityCredential() override;

    /**
     * @brief Constructs a Managed Identity Credential.
     *
     * @param clientId Client ID.
     * @param options Options for token retrieval.
     */
    explicit ManagedIdentityCredential(
        std::string const& clientId = std::string(),
        Azure::Core::Credentials::TokenCredentialOptions const& options
        = Azure::Core::Credentials::TokenCredentialOptions());

    /**
     * @brief Constructs a Managed Identity Credential.
     *
     * @param options Options for token retrieval.
     */
    explicit ManagedIdentityCredential(
<<<<<<< HEAD
        Azure::Core::ResourceIdentifier const& resourceId,
        Azure::Core::Credentials::TokenCredentialOptions const& options = {});
=======
        Azure::Identity::ManagedIdentityCredentialOptions const& options);
>>>>>>> aeb335d1

    /**
     * @brief Constructs a Managed Identity Credential.
     *
     * @param options Options for token retrieval.
     */
    explicit ManagedIdentityCredential(
        Azure::Core::Credentials::TokenCredentialOptions const& options);

    /**
     * @brief Gets an authentication token.
     *
     * @param tokenRequestContext A context to get the token in.
     * @param context A context to control the request lifetime.
     *
     * @return Authentication token.
     *
     * @throw Azure::Core::Credentials::AuthenticationException Authentication error occurred.
     */
    Core::Credentials::AccessToken GetToken(
        Core::Credentials::TokenRequestContext const& tokenRequestContext,
        Core::Context const& context) const override;
  };

}} // namespace Azure::Identity<|MERGE_RESOLUTION|>--- conflicted
+++ resolved
@@ -150,12 +150,7 @@
      * @param options Options for token retrieval.
      */
     explicit ManagedIdentityCredential(
-<<<<<<< HEAD
-        Azure::Core::ResourceIdentifier const& resourceId,
-        Azure::Core::Credentials::TokenCredentialOptions const& options = {});
-=======
         Azure::Identity::ManagedIdentityCredentialOptions const& options);
->>>>>>> aeb335d1
 
     /**
      * @brief Constructs a Managed Identity Credential.
