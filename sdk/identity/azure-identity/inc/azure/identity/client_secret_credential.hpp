--- conflicted
+++ resolved
@@ -70,13 +70,8 @@
     {
     }
 
-<<<<<<< HEAD
-    Core::AccessToken GetToken(
-        Core::Http::Policies::TokenRequestOptions const& tokenRequestOptions,
-=======
     Core::Credentials::AccessToken GetToken(
         Core::Credentials::TokenRequestContext const& tokenRequestContext,
->>>>>>> 33c95b09
         Core::Context const& context) const override;
   };
 
