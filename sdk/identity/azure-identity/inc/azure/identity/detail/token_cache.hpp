--- conflicted
+++ resolved
@@ -32,21 +32,12 @@
    * @brief Access token cache.
    *
    */
-<<<<<<< HEAD
-  class TokenCache
-#if !defined(_azure_TESTING_BUILD)
-      final
-#endif
-  {
-#if !defined(_azure_TESTING_BUILD)
-=======
   class TokenCache _azure_NON_FINAL_FOR_TESTS {
 
 #if defined(_azure_TESTING_BUILD)
     friend class Azure::Identity::Test::TestableTokenCache;
 #endif
 
->>>>>>> 3d7eaddb
   private:
     // A test hook that gets invoked before cache write lock gets acquired.
     _azure_VIRTUAL_FOR_TESTS void OnBeforeCacheWriteLock() const {};
