# NOTE: Please refer to https://aka.ms/azsdk/engsys/ci-yaml before editing this file.
trigger:
  batch: true
  branches:
    include:
      - master
      - main
      - feature/*
      - release/*
      - hotfix/*
  paths:
    include:
      - cmake-modules/
      - eng/
      - CMakeLists.txt
      - sdk/core

pr:
  branches:
    include:
      - master
      - main
      - feature/*
      - release/*
      - hotfix/*
  paths:
    include:
      - cmake-modules/
      - eng/
      - CMakeLists.txt
      - sdk/core

stages:
  - template: ../../eng/pipelines/templates/stages/archetype-sdk-client.yml
    parameters:
      ServiceDirectory: core
      # CI has static code analysis disabled, while LiveTest will have it enabled
      # In the case of changes to core we want to re-run all CI tests for all
      # libraries to check for potential regressions everywhere.
      CtestRegex: .*
      LiveTestCtestRegex: azure-core.|json-test
      LiveTestTimeoutInMinutes: 90 # default is 60 min. We need a little longer on worst case for Win+jsonTests
      LineCoverageTarget: 93
      BranchCoverageTarget: 55
      Artifacts:
        - Name: azure-core
          Path: azure-core
          VcpkgPortName: azure-core-cpp
        - Name: azure-core-tracing-opentelemetry
          Path: azure-core-tracing-opentelemetry
          VcpkgPortName: azure-core-tracing-opentelemetry-cpp
<<<<<<< HEAD
# Since Azure Core will run all service's tests, it requires all the expected env vars from services          
=======
# Since Azure Core will run all service's tests, it requires all the expected env vars from services
>>>>>>> 6ab41395
      TestEnv:
# Key Vault
        - Name: AZURE_KEYVAULT_URL
          Value: "https://non-real-account.vault.azure.net"
        - Name: AZURE_KEYVAULT_HSM_URL
<<<<<<< HEAD
          Value: "https://non-real-account.managedhsm.azure.net/"
# Key Vault & Identity 
=======
          Value: "https://non-real-account.vault.azure.net"
# Key Vault & Identity
>>>>>>> 6ab41395
        - Name: AZURE_TENANT_ID
          Value: "33333333-3333-3333-3333-333333333333"
        - Name: AZURE_CLIENT_ID
          Value: "non-real-client"
        - Name: AZURE_CLIENT_SECRET
          Value: "non-real-secret"
# Storage
        - Name: AAD_TENANT_ID
          Value: "33333333-3333-3333-3333-333333333333"
        - Name: AAD_CLIENT_ID
          Value: "non-real-client"
        - Name: AAD_CLIENT_SECRET
          Value: "non-real-secret"
        - Name: STANDARD_STORAGE_CONNECTION_STRING
          Value: "DefaultEndpointsProtocol=https;AccountName=notReal;AccountKey=3333333333333333333333333333333333333333333333333333333333333333333333333333333333333333;EndpointSuffix=core.windows.net"
        - Name: ADLS_GEN2_CONNECTION_STRING
          Value: "DefaultEndpointsProtocol=https;AccountName=notReal;AccountKey=3333333333333333333333333333333333333333333333333333333333333333333333333333333333333333;EndpointSuffix=core.windows.net"
        - Name: PREMIUM_FILE_CONNECTION_STRING
          Value: "DefaultEndpointsProtocol=https;AccountName=notReal;AccountKey=3333333333333333333333333333333333333333333333333333333333333333333333333333333333333333;EndpointSuffix=core.windows.net"
# Attestation
        - Name: LOCATION_SHORT_NAME
          Value: "wus"
        - Name: ATTESTATION_ISOLATED_URL
          Value: https://NotRealAttestationInstanceiso.wus.attest.azure.net
        - Name: ATTESTATION_AAD_URL
          Value: https://NotRealAttestationInstanceaad.wus.attest.azure.net

      CMakeTestOptions:
        - Name: Default
          Value: ''
        - Name: Test
          Value: '-DBUILD_TESTING=ON'<|MERGE_RESOLUTION|>--- conflicted
+++ resolved
@@ -49,23 +49,14 @@
         - Name: azure-core-tracing-opentelemetry
           Path: azure-core-tracing-opentelemetry
           VcpkgPortName: azure-core-tracing-opentelemetry-cpp
-<<<<<<< HEAD
-# Since Azure Core will run all service's tests, it requires all the expected env vars from services          
-=======
 # Since Azure Core will run all service's tests, it requires all the expected env vars from services
->>>>>>> 6ab41395
       TestEnv:
 # Key Vault
         - Name: AZURE_KEYVAULT_URL
           Value: "https://non-real-account.vault.azure.net"
         - Name: AZURE_KEYVAULT_HSM_URL
-<<<<<<< HEAD
           Value: "https://non-real-account.managedhsm.azure.net/"
 # Key Vault & Identity 
-=======
-          Value: "https://non-real-account.vault.azure.net"
-# Key Vault & Identity
->>>>>>> 6ab41395
         - Name: AZURE_TENANT_ID
           Value: "33333333-3333-3333-3333-333333333333"
         - Name: AZURE_CLIENT_ID
