--- conflicted
+++ resolved
@@ -88,11 +88,7 @@
         - Name: azure-core-tracing-opentelemetry
           Path: azure-core-tracing-opentelemetry
           VcpkgPortName: azure-core-tracing-opentelemetry-cpp
-<<<<<<< HEAD
-# Since Azure Core will run all service's tests, it requires all the expected env vars from services          
-=======
 # Since Azure Core will run all service's tests, it requires all the expected env vars from services
->>>>>>> 6fc0ba7d
       TestEnv:
 # Key Vault
         - Name: AZURE_KEYVAULT_URL
