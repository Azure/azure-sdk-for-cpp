# NOTE: Please refer to https://aka.ms/azsdk/engsys/ci-yaml before editing this file.
trigger:
  batch: true
  branches:
    include:
      - master
      - main
      - feature/*
      - release/*
      - hotfix/*
  paths:
    include:
      - cmake-modules/
      - eng/
      - CMakeLists.txt
      - sdk/core

pr:
  branches:
    include:
      - master
      - main
      - feature/*
      - release/*
      - hotfix/*
  paths:
    include:
      - cmake-modules/
      - eng/
      - CMakeLists.txt
      - sdk/core

stages:
  - template: ../../eng/pipelines/templates/stages/archetype-sdk-client.yml
    parameters:
      ServiceDirectory: core
      # CI has static code analysis disabled, while LiveTest will have it enabled
      # In the case of changes to core we want to re-run all CI tests for all
      # libraries to check for potential regressions everywhere.
      CtestRegex: .*
      LiveTestCtestRegex: azure-core.|json-test
      LiveTestTimeoutInMinutes: 90 # default is 60 min. We need a little longer on worst case for Win+jsonTests
      LineCoverageTarget: 93
      BranchCoverageTarget: 50
      PreTestSteps:
<<<<<<< HEAD
        - task: UsePythonVersion@0
          displayName: 'Use Python 3'
          inputs:
            versionSpec: '3'
          condition: and(succeeded(), contains(variables.CmakeArgs, 'BUILD_TESTING=ON'))

        - pwsh: |
            python --version
            pip install -r requirements.txt
          workingDirectory: build/sdk/core/azure-core/test/ut
          displayName: Install Python requirements.
          condition: and(succeeded(), contains(variables.CmakeArgs, 'BUILD_TESTING=ON'))
        - task: PowerShell@2
          displayName: 'Launch python websocket server'
          inputs:
            pwsh: true
            filePath: build/sdk/core/azure-core/test/ut/Start-WebSocketServer.ps1
            arguments: $(Build.SourcesDirectory)/WebSocketServer.log
            workingDirectory: build/sdk/core/azure-core/test/ut
          condition: and(succeeded(), contains(variables['Agent.OS'], 'windows'), contains(variables.CmakeArgs, 'BUILD_TESTING=ON'))
          # It would be nice to collapse this branch with the previous one, but nohup doesn't seem to
          # behave when called from powershell.
        - bash: |
            nohup python sdk/core/azure-core/test/ut/websocket_server.py > $(Build.SourcesDirectory)/WebSocketServer.log &
          workingDirectory: build
          condition: and(succeeded(), not(contains(variables['Agent.OS'], 'windows')), contains(variables.CmakeArgs, 'BUILD_TESTING=ON'))
          displayName: Launch python websocket server (Linux).
=======
>>>>>>> 378ee6cb
        - pwsh: |
            docker build -t squid-local $(Build.SourcesDirectory)/sdk/core/azure-core/test/ut/proxy_tests/localproxy
            docker build -t squid-local.passwd $(Build.SourcesDirectory)/sdk/core/azure-core/test/ut/proxy_tests/localproxy.passwd
            $(Build.SourcesDirectory)/sdk/core/azure-core/test/ut/proxy_tests/runproxy.ps1
          displayName: Launch Linux Docker container proxy
          # If we're on Ubuntu and running proxy tests, build and launch a local squid proxy
          condition: and(succeeded(), contains(variables['Agent.OS'], 'linux'), variables.RunProxyTests, contains(variables.CmakeArgs, 'BUILD_TESTING=ON'))

        - pwsh: eng/scripts/Install-WSL.ps1
          displayName: Install WSL on Windows hosts when proxy tests are enabled..
          condition: and(succeeded(), contains(variables['Agent.OS'], 'windows'), variables.RunProxyTests, contains(variables.CmakeArgs, 'BUILD_TESTING=ON'))

        - pwsh: ./run_wsl_proxy.ps1
          displayName: Launch WSL Proxy Server.
          workingDirectory: $(Build.SourcesDirectory)/sdk/core/azure-core/test/ut/proxy_tests
          condition: and(succeeded(), contains(variables['Agent.OS'], 'windows'), variables.RunProxyTests, contains(variables.CmakeArgs, 'BUILD_TESTING=ON'))

          # Verify that the proxy servers are running locally whenever we're expected to run proxy tests.
        - pwsh: ./verify_proxy.ps1
          workingDirectory: $(Build.SourcesDirectory)/sdk/core/azure-core/test/ut/proxy_tests
          displayName: Verify Proxy Server Working Correctly.
          condition: and(succeeded(), variables.RunProxyTests, contains(variables.CmakeArgs, 'BUILD_TESTING=ON'))

          # Start the test proxy tool for testing. Only start it when previous steps had succeeded and we're enabling testing.
        - template: /eng/common/testproxy/test-proxy-tool.yml
          parameters:
            runProxy: true
            targetVersion: 1.0.0-dev.20220810.2
            condition: and(succeeded(), contains(variables.CmakeArgs, 'BUILD_TESTING=ON'))
<<<<<<< HEAD
      PostTestSteps:
          # Shut down the test server. This uses curl to send a request to the "terminateserver" websocket endpoint.
          # When the test server receives a request on terminateserver, it shuts down gracefully.
        - pwsh: |
            curl `
                --include `
                --no-buffer `
                --header "Connection: Upgrade" `
                --header "Upgrade: websocket" `
                --header "Host: localhost:8000" `
                --header "Origin: http://localhost:8000" `
                --header "Sec-WebSocket-Key: eaQZ9ed+LnT0zs5EvI04aQ==" `
                --header "Sec-WebSocket-Version: 13" `
                http://localhost:8000/terminateserver
          displayName: Shutdown WebSocket server.
          condition: contains(variables.CmakeArgs, 'BUILD_TESTING=ON')
=======
            
      PostTestSteps:
>>>>>>> 378ee6cb
        - pwsh: |
            docker ps -q -f ancestor=ubuntu/squid | ForEach-Object { `
                docker stop $_ `
            }
          displayName: Shutdown Squid Proxy.
          condition: and(variables.RunProxyTests, contains(variables.CmakeArgs, 'BUILD_TESTING=ON'), contains(variables['OSVmImage'], 'linux'))
<<<<<<< HEAD
        - template: /eng/common/pipelines/templates/steps/publish-artifact.yml
          parameters:
            ArtifactPath: '$(Build.SourcesDirectory)/WebSocketServer.log'
            ArtifactName: 'WebSocketLogs-$(Agent.JobName)_attempt_$(System.JobAttempt)'
            CustomCondition: contains(variables.CmakeArgs, 'BUILD_TESTING=ON')
=======
>>>>>>> 378ee6cb

      Artifacts:
        - Name: azure-core
          Path: azure-core
          VcpkgPortName: azure-core-cpp
        - Name: azure-core-tracing-opentelemetry
          Path: azure-core-tracing-opentelemetry
          VcpkgPortName: azure-core-tracing-opentelemetry-cpp
# Since Azure Core will run all service's tests, it requires all the expected env vars from services
      TestEnv:
# Key Vault
        - Name: AZURE_KEYVAULT_URL
          Value: "https://non-real-account.vault.azure.net"
        - Name: AZURE_KEYVAULT_HSM_URL
          Value: "https://non-real-account.managedhsm.azure.net/"
# Key Vault & Identity 
        - Name: AZURE_TENANT_ID
          Value: "33333333-3333-3333-3333-333333333333"
        - Name: AZURE_CLIENT_ID
          Value: "non-real-client"
        - Name: AZURE_CLIENT_SECRET
          Value: "non-real-secret"
# Storage
        - Name: AAD_TENANT_ID
          Value: "33333333-3333-3333-3333-333333333333"
        - Name: AAD_CLIENT_ID
          Value: "non-real-client"
        - Name: AAD_CLIENT_SECRET
          Value: "non-real-secret"
        - Name: STANDARD_STORAGE_CONNECTION_STRING
          Value: "DefaultEndpointsProtocol=https;AccountName=notReal;AccountKey=3333333333333333333333333333333333333333333333333333333333333333333333333333333333333333;EndpointSuffix=core.windows.net"
        - Name: ADLS_GEN2_CONNECTION_STRING
          Value: "DefaultEndpointsProtocol=https;AccountName=notReal;AccountKey=3333333333333333333333333333333333333333333333333333333333333333333333333333333333333333;EndpointSuffix=core.windows.net"
        - Name: PREMIUM_FILE_CONNECTION_STRING
          Value: "DefaultEndpointsProtocol=https;AccountName=notReal;AccountKey=3333333333333333333333333333333333333333333333333333333333333333333333333333333333333333;EndpointSuffix=core.windows.net"
# Attestation
        - Name: LOCATION_SHORT_NAME
          Value: "wus"
        - Name: ATTESTATION_ISOLATED_URL
          Value: https://NotRealAttestationInstanceiso.wus.attest.azure.net
        - Name: ATTESTATION_AAD_URL
          Value: https://NotRealAttestationInstanceaad.wus.attest.azure.net

      CMakeTestOptions:
        - Name: Default
          Value: ''
        - Name: Test
          Value: '-DBUILD_TESTING=ON'<|MERGE_RESOLUTION|>--- conflicted
+++ resolved
@@ -43,7 +43,6 @@
       LineCoverageTarget: 93
       BranchCoverageTarget: 50
       PreTestSteps:
-<<<<<<< HEAD
         - task: UsePythonVersion@0
           displayName: 'Use Python 3'
           inputs:
@@ -71,8 +70,6 @@
           workingDirectory: build
           condition: and(succeeded(), not(contains(variables['Agent.OS'], 'windows')), contains(variables.CmakeArgs, 'BUILD_TESTING=ON'))
           displayName: Launch python websocket server (Linux).
-=======
->>>>>>> 378ee6cb
         - pwsh: |
             docker build -t squid-local $(Build.SourcesDirectory)/sdk/core/azure-core/test/ut/proxy_tests/localproxy
             docker build -t squid-local.passwd $(Build.SourcesDirectory)/sdk/core/azure-core/test/ut/proxy_tests/localproxy.passwd
@@ -102,7 +99,7 @@
             runProxy: true
             targetVersion: 1.0.0-dev.20220810.2
             condition: and(succeeded(), contains(variables.CmakeArgs, 'BUILD_TESTING=ON'))
-<<<<<<< HEAD
+            
       PostTestSteps:
           # Shut down the test server. This uses curl to send a request to the "terminateserver" websocket endpoint.
           # When the test server receives a request on terminateserver, it shuts down gracefully.
@@ -119,24 +116,12 @@
                 http://localhost:8000/terminateserver
           displayName: Shutdown WebSocket server.
           condition: contains(variables.CmakeArgs, 'BUILD_TESTING=ON')
-=======
-            
-      PostTestSteps:
->>>>>>> 378ee6cb
         - pwsh: |
             docker ps -q -f ancestor=ubuntu/squid | ForEach-Object { `
                 docker stop $_ `
             }
           displayName: Shutdown Squid Proxy.
           condition: and(variables.RunProxyTests, contains(variables.CmakeArgs, 'BUILD_TESTING=ON'), contains(variables['OSVmImage'], 'linux'))
-<<<<<<< HEAD
-        - template: /eng/common/pipelines/templates/steps/publish-artifact.yml
-          parameters:
-            ArtifactPath: '$(Build.SourcesDirectory)/WebSocketServer.log'
-            ArtifactName: 'WebSocketLogs-$(Agent.JobName)_attempt_$(System.JobAttempt)'
-            CustomCondition: contains(variables.CmakeArgs, 'BUILD_TESTING=ON')
-=======
->>>>>>> 378ee6cb
 
       Artifacts:
         - Name: azure-core
