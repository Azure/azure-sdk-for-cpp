--- conflicted
+++ resolved
@@ -34,11 +34,7 @@
 namespace Azure { namespace Core { namespace Test {
 
   /**
-<<<<<<< HEAD
-   * @brief Client Certificate Credential authenticates with the Azure services using a
-=======
    * @brief TestNonExpiringCredential Credential authenticates with the Azure services using a
->>>>>>> 68c7e285
    * Tenant ID, Client ID and a client secret.
    *
    */
@@ -102,17 +98,10 @@
     }
 
     /**
-<<<<<<< HEAD
-     * @brief Get a credential which token never expires. This is util for running on playback where
-     * the token is not relevant.
-     *
-     * @return std::shared<Core::Credentials::TokenCredential>
-=======
      * @brief Get a non-expiring token credential. This is a test utility for use in playback
      * scenarios where the token is not relevant.
      *
      * @return std::shared_ptr<Core::Credentials::TokenCredential>
->>>>>>> 68c7e285
      */
     std::shared_ptr<Core::Credentials::TokenCredential> GetTestCredential()
     {
@@ -120,20 +109,10 @@
     }
 
     /**
-<<<<<<< HEAD
-     * Gets a new HTTP client that plays back test session records managed by {@link
-     * InterceptorManager}.
-=======
      * Gets a new HTTP transport adapter that plays back test session records managed by the
      * InterceptorManager.
->>>>>>> 68c7e285
-     *
-     * @return An HTTP transport adapter that plays back network calls from its recorded data.
-     */
-    std::unique_ptr<Azure::Core::Http::HttpTransport> GetPlaybackTransport()
     {
       return std::make_unique<Azure::Core::Test::PlaybackClient>(this);
-    }
 
     /**
      * @brief Get the Test Context object.
