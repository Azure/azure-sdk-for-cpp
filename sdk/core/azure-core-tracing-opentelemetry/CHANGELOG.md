# Release History

## 1.0.0-beta.2 (Unreleased)

### Features Added

### Breaking Changes

### Bugs Fixed

### Other Changes

<<<<<<< HEAD
## 1.0.0-beta.1 (Unreleased)
=======
## 1.0.0-beta.1 (2022-06-07)
>>>>>>> 99f45a5f

### Features Added

- Initial release<|MERGE_RESOLUTION|>--- conflicted
+++ resolved
@@ -10,11 +10,7 @@
 
 ### Other Changes
 
-<<<<<<< HEAD
-## 1.0.0-beta.1 (Unreleased)
-=======
 ## 1.0.0-beta.1 (2022-06-07)
->>>>>>> 99f45a5f
 
 ### Features Added
 
