{
  "name": "azure-core-tracing-opentelemetry-cpp",
  "version-string": "1.0.0-beta.1",
  "supports": "!(windows & !static)",
  "dependencies": [
<<<<<<< HEAD
    {
      "name": "azure-core-cpp",
      "default-features": true
    },
=======
    "azure-core-cpp",
>>>>>>> 7da5a456
    {
      "name": "opentelemetry-cpp",
      "platform": "!(windows & !static)"
    },
    {
      "name": "vcpkg-cmake",
      "host": true
    },
    {
      "name": "vcpkg-cmake-config",
      "host": true
    }
  ]
}<|MERGE_RESOLUTION|>--- conflicted
+++ resolved
@@ -3,14 +3,7 @@
   "version-string": "1.0.0-beta.1",
   "supports": "!(windows & !static)",
   "dependencies": [
-<<<<<<< HEAD
-    {
-      "name": "azure-core-cpp",
-      "default-features": true
-    },
-=======
     "azure-core-cpp",
->>>>>>> 7da5a456
     {
       "name": "opentelemetry-cpp",
       "platform": "!(windows & !static)"
