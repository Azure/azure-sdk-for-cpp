// Copyright (c) Microsoft Corporation. All rights reserved.
// SPDX-License-Identifier: MIT

#include "azure/perf/base_test.hpp"
#include "azure/core/http/policies/policy.hpp"
#include "azure/core/internal/http/pipeline.hpp"

#include <functional>
#include <string>
#include <vector>

using namespace Azure::Core::Http;
using namespace Azure::Core::Http::Policies;
using namespace Azure::Core;
namespace {

class ProxyPolicy final : public HttpPolicy {
private:
  Azure::Perf::BaseTest* m_testContext;

public:
  ProxyPolicy(Azure::Perf::BaseTest* proxyManager) : m_testContext(proxyManager) {}

  // copy
  ProxyPolicy(ProxyPolicy const& other) : ProxyPolicy{other.m_testContext} {}

  // move
  ProxyPolicy(ProxyPolicy&& other) : m_testContext{other.m_testContext} {}

  std::unique_ptr<RawResponse> Send(
      Request& request,
      NextHttpPolicy nextPolicy,
      Context const& context) const override
  {
    std::string const recordId(m_testContext->m_recordId);
    if (recordId.empty())
    {
      return nextPolicy.Send(request, context);
    }

    // Use a new request to redirect
    auto redirectRequest = Azure::Core::Http::Request(
        request.GetMethod(), Azure::Core::Url(m_testContext->m_proxy), request.GetBodyStream());
    if (!request.ShouldBufferResponse())
    {
      // This is a download with keep connection open. Let's switch the request
      redirectRequest = Azure::Core::Http::Request(
          request.GetMethod(), Azure::Core::Url(m_testContext->m_proxy), false);
    }
    redirectRequest.GetUrl().SetPath(request.GetUrl().GetPath());

    // Copy all headers
    for (auto& header : request.GetHeaders())
    {
      redirectRequest.SetHeader(header.first, header.second);
    }
    // QP
    for (auto const& qp : request.GetUrl().GetQueryParameters())
    {
      redirectRequest.GetUrl().AppendQueryParameter(qp.first, qp.second);
    }
    // Set x-recording-upstream-base-uri
    {
      auto const& url = request.GetUrl();
      auto const port = url.GetPort();
      auto const host
          = url.GetScheme() + "://" + url.GetHost() + (port != 0 ? ":" + std::to_string(port) : "");
      redirectRequest.SetHeader("x-recording-upstream-base-uri", host);
    }
    // Set recording-id
    redirectRequest.SetHeader("x-recording-id", recordId);
    redirectRequest.SetHeader("x-recording-remove", "false");

    // Using recordId, find out MODE
    if (m_testContext->m_isPlayBackMode)
    {
      // PLAYBACK mode
      redirectRequest.SetHeader("x-recording-mode", "playback");
    }
    else
    {
      // RECORDING mode
      redirectRequest.SetHeader("x-recording-mode", "record");
    }

    return nextPolicy.Send(redirectRequest, context);
  }

  std::unique_ptr<HttpPolicy> Clone() const override
  {
    return std::make_unique<ProxyPolicy>(*this);
  }
};

} // namespace

namespace Azure { namespace Perf {

  void BaseTest::ConfigureCoreClientOptions(Azure::Core::_internal::ClientOptions* clientOptions)
  {
    if (!m_proxy.empty())
    {
      clientOptions->PerRetryPolicies.push_back(std::make_unique<ProxyPolicy>(this));
    }
  }

  void BaseTest::PostSetUp()
  {

    if (!m_proxy.empty())
    {
      Azure::Core::_internal::ClientOptions clientOp;
      clientOp.Retry.MaxRetries = 0;
      std::vector<std::unique_ptr<Azure::Core::Http::Policies::HttpPolicy>> policiesOp;
      std::vector<std::unique_ptr<Azure::Core::Http::Policies::HttpPolicy>> policiesRe;
      Azure::Core::Http::_internal::HttpPipeline pipeline(
          clientOp, "PerfFw", "na", std::move(policiesRe), std::move(policiesOp));
      Azure::Core::Context ctx;

      //  Make one call to Run() before starting recording, to avoid capturing one-time setup
      //  like authorization requests.
      this->Run(ctx);

      // Send start-record call
      {
        Azure::Core::Url startRecordReq(m_proxy);
        startRecordReq.AppendPath("record");
        startRecordReq.AppendPath("start");
        Azure::Core::Http::Request request(Azure::Core::Http::HttpMethod::Post, startRecordReq);
        auto response = pipeline.Send(request, ctx);

        auto const& headers = response->GetHeaders();
        auto findHeader = std::find_if(
            headers.begin(),
            headers.end(),
            [](std::pair<std::string const&, std::string const&> h) {
              return h.first == "x-recording-id";
            });
        m_recordId = findHeader->second;
      }

<<<<<<< HEAD
      // Record one call to re-use response on all test runs
=======
      // play one test to generate a recording
      this->Run(ctx);
      // Run twice to align with how all other SDK perf langs run
>>>>>>> a576cb7b
      this->Run(ctx);

      // Stop recording
      {
        Azure::Core::Url stopRecordReq(m_proxy);
        stopRecordReq.AppendPath("record");
        stopRecordReq.AppendPath("stop");
        Azure::Core::Http::Request request(Azure::Core::Http::HttpMethod::Post, stopRecordReq);
        request.SetHeader("x-recording-id", m_recordId);
        pipeline.Send(request, ctx);
      }

      // Start playback
      {
        Azure::Core::Url startPlayback(m_proxy);
        startPlayback.AppendPath("playback");
        startPlayback.AppendPath("start");
        Azure::Core::Http::Request request(Azure::Core::Http::HttpMethod::Post, startPlayback);
        request.SetHeader("x-recording-id", m_recordId);
        auto response = pipeline.Send(request, ctx);

        auto const& headers = response->GetHeaders();
        auto findHeader = std::find_if(
            headers.begin(),
            headers.end(),
            [](std::pair<std::string const&, std::string const&> h) {
              return h.first == "x-recording-id";
            });
        m_recordId = findHeader->second;
        m_isPlayBackMode = true;
      }
    }
  }

  void BaseTest::PreCleanUp()
  {
    if (!m_recordId.empty())
    {
      Azure::Core::_internal::ClientOptions clientOp;
      clientOp.Retry.MaxRetries = 0;
      std::vector<std::unique_ptr<Azure::Core::Http::Policies::HttpPolicy>> policiesOp;
      std::vector<std::unique_ptr<Azure::Core::Http::Policies::HttpPolicy>> policiesRe;
      Azure::Core::Http::_internal::HttpPipeline pipeline(
          clientOp, "PerfFw", "na", std::move(policiesRe), std::move(policiesOp));
      Azure::Core::Context ctx;

      // Stop playback
      {
        Azure::Core::Url stopPlaybackReq(m_proxy);
        stopPlaybackReq.AppendPath("playback");
        stopPlaybackReq.AppendPath("stop");
        Azure::Core::Http::Request request(Azure::Core::Http::HttpMethod::Post, stopPlaybackReq);
        request.SetHeader("x-recording-id", m_recordId);
        request.SetHeader("x-purge-inmemory-recording", "true"); // cspell:disable-line

        pipeline.Send(request, ctx);

        m_recordId.clear();
        m_isPlayBackMode = false;
      }
    }
  }

}} // namespace Azure::Perf<|MERGE_RESOLUTION|>--- conflicted
+++ resolved
@@ -139,13 +139,7 @@
         m_recordId = findHeader->second;
       }
 
-<<<<<<< HEAD
       // Record one call to re-use response on all test runs
-=======
-      // play one test to generate a recording
-      this->Run(ctx);
-      // Run twice to align with how all other SDK perf langs run
->>>>>>> a576cb7b
       this->Run(ctx);
 
       // Stop recording
