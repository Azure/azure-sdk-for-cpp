// Copyright (c) Microsoft Corporation.
// Licensed under the MIT License.

#pragma once

#include "../../amqp/private/unique_handle.hpp"
#include "azure/core/amqp/internal/models/message_source.hpp"

#if ENABLE_UAMQP
#include <azure_uamqp_c/amqp_definitions_fields.h>

#include <azure_uamqp_c/amqp_definitions_terminus_durability.h>
#include <azure_uamqp_c/amqp_definitions_terminus_expiry_policy.h>

#include <azure_uamqp_c/amqp_definitions_filter_set.h>
#include <azure_uamqp_c/amqp_definitions_node_properties.h>
#include <azure_uamqp_c/amqp_definitions_seconds.h>
#include <azure_uamqp_c/amqp_definitions_source.h>
#elif ENABLE_RUST_AMQP
#include "../rust_amqp/rust_wrapper/rust_amqp_wrapper.h"
#endif

#include <type_traits>

namespace Azure { namespace Core { namespace Amqp { namespace _detail {
#if ENABLE_UAMQP
  using AmqpSourceImplementation = std::remove_pointer<SOURCE_HANDLE>::type;
#elif ENABLE_RUST_AMQP
  using AmqpSourceImplementation = Azure::Core::Amqp::_detail::RustInterop::RustAmqpSource;
#endif

  template <> struct UniqueHandleHelper<AmqpSourceImplementation>
  {
    static void FreeMessageSource(AmqpSourceImplementation* obj);

    using type = Core::_internal::BasicUniqueHandle<AmqpSourceImplementation, FreeMessageSource>;
  };
}}}} // namespace Azure::Core::Amqp::_detail

namespace Azure { namespace Core { namespace Amqp { namespace Models { namespace _detail {
  class MessageSourceImpl final {
  public:
    /** @brief Creates a default message target.
     */
    MessageSourceImpl();
    /** @brief Deletes a message target. */
    ~MessageSourceImpl() = default;

    // Create a described source from an AMQP Value - used in the OnLinkAttached.
    MessageSourceImpl(AmqpValue const& value);

    /** @brief Copies a MessageSource */
    MessageSourceImpl(MessageSourceImpl const& that);

    /** Assigns a message source from another.
     */
    MessageSourceImpl& operator=(MessageSourceImpl const& that);

    /** @brief Move constructor */
    MessageSourceImpl(MessageSourceImpl&& other) noexcept;

    /** @brief Move assignment operator */
    MessageSourceImpl& operator=(MessageSourceImpl&& other) noexcept;

    /** @brief Creates a message source with detailed options.
     *
     * @param options Options used constructing the message source.
     */

    MessageSourceImpl(Models::_internal::MessageSourceOptions const& options);

    /** @brief Creates a message source with the given address.
     *
     * @param address The address of the source.
     */
    MessageSourceImpl(std::string const& address);

    /** @brief Creates a message source with the given address.
     *
     * @param address The address of the source.
     */
    MessageSourceImpl(char const* address);

    /** @brief Creates an AMQP value from a message source.
     *
     * @remarks Creates an AMQP Described value with the descriptor being the message source
     * (0x29).
     */
    AmqpValue AsAmqpValue() const;

    /** @brief Gets the address of the source.
     *
     * @return The address of the source.
     *
     * @remarks See
     * [source](http://docs.oasis-open.org/amqp/core/v1.0/os/amqp-core-messaging-v1.0-os.html#type-source)
     * for more information about the fields in a message source.
     */
    AmqpValue GetAddress() const;

    /** @brief Gets the durability of the source.
     *
     * @return The durability of the source.
     *
     * @remarks See
     * [source](http://docs.oasis-open.org/amqp/core/v1.0/os/amqp-core-messaging-v1.0-os.html#type-source)
     * for more information about the fields in a message source.
     */
    _internal::TerminusDurability GetTerminusDurability() const;

    /** @brief Gets the expiry policy of the source.
     *
     * @return The expiry policy of the source.
     *
     * @remarks See
     * [source](http://docs.oasis-open.org/amqp/core/v1.0/os/amqp-core-messaging-v1.0-os.html#type-source)
     * for more information about the fields in a message source.
     */
    _internal::TerminusExpiryPolicy GetExpiryPolicy() const;

    /** @brief Duration that an expiring source will be retained.
     *
     * @return The timeout of the source.
     *
     * @remarks The source starts expiring as indicated by the expiry-policy.
     *
     * @remarks See
     * [source](http://docs.oasis-open.org/amqp/core/v1.0/os/amqp-core-messaging-v1.0-os.html#type-source)
     * for more information about the fields in a message source.
     */
    std::chrono::system_clock::time_point GetTimeout() const;

    /** @brief Requests dynamic creation of a remote node.
     *
     * @return Whether the source is dynamic.
     *
     * @remarks See
     * [source](http://docs.oasis-open.org/amqp/core/v1.0/os/amqp-core-messaging-v1.0-os.html#type-source)
     * for more information about the fields in a message source.
     */
    bool GetDynamic() const;

    /** @brief Retrieve the dynamic node properties on this message source.
     * @remarks See
     * http://docs.oasis-open.org/amqp/core/v1.0/os/amqp-core-messaging-v1.0-os.html#type-node-properties
     * for more information.
     *
     * @remarks See
     * [source](http://docs.oasis-open.org/amqp/core/v1.0/os/amqp-core-messaging-v1.0-os.html#type-source)
     * for more information about the fields in a message source.
     */
    AmqpMap GetDynamicNodeProperties() const;

    /** @brief Gets the distribution mode of the source.
     *
     * @return The distribution mode of the source.
     *
     * @remarks See
     * [source](http://docs.oasis-open.org/amqp/core/v1.0/os/amqp-core-messaging-v1.0-os.html#type-source)
     * for more information about the fields in a message source.
     */
    std::string GetDistributionMode() const;

    /** @brief Gets the filter of the source.
     *
     * @return The filter of the source.
     *
     * @remarks See [filter
     * set](http://docs.oasis-open.org/amqp/core/v1.0/os/amqp-core-messaging-v1.0-os.html#type-filter-set)
     * for more information.
     */
    AmqpMap GetFilter() const;

    /** @brief Gets the default outcome of the source.
     *
     * @return The default outcome of the source.
     *
     * @remarks See
     * [source](http://docs.oasis-open.org/amqp/core/v1.0/os/amqp-core-messaging-v1.0-os.html#type-source)
     * for more information about the fields in a message source.
     *
     */
    AmqpValue GetDefaultOutcome() const;

    /** @brief Gets the outcomes of the source.
     *
     * @return The outcomes of the source.
     *
     *
     * @remarks See
     * [source](http://docs.oasis-open.org/amqp/core/v1.0/os/amqp-core-messaging-v1.0-os.html#type-source)
     * for more information about the fields in a message source.
     */
    AmqpArray GetOutcomes() const;

    /** @brief Gets the capabilities of the source.
     *
     * @return The capabilities of the source.
     *
     * @remarks See
     * [source](http://docs.oasis-open.org/amqp/core/v1.0/os/amqp-core-messaging-v1.0-os.html#type-source)
     * for more information about the fields in a message source.
     *
     */
    AmqpArray GetCapabilities() const;

  private:
<<<<<<< HEAD
    operator Azure::Core::Amqp::_detail::AmqpSourceImplementation*() const { return m_source.get(); }
=======
    operator Azure::Core::Amqp::_detail::AmqpSourceImplementation*() const
    {
      return m_source.get();
    }
>>>>>>> 6ce70129
    Amqp::_detail::UniqueHandle<Azure::Core::Amqp::_detail::AmqpSourceImplementation> m_source;

    // Declared as friend so it can access the private operator SOURCE_INSTANCE_TAG member.
    friend std::ostream& operator<<(std::ostream&, MessageSourceImpl const&);
  };
}}}}} // namespace Azure::Core::Amqp::Models::_detail<|MERGE_RESOLUTION|>--- conflicted
+++ resolved
@@ -205,14 +205,10 @@
     AmqpArray GetCapabilities() const;
 
   private:
-<<<<<<< HEAD
-    operator Azure::Core::Amqp::_detail::AmqpSourceImplementation*() const { return m_source.get(); }
-=======
     operator Azure::Core::Amqp::_detail::AmqpSourceImplementation*() const
     {
       return m_source.get();
     }
->>>>>>> 6ce70129
     Amqp::_detail::UniqueHandle<Azure::Core::Amqp::_detail::AmqpSourceImplementation> m_source;
 
     // Declared as friend so it can access the private operator SOURCE_INSTANCE_TAG member.
