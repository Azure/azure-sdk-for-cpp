// Copyright (c) Microsoft Corporation.
// Licensed under the MIT License.

#include "azure/core/amqp/internal/models/message_source.hpp"

#include "private/source_impl.hpp"
#include "private/value_impl.hpp"

#if ENABLE_UAMQP
#include <azure_uamqp_c/amqp_definitions_fields.h>

#include <azure_uamqp_c/amqp_definitions_terminus_durability.h>
#include <azure_uamqp_c/amqp_definitions_terminus_expiry_policy.h>

#include <azure_uamqp_c/amqp_definitions_filter_set.h>
#include <azure_uamqp_c/amqp_definitions_node_properties.h>
#include <azure_uamqp_c/amqp_definitions_seconds.h>
#include <azure_uamqp_c/amqp_definitions_source.h>
#include <azure_uamqp_c/amqpvalue.h>
#elif ENABLE_RUST_AMQP
#include "../rust_amqp/rust_wrapper/rust_amqp_wrapper.h"
using namespace Azure::Core::Amqp::_detail::RustInterop;
#endif // ENABLE_UAMQP

#include <iostream>

namespace Azure { namespace Core { namespace Amqp { namespace _detail {
  // @cond
  void UniqueHandleHelper<AmqpSourceImplementation>::FreeMessageSource(
      AmqpSourceImplementation* value)
  {
    source_destroy(value);
  }
  // @endcond

#if ENABLE_RUST_AMQP
  using AmqpSourceBuilderImplementation
      = Azure::Core::Amqp::_detail::RustInterop::RustAmqpSourceBuilder;

  template <> struct UniqueHandleHelper<AmqpSourceBuilderImplementation>
  {
    static void FreeMessageSourceBuilder(AmqpSourceBuilderImplementation* obj);

    using type = Core::_internal::
        BasicUniqueHandle<AmqpSourceBuilderImplementation, FreeMessageSourceBuilder>;
  };

  void UniqueHandleHelper<AmqpSourceBuilderImplementation>::FreeMessageSourceBuilder(
      AmqpSourceBuilderImplementation* value)
  {
    source_builder_destroy(value);
  }
#endif

}}}} // namespace Azure::Core::Amqp::_detail

namespace Azure { namespace Core { namespace Amqp { namespace Models { namespace _internal {

  MessageSource::~MessageSource() = default;

  MessageSource::MessageSource(Models::AmqpValue const& source)
      : m_impl{std::make_unique<_detail::MessageSourceImpl>(source)}
  {
  }

  /* Note: This constructor should NOT be marked as explicit, because we want to enable the
   * implicit construction of the MessageSource from a string - this allows callers to construct
   * Link, MessageSender, and MessageReceiver objects without forcing the creation of a
   * MessageSource object. */
  MessageSource::MessageSource(std::string const& address)
      : m_impl{std::make_unique<_detail::MessageSourceImpl>(address)}
  {
  }

  /* Note: This constructor should NOT be marked as explicit, because we want to enable the
   * implicit construction of the MessageSource from a string - this allows callers to construct
   * Link, MessageSender, and MessageReceiver objects without forcing the creation of a
   * MessageSource object. */
  MessageSource::MessageSource(char const* address)
      : m_impl{std::make_unique<_detail::MessageSourceImpl>(address)}
  {
  }

  MessageSource::MessageSource(MessageSource const& that)
      : m_impl{std::make_unique<_detail::MessageSourceImpl>(*that.m_impl)}
  {
  }

  MessageSource& MessageSource::operator=(MessageSource const& that)
  {
    m_impl = std::make_unique<_detail::MessageSourceImpl>(*that.m_impl);
    return *this;
  }

  MessageSource::MessageSource(MessageSource&& that) noexcept : m_impl(std::move(that.m_impl)) {}

  MessageSource& MessageSource::operator=(MessageSource&& that) noexcept
  {
    m_impl = std::move(that.m_impl);
    return *this;
  }

  MessageSource::MessageSource() : m_impl{std::make_unique<_detail::MessageSourceImpl>()} {}

  MessageSource::MessageSource(MessageSourceOptions const& options)
      : m_impl{std::make_unique<_detail::MessageSourceImpl>(options)}
  {
  }

  // Convert the MessageSource into a Value.
  Models::AmqpValue MessageSource::AsAmqpValue() const { return m_impl->AsAmqpValue(); }

  Models::AmqpValue MessageSource::GetAddress() const { return m_impl->GetAddress(); }

  TerminusDurability MessageSource::GetTerminusDurability() const
  {
    return m_impl->GetTerminusDurability();
  }

  TerminusExpiryPolicy MessageSource::GetExpiryPolicy() const { return m_impl->GetExpiryPolicy(); }

  std::chrono::system_clock::time_point MessageSource::GetTimeout() const
  {
    return m_impl->GetTimeout();
  }

  bool MessageSource::GetDynamic() const { return m_impl->GetDynamic(); }

  AmqpMap MessageSource::GetDynamicNodeProperties() const
  {
    return m_impl->GetDynamicNodeProperties();
  }
  std::string MessageSource::GetDistributionMode() const { return m_impl->GetDistributionMode(); }

  AmqpMap MessageSource::GetFilter() const { return m_impl->GetFilter(); }

  AmqpValue MessageSource::GetDefaultOutcome() const { return m_impl->GetDefaultOutcome(); }

  AmqpArray MessageSource::GetOutcomes() const { return m_impl->GetOutcomes(); }

  AmqpArray MessageSource::GetCapabilities() const { return m_impl->GetCapabilities(); }

  const char* StringFromTerminusDurability(TerminusDurability durability)
  {
    switch (durability)
    {
      case TerminusDurability::None:
        return "None";
      case TerminusDurability::Configuration:
        return "Configuration";
      case TerminusDurability::UnsettledState:
        return "Unsettled State";
    }
    throw std::runtime_error("Unknown terminus durability");
  }

  std::ostream& operator<<(std::ostream& os, MessageSource const& source)
  {
    os << *source.m_impl;
    return os;
  }

}}}}} // namespace Azure::Core::Amqp::Models::_internal

<<<<<<< HEAD
namespace Azure {
namespace Core {
  namespace Amqp {
    namespace Models {
      namespace _detail {
        using UniqueAmqpMessageSource = Azure::Core::Amqp::_detail::UniqueHandle<
            Azure::Core::Amqp::_detail::AmqpSourceImplementation>;
#if ENABLE_RUST_AMQP
        using UniqueAmqpMessageSourceBuilder = Azure::Core::Amqp::_detail::UniqueHandle<
            Azure::Core::Amqp::_detail::AmqpSourceBuilderImplementation>;
#endif
        MessageSourceImpl::MessageSourceImpl(Models::AmqpValue const& source)
        {
          if (source.IsNull())
          {
            throw std::invalid_argument("source cannot be null");
          }
#if ENABLE_UAMQP
          {
            Azure::Core::Amqp::_detail::AmqpSourceImplementation* sourceHandle;
            if (amqpvalue_get_source(
                    _detail::AmqpValueFactory::ToImplementation(source), &sourceHandle))
            {
              throw std::runtime_error("Could not retrieve source from value.");
            }
            m_source.reset(sourceHandle);
          }
#endif
        }

        /* Note: This constructor should NOT be marked as explicit, because we want to enable the
         * implicit construction of the MessageSource from a string - this allows callers to
         * construct Link, MessageSender, and MessageReceiver objects without forcing the creation
         * of a MessageSource object. */
        MessageSourceImpl::MessageSourceImpl(std::string const& address)
        {
#if ENABLE_UAMQP
          UniqueAmqpMessageSource source{source_create()};
#elif ENABLE_RUST_AMQP
          UniqueAmqpMessageSourceBuilder source{source_builder_create()};
#endif

          if (source == nullptr)
          {
            throw std::runtime_error("Could not create source.");
          }

          if (source_set_address(
                  source.get(),
                  _detail::UniqueAmqpValueHandle{amqpvalue_create_string(address.c_str())}.get()))
          {
            throw std::runtime_error("Could not set address.");
          }
#if ENABLE_UAMQP
          m_source = std::move(source);
#elif ENABLE_RUST_AMQP
          Azure::Core::Amqp::_detail::AmqpSourceImplementation* sourceHandle;
          if (source_builder_build(source.get(), &sourceHandle))
          {
            throw std::runtime_error("Could not build source.");
          }
          m_source = UniqueAmqpMessageSource{sourceHandle};
#endif
        }

        /* Note: This constructor should NOT be marked as explicit, because we want to enable the
         * implicit construction of the MessageSource from a string - this allows callers to
         * construct Link, MessageSender, and MessageReceiver objects without forcing the creation
         * of a MessageSource object. */
        MessageSourceImpl::MessageSourceImpl(char const* address)
        {
#if ENABLE_UAMQP
          UniqueAmqpMessageSource source{source_create()};
#elif ENABLE_RUST_AMQP
          UniqueAmqpMessageSourceBuilder source{source_builder_create()};
#endif

          if (source == nullptr)
          {
            throw std::runtime_error("Could not create source.");
          }

          if (m_source == nullptr)
          {
            throw std::runtime_error("Could not create source.");
          }
          if (source_set_address(
                  source.get(),
                  _detail::UniqueAmqpValueHandle{amqpvalue_create_string(address)}.get()))
          {
            throw std::runtime_error("Could not set address.");
          }
#if ENABLE_UAMQP
          m_source = std::move(source);
#elif ENABLE_RUST_AMQP
          Azure::Core::Amqp::_detail::AmqpSourceImplementation* sourceHandle;
          if (source_builder_build(source.get(), &sourceHandle))
          {
            throw std::runtime_error("Could not build source.");
          }
          m_source = UniqueAmqpMessageSource{sourceHandle};
#endif
        }

        MessageSourceImpl::MessageSourceImpl(MessageSourceImpl const& that)
            : m_source{source_clone(that.m_source.get())}
        {
        }

        MessageSourceImpl& MessageSourceImpl::operator=(MessageSourceImpl const& that)
        {
          m_source.reset(source_clone(that.m_source.get()));
          return *this;
        }

        MessageSourceImpl::MessageSourceImpl(MessageSourceImpl&& that) noexcept
            : m_source(std::move(that.m_source))
        {
        }

        MessageSourceImpl& MessageSourceImpl::operator=(MessageSourceImpl&& that) noexcept
        {
          m_source = std::move(that.m_source);
          return *this;
        }

        MessageSourceImpl::MessageSourceImpl()
#if ENABLE_UAMQP
            : m_source(source_create())
#endif
        {
        }

        MessageSourceImpl::MessageSourceImpl(_internal::MessageSourceOptions const& options)
        {
#if ENABLE_UAMQP
          UniqueAmqpMessageSource source{source_create()};
#elif ENABLE_RUST_AMQP
          UniqueAmqpMessageSourceBuilder source{source_builder_create()};
#endif

          if (!options.Address.IsNull())
          {
            if (source_set_address(
                    source.get(), _detail::AmqpValueFactory::ToImplementation(options.Address)))
            {
              throw std::runtime_error("Could not set source address.");
            }
          }
          if (options.SourceTerminusDurability.HasValue())
          {
#if ENABLE_UAMQP
            terminus_durability durability;
            switch (options.SourceTerminusDurability.Value())
            {
              case _internal::TerminusDurability::None:
                durability = terminus_durability_none;
                break;
              case _internal::TerminusDurability::Configuration:
                durability = terminus_durability_configuration;
                break;
              case _internal::TerminusDurability::UnsettledState:
                durability = terminus_durability_unsettled_state;
                break;
              default:
                throw std::logic_error("Unknown terminus durability.");
            }
#elif ENABLE_RUST_AMQP
            RustTerminusDurability durability;
            switch (options.SourceTerminusDurability.Value())
            {
              case _internal::TerminusDurability::None:
                durability = RustTerminusDurability::None;
                break;
              case _internal::TerminusDurability::Configuration:
                durability = RustTerminusDurability::Configuration;
                break;
              case _internal::TerminusDurability::UnsettledState:
                durability = RustTerminusDurability::UnsettledState;
                break;
              default:
                throw std::logic_error("Unknown terminus durability.");
            }
#endif

            if (source_set_durable(source.get(), durability))
            {
              throw std::runtime_error("Could not set durable.");
            }
          }
          if (options.SourceTerminusExpiryPolicy.HasValue())
          {
#if ENABLE_UAMQP
            terminus_expiry_policy policy;
            switch (options.SourceTerminusExpiryPolicy.Value())
            {
              case _internal::TerminusExpiryPolicy::LinkDetach:
                policy = terminus_expiry_policy_link_detach;
                break;
              case _internal::TerminusExpiryPolicy::SessionEnd:
                policy = terminus_expiry_policy_session_end;
                break;
              case _internal::TerminusExpiryPolicy::ConnectionClose:
                policy = terminus_expiry_policy_connection_close;
                break;
              case _internal::TerminusExpiryPolicy::Never:
                policy = terminus_expiry_policy_never;
                break;
              default:
                throw std::logic_error("Unknown terminus durability.");
            }
#elif ENABLE_RUST_AMQP
            RustExpiryPolicy policy;
            switch (options.SourceTerminusExpiryPolicy.Value())
            {
              case _internal::TerminusExpiryPolicy::LinkDetach:
                policy = RustExpiryPolicy::LinkDetach;
                break;
              case _internal::TerminusExpiryPolicy::SessionEnd:
                policy = RustExpiryPolicy::SessionEnd;
                break;
              case _internal::TerminusExpiryPolicy::ConnectionClose:
                policy = RustExpiryPolicy::ConnectionClose;
                break;
              case _internal::TerminusExpiryPolicy::Never:
                policy = RustExpiryPolicy::Never;
                break;
              default:
                throw std::logic_error("Unknown terminus durability.");
            }
#endif
            if (source_set_expiry_policy(source.get(), policy))
            {
              throw std::runtime_error("Could not set durable.");
            }
          }
          if (options.Timeout.HasValue())
          {
            if (source_set_timeout(
                    source.get(),
                    static_cast<uint32_t>(std::chrono::duration_cast<std::chrono::seconds>(
                                              options.Timeout.Value().time_since_epoch())
                                              .count())))
            {
              throw std::runtime_error("Could not set value.");
            }
          }
          if (options.Dynamic.HasValue())
          {
            if (source_set_dynamic(source.get(), *options.Dynamic))
            {
              throw std::runtime_error("Could not set dynamic.");
            }
          }
          if (!options.DynamicNodeProperties.empty())
          {
            AmqpValue dynamicNodeProperties(options.DynamicNodeProperties.AsAmqpValue());
            if (source_set_dynamic_node_properties(
                    source.get(),
                    _detail::AmqpValueFactory::ToImplementation(dynamicNodeProperties)))
            {
              throw std::runtime_error("Could not set dynamic node properties.");
            }
          }
          if (options.DistributionMode.HasValue())
          {
#if ENABLE_UAMQP
            if (source_set_distribution_mode(
                    source.get(), options.DistributionMode.Value().c_str()))
            {
              throw std::runtime_error("Could not set distribution mode.");
            }
#elif ENABLE_RUST_AMQP
            uint8_t mode = 0xff;
            if (options.DistributionMode.Value() == "Move")
            {
              mode = 0;
            }
            else if (options.DistributionMode.Value() == "Copy")
            {
              mode = 1;
            }
            if (source_set_distribution_mode(source.get(), mode))
            {
              throw std::runtime_error("Could not set distribution mode.");
            }
#endif
          }
          if (!options.Filter.empty())
          {
            if (source_set_filter(
                    source.get(),
                    _detail::AmqpValueFactory::ToImplementation(options.Filter.AsAmqpValue())))
            {
              throw std::runtime_error("Could not set filter set.");
            }
          }
          if (!options.DefaultOutcome.IsNull())
          {
#if ENABLE_UAMQP
            if (source_set_default_outcome(
                    source.get(),
                    _detail::AmqpValueFactory::ToImplementation(options.DefaultOutcome)))
            {
              throw std::runtime_error("Could not set default outcome.");
            }
#elif ENABLE_RUST_AMQP
              if (options.DefaultOutcome.GetType() != AmqpValueType::Symbol)
			  {
				throw std::runtime_error("Default outcome must be a Symbol.");
			  }
              if (options.DefaultOutcome.AsSymbol() == "amqp:accepted:list")
			  {
				  if (source_set_default_outcome(source.get(), RustDeliveryOutcome::Accepted))
				  {
					throw std::runtime_error("Could not set default outcome.");
				  }
                  }
			  else if (options.DefaultOutcome.AsSymbol() =="amqp:rejected:list")
                      {
				  if (source_set_default_outcome(source.get(), RustDeliveryOutcome::Rejected))
				  {
					throw std::runtime_error("Could not set default outcome.");
				  }
}			  else if (options.DefaultOutcome.AsSymbol() =="amqp:released:list"){
				  if (source_set_default_outcome(source.get(), RustDeliveryOutcome::Released))
				  {
					throw std::runtime_error("Could not set default outcome.");
				  }
}
							  else if (options.DefaultOutcome.AsSymbol() == "amqp:modified:list") {
				  if (source_set_default_outcome(source.get(), RustDeliveryOutcome::Modified))
				  {
					throw std::runtime_error("Could not set default outcome.");
				  }
                  }
              else{
				  throw std::runtime_error("Unknown default outcome.");
			  }
#endif
          }
          if (!options.Outcomes.empty())
          {
            if (source_set_outcomes(
                    source.get(),
                    _detail::AmqpValueFactory::ToImplementation(options.Outcomes.AsAmqpValue())))
            {
              throw std::runtime_error("Could not set outcomes.");
            }
          }
          if (!options.Capabilities.empty())
          {
            if (source_set_capabilities(
                    source.get(),
                    _detail::AmqpValueFactory::ToImplementation(
                        options.Capabilities.AsAmqpValue())))
            {
              throw std::runtime_error("Could not set capabilities.");
            }
          }
#if ENABLE_UAMQP
          m_source = std::move(source);
#elif ENABLE_RUST_AMQP
          Azure::Core::Amqp::_detail::AmqpSourceImplementation* sourceHandle;
          if (source_builder_build(source.get(), &sourceHandle))
          {
            throw std::runtime_error("Could not build source.");
          }
          m_source = UniqueAmqpMessageSource{sourceHandle};
#endif
        }

        // Convert the MessageSource into a Value.
        Models::AmqpValue MessageSourceImpl::AsAmqpValue() const
        {
            #if ENABLE_UAMQP
          Models::_detail::UniqueAmqpValueHandle sourceValue{
              amqpvalue_create_source(m_source.get())};
          #elif ENABLE_RUST_AMQP
            Azure::Core::Amqp::_detail::AmqpValueImplementation* source;
            if (amqpvalue_create_source(m_source.get(), &source))
			{
			  throw std::runtime_error("Could not build source.");
			}
            Models::_detail::UniqueAmqpValueHandle sourceValue{source};
            #endif
          return _detail::AmqpValueFactory::FromImplementation(sourceValue);
        }

        Models::AmqpValue MessageSourceImpl::GetAddress() const
        {
          Azure::Core::Amqp::_detail::AmqpValueImplementation * address;
          if (source_get_address(m_source.get(), &address))
          {
            throw std::runtime_error("Could not retrieve address from source.");
          }
          // source_get_address does not reference its value, so we need to reference it before
          // creating an AmqpValueHandle.
          return _detail::AmqpValueFactory::FromImplementation(
              Models::_detail::UniqueAmqpValueHandle{amqpvalue_clone(address)});
        }

        _internal::TerminusDurability MessageSourceImpl::GetTerminusDurability() const
        {
#if ENABLE_UAMQP
          terminus_durability value;
#elif ENABLE_RUST_AMQP
          RustTerminusDurability value;
#endif
          if (source_get_durable(m_source.get(), &value))
          {
            throw std::runtime_error("Could not get durable from source.");
          }
#if ENABLE_UAMQP
          switch (value)
          {
            case terminus_durability_configuration:
              return _internal::TerminusDurability::Configuration;
            case terminus_durability_none:
              return _internal::TerminusDurability::None;
            case terminus_durability_unsettled_state:
              return _internal::TerminusDurability::UnsettledState;
            default:
              throw std::logic_error("Unknown terminus durability.");
          }
#elif ENABLE_RUST_AMQP
          switch (value)
          {
            case RustTerminusDurability::None:
              return _internal::TerminusDurability::None;
            case RustTerminusDurability::Configuration:
              return _internal::TerminusDurability::Configuration;
            case RustTerminusDurability::UnsettledState:
              return _internal::TerminusDurability::UnsettledState;
            default:
              throw std::logic_error("Unknown terminus durability.");
          }
#endif
        }

        _internal::TerminusExpiryPolicy MessageSourceImpl::GetExpiryPolicy() const
        {
#if ENABLE_UAMQP
          terminus_expiry_policy value;
          if (source_get_expiry_policy(m_source.get(), &value))
          {
            throw std::runtime_error("Could not get expiry policy from source.");
          }
          if (std::strcmp(value, terminus_expiry_policy_connection_close) == 0)
          {
            return _internal::TerminusExpiryPolicy::ConnectionClose;
          }
          if (std::strcmp(value, terminus_expiry_policy_link_detach) == 0)
          {
            return _internal::TerminusExpiryPolicy::LinkDetach;
          }
          if (std::strcmp(value, terminus_expiry_policy_never) == 0)
          {
            return _internal::TerminusExpiryPolicy::Never;
          }
          if (std::strcmp(value, terminus_expiry_policy_session_end) == 0)
          {
            return _internal::TerminusExpiryPolicy::SessionEnd;
          }
          throw std::logic_error(std::string("Unknown terminus expiry policy: ") + value);
#elif ENABLE_RUST_AMQP
          RustExpiryPolicy expiryPolicy;
          if (source_get_expiry_policy(m_source.get(), &expiryPolicy))
          {
            throw std::runtime_error("Could not get expiry policy from source.");
          }

          switch (expiryPolicy)
          {
            case RustExpiryPolicy::ConnectionClose:
              return _internal::TerminusExpiryPolicy::ConnectionClose;
            case RustExpiryPolicy::LinkDetach:
              return _internal::TerminusExpiryPolicy::LinkDetach;
            case RustExpiryPolicy::Never:
              return _internal::TerminusExpiryPolicy::Never;
            case RustExpiryPolicy::SessionEnd:
              return _internal::TerminusExpiryPolicy::SessionEnd;
            default:
              throw std::logic_error("Unknown terminus expiry policy.");
          }
#endif
        }

        std::chrono::system_clock::time_point MessageSourceImpl::GetTimeout() const
        {
#if ENABLE_UAMQP
          seconds value;
#elif ENABLE_RUST_AMQP
          uint32_t value;
#endif
          if (source_get_timeout(m_source.get(), &value))
          {
            throw std::runtime_error("Could not get timeout from source.");
          }
          return std::chrono::system_clock::from_time_t(value);
        }

        bool MessageSourceImpl::GetDynamic() const
        {
          bool value = {};
          if (source_get_dynamic(m_source.get(), &value))
          {
            throw std::runtime_error("Could not get dynamic.");
          }
          return value;
        }

        AmqpMap MessageSourceImpl::GetDynamicNodeProperties() const
        {
          Azure::Core::Amqp::_detail::AmqpValueImplementation  * value;
          if (source_get_dynamic_node_properties(m_source.get(), &value))
          {
            throw std::runtime_error("Could not get dynamic.");
          }
#if ENABLE_UAMQP
          return _detail::AmqpValueFactory::FromImplementation(
                     _detail::UniqueAmqpValueHandle{amqpvalue_clone(value)})
#elif ENABLE_RUST_AMQP
          return _detail::AmqpValueFactory::FromImplementation(
                     _detail::UniqueAmqpValueHandle{value})
#endif
              .AsMap();
        }

        std::string MessageSourceImpl::GetDistributionMode() const
        {
#if ENABLE_UAMQP
          const char* value = {};
          if (source_get_distribution_mode(m_source.get(), &value))
          {
            throw std::runtime_error("Could not get distribution mode.");
          }
          return value;
#elif ENABLE_RUST_AMQP
          int8_t value;
          if (source_get_distribution_mode(m_source.get(), &value))
          {
            throw std::runtime_error("Could not get distribution mode.");
          }
          if (value == 0)
          {
            return "Move";
          }
          else if (value == 1)
          {
            return "Copy";
          }
          else
          {
            return "Unknown";
          }
#endif
        }

        AmqpMap MessageSourceImpl::GetFilter() const
        {
          Azure::Core::Amqp::_detail::AmqpValueImplementation* value;
          if (source_get_filter(m_source.get(), &value))
          {
            throw std::runtime_error("Could not get filter set.");
          }
#if ENABLE_UAMQP
          return _detail::AmqpValueFactory::FromImplementation(
                     _detail::UniqueAmqpValueHandle{amqpvalue_clone(value)})
#elif ENABLE_RUST_AMQP
          return _detail::AmqpValueFactory::FromImplementation(
                     _detail::UniqueAmqpValueHandle{value})
#endif
              .AsMap();
        }

        AmqpValue MessageSourceImpl::GetDefaultOutcome() const
        {
// source_get_default_outcome does not reference the value returned, we reference it so it can
// be put into a UniqueAmqpValueHandle.
#if ENABLE_UAMQP
          Azure::Core::Amqp::_detail::AmqpValueImplementation* value;
          if (source_get_default_outcome(m_source.get(), &value))
          {
            throw std::runtime_error("Could not get default outcome.");
          }
          return _detail::AmqpValueFactory::FromImplementation(
              _detail::UniqueAmqpValueHandle{amqpvalue_clone(value)});
#elif ENABLE_RUST_AMQP
            RustDeliveryOutcome value;
          if (source_get_default_outcome(m_source.get(), &value))
          {
            throw std::runtime_error("Could not get default outcome.");
          }
          return AmqpValue{};
//          return _detail::AmqpValueFactory::FromImplementation(
//              _detail::UniqueAmqpValueHandle{value});
#endif
        }

        AmqpArray MessageSourceImpl::GetOutcomes() const
        {
          Azure::Core::Amqp::_detail::AmqpValueImplementation* value;
          if (source_get_outcomes(m_source.get(), &value))
          {
            throw std::runtime_error("Could not get outcomes.");
          }
          return _detail::AmqpValueFactory::FromImplementation(
                     _detail::UniqueAmqpValueHandle{amqpvalue_clone(value)})
              .AsArray();
        }

        AmqpArray MessageSourceImpl::GetCapabilities() const
        {
          Azure::Core::Amqp::_detail::AmqpValueImplementation* value;
          if (source_get_capabilities(m_source.get(), &value))
          {
            throw std::runtime_error("Could not get capabilities.");
          }
#if ENABLE_UAMQP
          return _detail::AmqpValueFactory::FromImplementation(
                     _detail::UniqueAmqpValueHandle{amqpvalue_clone(value)})
#elif ENABLE_RUST_AMQP
          return _detail::AmqpValueFactory::FromImplementation(
                     _detail::UniqueAmqpValueHandle{value})
#endif
              .AsArray();
        }
        //const char* StringFromTerminusDurability(_internal::TerminusDurability durability)
        //{
        //  switch (durability)
        //  {
        //    case _internal::TerminusDurability::None:
        //      return "None";
        //    case _internal::TerminusDurability::Configuration:
        //      return "Configuration";
        //    case _internal::TerminusDurability::UnsettledState:
        //      return "Unsettled State";
        //  }
        //  throw std::runtime_error("Unknown terminus durability");
        //}

        std::ostream& operator<<(std::ostream& os, MessageSourceImpl const& source)
        {
          os << "Source{ ";
#if ENABLE_UAMQP
          {
            AMQP_VALUE value;
            if (!source_get_address(source, &value))
            {
              os << "Address: " << source.GetAddress();
            }
          }
          {
            uint32_t value;
            if (!source_get_durable(source, &value))
            {
              os << ", Durable: " << StringFromTerminusDurability(source.GetTerminusDurability());
            }
          }
          {
            terminus_expiry_policy policy;
            if (!source_get_expiry_policy(source, &policy))
            {
              os << ", Expiry Policy: " << policy;
            }
          }
          {
            seconds timeout;
            if (!source_get_timeout(source, &timeout))
            {
              os << ", Timeout: " << source.GetTimeout().time_since_epoch().count();
            }
          }
          {
            bool dynamic;
            if (!source_get_dynamic(source, &dynamic))
            {
              os << ", Dynamic: " << std::boolalpha << dynamic;
            }
          }
          {
            AMQP_VALUE dynamicProperties;
            if (!source_get_dynamic_node_properties(source, &dynamicProperties))
            {
              os << ", Dynamic Node Properties: " << source.GetDynamicNodeProperties();
            }
          }
          {
            AMQP_VALUE capabilities;
            if (!source_get_capabilities(source, &capabilities))
            {
              os << ", Capabilities: " << source.GetCapabilities();
            }
          }
          {
            const char* distributionMode;
            if (!source_get_distribution_mode(source, &distributionMode))
              os << ", Distribution Mode: " << distributionMode;
          }

          {
            AMQP_VALUE filter;
            if (!source_get_filter(source, &filter))
            {
              os << ", Filter: " << source.GetFilter();
            }
          }
          {
            AMQP_VALUE outcome;
            if (!source_get_default_outcome(source, &outcome))
            {
              // source_get_default_outcome does not reference the value returned, we reference it
              // so it can be put into a UniqueAmqpValueHandle.
              os << ", Default Outcome: "
                 << _detail::AmqpValueFactory::FromImplementation(
                        Models::_detail::UniqueAmqpValueHandle{amqpvalue_clone(outcome)});
            }
          }
          {
            AMQP_VALUE outcomes;
            if (!source_get_outcomes(source, &outcomes))
            {
              // Most of the time, source_get_outcomes does not reference its input. However, if the
              // composite value at location 9 is a symbol, it does reference it. As a consequence,
              // this will leak an AMQPSymbol if the value at location 9 is a symbol (as opposed to
              // being an array).
              os << ", Outcomes: "
                 << _detail::AmqpValueFactory::FromImplementation(
                        Models::_detail::UniqueAmqpValueHandle{amqpvalue_clone(outcomes)});
            }
          }
#else
          (void)source;
#endif
          os << "}";
          return os;
        }
      }
    }
  }
}
} // namespace Azure::Core::Amqp::Models::_detail
=======
namespace Azure { namespace Core { namespace Amqp { namespace Models { namespace _detail {
  using UniqueAmqpMessageSource = Azure::Core::Amqp::_detail::UniqueHandle<
      Azure::Core::Amqp::_detail::AmqpSourceImplementation>;
#if ENABLE_RUST_AMQP
  using UniqueAmqpMessageSourceBuilder = Azure::Core::Amqp::_detail::UniqueHandle<
      Azure::Core::Amqp::_detail::AmqpSourceBuilderImplementation>;
#endif
  MessageSourceImpl::MessageSourceImpl(Models::AmqpValue const& source)
  {
    if (source.IsNull())
    {
      throw std::invalid_argument("source cannot be null");
    }
#if ENABLE_UAMQP
    {
      Azure::Core::Amqp::_detail::AmqpSourceImplementation* sourceHandle;
      if (amqpvalue_get_source(_detail::AmqpValueFactory::ToImplementation(source), &sourceHandle))
      {
        throw std::runtime_error("Could not retrieve source from value.");
      }
      m_source.reset(sourceHandle);
    }
#endif
  }

  /* Note: This constructor should NOT be marked as explicit, because we want to enable the
   * implicit construction of the MessageSource from a string - this allows callers to
   * construct Link, MessageSender, and MessageReceiver objects without forcing the creation
   * of a MessageSource object. */
  MessageSourceImpl::MessageSourceImpl(std::string const& address)
  {
#if ENABLE_UAMQP
    UniqueAmqpMessageSource source{source_create()};
#elif ENABLE_RUST_AMQP
    UniqueAmqpMessageSourceBuilder source{source_builder_create()};
#endif

    if (source == nullptr)
    {
      throw std::runtime_error("Could not create source.");
    }

    if (source_set_address(
            source.get(),
            _detail::UniqueAmqpValueHandle{amqpvalue_create_string(address.c_str())}.get()))
    {
      throw std::runtime_error("Could not set address.");
    }
#if ENABLE_UAMQP
    m_source = std::move(source);
#elif ENABLE_RUST_AMQP
    Azure::Core::Amqp::_detail::AmqpSourceImplementation* sourceHandle;
    if (source_builder_build(source.get(), &sourceHandle))
    {
      throw std::runtime_error("Could not build source.");
    }
    m_source = UniqueAmqpMessageSource{sourceHandle};
#endif
  }

  /* Note: This constructor should NOT be marked as explicit, because we want to enable the
   * implicit construction of the MessageSource from a string - this allows callers to
   * construct Link, MessageSender, and MessageReceiver objects without forcing the creation
   * of a MessageSource object. */
  MessageSourceImpl::MessageSourceImpl(char const* address)
  {
#if ENABLE_UAMQP
    UniqueAmqpMessageSource source{source_create()};
#elif ENABLE_RUST_AMQP
    UniqueAmqpMessageSourceBuilder source{source_builder_create()};
#endif

    if (source == nullptr)
    {
      throw std::runtime_error("Could not create source.");
    }

    if (m_source == nullptr)
    {
      throw std::runtime_error("Could not create source.");
    }
    if (source_set_address(
            source.get(), _detail::UniqueAmqpValueHandle{amqpvalue_create_string(address)}.get()))
    {
      throw std::runtime_error("Could not set address.");
    }
#if ENABLE_UAMQP
    m_source = std::move(source);
#elif ENABLE_RUST_AMQP
    Azure::Core::Amqp::_detail::AmqpSourceImplementation* sourceHandle;
    if (source_builder_build(source.get(), &sourceHandle))
    {
      throw std::runtime_error("Could not build source.");
    }
    m_source = UniqueAmqpMessageSource{sourceHandle};
#endif
  }

  MessageSourceImpl::MessageSourceImpl(MessageSourceImpl const& that)
      : m_source{source_clone(that.m_source.get())}
  {
  }

  MessageSourceImpl& MessageSourceImpl::operator=(MessageSourceImpl const& that)
  {
    m_source.reset(source_clone(that.m_source.get()));
    return *this;
  }

  MessageSourceImpl::MessageSourceImpl(MessageSourceImpl&& that) noexcept
      : m_source(std::move(that.m_source))
  {
  }

  MessageSourceImpl& MessageSourceImpl::operator=(MessageSourceImpl&& that) noexcept
  {
    m_source = std::move(that.m_source);
    return *this;
  }

  MessageSourceImpl::MessageSourceImpl()
#if ENABLE_UAMQP
      : m_source(source_create())
#endif
  {
  }

  MessageSourceImpl::MessageSourceImpl(_internal::MessageSourceOptions const& options)
  {
#if ENABLE_UAMQP
    UniqueAmqpMessageSource source{source_create()};
#elif ENABLE_RUST_AMQP
    UniqueAmqpMessageSourceBuilder source{source_builder_create()};
#endif

    if (!options.Address.IsNull())
    {
      if (source_set_address(
              source.get(), _detail::AmqpValueFactory::ToImplementation(options.Address)))
      {
        throw std::runtime_error("Could not set source address.");
      }
    }
    if (options.SourceTerminusDurability.HasValue())
    {
#if ENABLE_UAMQP
      terminus_durability durability;
      switch (options.SourceTerminusDurability.Value())
      {
        case _internal::TerminusDurability::None:
          durability = terminus_durability_none;
          break;
        case _internal::TerminusDurability::Configuration:
          durability = terminus_durability_configuration;
          break;
        case _internal::TerminusDurability::UnsettledState:
          durability = terminus_durability_unsettled_state;
          break;
        default:
          throw std::logic_error("Unknown terminus durability.");
      }
#elif ENABLE_RUST_AMQP
      RustTerminusDurability durability;
      switch (options.SourceTerminusDurability.Value())
      {
        case _internal::TerminusDurability::None:
          durability = RustTerminusDurability::None;
          break;
        case _internal::TerminusDurability::Configuration:
          durability = RustTerminusDurability::Configuration;
          break;
        case _internal::TerminusDurability::UnsettledState:
          durability = RustTerminusDurability::UnsettledState;
          break;
        default:
          throw std::logic_error("Unknown terminus durability.");
      }
#endif

      if (source_set_durable(source.get(), durability))
      {
        throw std::runtime_error("Could not set durable.");
      }
    }
    if (options.SourceTerminusExpiryPolicy.HasValue())
    {
#if ENABLE_UAMQP
      terminus_expiry_policy policy;
      switch (options.SourceTerminusExpiryPolicy.Value())
      {
        case _internal::TerminusExpiryPolicy::LinkDetach:
          policy = terminus_expiry_policy_link_detach;
          break;
        case _internal::TerminusExpiryPolicy::SessionEnd:
          policy = terminus_expiry_policy_session_end;
          break;
        case _internal::TerminusExpiryPolicy::ConnectionClose:
          policy = terminus_expiry_policy_connection_close;
          break;
        case _internal::TerminusExpiryPolicy::Never:
          policy = terminus_expiry_policy_never;
          break;
        default:
          throw std::logic_error("Unknown terminus durability.");
      }
#elif ENABLE_RUST_AMQP
      RustExpiryPolicy policy;
      switch (options.SourceTerminusExpiryPolicy.Value())
      {
        case _internal::TerminusExpiryPolicy::LinkDetach:
          policy = RustExpiryPolicy::LinkDetach;
          break;
        case _internal::TerminusExpiryPolicy::SessionEnd:
          policy = RustExpiryPolicy::SessionEnd;
          break;
        case _internal::TerminusExpiryPolicy::ConnectionClose:
          policy = RustExpiryPolicy::ConnectionClose;
          break;
        case _internal::TerminusExpiryPolicy::Never:
          policy = RustExpiryPolicy::Never;
          break;
        default:
          throw std::logic_error("Unknown terminus durability.");
      }
#endif
      if (source_set_expiry_policy(source.get(), policy))
      {
        throw std::runtime_error("Could not set durable.");
      }
    }
    if (options.Timeout.HasValue())
    {
      if (source_set_timeout(
              source.get(),
              static_cast<uint32_t>(std::chrono::duration_cast<std::chrono::seconds>(
                                        options.Timeout.Value().time_since_epoch())
                                        .count())))
      {
        throw std::runtime_error("Could not set value.");
      }
    }
    if (options.Dynamic.HasValue())
    {
      if (source_set_dynamic(source.get(), *options.Dynamic))
      {
        throw std::runtime_error("Could not set dynamic.");
      }
    }
    if (!options.DynamicNodeProperties.empty())
    {
      AmqpValue dynamicNodeProperties(options.DynamicNodeProperties.AsAmqpValue());
      if (source_set_dynamic_node_properties(
              source.get(), _detail::AmqpValueFactory::ToImplementation(dynamicNodeProperties)))
      {
        throw std::runtime_error("Could not set dynamic node properties.");
      }
    }
    if (options.DistributionMode.HasValue())
    {
#if ENABLE_UAMQP
      if (source_set_distribution_mode(source.get(), options.DistributionMode.Value().c_str()))
      {
        throw std::runtime_error("Could not set distribution mode.");
      }
#elif ENABLE_RUST_AMQP
      uint8_t mode = 0xff;
      if (options.DistributionMode.Value() == "Move")
      {
        mode = 0;
      }
      else if (options.DistributionMode.Value() == "Copy")
      {
        mode = 1;
      }
      if (source_set_distribution_mode(source.get(), mode))
      {
        throw std::runtime_error("Could not set distribution mode.");
      }
#endif
    }
    if (!options.Filter.empty())
    {
      if (source_set_filter(
              source.get(),
              _detail::AmqpValueFactory::ToImplementation(options.Filter.AsAmqpValue())))
      {
        throw std::runtime_error("Could not set filter set.");
      }
    }
    if (!options.DefaultOutcome.IsNull())
    {
#if ENABLE_UAMQP
      if (source_set_default_outcome(
              source.get(), _detail::AmqpValueFactory::ToImplementation(options.DefaultOutcome)))
      {
        throw std::runtime_error("Could not set default outcome.");
      }
#elif ENABLE_RUST_AMQP
      if (options.DefaultOutcome.GetType() != AmqpValueType::Symbol)
      {
        throw std::runtime_error("Default outcome must be a Symbol.");
      }
      if (options.DefaultOutcome.AsSymbol() == "amqp:accepted:list")
      {
        if (source_set_default_outcome(source.get(), RustDeliveryOutcome::Accepted))
        {
          throw std::runtime_error("Could not set default outcome.");
        }
      }
      else if (options.DefaultOutcome.AsSymbol() == "amqp:rejected:list")
      {
        if (source_set_default_outcome(source.get(), RustDeliveryOutcome::Rejected))
        {
          throw std::runtime_error("Could not set default outcome.");
        }
      }
      else if (options.DefaultOutcome.AsSymbol() == "amqp:released:list")
      {
        if (source_set_default_outcome(source.get(), RustDeliveryOutcome::Released))
        {
          throw std::runtime_error("Could not set default outcome.");
        }
      }
      else if (options.DefaultOutcome.AsSymbol() == "amqp:modified:list")
      {
        if (source_set_default_outcome(source.get(), RustDeliveryOutcome::Modified))
        {
          throw std::runtime_error("Could not set default outcome.");
        }
      }
      else
      {
        throw std::runtime_error("Unknown default outcome.");
      }
#endif
    }
    if (!options.Outcomes.empty())
    {
      if (source_set_outcomes(
              source.get(),
              _detail::AmqpValueFactory::ToImplementation(options.Outcomes.AsAmqpValue())))
      {
        throw std::runtime_error("Could not set outcomes.");
      }
    }
    if (!options.Capabilities.empty())
    {
      if (source_set_capabilities(
              source.get(),
              _detail::AmqpValueFactory::ToImplementation(options.Capabilities.AsAmqpValue())))
      {
        throw std::runtime_error("Could not set capabilities.");
      }
    }
#if ENABLE_UAMQP
    m_source = std::move(source);
#elif ENABLE_RUST_AMQP
    Azure::Core::Amqp::_detail::AmqpSourceImplementation* sourceHandle;
    if (source_builder_build(source.get(), &sourceHandle))
    {
      throw std::runtime_error("Could not build source.");
    }
    m_source = UniqueAmqpMessageSource{sourceHandle};
#endif
  }

  // Convert the MessageSource into a Value.
  Models::AmqpValue MessageSourceImpl::AsAmqpValue() const
  {
#if ENABLE_UAMQP
    Models::_detail::UniqueAmqpValueHandle sourceValue{amqpvalue_create_source(m_source.get())};
#elif ENABLE_RUST_AMQP
    Azure::Core::Amqp::_detail::AmqpValueImplementation* source;
    if (amqpvalue_create_source(m_source.get(), &source))
    {
      throw std::runtime_error("Could not build source.");
    }
    Models::_detail::UniqueAmqpValueHandle sourceValue{source};
#endif
    return _detail::AmqpValueFactory::FromImplementation(sourceValue);
  }

  Models::AmqpValue MessageSourceImpl::GetAddress() const
  {
    Azure::Core::Amqp::_detail::AmqpValueImplementation* address;
    if (source_get_address(m_source.get(), &address))
    {
      throw std::runtime_error("Could not retrieve address from source.");
    }
    // source_get_address does not reference its value, so we need to reference it before
    // creating an AmqpValueHandle.
    return _detail::AmqpValueFactory::FromImplementation(
        Models::_detail::UniqueAmqpValueHandle{amqpvalue_clone(address)});
  }

  _internal::TerminusDurability MessageSourceImpl::GetTerminusDurability() const
  {
#if ENABLE_UAMQP
    terminus_durability value;
#elif ENABLE_RUST_AMQP
    RustTerminusDurability value;
#endif
    if (source_get_durable(m_source.get(), &value))
    {
      throw std::runtime_error("Could not get durable from source.");
    }
#if ENABLE_UAMQP
    switch (value)
    {
      case terminus_durability_configuration:
        return _internal::TerminusDurability::Configuration;
      case terminus_durability_none:
        return _internal::TerminusDurability::None;
      case terminus_durability_unsettled_state:
        return _internal::TerminusDurability::UnsettledState;
      default:
        throw std::logic_error("Unknown terminus durability.");
    }
#elif ENABLE_RUST_AMQP
    switch (value)
    {
      case RustTerminusDurability::None:
        return _internal::TerminusDurability::None;
      case RustTerminusDurability::Configuration:
        return _internal::TerminusDurability::Configuration;
      case RustTerminusDurability::UnsettledState:
        return _internal::TerminusDurability::UnsettledState;
      default:
        throw std::logic_error("Unknown terminus durability.");
    }
#endif
  }

  _internal::TerminusExpiryPolicy MessageSourceImpl::GetExpiryPolicy() const
  {
#if ENABLE_UAMQP
    terminus_expiry_policy value;
    if (source_get_expiry_policy(m_source.get(), &value))
    {
      throw std::runtime_error("Could not get expiry policy from source.");
    }
    if (std::strcmp(value, terminus_expiry_policy_connection_close) == 0)
    {
      return _internal::TerminusExpiryPolicy::ConnectionClose;
    }
    if (std::strcmp(value, terminus_expiry_policy_link_detach) == 0)
    {
      return _internal::TerminusExpiryPolicy::LinkDetach;
    }
    if (std::strcmp(value, terminus_expiry_policy_never) == 0)
    {
      return _internal::TerminusExpiryPolicy::Never;
    }
    if (std::strcmp(value, terminus_expiry_policy_session_end) == 0)
    {
      return _internal::TerminusExpiryPolicy::SessionEnd;
    }
    throw std::logic_error(std::string("Unknown terminus expiry policy: ") + value);
#elif ENABLE_RUST_AMQP
    RustExpiryPolicy expiryPolicy;
    if (source_get_expiry_policy(m_source.get(), &expiryPolicy))
    {
      throw std::runtime_error("Could not get expiry policy from source.");
    }

    switch (expiryPolicy)
    {
      case RustExpiryPolicy::ConnectionClose:
        return _internal::TerminusExpiryPolicy::ConnectionClose;
      case RustExpiryPolicy::LinkDetach:
        return _internal::TerminusExpiryPolicy::LinkDetach;
      case RustExpiryPolicy::Never:
        return _internal::TerminusExpiryPolicy::Never;
      case RustExpiryPolicy::SessionEnd:
        return _internal::TerminusExpiryPolicy::SessionEnd;
      default:
        throw std::logic_error("Unknown terminus expiry policy.");
    }
#endif
  }

  std::chrono::system_clock::time_point MessageSourceImpl::GetTimeout() const
  {
#if ENABLE_UAMQP
    seconds value;
#elif ENABLE_RUST_AMQP
    uint32_t value;
#endif
    if (source_get_timeout(m_source.get(), &value))
    {
      throw std::runtime_error("Could not get timeout from source.");
    }
    return std::chrono::system_clock::from_time_t(value);
  }

  bool MessageSourceImpl::GetDynamic() const
  {
    bool value = {};
    if (source_get_dynamic(m_source.get(), &value))
    {
      throw std::runtime_error("Could not get dynamic.");
    }
    return value;
  }

  AmqpMap MessageSourceImpl::GetDynamicNodeProperties() const
  {
    Azure::Core::Amqp::_detail::AmqpValueImplementation* value;
    if (source_get_dynamic_node_properties(m_source.get(), &value))
    {
      throw std::runtime_error("Could not get dynamic.");
    }
#if ENABLE_UAMQP
    return _detail::AmqpValueFactory::FromImplementation(
               _detail::UniqueAmqpValueHandle{amqpvalue_clone(value)})
#elif ENABLE_RUST_AMQP
    return _detail::AmqpValueFactory::FromImplementation(_detail::UniqueAmqpValueHandle{value})
#endif
        .AsMap();
  }

  std::string MessageSourceImpl::GetDistributionMode() const
  {
#if ENABLE_UAMQP
    const char* value = {};
    if (source_get_distribution_mode(m_source.get(), &value))
    {
      throw std::runtime_error("Could not get distribution mode.");
    }
    return value;
#elif ENABLE_RUST_AMQP
    int8_t value;
    if (source_get_distribution_mode(m_source.get(), &value))
    {
      throw std::runtime_error("Could not get distribution mode.");
    }
    if (value == 0)
    {
      return "Move";
    }
    else if (value == 1)
    {
      return "Copy";
    }
    else
    {
      return "Unknown";
    }
#endif
  }

  AmqpMap MessageSourceImpl::GetFilter() const
  {
    Azure::Core::Amqp::_detail::AmqpValueImplementation* value;
    if (source_get_filter(m_source.get(), &value))
    {
      throw std::runtime_error("Could not get filter set.");
    }
#if ENABLE_UAMQP
    return _detail::AmqpValueFactory::FromImplementation(
               _detail::UniqueAmqpValueHandle{amqpvalue_clone(value)})
#elif ENABLE_RUST_AMQP
    return _detail::AmqpValueFactory::FromImplementation(_detail::UniqueAmqpValueHandle{value})
#endif
        .AsMap();
  }

  AmqpValue MessageSourceImpl::GetDefaultOutcome() const
  {
// source_get_default_outcome does not reference the value returned, we reference it so it can
// be put into a UniqueAmqpValueHandle.
#if ENABLE_UAMQP
    Azure::Core::Amqp::_detail::AmqpValueImplementation* value;
    if (source_get_default_outcome(m_source.get(), &value))
    {
      throw std::runtime_error("Could not get default outcome.");
    }
    return _detail::AmqpValueFactory::FromImplementation(
        _detail::UniqueAmqpValueHandle{amqpvalue_clone(value)});
#elif ENABLE_RUST_AMQP
    RustDeliveryOutcome value;
    if (source_get_default_outcome(m_source.get(), &value))
    {
      throw std::runtime_error("Could not get default outcome.");
    }
    return AmqpValue{};
//          return _detail::AmqpValueFactory::FromImplementation(
//              _detail::UniqueAmqpValueHandle{value});
#endif
  }

  AmqpArray MessageSourceImpl::GetOutcomes() const
  {
    Azure::Core::Amqp::_detail::AmqpValueImplementation* value;
    if (source_get_outcomes(m_source.get(), &value))
    {
      throw std::runtime_error("Could not get outcomes.");
    }
    return _detail::AmqpValueFactory::FromImplementation(
               _detail::UniqueAmqpValueHandle{amqpvalue_clone(value)})
        .AsArray();
  }

  AmqpArray MessageSourceImpl::GetCapabilities() const
  {
    Azure::Core::Amqp::_detail::AmqpValueImplementation* value;
    if (source_get_capabilities(m_source.get(), &value))
    {
      throw std::runtime_error("Could not get capabilities.");
    }
#if ENABLE_UAMQP
    return _detail::AmqpValueFactory::FromImplementation(
               _detail::UniqueAmqpValueHandle{amqpvalue_clone(value)})
#elif ENABLE_RUST_AMQP
    return _detail::AmqpValueFactory::FromImplementation(_detail::UniqueAmqpValueHandle{value})
#endif
        .AsArray();
  }
  // const char* StringFromTerminusDurability(_internal::TerminusDurability durability)
  //{
  //   switch (durability)
  //   {
  //     case _internal::TerminusDurability::None:
  //       return "None";
  //     case _internal::TerminusDurability::Configuration:
  //       return "Configuration";
  //     case _internal::TerminusDurability::UnsettledState:
  //       return "Unsettled State";
  //   }
  //   throw std::runtime_error("Unknown terminus durability");
  // }

  std::ostream& operator<<(std::ostream& os, MessageSourceImpl const& source)
  {
    os << "Source{ ";
#if ENABLE_UAMQP
    {
      AMQP_VALUE value;
      if (!source_get_address(source, &value))
      {
        os << "Address: " << source.GetAddress();
      }
    }
    {
      uint32_t value;
      if (!source_get_durable(source, &value))
      {
        os << ", Durable: " << StringFromTerminusDurability(source.GetTerminusDurability());
      }
    }
    {
      terminus_expiry_policy policy;
      if (!source_get_expiry_policy(source, &policy))
      {
        os << ", Expiry Policy: " << policy;
      }
    }
    {
      seconds timeout;
      if (!source_get_timeout(source, &timeout))
      {
        os << ", Timeout: " << source.GetTimeout().time_since_epoch().count();
      }
    }
    {
      bool dynamic;
      if (!source_get_dynamic(source, &dynamic))
      {
        os << ", Dynamic: " << std::boolalpha << dynamic;
      }
    }
    {
      AMQP_VALUE dynamicProperties;
      if (!source_get_dynamic_node_properties(source, &dynamicProperties))
      {
        os << ", Dynamic Node Properties: " << source.GetDynamicNodeProperties();
      }
    }
    {
      AMQP_VALUE capabilities;
      if (!source_get_capabilities(source, &capabilities))
      {
        os << ", Capabilities: " << source.GetCapabilities();
      }
    }
    {
      const char* distributionMode;
      if (!source_get_distribution_mode(source, &distributionMode))
        os << ", Distribution Mode: " << distributionMode;
    }

    {
      AMQP_VALUE filter;
      if (!source_get_filter(source, &filter))
      {
        os << ", Filter: " << source.GetFilter();
      }
    }
    {
      AMQP_VALUE outcome;
      if (!source_get_default_outcome(source, &outcome))
      {
        // source_get_default_outcome does not reference the value returned, we reference it
        // so it can be put into a UniqueAmqpValueHandle.
        os << ", Default Outcome: "
           << _detail::AmqpValueFactory::FromImplementation(
                  Models::_detail::UniqueAmqpValueHandle{amqpvalue_clone(outcome)});
      }
    }
    {
      AMQP_VALUE outcomes;
      if (!source_get_outcomes(source, &outcomes))
      {
        // Most of the time, source_get_outcomes does not reference its input. However, if the
        // composite value at location 9 is a symbol, it does reference it. As a consequence,
        // this will leak an AMQPSymbol if the value at location 9 is a symbol (as opposed to
        // being an array).
        os << ", Outcomes: "
           << _detail::AmqpValueFactory::FromImplementation(
                  Models::_detail::UniqueAmqpValueHandle{amqpvalue_clone(outcomes)});
      }
    }
#else
    (void)source;
#endif
    os << "}";
    return os;
  }
}}}}} // namespace Azure::Core::Amqp::Models::_detail
>>>>>>> 6ce70129
<|MERGE_RESOLUTION|>--- conflicted
+++ resolved
@@ -162,751 +162,6 @@
 
 }}}}} // namespace Azure::Core::Amqp::Models::_internal
 
-<<<<<<< HEAD
-namespace Azure {
-namespace Core {
-  namespace Amqp {
-    namespace Models {
-      namespace _detail {
-        using UniqueAmqpMessageSource = Azure::Core::Amqp::_detail::UniqueHandle<
-            Azure::Core::Amqp::_detail::AmqpSourceImplementation>;
-#if ENABLE_RUST_AMQP
-        using UniqueAmqpMessageSourceBuilder = Azure::Core::Amqp::_detail::UniqueHandle<
-            Azure::Core::Amqp::_detail::AmqpSourceBuilderImplementation>;
-#endif
-        MessageSourceImpl::MessageSourceImpl(Models::AmqpValue const& source)
-        {
-          if (source.IsNull())
-          {
-            throw std::invalid_argument("source cannot be null");
-          }
-#if ENABLE_UAMQP
-          {
-            Azure::Core::Amqp::_detail::AmqpSourceImplementation* sourceHandle;
-            if (amqpvalue_get_source(
-                    _detail::AmqpValueFactory::ToImplementation(source), &sourceHandle))
-            {
-              throw std::runtime_error("Could not retrieve source from value.");
-            }
-            m_source.reset(sourceHandle);
-          }
-#endif
-        }
-
-        /* Note: This constructor should NOT be marked as explicit, because we want to enable the
-         * implicit construction of the MessageSource from a string - this allows callers to
-         * construct Link, MessageSender, and MessageReceiver objects without forcing the creation
-         * of a MessageSource object. */
-        MessageSourceImpl::MessageSourceImpl(std::string const& address)
-        {
-#if ENABLE_UAMQP
-          UniqueAmqpMessageSource source{source_create()};
-#elif ENABLE_RUST_AMQP
-          UniqueAmqpMessageSourceBuilder source{source_builder_create()};
-#endif
-
-          if (source == nullptr)
-          {
-            throw std::runtime_error("Could not create source.");
-          }
-
-          if (source_set_address(
-                  source.get(),
-                  _detail::UniqueAmqpValueHandle{amqpvalue_create_string(address.c_str())}.get()))
-          {
-            throw std::runtime_error("Could not set address.");
-          }
-#if ENABLE_UAMQP
-          m_source = std::move(source);
-#elif ENABLE_RUST_AMQP
-          Azure::Core::Amqp::_detail::AmqpSourceImplementation* sourceHandle;
-          if (source_builder_build(source.get(), &sourceHandle))
-          {
-            throw std::runtime_error("Could not build source.");
-          }
-          m_source = UniqueAmqpMessageSource{sourceHandle};
-#endif
-        }
-
-        /* Note: This constructor should NOT be marked as explicit, because we want to enable the
-         * implicit construction of the MessageSource from a string - this allows callers to
-         * construct Link, MessageSender, and MessageReceiver objects without forcing the creation
-         * of a MessageSource object. */
-        MessageSourceImpl::MessageSourceImpl(char const* address)
-        {
-#if ENABLE_UAMQP
-          UniqueAmqpMessageSource source{source_create()};
-#elif ENABLE_RUST_AMQP
-          UniqueAmqpMessageSourceBuilder source{source_builder_create()};
-#endif
-
-          if (source == nullptr)
-          {
-            throw std::runtime_error("Could not create source.");
-          }
-
-          if (m_source == nullptr)
-          {
-            throw std::runtime_error("Could not create source.");
-          }
-          if (source_set_address(
-                  source.get(),
-                  _detail::UniqueAmqpValueHandle{amqpvalue_create_string(address)}.get()))
-          {
-            throw std::runtime_error("Could not set address.");
-          }
-#if ENABLE_UAMQP
-          m_source = std::move(source);
-#elif ENABLE_RUST_AMQP
-          Azure::Core::Amqp::_detail::AmqpSourceImplementation* sourceHandle;
-          if (source_builder_build(source.get(), &sourceHandle))
-          {
-            throw std::runtime_error("Could not build source.");
-          }
-          m_source = UniqueAmqpMessageSource{sourceHandle};
-#endif
-        }
-
-        MessageSourceImpl::MessageSourceImpl(MessageSourceImpl const& that)
-            : m_source{source_clone(that.m_source.get())}
-        {
-        }
-
-        MessageSourceImpl& MessageSourceImpl::operator=(MessageSourceImpl const& that)
-        {
-          m_source.reset(source_clone(that.m_source.get()));
-          return *this;
-        }
-
-        MessageSourceImpl::MessageSourceImpl(MessageSourceImpl&& that) noexcept
-            : m_source(std::move(that.m_source))
-        {
-        }
-
-        MessageSourceImpl& MessageSourceImpl::operator=(MessageSourceImpl&& that) noexcept
-        {
-          m_source = std::move(that.m_source);
-          return *this;
-        }
-
-        MessageSourceImpl::MessageSourceImpl()
-#if ENABLE_UAMQP
-            : m_source(source_create())
-#endif
-        {
-        }
-
-        MessageSourceImpl::MessageSourceImpl(_internal::MessageSourceOptions const& options)
-        {
-#if ENABLE_UAMQP
-          UniqueAmqpMessageSource source{source_create()};
-#elif ENABLE_RUST_AMQP
-          UniqueAmqpMessageSourceBuilder source{source_builder_create()};
-#endif
-
-          if (!options.Address.IsNull())
-          {
-            if (source_set_address(
-                    source.get(), _detail::AmqpValueFactory::ToImplementation(options.Address)))
-            {
-              throw std::runtime_error("Could not set source address.");
-            }
-          }
-          if (options.SourceTerminusDurability.HasValue())
-          {
-#if ENABLE_UAMQP
-            terminus_durability durability;
-            switch (options.SourceTerminusDurability.Value())
-            {
-              case _internal::TerminusDurability::None:
-                durability = terminus_durability_none;
-                break;
-              case _internal::TerminusDurability::Configuration:
-                durability = terminus_durability_configuration;
-                break;
-              case _internal::TerminusDurability::UnsettledState:
-                durability = terminus_durability_unsettled_state;
-                break;
-              default:
-                throw std::logic_error("Unknown terminus durability.");
-            }
-#elif ENABLE_RUST_AMQP
-            RustTerminusDurability durability;
-            switch (options.SourceTerminusDurability.Value())
-            {
-              case _internal::TerminusDurability::None:
-                durability = RustTerminusDurability::None;
-                break;
-              case _internal::TerminusDurability::Configuration:
-                durability = RustTerminusDurability::Configuration;
-                break;
-              case _internal::TerminusDurability::UnsettledState:
-                durability = RustTerminusDurability::UnsettledState;
-                break;
-              default:
-                throw std::logic_error("Unknown terminus durability.");
-            }
-#endif
-
-            if (source_set_durable(source.get(), durability))
-            {
-              throw std::runtime_error("Could not set durable.");
-            }
-          }
-          if (options.SourceTerminusExpiryPolicy.HasValue())
-          {
-#if ENABLE_UAMQP
-            terminus_expiry_policy policy;
-            switch (options.SourceTerminusExpiryPolicy.Value())
-            {
-              case _internal::TerminusExpiryPolicy::LinkDetach:
-                policy = terminus_expiry_policy_link_detach;
-                break;
-              case _internal::TerminusExpiryPolicy::SessionEnd:
-                policy = terminus_expiry_policy_session_end;
-                break;
-              case _internal::TerminusExpiryPolicy::ConnectionClose:
-                policy = terminus_expiry_policy_connection_close;
-                break;
-              case _internal::TerminusExpiryPolicy::Never:
-                policy = terminus_expiry_policy_never;
-                break;
-              default:
-                throw std::logic_error("Unknown terminus durability.");
-            }
-#elif ENABLE_RUST_AMQP
-            RustExpiryPolicy policy;
-            switch (options.SourceTerminusExpiryPolicy.Value())
-            {
-              case _internal::TerminusExpiryPolicy::LinkDetach:
-                policy = RustExpiryPolicy::LinkDetach;
-                break;
-              case _internal::TerminusExpiryPolicy::SessionEnd:
-                policy = RustExpiryPolicy::SessionEnd;
-                break;
-              case _internal::TerminusExpiryPolicy::ConnectionClose:
-                policy = RustExpiryPolicy::ConnectionClose;
-                break;
-              case _internal::TerminusExpiryPolicy::Never:
-                policy = RustExpiryPolicy::Never;
-                break;
-              default:
-                throw std::logic_error("Unknown terminus durability.");
-            }
-#endif
-            if (source_set_expiry_policy(source.get(), policy))
-            {
-              throw std::runtime_error("Could not set durable.");
-            }
-          }
-          if (options.Timeout.HasValue())
-          {
-            if (source_set_timeout(
-                    source.get(),
-                    static_cast<uint32_t>(std::chrono::duration_cast<std::chrono::seconds>(
-                                              options.Timeout.Value().time_since_epoch())
-                                              .count())))
-            {
-              throw std::runtime_error("Could not set value.");
-            }
-          }
-          if (options.Dynamic.HasValue())
-          {
-            if (source_set_dynamic(source.get(), *options.Dynamic))
-            {
-              throw std::runtime_error("Could not set dynamic.");
-            }
-          }
-          if (!options.DynamicNodeProperties.empty())
-          {
-            AmqpValue dynamicNodeProperties(options.DynamicNodeProperties.AsAmqpValue());
-            if (source_set_dynamic_node_properties(
-                    source.get(),
-                    _detail::AmqpValueFactory::ToImplementation(dynamicNodeProperties)))
-            {
-              throw std::runtime_error("Could not set dynamic node properties.");
-            }
-          }
-          if (options.DistributionMode.HasValue())
-          {
-#if ENABLE_UAMQP
-            if (source_set_distribution_mode(
-                    source.get(), options.DistributionMode.Value().c_str()))
-            {
-              throw std::runtime_error("Could not set distribution mode.");
-            }
-#elif ENABLE_RUST_AMQP
-            uint8_t mode = 0xff;
-            if (options.DistributionMode.Value() == "Move")
-            {
-              mode = 0;
-            }
-            else if (options.DistributionMode.Value() == "Copy")
-            {
-              mode = 1;
-            }
-            if (source_set_distribution_mode(source.get(), mode))
-            {
-              throw std::runtime_error("Could not set distribution mode.");
-            }
-#endif
-          }
-          if (!options.Filter.empty())
-          {
-            if (source_set_filter(
-                    source.get(),
-                    _detail::AmqpValueFactory::ToImplementation(options.Filter.AsAmqpValue())))
-            {
-              throw std::runtime_error("Could not set filter set.");
-            }
-          }
-          if (!options.DefaultOutcome.IsNull())
-          {
-#if ENABLE_UAMQP
-            if (source_set_default_outcome(
-                    source.get(),
-                    _detail::AmqpValueFactory::ToImplementation(options.DefaultOutcome)))
-            {
-              throw std::runtime_error("Could not set default outcome.");
-            }
-#elif ENABLE_RUST_AMQP
-              if (options.DefaultOutcome.GetType() != AmqpValueType::Symbol)
-			  {
-				throw std::runtime_error("Default outcome must be a Symbol.");
-			  }
-              if (options.DefaultOutcome.AsSymbol() == "amqp:accepted:list")
-			  {
-				  if (source_set_default_outcome(source.get(), RustDeliveryOutcome::Accepted))
-				  {
-					throw std::runtime_error("Could not set default outcome.");
-				  }
-                  }
-			  else if (options.DefaultOutcome.AsSymbol() =="amqp:rejected:list")
-                      {
-				  if (source_set_default_outcome(source.get(), RustDeliveryOutcome::Rejected))
-				  {
-					throw std::runtime_error("Could not set default outcome.");
-				  }
-}			  else if (options.DefaultOutcome.AsSymbol() =="amqp:released:list"){
-				  if (source_set_default_outcome(source.get(), RustDeliveryOutcome::Released))
-				  {
-					throw std::runtime_error("Could not set default outcome.");
-				  }
-}
-							  else if (options.DefaultOutcome.AsSymbol() == "amqp:modified:list") {
-				  if (source_set_default_outcome(source.get(), RustDeliveryOutcome::Modified))
-				  {
-					throw std::runtime_error("Could not set default outcome.");
-				  }
-                  }
-              else{
-				  throw std::runtime_error("Unknown default outcome.");
-			  }
-#endif
-          }
-          if (!options.Outcomes.empty())
-          {
-            if (source_set_outcomes(
-                    source.get(),
-                    _detail::AmqpValueFactory::ToImplementation(options.Outcomes.AsAmqpValue())))
-            {
-              throw std::runtime_error("Could not set outcomes.");
-            }
-          }
-          if (!options.Capabilities.empty())
-          {
-            if (source_set_capabilities(
-                    source.get(),
-                    _detail::AmqpValueFactory::ToImplementation(
-                        options.Capabilities.AsAmqpValue())))
-            {
-              throw std::runtime_error("Could not set capabilities.");
-            }
-          }
-#if ENABLE_UAMQP
-          m_source = std::move(source);
-#elif ENABLE_RUST_AMQP
-          Azure::Core::Amqp::_detail::AmqpSourceImplementation* sourceHandle;
-          if (source_builder_build(source.get(), &sourceHandle))
-          {
-            throw std::runtime_error("Could not build source.");
-          }
-          m_source = UniqueAmqpMessageSource{sourceHandle};
-#endif
-        }
-
-        // Convert the MessageSource into a Value.
-        Models::AmqpValue MessageSourceImpl::AsAmqpValue() const
-        {
-            #if ENABLE_UAMQP
-          Models::_detail::UniqueAmqpValueHandle sourceValue{
-              amqpvalue_create_source(m_source.get())};
-          #elif ENABLE_RUST_AMQP
-            Azure::Core::Amqp::_detail::AmqpValueImplementation* source;
-            if (amqpvalue_create_source(m_source.get(), &source))
-			{
-			  throw std::runtime_error("Could not build source.");
-			}
-            Models::_detail::UniqueAmqpValueHandle sourceValue{source};
-            #endif
-          return _detail::AmqpValueFactory::FromImplementation(sourceValue);
-        }
-
-        Models::AmqpValue MessageSourceImpl::GetAddress() const
-        {
-          Azure::Core::Amqp::_detail::AmqpValueImplementation * address;
-          if (source_get_address(m_source.get(), &address))
-          {
-            throw std::runtime_error("Could not retrieve address from source.");
-          }
-          // source_get_address does not reference its value, so we need to reference it before
-          // creating an AmqpValueHandle.
-          return _detail::AmqpValueFactory::FromImplementation(
-              Models::_detail::UniqueAmqpValueHandle{amqpvalue_clone(address)});
-        }
-
-        _internal::TerminusDurability MessageSourceImpl::GetTerminusDurability() const
-        {
-#if ENABLE_UAMQP
-          terminus_durability value;
-#elif ENABLE_RUST_AMQP
-          RustTerminusDurability value;
-#endif
-          if (source_get_durable(m_source.get(), &value))
-          {
-            throw std::runtime_error("Could not get durable from source.");
-          }
-#if ENABLE_UAMQP
-          switch (value)
-          {
-            case terminus_durability_configuration:
-              return _internal::TerminusDurability::Configuration;
-            case terminus_durability_none:
-              return _internal::TerminusDurability::None;
-            case terminus_durability_unsettled_state:
-              return _internal::TerminusDurability::UnsettledState;
-            default:
-              throw std::logic_error("Unknown terminus durability.");
-          }
-#elif ENABLE_RUST_AMQP
-          switch (value)
-          {
-            case RustTerminusDurability::None:
-              return _internal::TerminusDurability::None;
-            case RustTerminusDurability::Configuration:
-              return _internal::TerminusDurability::Configuration;
-            case RustTerminusDurability::UnsettledState:
-              return _internal::TerminusDurability::UnsettledState;
-            default:
-              throw std::logic_error("Unknown terminus durability.");
-          }
-#endif
-        }
-
-        _internal::TerminusExpiryPolicy MessageSourceImpl::GetExpiryPolicy() const
-        {
-#if ENABLE_UAMQP
-          terminus_expiry_policy value;
-          if (source_get_expiry_policy(m_source.get(), &value))
-          {
-            throw std::runtime_error("Could not get expiry policy from source.");
-          }
-          if (std::strcmp(value, terminus_expiry_policy_connection_close) == 0)
-          {
-            return _internal::TerminusExpiryPolicy::ConnectionClose;
-          }
-          if (std::strcmp(value, terminus_expiry_policy_link_detach) == 0)
-          {
-            return _internal::TerminusExpiryPolicy::LinkDetach;
-          }
-          if (std::strcmp(value, terminus_expiry_policy_never) == 0)
-          {
-            return _internal::TerminusExpiryPolicy::Never;
-          }
-          if (std::strcmp(value, terminus_expiry_policy_session_end) == 0)
-          {
-            return _internal::TerminusExpiryPolicy::SessionEnd;
-          }
-          throw std::logic_error(std::string("Unknown terminus expiry policy: ") + value);
-#elif ENABLE_RUST_AMQP
-          RustExpiryPolicy expiryPolicy;
-          if (source_get_expiry_policy(m_source.get(), &expiryPolicy))
-          {
-            throw std::runtime_error("Could not get expiry policy from source.");
-          }
-
-          switch (expiryPolicy)
-          {
-            case RustExpiryPolicy::ConnectionClose:
-              return _internal::TerminusExpiryPolicy::ConnectionClose;
-            case RustExpiryPolicy::LinkDetach:
-              return _internal::TerminusExpiryPolicy::LinkDetach;
-            case RustExpiryPolicy::Never:
-              return _internal::TerminusExpiryPolicy::Never;
-            case RustExpiryPolicy::SessionEnd:
-              return _internal::TerminusExpiryPolicy::SessionEnd;
-            default:
-              throw std::logic_error("Unknown terminus expiry policy.");
-          }
-#endif
-        }
-
-        std::chrono::system_clock::time_point MessageSourceImpl::GetTimeout() const
-        {
-#if ENABLE_UAMQP
-          seconds value;
-#elif ENABLE_RUST_AMQP
-          uint32_t value;
-#endif
-          if (source_get_timeout(m_source.get(), &value))
-          {
-            throw std::runtime_error("Could not get timeout from source.");
-          }
-          return std::chrono::system_clock::from_time_t(value);
-        }
-
-        bool MessageSourceImpl::GetDynamic() const
-        {
-          bool value = {};
-          if (source_get_dynamic(m_source.get(), &value))
-          {
-            throw std::runtime_error("Could not get dynamic.");
-          }
-          return value;
-        }
-
-        AmqpMap MessageSourceImpl::GetDynamicNodeProperties() const
-        {
-          Azure::Core::Amqp::_detail::AmqpValueImplementation  * value;
-          if (source_get_dynamic_node_properties(m_source.get(), &value))
-          {
-            throw std::runtime_error("Could not get dynamic.");
-          }
-#if ENABLE_UAMQP
-          return _detail::AmqpValueFactory::FromImplementation(
-                     _detail::UniqueAmqpValueHandle{amqpvalue_clone(value)})
-#elif ENABLE_RUST_AMQP
-          return _detail::AmqpValueFactory::FromImplementation(
-                     _detail::UniqueAmqpValueHandle{value})
-#endif
-              .AsMap();
-        }
-
-        std::string MessageSourceImpl::GetDistributionMode() const
-        {
-#if ENABLE_UAMQP
-          const char* value = {};
-          if (source_get_distribution_mode(m_source.get(), &value))
-          {
-            throw std::runtime_error("Could not get distribution mode.");
-          }
-          return value;
-#elif ENABLE_RUST_AMQP
-          int8_t value;
-          if (source_get_distribution_mode(m_source.get(), &value))
-          {
-            throw std::runtime_error("Could not get distribution mode.");
-          }
-          if (value == 0)
-          {
-            return "Move";
-          }
-          else if (value == 1)
-          {
-            return "Copy";
-          }
-          else
-          {
-            return "Unknown";
-          }
-#endif
-        }
-
-        AmqpMap MessageSourceImpl::GetFilter() const
-        {
-          Azure::Core::Amqp::_detail::AmqpValueImplementation* value;
-          if (source_get_filter(m_source.get(), &value))
-          {
-            throw std::runtime_error("Could not get filter set.");
-          }
-#if ENABLE_UAMQP
-          return _detail::AmqpValueFactory::FromImplementation(
-                     _detail::UniqueAmqpValueHandle{amqpvalue_clone(value)})
-#elif ENABLE_RUST_AMQP
-          return _detail::AmqpValueFactory::FromImplementation(
-                     _detail::UniqueAmqpValueHandle{value})
-#endif
-              .AsMap();
-        }
-
-        AmqpValue MessageSourceImpl::GetDefaultOutcome() const
-        {
-// source_get_default_outcome does not reference the value returned, we reference it so it can
-// be put into a UniqueAmqpValueHandle.
-#if ENABLE_UAMQP
-          Azure::Core::Amqp::_detail::AmqpValueImplementation* value;
-          if (source_get_default_outcome(m_source.get(), &value))
-          {
-            throw std::runtime_error("Could not get default outcome.");
-          }
-          return _detail::AmqpValueFactory::FromImplementation(
-              _detail::UniqueAmqpValueHandle{amqpvalue_clone(value)});
-#elif ENABLE_RUST_AMQP
-            RustDeliveryOutcome value;
-          if (source_get_default_outcome(m_source.get(), &value))
-          {
-            throw std::runtime_error("Could not get default outcome.");
-          }
-          return AmqpValue{};
-//          return _detail::AmqpValueFactory::FromImplementation(
-//              _detail::UniqueAmqpValueHandle{value});
-#endif
-        }
-
-        AmqpArray MessageSourceImpl::GetOutcomes() const
-        {
-          Azure::Core::Amqp::_detail::AmqpValueImplementation* value;
-          if (source_get_outcomes(m_source.get(), &value))
-          {
-            throw std::runtime_error("Could not get outcomes.");
-          }
-          return _detail::AmqpValueFactory::FromImplementation(
-                     _detail::UniqueAmqpValueHandle{amqpvalue_clone(value)})
-              .AsArray();
-        }
-
-        AmqpArray MessageSourceImpl::GetCapabilities() const
-        {
-          Azure::Core::Amqp::_detail::AmqpValueImplementation* value;
-          if (source_get_capabilities(m_source.get(), &value))
-          {
-            throw std::runtime_error("Could not get capabilities.");
-          }
-#if ENABLE_UAMQP
-          return _detail::AmqpValueFactory::FromImplementation(
-                     _detail::UniqueAmqpValueHandle{amqpvalue_clone(value)})
-#elif ENABLE_RUST_AMQP
-          return _detail::AmqpValueFactory::FromImplementation(
-                     _detail::UniqueAmqpValueHandle{value})
-#endif
-              .AsArray();
-        }
-        //const char* StringFromTerminusDurability(_internal::TerminusDurability durability)
-        //{
-        //  switch (durability)
-        //  {
-        //    case _internal::TerminusDurability::None:
-        //      return "None";
-        //    case _internal::TerminusDurability::Configuration:
-        //      return "Configuration";
-        //    case _internal::TerminusDurability::UnsettledState:
-        //      return "Unsettled State";
-        //  }
-        //  throw std::runtime_error("Unknown terminus durability");
-        //}
-
-        std::ostream& operator<<(std::ostream& os, MessageSourceImpl const& source)
-        {
-          os << "Source{ ";
-#if ENABLE_UAMQP
-          {
-            AMQP_VALUE value;
-            if (!source_get_address(source, &value))
-            {
-              os << "Address: " << source.GetAddress();
-            }
-          }
-          {
-            uint32_t value;
-            if (!source_get_durable(source, &value))
-            {
-              os << ", Durable: " << StringFromTerminusDurability(source.GetTerminusDurability());
-            }
-          }
-          {
-            terminus_expiry_policy policy;
-            if (!source_get_expiry_policy(source, &policy))
-            {
-              os << ", Expiry Policy: " << policy;
-            }
-          }
-          {
-            seconds timeout;
-            if (!source_get_timeout(source, &timeout))
-            {
-              os << ", Timeout: " << source.GetTimeout().time_since_epoch().count();
-            }
-          }
-          {
-            bool dynamic;
-            if (!source_get_dynamic(source, &dynamic))
-            {
-              os << ", Dynamic: " << std::boolalpha << dynamic;
-            }
-          }
-          {
-            AMQP_VALUE dynamicProperties;
-            if (!source_get_dynamic_node_properties(source, &dynamicProperties))
-            {
-              os << ", Dynamic Node Properties: " << source.GetDynamicNodeProperties();
-            }
-          }
-          {
-            AMQP_VALUE capabilities;
-            if (!source_get_capabilities(source, &capabilities))
-            {
-              os << ", Capabilities: " << source.GetCapabilities();
-            }
-          }
-          {
-            const char* distributionMode;
-            if (!source_get_distribution_mode(source, &distributionMode))
-              os << ", Distribution Mode: " << distributionMode;
-          }
-
-          {
-            AMQP_VALUE filter;
-            if (!source_get_filter(source, &filter))
-            {
-              os << ", Filter: " << source.GetFilter();
-            }
-          }
-          {
-            AMQP_VALUE outcome;
-            if (!source_get_default_outcome(source, &outcome))
-            {
-              // source_get_default_outcome does not reference the value returned, we reference it
-              // so it can be put into a UniqueAmqpValueHandle.
-              os << ", Default Outcome: "
-                 << _detail::AmqpValueFactory::FromImplementation(
-                        Models::_detail::UniqueAmqpValueHandle{amqpvalue_clone(outcome)});
-            }
-          }
-          {
-            AMQP_VALUE outcomes;
-            if (!source_get_outcomes(source, &outcomes))
-            {
-              // Most of the time, source_get_outcomes does not reference its input. However, if the
-              // composite value at location 9 is a symbol, it does reference it. As a consequence,
-              // this will leak an AMQPSymbol if the value at location 9 is a symbol (as opposed to
-              // being an array).
-              os << ", Outcomes: "
-                 << _detail::AmqpValueFactory::FromImplementation(
-                        Models::_detail::UniqueAmqpValueHandle{amqpvalue_clone(outcomes)});
-            }
-          }
-#else
-          (void)source;
-#endif
-          os << "}";
-          return os;
-        }
-      }
-    }
-  }
-}
-} // namespace Azure::Core::Amqp::Models::_detail
-=======
 namespace Azure { namespace Core { namespace Amqp { namespace Models { namespace _detail {
   using UniqueAmqpMessageSource = Azure::Core::Amqp::_detail::UniqueHandle<
       Azure::Core::Amqp::_detail::AmqpSourceImplementation>;
@@ -1635,5 +890,4 @@
     os << "}";
     return os;
   }
-}}}}} // namespace Azure::Core::Amqp::Models::_detail
->>>>>>> 6ce70129
+}}}}} // namespace Azure::Core::Amqp::Models::_detail