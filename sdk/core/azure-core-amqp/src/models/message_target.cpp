// Copyright (c) Microsoft Corporation.
// Licensed under the MIT License.

#include "azure/core/amqp/internal/models/message_target.hpp"

#include "private/target_impl.hpp"
#include "private/value_impl.hpp"

#include <azure/core/internal/diagnostics/log.hpp>

#if ENABLE_UAMQP
#include <azure_uamqp_c/amqp_definitions_fields.h>

#include <azure_uamqp_c/amqp_definitions_terminus_durability.h>
#include <azure_uamqp_c/amqp_definitions_terminus_expiry_policy.h>

#include <azure_uamqp_c/amqp_definitions_filter_set.h>
#include <azure_uamqp_c/amqp_definitions_node_properties.h>
#include <azure_uamqp_c/amqp_definitions_seconds.h>
#include <azure_uamqp_c/amqp_definitions_target.h>
#include <azure_uamqp_c/amqpvalue.h>
#endif // ENABLE_UAMQP

#include <iostream>

using namespace Azure::Core::Diagnostics::_internal;
using namespace Azure::Core::Diagnostics;

namespace Azure { namespace Core { namespace Amqp { namespace _detail {
#if ENABLE_UAMQP
  // @cond
  void UniqueHandleHelper<TARGET_INSTANCE_TAG>::FreeMessageTarget(TARGET_HANDLE value)
  {
    target_destroy(value);
  }
// @endcond
#endif
}}}} // namespace Azure::Core::Amqp::_detail

namespace Azure { namespace Core { namespace Amqp { namespace Models { namespace _internal {
  extern const char* StringFromTerminusDurability(TerminusDurability);

  MessageTarget::~MessageTarget() {}

  MessageTarget::MessageTarget(Models::AmqpValue const& target)
      : m_impl{std::make_unique<_detail::MessageTargetImpl>(target)}
  {
  }

  MessageTarget::MessageTarget(std::string const& address)
      : m_impl{std::make_unique<_detail::MessageTargetImpl>(address)}
  {
  }
  MessageTarget::MessageTarget(char const* address)
      : m_impl{std::make_unique<_detail::MessageTargetImpl>(address)}
  {
  }

  MessageTarget::MessageTarget() : m_impl{std::make_unique<_detail::MessageTargetImpl>()} {}

  MessageTarget::MessageTarget(MessageTarget const& that)
      : m_impl{std::make_unique<_detail::MessageTargetImpl>(*that.m_impl)}
  {
  }

  MessageTarget& MessageTarget::operator=(MessageTarget const& that)
  {
    m_impl = std::make_unique<_detail::MessageTargetImpl>(*that.m_impl);
    return *this;
  }

  MessageTarget::MessageTarget(MessageTarget&& that) noexcept : m_impl{std::move(that.m_impl)} {}

  MessageTarget& MessageTarget::operator=(MessageTarget&& that) noexcept
  {
    m_impl = std::move(that.m_impl);
    return *this;
  }

  MessageTarget::MessageTarget(MessageTargetOptions const& options)
      : m_impl{std::make_unique<_detail::MessageTargetImpl>(options)}
  {
  }

  // Convert the MessageSource into a Value.
  Models::AmqpValue MessageTarget::AsAmqpValue() const { return m_impl->AsAmqpValue(); }

  Models::AmqpValue MessageTarget::GetAddress() const { return m_impl->GetAddress(); }

  TerminusDurability MessageTarget::GetTerminusDurability() const
  {
    return m_impl->GetTerminusDurability();
  }

  TerminusExpiryPolicy MessageTarget::GetExpiryPolicy() const { return m_impl->GetExpiryPolicy(); }

  std::chrono::system_clock::time_point MessageTarget::GetTimeout() const
  {
    return m_impl->GetTimeout();
  }

  bool MessageTarget::GetDynamic() const { return m_impl->GetDynamic(); }

  Models::AmqpMap MessageTarget::GetDynamicNodeProperties() const
  {
    return m_impl->GetDynamicNodeProperties();
  }

  Models::AmqpArray MessageTarget::GetCapabilities() const { return m_impl->GetCapabilities(); }

  std::ostream& operator<<(std::ostream& os, MessageTarget const& target)
  {
    os << *target.m_impl;
    return os;
  }
}}}}} // namespace Azure::Core::Amqp::Models::_internal

namespace Azure { namespace Core { namespace Amqp { namespace Models { namespace _detail {
  MessageTargetImpl::MessageTargetImpl(Models::AmqpValue const& target)
  {
    if (target.IsNull())
    {
      throw std::invalid_argument("target cannot be null");
    }
#if ENABLE_UAMQP
    TARGET_HANDLE targetHandle;
    if (amqpvalue_get_target(_detail::AmqpValueFactory::ToImplementation(target), &targetHandle))
    {
      throw std::runtime_error("Could not retrieve target from value.");
    }
    m_target.reset(targetHandle);
#endif
  }

  MessageTargetImpl::MessageTargetImpl(std::string const& address)
#if ENABLE_UAMQP
<<<<<<< HEAD
      : m_target
  {
    target_create()
  }
#endif
  {
=======
      : m_target{target_create()}
#endif
  {
>>>>>>> 6ce70129
#if ENABLE_UAMQP
    if (m_target == nullptr)
    {
      throw std::runtime_error("Could not create source.");
    }
    if (target_set_address(
            m_target.get(),
            _detail::UniqueAmqpValueHandle(amqpvalue_create_string(address.c_str())).get()))
    {
      throw std::runtime_error("Could not set address.");
    }
#else
    (void)address;
#endif
<<<<<<< HEAD
  }
  MessageTargetImpl::MessageTargetImpl(char const* address)
#if ENABLE_UAMQP
      : m_target
  {
    target_create()
  }
=======
  }
  MessageTargetImpl::MessageTargetImpl(char const* address)
#if ENABLE_UAMQP
      : m_target{target_create()}
>>>>>>> 6ce70129
#endif
  {
#if ENABLE_UAMQP
    if (m_target == nullptr)
    {
      throw std::runtime_error("Could not create source.");
    }
    if (target_set_address(
            m_target.get(), _detail::UniqueAmqpValueHandle(amqpvalue_create_string(address)).get()))
    {
      throw std::runtime_error("Could not set address.");
    }
#else
    (void)address;
#endif
  }

  MessageTargetImpl::MessageTargetImpl()
#if ENABLE_UAMQP
<<<<<<< HEAD
      : m_target
  {
    target_create()
  }
=======
      : m_target{target_create()}
>>>>>>> 6ce70129
#endif
  {
  }

  MessageTargetImpl::MessageTargetImpl(MessageTargetImpl const& that)
#if ENABLE_UAMQP
<<<<<<< HEAD
      : m_target
  {
    target_clone(that)
  }
#endif
  {
=======
      : m_target{target_clone(that)}
#endif
  {
>>>>>>> 6ce70129
    (void)that;
  }

  MessageTargetImpl& MessageTargetImpl::operator=(MessageTargetImpl const& that)
  {
#if ENABLE_UAMQP
    m_target.reset(target_clone(that));
#else
    (void)that;
#endif
    return *this;
  }

  MessageTargetImpl::MessageTargetImpl(MessageTargetImpl&& that) noexcept
#if ENABLE_UAMQP
<<<<<<< HEAD
      : m_target
  {
    std::move(that.m_target)
  }
=======
      : m_target{std::move(that.m_target)}
>>>>>>> 6ce70129
#endif
  {
    (void)that;
  }

  MessageTargetImpl& MessageTargetImpl::operator=(MessageTargetImpl&& that) noexcept
  {
#if ENABLE_UAMQP
    m_target = std::move(that.m_target);
#else
    (void)that;
#endif
    return *this;
  }

  MessageTargetImpl::MessageTargetImpl(_internal::MessageTargetOptions const& options)
#if ENABLE_UAMQP
<<<<<<< HEAD
      : m_target
  {
    target_create()
  }
#endif
  {
=======
      : m_target{target_create()}
#endif
  {
>>>>>>> 6ce70129
#if ENABLE_UAMQP
    if (!options.Address.IsNull())
    {
      if (target_set_address(
              m_target.get(), _detail::AmqpValueFactory::ToImplementation(options.Address)))
      {
        throw std::runtime_error("Could not set source address.");
      }
    }
    if (options.TerminusDurabilityValue.HasValue())
    {
      terminus_durability durability;
      switch (options.TerminusDurabilityValue.Value())
      {
        case _internal::TerminusDurability::None:
          durability = terminus_durability_none;
          break;
        case _internal::TerminusDurability::Configuration:
          durability = terminus_durability_configuration;
          break;
        case _internal::TerminusDurability::UnsettledState:
          durability = terminus_durability_unsettled_state;
          break;
        default:
          throw std::logic_error("Unknown terminus durability.");
      }
      if (target_set_durable(m_target.get(), durability))
      {
        throw std::runtime_error("Could not set durable.");
      }
    }
    if (options.TerminusExpiryPolicyValue.HasValue())
    {
      terminus_expiry_policy policy;
      switch (options.TerminusExpiryPolicyValue.Value())
      {
        case _internal::TerminusExpiryPolicy::LinkDetach:
          policy = terminus_expiry_policy_link_detach;
          break;
        case _internal::TerminusExpiryPolicy::SessionEnd:
          policy = terminus_expiry_policy_session_end;
          break;
        case _internal::TerminusExpiryPolicy::ConnectionClose:
          policy = terminus_expiry_policy_connection_close;
          break;
        case _internal::TerminusExpiryPolicy::Never:
          policy = terminus_expiry_policy_never;
          break;
        default:
          throw std::logic_error("Unknown terminus durability.");
      }
      if (target_set_expiry_policy(m_target.get(), policy))
      {
        throw std::runtime_error("Could not set durable.");
      }
    }
    if (options.Timeout.HasValue())
    {
      if (target_set_timeout(
              m_target.get(),
              static_cast<uint32_t>(std::chrono::duration_cast<std::chrono::seconds>(
                                        options.Timeout.Value().time_since_epoch())
                                        .count())))
      {
        throw std::runtime_error("Could not set value.");
      }
    }
    if (options.Dynamic.HasValue())
    {
      if (target_set_dynamic(m_target.get(), *options.Dynamic))
      {
        throw std::runtime_error("Could not set dynamic.");
      }
    }

    if (!options.DynamicNodeProperties.empty())
    {
      if (target_set_dynamic_node_properties(
              m_target.get(),
              _detail::AmqpValueFactory::ToImplementation(
                  options.DynamicNodeProperties.AsAmqpValue())))
      {
        throw std::runtime_error("Could not set dynamic node properties.");
      }
    }

    if (!options.Capabilities.empty())
    {
      if (target_set_capabilities(
              m_target.get(),
              _detail::AmqpValueFactory::ToImplementation(options.Capabilities.AsAmqpValue())))
      {
        throw std::runtime_error("Could not set capabilities.");
      }
    }
#else
    (void)options;

#endif
  }

  // Convert the MessageSource into a Value.
  Models::AmqpValue MessageTargetImpl::AsAmqpValue() const
  {
#if ENABLE_UAMQP
    Models::_detail::UniqueAmqpValueHandle targetValue{amqpvalue_create_target(m_target.get())};
    return _detail::AmqpValueFactory::FromImplementation(targetValue);
#else
    return {};
#endif
  }

  Models::AmqpValue MessageTargetImpl::GetAddress() const
  {
#if ENABLE_UAMQP
    AMQP_VALUE address;
    if (target_get_address(m_target.get(), &address))
    {
      throw std::runtime_error("Could not retrieve address from source.");
    }
    // target_get_address does not reference the underlying address so we need to addref it here so
    // it gets freed properly.
    return _detail::AmqpValueFactory::FromImplementation(
        Models::_detail::UniqueAmqpValueHandle{amqpvalue_clone(address)});
#else
    return {};
#endif
  }

  _internal::TerminusDurability MessageTargetImpl::GetTerminusDurability() const
  {
#if ENABLE_UAMQP
    terminus_durability value;
    if (target_get_durable(m_target.get(), &value))
    {
      throw std::runtime_error("Could not get durable from target.");
    }
    switch (value)
    {
      case terminus_durability_configuration:
        return _internal::TerminusDurability::Configuration;
      case terminus_durability_none:
        return _internal::TerminusDurability::None;
      case terminus_durability_unsettled_state:
        return _internal::TerminusDurability::UnsettledState;
      default:
        throw std::logic_error("Unknown terminus durability.");
    }
#else
    return {};
#endif
  }

  _internal::TerminusExpiryPolicy MessageTargetImpl::GetExpiryPolicy() const
  {
#if ENABLE_UAMQP
    terminus_expiry_policy value;
    if (target_get_expiry_policy(m_target.get(), &value))
    {
      throw std::runtime_error("Could not get expiry policy from target.");
    }
    if (std::strcmp(value, terminus_expiry_policy_connection_close) == 0)
    {
      return _internal::TerminusExpiryPolicy::ConnectionClose;
    }
    if (std::strcmp(value, terminus_expiry_policy_link_detach) == 0)
    {
      return _internal::TerminusExpiryPolicy::LinkDetach;
    }
    if (std::strcmp(value, terminus_expiry_policy_never) == 0)
    {
      return _internal::TerminusExpiryPolicy::Never;
    }
    if (std::strcmp(value, terminus_expiry_policy_session_end) == 0)
    {
      return _internal::TerminusExpiryPolicy::SessionEnd;
    }
    throw std::logic_error(std::string("Unknown terminus expiry policy: ") + value);
#else
    return {};
#endif
  }

  std::chrono::system_clock::time_point MessageTargetImpl::GetTimeout() const
  {
#if ENABLE_UAMQP
    seconds value;
    if (target_get_timeout(m_target.get(), &value))
    {
      throw std::runtime_error("Could not get timeout from source.");
    }
    return std::chrono::system_clock::from_time_t(value);
#else
    return {};
#endif
  }

  bool MessageTargetImpl::GetDynamic() const
  {
    bool value = {};
#if ENABLE_UAMQP
    if (target_get_dynamic(m_target.get(), &value))
    {
      throw std::runtime_error("Could not get dynamic.");
    }
#endif
    return value;
  }

  Models::AmqpMap MessageTargetImpl::GetDynamicNodeProperties() const
  {
#if ENABLE_UAMQP
    AMQP_VALUE value;
    // Note: target_get_dynamic_node_properties does NOT reference the value.
    if (target_get_dynamic_node_properties(m_target.get(), &value))
    {
      throw std::runtime_error("Could not get dynamic.");
    }
    // We clone the value before converting it to a UniqueAmqpValueHandle because the destructor for
    // UniqueAmqpValueHandle will remove the reference.
    return _detail::AmqpValueFactory::FromImplementation(
               Models::_detail::UniqueAmqpValueHandle{amqpvalue_clone(value)})
        .AsMap();
#else
    return {};
#endif
  }

  Models::AmqpArray MessageTargetImpl::GetCapabilities() const
  {
#if ENABLE_UAMQP
    AMQP_VALUE value;
    if (target_get_capabilities(m_target.get(), &value))
    {
      throw std::runtime_error("Could not get capabilities.");
    }
    return _detail::AmqpValueFactory::FromImplementation(
               _detail::UniqueAmqpValueHandle(amqpvalue_clone(value)))
        .AsArray();
#else
    return {};
#endif
  }

  std::ostream& operator<<(std::ostream& os, MessageTargetImpl const& target)
  {
#if ENABLE_UAMQP
    os << "Target{ ";
    {
      AMQP_VALUE value;
      if (!target_get_address(target, &value))
      {
        os << "Address: " << target.GetAddress();
      }
    }
    {
      uint32_t value;
      if (!target_get_durable(target, &value))
      {
        os << ", Durable: " << StringFromTerminusDurability(target.GetTerminusDurability());
      }
    }
    {
      terminus_expiry_policy policy;
      if (!target_get_expiry_policy(target, &policy))
      {
        os << ", Expiry Policy: " << policy;
      }
    }
    {
      seconds timeout;
      if (!target_get_timeout(target, &timeout))
      {
        os << ", Timeout: " << target.GetTimeout().time_since_epoch().count();
      }
    }
    {
      bool dynamic;
      if (!target_get_dynamic(target, &dynamic))
      {
        os << ", Dynamic: " << std::boolalpha << dynamic;
      }
    }
    {
      AMQP_VALUE dynamicProperties;
      if (!target_get_dynamic_node_properties(target, &dynamicProperties))
      {
        os << ", Dynamic Node Properties: " << target.GetDynamicNodeProperties();
      }
    }
    {
      AMQP_VALUE capabilities;
      if (!target_get_capabilities(target, &capabilities))
      {
        os << ", Capabilities: " << target.GetCapabilities();
      }
    }
#else
    (void)target;
#endif
    os << "}";
    return os;
  }
}}}}} // namespace Azure::Core::Amqp::Models::_detail<|MERGE_RESOLUTION|>--- conflicted
+++ resolved
@@ -134,18 +134,9 @@
 
   MessageTargetImpl::MessageTargetImpl(std::string const& address)
 #if ENABLE_UAMQP
-<<<<<<< HEAD
-      : m_target
-  {
-    target_create()
-  }
-#endif
-  {
-=======
       : m_target{target_create()}
 #endif
   {
->>>>>>> 6ce70129
 #if ENABLE_UAMQP
     if (m_target == nullptr)
     {
@@ -160,20 +151,10 @@
 #else
     (void)address;
 #endif
-<<<<<<< HEAD
   }
   MessageTargetImpl::MessageTargetImpl(char const* address)
 #if ENABLE_UAMQP
-      : m_target
-  {
-    target_create()
-  }
-=======
-  }
-  MessageTargetImpl::MessageTargetImpl(char const* address)
-#if ENABLE_UAMQP
       : m_target{target_create()}
->>>>>>> 6ce70129
 #endif
   {
 #if ENABLE_UAMQP
@@ -193,84 +174,58 @@
 
   MessageTargetImpl::MessageTargetImpl()
 #if ENABLE_UAMQP
-<<<<<<< HEAD
+      : m_target{target_create()}
+#endif
+  {
+  }
+
+  MessageTargetImpl::MessageTargetImpl(MessageTargetImpl const& that)
+#if ENABLE_UAMQP
+      : m_target{target_clone(that)}
+#endif
+  {
+    (void)that;
+  }
+
+  MessageTargetImpl& MessageTargetImpl::operator=(MessageTargetImpl const& that)
+  {
+#if ENABLE_UAMQP
+    m_target.reset(target_clone(that));
+#else
+    (void)that;
+#endif
+    return *this;
+  }
+
+  MessageTargetImpl::MessageTargetImpl(MessageTargetImpl&& that) noexcept
+#if ENABLE_UAMQP
       : m_target
   {
+    std::move(that.m_target)
+  }
+#endif
+  {
+    (void)that;
+  }
+
+  MessageTargetImpl& MessageTargetImpl::operator=(MessageTargetImpl&& that) noexcept
+  {
+#if ENABLE_UAMQP
+    m_target = std::move(that.m_target);
+#else
+    (void)that;
+#endif
+    return *this;
+  }
+
+  MessageTargetImpl::MessageTargetImpl(_internal::MessageTargetOptions const& options)
+#if ENABLE_UAMQP
+      : m_target
+  {
     target_create()
   }
-=======
-      : m_target{target_create()}
->>>>>>> 6ce70129
-#endif
-  {
-  }
-
-  MessageTargetImpl::MessageTargetImpl(MessageTargetImpl const& that)
-#if ENABLE_UAMQP
-<<<<<<< HEAD
-      : m_target
-  {
-    target_clone(that)
-  }
-#endif
-  {
-=======
-      : m_target{target_clone(that)}
-#endif
-  {
->>>>>>> 6ce70129
-    (void)that;
-  }
-
-  MessageTargetImpl& MessageTargetImpl::operator=(MessageTargetImpl const& that)
-  {
-#if ENABLE_UAMQP
-    m_target.reset(target_clone(that));
-#else
-    (void)that;
-#endif
-    return *this;
-  }
-
-  MessageTargetImpl::MessageTargetImpl(MessageTargetImpl&& that) noexcept
-#if ENABLE_UAMQP
-<<<<<<< HEAD
-      : m_target
-  {
-    std::move(that.m_target)
-  }
-=======
-      : m_target{std::move(that.m_target)}
->>>>>>> 6ce70129
-#endif
-  {
-    (void)that;
-  }
-
-  MessageTargetImpl& MessageTargetImpl::operator=(MessageTargetImpl&& that) noexcept
-  {
-#if ENABLE_UAMQP
-    m_target = std::move(that.m_target);
-#else
-    (void)that;
-#endif
-    return *this;
-  }
-
-  MessageTargetImpl::MessageTargetImpl(_internal::MessageTargetOptions const& options)
-#if ENABLE_UAMQP
-<<<<<<< HEAD
-      : m_target
-  {
-    target_create()
-  }
-#endif
-  {
-=======
-      : m_target{target_create()}
-#endif
-  {
->>>>>>> 6ce70129
+#endif
+  {
 #if ENABLE_UAMQP
     if (!options.Address.IsNull())
     {
