--- conflicted
+++ resolved
@@ -41,14 +41,7 @@
   // Create a connection with a request URI and options.
   Connection::Connection(
       std::string const& hostName,
-<<<<<<< HEAD
       std::shared_ptr<const Credentials::TokenCredential> credential,
-      ConnectionOptions const& options,
-      ConnectionEvents* eventHandler)
-      : m_impl{
-          std::make_shared<_detail::ConnectionImpl>(hostName, credential, options, eventHandler)}
-=======
-      std::shared_ptr<Credentials::TokenCredential> credential,
       ConnectionOptions const& options
 #if ENABLE_UAMQP
       ,
@@ -67,7 +60,6 @@
 #endif
     )
   }
->>>>>>> 70bd9abb
   {
     m_impl->FinishConstruction();
   }
@@ -135,429 +127,6 @@
 }}}} // namespace Azure::Core::Amqp::_internal
 
 namespace Azure { namespace Core { namespace Amqp { namespace _detail {
-<<<<<<< HEAD
-
-  // Create a connection with an existing networking Transport.
-  ConnectionImpl::ConnectionImpl(
-      std::shared_ptr<Network::_detail::TransportImpl> transport,
-      _internal::ConnectionOptions const& options,
-      _internal::ConnectionEvents* eventHandler,
-      _internal::ConnectionEndpointEvents* endpointEvents)
-      : m_hostName{"localhost"}, m_options{options}, m_eventHandler{eventHandler},
-        m_endpointEvents{endpointEvents}
-  {
-    EnsureGlobalStateInitialized();
-    m_transport = transport;
-  }
-
-  // Create a connection with a request URI and options.
-  ConnectionImpl::ConnectionImpl(
-      std::string const& hostName,
-      std::shared_ptr<const Credentials::TokenCredential> credential,
-      _internal::ConnectionOptions const& options,
-      _internal::ConnectionEvents* eventHandler)
-      : m_hostName{hostName}, m_port{options.Port}, m_options{options},
-        m_eventHandler{eventHandler}, m_credential{credential}
-  {
-    EnsureGlobalStateInitialized();
-
-    if (options.Port == _internal::AmqpPort)
-    {
-      Log::Write(Logger::Level::Informational, "Creating socket connection transport.");
-      m_transport
-          = Network::_internal::SocketTransportFactory::Create(m_hostName, m_port).GetImpl();
-    }
-    else if (options.Port == _internal::AmqpTlsPort)
-    {
-      m_transport = Network::_internal::TlsTransportFactory::Create(m_hostName, m_port).GetImpl();
-    }
-    else
-    {
-      Log::Write(
-          Logger::Level::Informational,
-          "Unknown port specified, assuming socket connection transport.");
-      m_transport
-          = Network::_internal::SocketTransportFactory::Create(m_hostName, m_port).GetImpl();
-    }
-  }
-
-  ConnectionImpl::~ConnectionImpl()
-  {
-    std::unique_lock<LockType> lock(m_amqpMutex);
-    if (m_openCount.load() != 0)
-    {
-      AZURE_ASSERT_MSG(m_openCount.load() == 0, "Connection is being destroyed while polling.");
-      Azure::Core::_internal::AzureNoReturnPath("Connection is being destroyed while polling.");
-    }
-    if (m_connectionOpened)
-    {
-      AZURE_ASSERT_MSG(!m_connectionOpened, "Connection being destroyed while open.");
-      Azure::Core::_internal::AzureNoReturnPath("Connection is being destroyed while open.");
-    }
-    m_isClosing = true;
-
-    // If the connection is going away, we don't want to generate any more events on it.
-    if (m_eventHandler)
-    {
-      m_eventHandler = nullptr;
-    }
-
-    m_connection.reset();
-    lock.unlock();
-  }
-
-  void ConnectionImpl::FinishConstruction()
-  {
-    std::string containerId{m_options.ContainerId};
-    if (containerId.empty())
-    {
-      containerId = Azure::Core::Uuid::CreateUuid().ToString();
-    }
-    m_containerId = containerId;
-
-    m_connection.reset(connection_create2(
-        *m_transport,
-        m_hostName.c_str(),
-        containerId.c_str(),
-        (m_endpointEvents ? OnNewEndpointFn : nullptr),
-        this,
-        OnConnectionStateChangedFn,
-        this,
-        OnIOErrorFn,
-        this));
-    if (m_options.EnableTrace)
-    {
-      connection_set_trace(m_connection.get(), m_options.EnableTrace);
-    }
-    if (connection_set_idle_timeout(
-            m_connection.get(), static_cast<milliseconds>(m_options.IdleTimeout.count())))
-    {
-      throw std::runtime_error("Failed to set idle timeout.");
-    }
-    if (connection_set_channel_max(m_connection.get(), m_options.MaxChannelCount))
-    {
-      throw std::runtime_error("Failed to set max channel count.");
-    }
-    if (connection_set_max_frame_size(m_connection.get(), m_options.MaxFrameSize))
-    {
-      throw std::runtime_error("Failed to set max frame size.");
-    }
-    if (connection_set_properties(
-            m_connection.get(),
-            Models::_detail::AmqpValueFactory::ToUamqp(m_options.Properties.AsAmqpValue())))
-    {
-      throw std::runtime_error("Failed to set connection properties.");
-    }
-  }
-
-  void ConnectionImpl::Poll()
-  {
-    std::unique_lock<LockType> lock(m_amqpMutex);
-    if (m_connectionState == _internal::ConnectionState::Error
-        || m_connectionState == _internal::ConnectionState::End)
-    {
-      return;
-    }
-    if (!m_isClosing)
-    {
-      if (m_connection)
-      {
-        connection_dowork(m_connection.get());
-      }
-    }
-  }
-
-  namespace {
-
-    const std::map<CONNECTION_STATE, _internal::ConnectionState> UamqpToAmqpConnectionStateMap{
-        {CONNECTION_STATE_START, _internal::ConnectionState::Start},
-        {CONNECTION_STATE_CLOSE_PIPE, _internal::ConnectionState::ClosePipe},
-        {CONNECTION_STATE_CLOSE_RCVD, _internal::ConnectionState::CloseReceived},
-        {CONNECTION_STATE_END, _internal::ConnectionState::End},
-        {CONNECTION_STATE_HDR_RCVD, _internal::ConnectionState::HeaderReceived},
-        {CONNECTION_STATE_HDR_SENT, _internal::ConnectionState::HeaderSent},
-        {CONNECTION_STATE_HDR_EXCH, _internal::ConnectionState::HeaderExchanged},
-        {CONNECTION_STATE_OPEN_PIPE, _internal::ConnectionState::OpenPipe},
-        {CONNECTION_STATE_OC_PIPE, _internal::ConnectionState::OcPipe},
-        {CONNECTION_STATE_OPEN_RCVD, _internal::ConnectionState::OpenReceived},
-        {CONNECTION_STATE_OPEN_SENT, _internal::ConnectionState::OpenSent},
-        {CONNECTION_STATE_OPENED, _internal::ConnectionState::Opened},
-        {CONNECTION_STATE_CLOSE_RCVD, _internal::ConnectionState::CloseReceived},
-        {CONNECTION_STATE_CLOSE_SENT, _internal::ConnectionState::CloseSent},
-        {CONNECTION_STATE_DISCARDING, _internal::ConnectionState::Discarding},
-        {CONNECTION_STATE_ERROR, _internal::ConnectionState::Error},
-    };
-    const std::map<CONNECTION_STATE, std::string> UamqpConnectionStateToStringMap{
-        {CONNECTION_STATE_START, "CONNECTION_STATE_START"},
-        {CONNECTION_STATE_CLOSE_PIPE, "CONNECTION_STATE_CLOSE_PIPE"},
-        {CONNECTION_STATE_CLOSE_RCVD, "CONNECTION_STATE_CLOSE_RCVD"},
-        {CONNECTION_STATE_END, "CONNECTION_STATE_END"},
-        {CONNECTION_STATE_HDR_RCVD, "CONNECTION_STATE_HDR_RCVD"},
-        {CONNECTION_STATE_HDR_SENT, "CONNECTION_STATE_HDR_SENT"},
-        {CONNECTION_STATE_HDR_EXCH, "CONNECTION_STATE_HDR_EXCH"},
-        {CONNECTION_STATE_OPEN_PIPE, "CONNECTION_STATE_OPEN_PIPE"},
-        {CONNECTION_STATE_OC_PIPE, "CONNECTION_STATE_OC_PIPE"},
-        {CONNECTION_STATE_OPEN_RCVD, "CONNECTION_STATE_OPEN_RCVD"},
-        {CONNECTION_STATE_OPEN_SENT, "CONNECTION_STATE_OPEN_SENT"},
-        {CONNECTION_STATE_OPENED, "CONNECTION_STATE_OPENED"},
-        {CONNECTION_STATE_CLOSE_RCVD, "CONNECTION_STATE_CLOSE_RCVD"},
-        {CONNECTION_STATE_CLOSE_SENT, "CONNECTION_STATE_CLOSE_SENT"},
-        {CONNECTION_STATE_DISCARDING, "CONNECTION_STATE_DISCARDING"},
-        {CONNECTION_STATE_ERROR, "CONNECTION_STATE_ERROR"},
-
-    };
-  } // namespace
-
-  std::ostream& operator<<(std::ostream& os, CONNECTION_STATE state)
-  {
-    auto val{UamqpConnectionStateToStringMap.find(state)};
-    if (val == UamqpConnectionStateToStringMap.end())
-    {
-      os << "Unknown connection state: "
-         << static_cast<std::underlying_type<decltype(state)>::type>(state);
-    }
-    else
-    {
-      os << val->second;
-    }
-    return os;
-  }
-
-  _internal::ConnectionState ConnectionStateFromCONNECTION_STATE(CONNECTION_STATE state)
-  {
-    auto val{UamqpToAmqpConnectionStateMap.find(state)};
-    if (val == UamqpToAmqpConnectionStateMap.end())
-    {
-      throw std::runtime_error("Unknown connection state.");
-    }
-    return val->second;
-  }
-
-  void ConnectionImpl::OnConnectionStateChangedFn(
-      void* context,
-      CONNECTION_STATE newState,
-      CONNECTION_STATE oldState)
-  {
-    ConnectionImpl* connection = static_cast<ConnectionImpl*>(context);
-
-    if (connection->m_options.EnableTrace)
-    {
-      Log::Stream(Logger::Level::Verbose)
-          << "Connection " << connection->m_containerId << " state changed from " << oldState
-          << " to " << newState;
-    }
-    if (connection->m_eventHandler)
-    {
-      if (!connection->m_isClosing)
-      {
-        connection->m_eventHandler->OnConnectionStateChanged(
-            ConnectionFactory::CreateFromInternal(connection->shared_from_this()),
-            ConnectionStateFromCONNECTION_STATE(newState),
-            ConnectionStateFromCONNECTION_STATE(oldState));
-      }
-    }
-    if (newState == CONNECTION_STATE_ERROR || newState == CONNECTION_STATE_END)
-    {
-      // When the connection transitions into the error or end state, it is no longer pollable.
-      if (connection->m_options.EnableTrace)
-      {
-        Log::Stream(Logger::Level::Verbose)
-            << "Connection " << connection->m_containerId << " state changed to " << newState;
-      }
-    }
-    connection->SetState(ConnectionStateFromCONNECTION_STATE(newState));
-  }
-
-  bool ConnectionImpl::OnNewEndpointFn(void* context, ENDPOINT_HANDLE newEndpoint)
-  {
-    ConnectionImpl* cn = static_cast<ConnectionImpl*>(context);
-    _internal::Endpoint endpoint(EndpointFactory::CreateEndpoint(newEndpoint));
-    if (cn->m_endpointEvents)
-    {
-      return cn->m_endpointEvents->OnNewEndpoint(
-          ConnectionFactory::CreateFromInternal(cn->shared_from_this()), endpoint);
-    }
-    return false;
-  }
-
-  void ConnectionImpl::OnIOErrorFn(void* context)
-  {
-    ConnectionImpl* cn = static_cast<ConnectionImpl*>(context);
-    if (!cn->m_isClosing)
-    {
-      if (cn->m_eventHandler)
-      {
-        return cn->m_eventHandler->OnIOError(
-            ConnectionFactory::CreateFromInternal(cn->shared_from_this()));
-      }
-    }
-  }
-
-  void ConnectionImpl::EnableAsyncOperation(bool enable)
-  {
-    m_enableAsyncOperation = enable;
-    if (enable)
-    {
-      if (m_options.EnableTrace)
-      {
-        Log::Stream(Logger::Level::Verbose)
-            << "Try to enable async operation on connection: " << this << " ID: " << m_containerId
-            << " count: " << m_openCount.load();
-      }
-      if (m_openCount++ == 0)
-      {
-        if (m_options.EnableTrace)
-        {
-          Log::Stream(Logger::Level::Verbose)
-              << "Enabled async operation on connection: " << this << " ID: " << m_containerId;
-        }
-        Common::_detail::GlobalStateHolder::GlobalStateInstance()->AddPollable(shared_from_this());
-      }
-    }
-    else
-    {
-      AZURE_ASSERT_MSG(m_openCount.load() > 0, "Closing async without opening it first.");
-      if (m_options.EnableTrace)
-      {
-        Log::Stream(Logger::Level::Verbose)
-            << "Try to disable async operation on connection: " << this << " ID: " << m_containerId
-            << " count: " << m_openCount.load();
-      }
-      if (--m_openCount == 0)
-      {
-        if (m_options.EnableTrace)
-        {
-          Log::Stream(Logger::Level::Verbose)
-              << "Disabled async operation on connection: " << this << " ID: " << m_containerId;
-        }
-        Common::_detail::GlobalStateHolder::GlobalStateInstance()->RemovePollable(
-            shared_from_this());
-      }
-    }
-  }
-
-  void ConnectionImpl::Open()
-  {
-    if (m_options.EnableTrace)
-    {
-      Log::Stream(Logger::Level::Verbose)
-          << "ConnectionImpl::Open: " << this << " ID: " << m_containerId;
-    }
-    if (connection_open(m_connection.get()))
-    {
-      throw std::runtime_error("Could not open connection.");
-    }
-    m_connectionOpened = true;
-    EnableAsyncOperation(true);
-  }
-
-  void ConnectionImpl::Listen()
-  {
-    Log::Stream(Logger::Level::Verbose)
-        << "ConnectionImpl::Listen: " << this << " ID: " << m_containerId;
-    if (connection_listen(m_connection.get()))
-    {
-      throw std::runtime_error("Could not listen on connection.");
-    }
-    m_connectionOpened = true;
-
-    EnableAsyncOperation(true);
-  }
-
-  void ConnectionImpl::Close(
-      const std::string& condition,
-      const std::string& description,
-      Models::AmqpValue info)
-  {
-    Log::Stream(Logger::Level::Verbose)
-        << "ConnectionImpl::Close: " << this << " ID: " << m_containerId;
-    if (!m_connection)
-    {
-      throw std::logic_error("Connection not opened.");
-    }
-
-    // Stop polling on this connection, we're shutting it down.
-    EnableAsyncOperation(false);
-
-    std::unique_lock<LockType> lock(m_amqpMutex);
-
-    if (m_connectionOpened)
-    {
-      if (connection_close(
-              m_connection.get(),
-              (condition.empty() ? nullptr : condition.c_str()),
-              (description.empty() ? nullptr : description.c_str()),
-              Models::_detail::AmqpValueFactory::ToUamqp(info)))
-      {
-        throw std::runtime_error("Could not close connection.");
-      }
-    }
-    m_connectionOpened = false;
-  }
-
-  uint32_t ConnectionImpl::GetMaxFrameSize() const
-  {
-    uint32_t maxSize;
-    if (connection_get_max_frame_size(m_connection.get(), &maxSize))
-    {
-      throw std::runtime_error("Could not get max frame size.");
-    }
-    return maxSize;
-  }
-
-  uint16_t ConnectionImpl::GetMaxChannel() const
-  {
-    uint16_t maxChannel;
-    if (connection_get_channel_max(m_connection.get(), &maxChannel))
-    {
-      throw std::runtime_error("Could not get channel max.");
-    }
-    return maxChannel;
-  }
-
-  std::chrono::milliseconds ConnectionImpl::GetIdleTimeout() const
-  {
-    milliseconds ms;
-    if (connection_get_idle_timeout(m_connection.get(), &ms))
-    {
-      throw std::runtime_error("Could not set max frame size.");
-    }
-    return std::chrono::milliseconds(ms);
-  }
-
-  Models::AmqpMap ConnectionImpl::GetProperties() const
-  {
-    AMQP_VALUE value;
-    if (connection_get_properties(m_connection.get(), &value))
-    {
-      throw std::runtime_error("Could not get properties.");
-    }
-    return Models::_detail::AmqpValueFactory::FromUamqp(
-               Models::_detail::UniqueAmqpValueHandle{value})
-        .AsMap();
-  }
-
-  uint32_t ConnectionImpl::GetRemoteMaxFrameSize() const
-  {
-    uint32_t maxFrameSize;
-    if (connection_get_remote_max_frame_size(m_connection.get(), &maxFrameSize))
-    {
-      throw std::runtime_error("Could not get remote max frame size.");
-    }
-    return maxFrameSize;
-  }
-
-  void ConnectionImpl::SetIdleEmptyFrameSendPercentage(double ratio)
-  {
-    std::unique_lock<LockType> lock(m_amqpMutex);
-    if (connection_set_remote_idle_timeout_empty_frame_send_ratio(m_connection.get(), ratio))
-    {
-      throw std::runtime_error("Could not set remote idle timeout send frame ratio.");
-    }
-  }
-
-=======
->>>>>>> 70bd9abb
   bool ConnectionImpl::IsSasCredential() const
   {
     if (GetCredential())
