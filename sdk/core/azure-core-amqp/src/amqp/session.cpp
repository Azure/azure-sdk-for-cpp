--- conflicted
+++ resolved
@@ -35,51 +35,6 @@
     }
   }
 
-<<<<<<< HEAD
-  Session::Session(
-      Connection const& parentConnection,
-      Endpoint& newEndpoint,
-      SessionOptions const& options,
-      SessionEvents* eventHandler)
-      : m_impl{std::make_shared<_detail::SessionImpl>(
-          _detail::ConnectionFactory::GetImpl(parentConnection),
-          newEndpoint,
-          options,
-          eventHandler)}
-  {
-  }
-
-  Session::Session(
-      Connection const& parentConnection,
-      std::shared_ptr<Credentials::TokenCredential> tokenCredential,
-      SessionOptions const& options,
-      SessionEvents* eventHandler)
-      : m_impl{std::make_shared<_detail::SessionImpl>(
-          _detail::ConnectionFactory::GetImpl(parentConnection),
-          tokenCredential,
-          options,
-          eventHandler)}
-  {
-  }
-
-  Session::~Session() noexcept {}
-
-  uint32_t Session::GetIncomingWindow() const { return m_impl->GetIncomingWindow(); }
-  uint32_t Session::GetOutgoingWindow() const { return m_impl->GetOutgoingWindow(); }
-  uint32_t Session::GetHandleMax() const { return m_impl->GetHandleMax(); }
-
-  void Session::Begin() { m_impl->Begin(); }
-  void Session::End(std::string const& condition_value, std::string const& description)
-  {
-    m_impl->End(condition_value, description);
-  }
-}}}} // namespace Azure::Core::Amqp::_internal
-
-namespace Azure { namespace Core { namespace Amqp { namespace _detail {
-
-  SessionImpl::~SessionImpl() noexcept {}
-
-=======
   Session::~Session() noexcept {}
 
   uint32_t Session::GetIncomingWindow() const { return m_impl->GetIncomingWindow(); }
@@ -145,7 +100,6 @@
 
   SessionImpl::~SessionImpl() noexcept {}
 
->>>>>>> a11a93b4
   SessionImpl::SessionImpl(
       std::shared_ptr<_detail::ConnectionImpl> connection,
       _internal::Endpoint& endpoint,
@@ -180,7 +134,6 @@
       }
     }
   }
-<<<<<<< HEAD
 
   SessionImpl::SessionImpl(
       std::shared_ptr<_detail::ConnectionImpl> connection,
@@ -189,19 +142,8 @@
       _internal::SessionEvents* eventHandler)
       : m_connectionToPoll(connection),
         m_session{session_create(*connection, SessionImpl::OnLinkAttachedFn, this)},
-        m_options{options}, m_eventHandler{eventHandler}, m_credential{tokenCredential}
-
-=======
-
-  SessionImpl::SessionImpl(
-      std::shared_ptr<_detail::ConnectionImpl> connection,
-      _internal::SessionOptions const& options,
-      _internal::SessionEvents* eventHandler)
-      : m_connectionToPoll(connection),
-        m_session{session_create(*connection, SessionImpl::OnLinkAttachedFn, this)},
         m_options{options}, m_eventHandler{eventHandler}
 
->>>>>>> a11a93b4
   {
     if (options.MaximumLinkCount.HasValue())
     {
@@ -259,7 +201,6 @@
   void SessionImpl::Begin()
   {
     if (session_begin(m_session.get()))
-<<<<<<< HEAD
     {
       throw std::runtime_error("Could not begin session"); // LCOV_EXCL_LINE
     }
@@ -279,98 +220,6 @@
 
   void SessionImpl::AuthenticateIfNeeded(std::string const& audience, Context const& context)
   {
-    if (m_credential)
-    {
-      bool isSasToken
-          = m_credential->GetCredentialName() == "ServiceBusSasConnectionStringCredential";
-      Credentials::TokenRequestContext requestContext;
-      if (isSasToken)
-      {
-        requestContext.MinimumExpiration = std::chrono::minutes(60);
-      }
-      requestContext.Scopes = m_options.AuthenticationScopes;
-      std::string tokenAudience = audience;
-      // If the caller provided a URL, use that url, otherwise build the URL to be used.
-      if ((audience.find("amqps://") != 0) && (audience.find("amqp://") != 0))
-      {
-        tokenAudience = "amqps://" + m_connectionToPoll->GetHost() + "/" + audience;
-      }
-      Authenticate(isSasToken, requestContext, tokenAudience, context);
-    }
-  }
-  void SessionImpl::Authenticate(
-      bool isSasToken,
-      Credentials::TokenRequestContext const& tokenRequestContext,
-      std::string const& audience,
-      Context const& context)
-  {
-    if (m_credential)
-    {
-      m_claimsBasedSecurity = std::make_shared<ClaimsBasedSecurityImpl>(shared_from_this());
-      auto accessToken = m_credential->GetToken(tokenRequestContext, context);
-      Log::Write(
-          Logger::Level::Informational,
-          "Authenticate with audience: " + audience + ", token: " + accessToken.Token);
-      m_claimsBasedSecurity->SetTrace(true);
-      if (m_claimsBasedSecurity->Open(context) == CbsOpenResult::Ok)
-      {
-        m_cbsOpen = true;
-        auto result = m_claimsBasedSecurity->PutToken(
-            (isSasToken ? CbsTokenType::Sas : CbsTokenType::Jwt),
-            audience,
-            accessToken.Token,
-            context);
-        if (std::get<0>(result) == CbsOperationResult::Ok)
-        {
-          m_tokenStore.emplace(std::make_pair(audience, accessToken));
-        }
-      }
-      else
-      {
-        throw std::runtime_error("Could not put Claims Based Security token."); // LCOV_EXCL_LINE
-      }
-    }
-  }
-
-  std::string SessionImpl::GetSecurityToken(std::string const& audience) const
-  {
-    if (m_credential)
-    {
-      if (m_tokenStore.find(audience) == m_tokenStore.end())
-      {
-        Credentials::TokenRequestContext requestContext;
-        bool isSasToken
-            = m_credential->GetCredentialName() == "ServiceBusSasConnectionStringCredential";
-        if (isSasToken)
-        {
-          requestContext.MinimumExpiration = std::chrono::minutes(60);
-        }
-        requestContext.Scopes = m_options.AuthenticationScopes;
-        return m_credential->GetToken(requestContext, {}).Token;
-      }
-      return m_tokenStore.at(audience).Token;
-    }
-    return "";
-=======
-    {
-      throw std::runtime_error("Could not begin session"); // LCOV_EXCL_LINE
-    }
-  }
-  void SessionImpl::End(const std::string& condition, const std::string& description)
-  {
-    // When we end the session, it clears all the links, so we need to ensure that the
-    //    m_newLinkAttachedQueue.Clear();
-    if (session_end(
-            m_session.get(),
-            condition.empty() ? nullptr : condition.c_str(),
-            description.empty() ? nullptr : description.c_str()))
-    {
-      throw std::runtime_error("Could not begin session"); // LCOV_EXCL_LINE
-    }
-  }
-
-  void SessionImpl::AuthenticateIfNeeded(std::string const& audience, Context const& context)
-  {
     if (GetConnection()->GetCredential())
     {
       std::string tokenAudience = audience;
@@ -414,7 +263,6 @@
     {
       throw std::runtime_error("Could not put Claims Based Security token."); // LCOV_EXCL_LINE
     }
->>>>>>> a11a93b4
   }
 
   bool SessionImpl::OnLinkAttachedFn(
