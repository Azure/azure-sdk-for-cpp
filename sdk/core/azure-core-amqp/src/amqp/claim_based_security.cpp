// Copyright (c) Microsoft Corporation. All rights reserved.
// SPDX-Licence-Identifier: MIT

#include "azure/core/amqp/claims_based_security.hpp"
#include "azure/core/amqp/connection.hpp"
#include "private/claims_based_security_impl.hpp"
#include "private/connection_impl.hpp"
#include "private/session_impl.hpp"

#include <azure/core/diagnostics/logger.hpp>
#include <azure/core/internal/diagnostics/log.hpp>

#include <iostream>
#include <sstream>

using namespace Azure::Core::Diagnostics::_internal;
using namespace Azure::Core::Diagnostics;

void Azure::Core::_internal::UniqueHandleHelper<CBS_INSTANCE_TAG>::FreeAmqpCbs(CBS_HANDLE value)
{
  cbs_destroy(value);
}

namespace Azure { namespace Core { namespace Amqp { namespace _detail {
  using namespace Azure::Core::Amqp::_internal;

  // The non-Impl types for CBS exist only for testing purposes.
#if defined(TESTING_BUILD)
  ClaimsBasedSecurity::ClaimsBasedSecurity(Session const& session)
      : m_impl{std::make_shared<_detail::ClaimsBasedSecurityImpl>(SessionFactory::GetImpl(session))}
  {
  }

  ClaimsBasedSecurity::~ClaimsBasedSecurity() noexcept {}

  CbsOpenResult ClaimsBasedSecurity::Open(Context const& context) { return m_impl->Open(context); }
  void ClaimsBasedSecurity::Close() { m_impl->Close(); }

  std::tuple<CbsOperationResult, uint32_t, std::string> ClaimsBasedSecurity::PutToken(
      CbsTokenType tokenType,
      std::string const& audience,
      std::string const& token,
      Context const& context)

  {
    return m_impl->PutToken(tokenType, audience, token, context);
  }

  void ClaimsBasedSecurity::SetTrace(bool traceOn) { m_impl->SetTrace(traceOn); }
#endif // TESTING_BUILD

  ClaimsBasedSecurityImpl::ClaimsBasedSecurityImpl(std::shared_ptr<_detail::SessionImpl> session)
      : m_cbs(cbs_create(*session)), m_session{session}
  {
  }

  ClaimsBasedSecurityImpl::~ClaimsBasedSecurityImpl() noexcept {}

  CbsOpenResult CbsOpenResultStateFromLowLevel(CBS_OPEN_COMPLETE_RESULT lowLevel)
  {
    switch (lowLevel)
    {
      case CBS_OPEN_OK:
        return CbsOpenResult::Ok;
      case CBS_OPEN_CANCELLED: // LCOV_EXCL_LINE
        return CbsOpenResult::Cancelled; // LCOV_EXCL_LINE
      case CBS_OPEN_ERROR:
        return CbsOpenResult::Error;
      default: // LCOV_EXCL_LINE
        throw std::logic_error("Unknown CBS Open result."); // LCOV_EXCL_LINE
    }
  }

  CbsOperationResult CbsOperationResultStateFromLowLevel(CBS_OPERATION_RESULT lowLevel)
  {
    switch (lowLevel)
    {
      case CBS_OPERATION_RESULT_CBS_ERROR: // LCOV_EXCL_LINE
        return CbsOperationResult::Error; // LCOV_EXCL_LINE
      case CBS_OPERATION_RESULT_INSTANCE_CLOSED: // LCOV_EXCL_LINE
        return CbsOperationResult::InstanceClosed; // LCOV_EXCL_LINE
      case CBS_OPERATION_RESULT_INVALID: // LCOV_EXCL_LINE
        return CbsOperationResult::Invalid; // LCOV_EXCL_LINE
      case CBS_OPERATION_RESULT_OK:
        return CbsOperationResult::Ok;
      case CBS_OPERATION_RESULT_OPERATION_FAILED: // LCOV_EXCL_LINE
        return CbsOperationResult::Failed; // LCOV_EXCL_LINE
      default: // LCOV_EXCL_LINE
        throw std::logic_error("Unknown CBS Operation result."); // LCOV_EXCL_LINE
    }
  }

  void ClaimsBasedSecurityImpl::OnCbsErrorFn(void* context)
  {
    auto cbs = static_cast<ClaimsBasedSecurityImpl*>(const_cast<void*>(context));
    (void)cbs;
  }

  const char* OpenResultStringFromLowLevel(CBS_OPEN_COMPLETE_RESULT result)
  {
    switch (result)
    {
      case CBS_OPEN_OK:
        return "CbsOpenResult::Ok";
        // LCOV_EXCL_START
      case CBS_OPEN_CANCELLED:
        return "CbsOpenResult::Cancelled";
      case CBS_OPEN_ERROR:
        return "CbsOpenResult::Error";
      default:
        throw std::logic_error("Unknown CBS Open result.");
        // LCOV_EXCL_STOP
    }
  }

  void ClaimsBasedSecurityImpl::OnCbsOpenCompleteFn(
      void* context,
      CBS_OPEN_COMPLETE_RESULT openCompleteResult)
  {
    auto cbs = static_cast<ClaimsBasedSecurityImpl*>(const_cast<void*>(context));
    if (cbs->m_traceEnabled)
    {
<<<<<<< HEAD
      std::stringstream ss;
      ss << "OnCbsOpenComplete: " << OpenResultStringFromLowLevel(openCompleteResult);
      Log::Write(Logger::Level::Informational, ss.str());
=======
      Log::Stream(Logger::Level::Informational)
          << "OnCbsOpenComplete: " << OpenResultStringFromLowLevel(openCompleteResult);
>>>>>>> a11a93b4
    }
    cbs->m_openResultQueue.CompleteOperation(CbsOpenResultStateFromLowLevel(openCompleteResult));
  }

  const char* OperationResultStringFromLowLevel(CBS_OPERATION_RESULT result)
  {
    switch (result)
    {
      case CBS_OPERATION_RESULT_OK:
        return "CbsOperationResult::Ok";

        // LCOV_EXCL_START
      case CBS_OPERATION_RESULT_CBS_ERROR:
        return "CbsOperationResult::Error";
      case CBS_OPERATION_RESULT_INSTANCE_CLOSED:
        return "CbsOperationResult::InstanceClosed";
      case CBS_OPERATION_RESULT_INVALID:
        return "CbsOperationResult::Invalid";
      case CBS_OPERATION_RESULT_OPERATION_FAILED:
        return "CbsOperationResult::Failed";
      default:
        throw std::logic_error("Unknown CBS Operation result.");
        // LCOV_EXCL_STOP
    }
  }

  void ClaimsBasedSecurityImpl::OnCbsOperationCompleteFn(
      void* context,
      CBS_OPERATION_RESULT operationCompleteResult,
      uint32_t statusCode,
      const char* statusDescription)
  {
    auto cbs = static_cast<ClaimsBasedSecurityImpl*>(const_cast<void*>(context));
    if (cbs->m_traceEnabled)
    {
<<<<<<< HEAD
      std::stringstream ss;
      ss << "OnCbsOperationComplete: " << OperationResultStringFromLowLevel(operationCompleteResult)
         << " StatusCode: " << statusCode << " StatusDescription: "
         << (statusDescription ? std::string(statusDescription) : "(NULL)");
      Log::Write(Logger::Level::Informational, ss.str());
=======
      Log::Stream(Logger::Level::Informational)
          << "OnCbsOperationComplete: "
          << OperationResultStringFromLowLevel(operationCompleteResult)
          << " StatusCode: " << statusCode << " StatusDescription: "
          << (statusDescription ? std::string(statusDescription) : "(NULL)");
>>>>>>> a11a93b4
    }

    cbs->m_operationResultQueue.CompleteOperation(
        CbsOperationResultStateFromLowLevel(operationCompleteResult),
        statusCode,
        statusDescription ? statusDescription : std::string());
  }

  CbsOpenResult ClaimsBasedSecurityImpl::Open(Context const& context)
  {
    if (cbs_open_async(
            m_cbs.get(), ClaimsBasedSecurityImpl::OnCbsOpenCompleteFn, this, OnCbsErrorFn, this))
    {
      return CbsOpenResult::Error;
    }
    auto result = m_openResultQueue.WaitForPolledResult(context, *m_session->GetConnection());
    if (result && std::get<0>(*result) == CbsOpenResult::Ok)
    {
      m_cbsOpen = true;
    }
    return std::get<0>(*result);
  }

  void ClaimsBasedSecurityImpl::Close()
  {
    if (m_cbsOpen)
    {
      if (cbs_close(m_cbs.get()))
      {
        throw std::runtime_error("Could not close cbs"); // LCOV_EXCL_LINE
      }
    }
  }

  void ClaimsBasedSecurityImpl::SetTrace(bool traceOn)
  {
    cbs_set_trace(m_cbs.get(), traceOn);
    m_traceEnabled = traceOn;
  }

  std::tuple<CbsOperationResult, uint32_t, std::string> ClaimsBasedSecurityImpl::PutToken(
      CbsTokenType tokenType,
      std::string const& audience,
      std::string const& token,
      Context const& context)
  {
    if (cbs_put_token_async(
            m_cbs.get(),
            (tokenType == CbsTokenType::Jwt ? "jwt" : "servicebus.windows.net:sastoken"),
            audience.c_str(),
            token.c_str(),
            OnCbsOperationCompleteFn,
            this)
        == nullptr)
    {
      throw std::runtime_error("Could not put CBS token."); // LCOV_EXCL_LINE
    }
    auto result = m_operationResultQueue.WaitForPolledResult(context, *m_session->GetConnection());

    // Throw an error if we failed to authenticate with the server.
    if (std::get<0>(*result) != CbsOperationResult::Ok)
    {
      throw std::runtime_error(
          "Could not authenticate to client. Error Status: " + std::to_string(std::get<1>(*result))
          + " reason: " + std::get<2>(*result));
    }
    return std::move(*result);
  }

}}}} // namespace Azure::Core::Amqp::_detail<|MERGE_RESOLUTION|>--- conflicted
+++ resolved
@@ -120,14 +120,8 @@
     auto cbs = static_cast<ClaimsBasedSecurityImpl*>(const_cast<void*>(context));
     if (cbs->m_traceEnabled)
     {
-<<<<<<< HEAD
-      std::stringstream ss;
-      ss << "OnCbsOpenComplete: " << OpenResultStringFromLowLevel(openCompleteResult);
-      Log::Write(Logger::Level::Informational, ss.str());
-=======
       Log::Stream(Logger::Level::Informational)
           << "OnCbsOpenComplete: " << OpenResultStringFromLowLevel(openCompleteResult);
->>>>>>> a11a93b4
     }
     cbs->m_openResultQueue.CompleteOperation(CbsOpenResultStateFromLowLevel(openCompleteResult));
   }
@@ -163,19 +157,11 @@
     auto cbs = static_cast<ClaimsBasedSecurityImpl*>(const_cast<void*>(context));
     if (cbs->m_traceEnabled)
     {
-<<<<<<< HEAD
-      std::stringstream ss;
-      ss << "OnCbsOperationComplete: " << OperationResultStringFromLowLevel(operationCompleteResult)
-         << " StatusCode: " << statusCode << " StatusDescription: "
-         << (statusDescription ? std::string(statusDescription) : "(NULL)");
-      Log::Write(Logger::Level::Informational, ss.str());
-=======
       Log::Stream(Logger::Level::Informational)
           << "OnCbsOperationComplete: "
           << OperationResultStringFromLowLevel(operationCompleteResult)
           << " StatusCode: " << statusCode << " StatusDescription: "
           << (statusDescription ? std::string(statusDescription) : "(NULL)");
->>>>>>> a11a93b4
     }
 
     cbs->m_operationResultQueue.CompleteOperation(
