// Copyright (c) Microsoft Corporation.
// Licensed under the MIT License.

#include "azure/core/amqp/internal/link.hpp"

#include "../models/private/error_impl.hpp"
#include "../models/private/performatives/transfer_impl.hpp"
#include "../models/private/value_impl.hpp"
#include "azure/core/amqp/internal/common/completion_operation.hpp"
#include "azure/core/amqp/internal/models/message_source.hpp"
#include "azure/core/amqp/internal/models/message_target.hpp"
#include "private/link_impl.hpp"
#include "private/session_impl.hpp"

#include <azure_uamqp_c/link.h>

namespace Azure { namespace Core { namespace Amqp { namespace _detail {
<<<<<<< HEAD
#if defined(_azure_TESTING_BUILD)
=======
#if defined(TESTING_BUILD)

  class LinkImplEventsImpl : public LinkImplEvents {
  public:
    LinkImplEventsImpl(LinkEvents* linkEvents) : m_linkEvents(linkEvents) {}

  private:
    virtual Models::AmqpValue OnTransferReceived(
        std::shared_ptr<LinkImpl> const& link,
        Models::_internal::Performatives::AmqpTransfer transfer,
        uint32_t payloadSize,
        const unsigned char* payloadBytes) override
    {
      if (m_linkEvents)
      {
        return m_linkEvents->OnTransferReceived(Link{link}, transfer, payloadSize, payloadBytes);
      }
      return Models::AmqpValue{};
    }
    virtual void OnLinkStateChanged(
        std::shared_ptr<LinkImpl> const& link,
        LinkState newLinkState,
        LinkState previousLinkState) override
    {
      if (m_linkEvents)
      {
        m_linkEvents->OnLinkStateChanged(Link{link}, newLinkState, previousLinkState);
      }
    }
    virtual void OnLinkFlowOn(std::shared_ptr<LinkImpl> const& link) override
    {
      if (m_linkEvents)
      {
        m_linkEvents->OnLinkFlowOn(Link{link});
      }
    }

    LinkEvents* m_linkEvents;
  };

>>>>>>> ce6b3bd1
  Link::Link(
      _internal::Session const& session,
      std::string const& name,
      Azure::Core::Amqp::_internal::SessionRole role,
      Models::_internal::MessageSource const& source,
      Models::_internal::MessageTarget const& target,
      LinkEvents* linkEvents)
      : m_implEvents{std::make_shared<LinkImplEventsImpl>(linkEvents)},
        m_impl{std::make_shared<LinkImpl>(
            SessionFactory::GetImpl(session),
            name,
            role,
            source,
            target,
            m_implEvents.get())}
  {
  }

  Link::Link(
      _internal::Session const& session,
      _internal::LinkEndpoint& linkEndpoint,
      std::string const& name,
      _internal::SessionRole role,
      Models::_internal::MessageSource const& source,
      Models::_internal::MessageTarget const& target,
      LinkEvents* linkEvents)
      : m_implEvents{std::make_shared<LinkImplEventsImpl>(linkEvents)},
        m_impl{std::make_shared<LinkImpl>(
            SessionFactory::GetImpl(session),
            linkEndpoint,
            name,
            role,
            source,
            target,
            m_implEvents.get())}
  {
  }

  Link::~Link() noexcept {}

  Models::_internal::MessageSource const& Link::GetSource() const { return m_impl->GetSource(); }
  Models::_internal::MessageTarget const& Link::GetTarget() const { return m_impl->GetTarget(); }
  _internal::SenderSettleMode Link::GetSenderSettleMode() const
  {
    return m_impl->GetSenderSettleMode();
  }
  void Link::SetSenderSettleMode(_internal::SenderSettleMode mode)
  {
    m_impl->SetSenderSettleMode(mode);
  }
  _internal::ReceiverSettleMode Link::GetReceiverSettleMode() const
  {
    return m_impl->GetReceiverSettleMode();
  }
  void Link::SetReceiverSettleMode(_internal::ReceiverSettleMode mode)
  {
    m_impl->SetReceiverSettleMode(mode);
  }
  void Link::SetInitialDeliveryCount(uint32_t initialDeliveryCount)
  {
    m_impl->SetInitialDeliveryCount(initialDeliveryCount);
  }
  uint32_t Link::GetInitialDeliveryCount() const { return m_impl->GetInitialDeliveryCount(); }
  void Link::SetMaxMessageSize(uint64_t maxMessageSize)
  {
    m_impl->SetMaxMessageSize(maxMessageSize);
  }
  uint64_t Link::GetMaxMessageSize() const { return m_impl->GetMaxMessageSize(); }
  uint64_t Link::GetPeerMaxMessageSize() const { return m_impl->GetPeerMaxMessageSize(); }
  void Link::SetAttachProperties(Models::AmqpValue const& attachProperties)
  {
    m_impl->SetAttachProperties(attachProperties);
  }

  Models::AmqpValue Link::GetDesiredCapabilities() const
  {
    return m_impl->GetDesiredCapabilities();
  }
  void Link::SetDesiredCapabilities(Models::AmqpValue const& desiredCapabilities)
  {
    m_impl->SetDesiredCapabilities(desiredCapabilities);
  }

  void Link::ResetLinkCredit(std::uint32_t linkCredit, bool drain)
  {
    m_impl->ResetLinkCredit(linkCredit, drain);
  }
  void Link::SetMaxLinkCredit(uint32_t credit) { m_impl->SetMaxLinkCredit(credit); }
  std::string Link::GetName() const { return m_impl->GetName(); }

  uint32_t Link::GetReceivedMessageId() const { return m_impl->GetReceivedMessageId(); }

  void Link::Attach() { return m_impl->Attach(); }

  std::tuple<uint32_t, LinkDeliverySettleReason, Models::AmqpValue> Link::Transfer(
      std::vector<uint8_t> const& payload,
      Azure::Core::Context const& context)
  {
    return m_impl->Transfer(payload, context);
  }

  void Link::Detach(
      bool close,
      std::string const& errorCondition,
      std::string const& errorDescription,
      Models::AmqpValue const& info)
  {
    return m_impl->Detach(close, errorCondition, errorDescription, info);
  }
#endif

  std::ostream& operator<<(std::ostream& os, LinkState linkState)
  {
    switch (linkState)
    {
      case LinkState::Attached:
        os << "Attached";
        break;
      case LinkState::Detached:
        os << "Detached";
        break;
      case LinkState::Error:
        os << "Error";
        break;
      case LinkState::HalfAttachedAttachReceived:
        os << "HalfAttachedAttachReceived";
        break;
      case LinkState::HalfAttachedAttachSent:
        os << "HalfAttachedAttachSent";
        break;
      case LinkState::Invalid:
        os << "Invalid";
        break;
      default:
        os << "Unknown";
        break;
    }

    return os;
  }

  /****/
  /* LINK Implementation */

  LinkImpl::LinkImpl(
      std::shared_ptr<_detail::SessionImpl> session,
      std::string const& name,
      _internal::SessionRole role,
      Models::_internal::MessageSource const& source,
      Models::_internal::MessageTarget const& target,
      LinkImplEvents* events)
      : m_session{session}, m_source(source), m_target(target), m_eventHandler{events}
  {
    Models::AmqpValue sourceValue{source.AsAmqpValue()};
    Models::AmqpValue targetValue(target.AsAmqpValue());
    m_link = link_create(
        *session,
        name.c_str(),
        role == _internal::SessionRole::Sender ? role_sender : role_receiver,
        Models::_detail::AmqpValueFactory::ToUamqp(sourceValue),
        Models::_detail::AmqpValueFactory::ToUamqp(targetValue));
  }

  LinkImpl::LinkImpl(
      std::shared_ptr<_detail::SessionImpl> session,
      _internal::LinkEndpoint& linkEndpoint,
      std::string const& name,
      _internal::SessionRole role,
      Models::_internal::MessageSource const& source,
      Models::_internal::MessageTarget const& target,
      LinkImplEvents* events)
      : m_session{session}, m_source(source), m_target(target), m_eventHandler{events}
  {
    Models::AmqpValue sourceValue(source.AsAmqpValue());
    Models::AmqpValue targetValue(target.AsAmqpValue());
    m_link = link_create_from_endpoint(
        *session,
        LinkEndpointFactory::Release(linkEndpoint),
        name.c_str(),
        role == _internal::SessionRole::Sender ? role_sender : role_receiver,
        Models::_detail::AmqpValueFactory::ToUamqp(sourceValue),
        Models::_detail::AmqpValueFactory::ToUamqp(targetValue));
  }

  LinkImpl::~LinkImpl() noexcept
  {
    if (m_linkSubscriptionHandle != nullptr)
    {
      AZURE_ASSERT_MSG(
          m_linkSubscriptionHandle == nullptr,
          "Destroying link while link detach subscription is still active.");
      Azure::Core::_internal::AzureNoReturnPath(
          "Destroying link while link detach subscription is still active.");
    }
    auto lock{m_session->GetConnection()->Lock()};
    if (m_link)
    {
      link_destroy(m_link);
      m_link = nullptr;
    }
  }

  Models::_internal::MessageSource const& LinkImpl::GetSource() const { return m_source; }
  Models::_internal::MessageTarget const& LinkImpl::GetTarget() const { return m_target; }

  void LinkImpl::SetMaxMessageSize(uint64_t size)
  {
    if (link_set_max_message_size(m_link, size))
    {
      throw std::runtime_error("Could not set max message size");
    }
  }
  uint64_t LinkImpl::GetMaxMessageSize() const
  {
    uint64_t maxMessageSize;
    if (link_get_max_message_size(m_link, &maxMessageSize))
    {
      throw std::runtime_error("Could not set max message size");
    }
    return maxMessageSize;
  }

  std::string LinkImpl::GetName() const
  {
    const char* name;
    if (link_get_name(m_link, &name))
    {
      throw std::runtime_error("Could not get link name");
    }
    return name;
  }
  _internal::SenderSettleMode LinkImpl::GetSenderSettleMode() const
  {
    sender_settle_mode settleMode;
    if (link_get_snd_settle_mode(m_link, &settleMode))
    {
      throw std::runtime_error("Could not get link sender settle mode.");
    }
    switch (settleMode)
    {
      case sender_settle_mode_mixed:
        return Azure::Core::Amqp::_internal::SenderSettleMode::Mixed;
      case sender_settle_mode_settled:
        return Azure::Core::Amqp::_internal::SenderSettleMode::Settled;
      case sender_settle_mode_unsettled:
        return Azure::Core::Amqp::_internal::SenderSettleMode::Unsettled;
      default:
        throw std::logic_error("Unknown settle mode.");
    }
  }
  void LinkImpl::SetSenderSettleMode(_internal::SenderSettleMode mode)
  {
    sender_settle_mode settleMode;
    switch (mode)
    {
      case Azure::Core::Amqp::_internal::SenderSettleMode::Unsettled:
        settleMode = sender_settle_mode_unsettled;
        break;
      case Azure::Core::Amqp::_internal::SenderSettleMode::Settled:
        settleMode = sender_settle_mode_settled;
        break;
      case Azure::Core::Amqp::_internal::SenderSettleMode::Mixed:
        settleMode = sender_settle_mode_mixed;
        break;
      default:
        throw std::logic_error("Unknown settle mode.");
    }
    if (link_set_snd_settle_mode(m_link, settleMode))
    {
      throw std::runtime_error("Could not get link sender settle mode.");
    }
  }

  _internal::ReceiverSettleMode LinkImpl::GetReceiverSettleMode() const
  {
    receiver_settle_mode settleMode;
    if (link_get_rcv_settle_mode(m_link, &settleMode))
    {
      throw std::runtime_error("Could not get link sender settle mode.");
    }
    switch (settleMode)
    {
      case receiver_settle_mode_first:
        return _internal::ReceiverSettleMode::First;
      case receiver_settle_mode_second:
        return _internal::ReceiverSettleMode::Second;
      default:
        throw std::logic_error("Unknown settle mode.");
    }
  }
  void LinkImpl::SetReceiverSettleMode(_internal::ReceiverSettleMode mode)
  {
    receiver_settle_mode settleMode;
    switch (mode)
    {
      case _internal::ReceiverSettleMode::First:
        settleMode = receiver_settle_mode_first;
        break;
      case _internal::ReceiverSettleMode::Second:
        settleMode = receiver_settle_mode_second;
        break;
      default:
        throw std::logic_error("Unknown settle mode.");
    }
    if (link_set_rcv_settle_mode(m_link, settleMode))
    {
      throw std::runtime_error("Could not get link sender settle mode.");
    }
  }

  uint32_t LinkImpl::GetInitialDeliveryCount() const
  {
    uint32_t deliveryCount;
    if (link_get_initial_delivery_count(m_link, &deliveryCount))
    {
      throw std::runtime_error("Could not get link initial delivery count.");
    }
    return deliveryCount;
  }

  uint64_t LinkImpl::GetPeerMaxMessageSize() const
  {
    uint64_t peerMax;
    if (link_get_peer_max_message_size(m_link, &peerMax))
    {
      throw std::runtime_error("Could not get peer max message size.");
    }
    return peerMax;
  }

  uint32_t LinkImpl::GetReceivedMessageId() const
  {
    uint32_t messageId;
    if (link_get_received_message_id(m_link, &messageId))
    {
      throw std::runtime_error("Could not get link received message ID.");
    }
    return messageId;
  }

  void LinkImpl::SetInitialDeliveryCount(uint32_t count)
  {
    if (link_set_initial_delivery_count(m_link, count))
    {
      throw std::runtime_error("Could not set initial delivery count.");
    }
  }
  void LinkImpl::SetAttachProperties(Models::AmqpValue properties)
  {
    if (link_set_attach_properties(m_link, Models::_detail::AmqpValueFactory::ToUamqp(properties)))
    {
      throw std::runtime_error("Could not set attach properties.");
    }
  }
  void LinkImpl::SetMaxLinkCredit(uint32_t credit)
  {
    if (link_set_max_link_credit(m_link, credit))
    {
      throw std::runtime_error("Could not set attach properties.");
    }
  }

  void LinkImpl::SetDesiredCapabilities(Models::AmqpValue desiredCapabilities)
  {
    if (link_set_desired_capabilities(
            m_link, Models::_detail::AmqpValueFactory::ToUamqp(desiredCapabilities)))
    {
      throw std::runtime_error("Could not set desired capabilities.");
    }
  }

  Models::AmqpValue LinkImpl::GetDesiredCapabilities() const
  {
    AMQP_VALUE desiredCapabilitiesVal;
    if (link_get_desired_capabilities(m_link, &desiredCapabilitiesVal))
    {
      throw std::runtime_error("Could not convert field to header.");
    }
    return Models::_detail::AmqpValueFactory::FromUamqp(
        Models::_detail::UniqueAmqpValueHandle{desiredCapabilitiesVal});
  }

  void LinkImpl::SubscribeToDetachEvent(OnLinkDetachEvent onLinkDetach)
  {
    m_onLinkDetachEvent = std::move(onLinkDetach);
    m_linkSubscriptionHandle
        = link_subscribe_on_link_detach_received(m_link, OnLinkDetachEventFn, this);
  }

  void LinkImpl::UnsubscribeFromDetachEvent()
  {
    if (m_linkSubscriptionHandle != nullptr)
    {
      link_unsubscribe_on_link_detach_received(m_linkSubscriptionHandle);
      m_linkSubscriptionHandle = nullptr;
    }
  }
  void LinkImpl::OnLinkDetachEventFn(void* context, ERROR_HANDLE error)
  {
    LinkImpl* link = static_cast<LinkImpl*>(context);
    if (link->m_onLinkDetachEvent)
    {
      link->m_onLinkDetachEvent(Models::_detail::AmqpErrorFactory::FromUamqp(error));
    }
  }

  void LinkImpl::OnLinkFlowOnFn(void* context)
  {
    LinkImpl* link = static_cast<LinkImpl*>(context);
    if (link->m_eventHandler)
    {
#if defined(BUILD_TESTING)
      link->m_eventHandler->OnLinkFlowOn(Link{link->shared_from_this()});
#else
      link->m_eventHandler->OnLinkFlowOn(link->shared_from_this());
#endif
    }
  }
  namespace {
    LinkState LinkStateFromLINK_STATE(LINK_STATE state)
    {
      switch (state)
      {
        case LINK_STATE_ATTACHED:
          return LinkState::Attached;
        case LINK_STATE_DETACHED:
          return LinkState::Detached;
        case LINK_STATE_ERROR:
          return LinkState::Error;
        case LINK_STATE_HALF_ATTACHED_ATTACH_RECEIVED:
          return LinkState::HalfAttachedAttachReceived;
        case LINK_STATE_HALF_ATTACHED_ATTACH_SENT:
          return LinkState::HalfAttachedAttachSent;
        case LINK_STATE_INVALID:
        default:
          return LinkState::Invalid;
      }
    }
  } // namespace
  void LinkImpl::OnLinkStateChangedFn(void* context, LINK_STATE newState, LINK_STATE oldState)
  {
    LinkImpl* link = static_cast<LinkImpl*>(context);
    if (link->m_eventHandler)
    {
      link->m_eventHandler->OnLinkStateChanged(
          link->shared_from_this(),
          LinkStateFromLINK_STATE(newState),
          LinkStateFromLINK_STATE(oldState));
    }
  }

  AMQP_VALUE LinkImpl::OnTransferReceivedFn(
      void* context,
      TRANSFER_HANDLE transfer,
      uint32_t payload_size,
      const unsigned char* payload_bytes)
  {
    LinkImpl* link = static_cast<LinkImpl*>(context);
    if (link->m_eventHandler)
    {

      return Models::_detail::AmqpValueFactory::ToUamqp(link->m_eventHandler->OnTransferReceived(
<<<<<<< HEAD
#if defined(_azure_TESTING_BUILD)
          Link{link->shared_from_this()},
#else
=======
>>>>>>> ce6b3bd1
          link->shared_from_this(),
          Models::_detail::AmqpTransferFactory::FromUamqp(transfer),
          payload_size,
          payload_bytes));
    }
    return nullptr;
  }

  void LinkImpl::Poll()
  {
    // Ensure that the connection hierarchy's state is not modified while polling on the link.
    auto lock{m_session->GetConnection()->Lock()};
    link_dowork(m_link);
  }

  void LinkImpl::ResetLinkCredit(std::uint32_t linkCredit, bool drain)
  {
    if (link_reset_link_credit(m_link, linkCredit, drain))
    {
      throw std::runtime_error("Could not reset link credit.");
    }
  }

  void LinkImpl::Attach()
  {
    {
      auto lock{m_session->GetConnection()->Lock()};
      if (link_attach(m_link, OnTransferReceivedFn, OnLinkStateChangedFn, OnLinkFlowOnFn, this))
      {
        throw std::runtime_error("Could not set attach properties.");
      }
    }
    // Mark the connection as async so that we can use the async APIs.
    m_session->GetConnection()->EnableAsyncOperation(true);
  }
  void LinkImpl::Detach(
      bool close,
      std::string const& condition,
      std::string const& description,
      Models::AmqpValue const& info)
  {
    {
      auto lock{m_session->GetConnection()->Lock()};
      if (link_detach(
              m_link,
              close,
              (condition.empty() ? nullptr : condition.c_str()),
              (description.empty() ? nullptr : description.c_str()),
              Models::_detail::AmqpValueFactory::ToUamqp(info)))
      {
        throw std::runtime_error("Could not set attach properties.");
      }
    }
    m_session->GetConnection()->EnableAsyncOperation(false);
  }

  template <typename CompleteFn> struct RewriteTransferComplete
  {
    static void OnOperation(
        CompleteFn onComplete,
        delivery_number deliveryId,
        LINK_DELIVERY_SETTLE_REASON reason,
        AMQP_VALUE disposition)
    {
      LinkDeliverySettleReason result{};
      switch (reason)
      {
        case LINK_DELIVERY_SETTLE_REASON_CANCELLED:
          result = LinkDeliverySettleReason::Cancelled;
          break;
        case LINK_DELIVERY_SETTLE_REASON_INVALID:
          result = LinkDeliverySettleReason::Invalid;
          break;
        case LINK_DELIVERY_SETTLE_REASON_NOT_DELIVERED:
          result = LinkDeliverySettleReason::NotDelivered;
          break;
        case LINK_DELIVERY_SETTLE_REASON_DISPOSITION_RECEIVED:
          result = LinkDeliverySettleReason::DispositionReceived;
          break;
        case LINK_DELIVERY_SETTLE_REASON_SETTLED:
          result = LinkDeliverySettleReason::Settled;
          break;
        case LINK_DELIVERY_SETTLE_REASON_TIMEOUT:
          result = LinkDeliverySettleReason::Timeout;
          break;
      }

      // Reference disposition so that we don't over-release when the AmqpValue passed to
      // OnComplete is destroyed.
      onComplete(
          static_cast<uint32_t>(deliveryId),
          result,
          Models::_detail::AmqpValueFactory::FromUamqp(
              Models::_detail::UniqueAmqpValueHandle{amqpvalue_clone(disposition)}));
    }
  };

  std::tuple<uint32_t, LinkDeliverySettleReason, Models::AmqpValue> LinkImpl::Transfer(
      std::vector<uint8_t> const& payload,
      Azure::Core::Context const& context)
  {
    {

      auto lock{m_session->GetConnection()->Lock()};

      auto onTransferComplete =
          [this](
              uint32_t deliveryId, LinkDeliverySettleReason settleReason, Models::AmqpValue value) {
            m_transferCompleteQueue.CompleteOperation(deliveryId, settleReason, value);
          };
      using MessageSendCompleteCallback = std::function<void(
          uint32_t deliveryId,
          LinkDeliverySettleReason reason,
          Models::AmqpValue const& deliveryState)>;

      auto operation(
          std::make_unique<Azure::Core::Amqp::Common::_internal::CompletionOperation<
              MessageSendCompleteCallback,
              RewriteTransferComplete<MessageSendCompleteCallback>>>(onTransferComplete));
      PAYLOAD payloadToSend{payload.data(), payload.size()};
      LINK_TRANSFER_RESULT transferResult;
      auto asyncResult = link_transfer_async(
          m_link,
          0,
          &payloadToSend,
          1,
          std::remove_pointer<decltype(operation)::element_type>::type::OnOperationFn,
          operation.release(),
          &transferResult,
          0 /*timeout*/);
      if (asyncResult == nullptr)
      {
        throw std::runtime_error("Could not send message");
      }
    }

    auto result = m_transferCompleteQueue.WaitForResult(context);
    if (result)
    {
      return std::move(*result);
    }
    throw std::runtime_error("Error transferring data");
  }
}}}} // namespace Azure::Core::Amqp::_detail<|MERGE_RESOLUTION|>--- conflicted
+++ resolved
@@ -15,9 +15,6 @@
 #include <azure_uamqp_c/link.h>
 
 namespace Azure { namespace Core { namespace Amqp { namespace _detail {
-<<<<<<< HEAD
-#if defined(_azure_TESTING_BUILD)
-=======
 #if defined(TESTING_BUILD)
 
   class LinkImplEventsImpl : public LinkImplEvents {
@@ -58,7 +55,6 @@
     LinkEvents* m_linkEvents;
   };
 
->>>>>>> ce6b3bd1
   Link::Link(
       _internal::Session const& session,
       std::string const& name,
@@ -521,12 +517,6 @@
     {
 
       return Models::_detail::AmqpValueFactory::ToUamqp(link->m_eventHandler->OnTransferReceived(
-<<<<<<< HEAD
-#if defined(_azure_TESTING_BUILD)
-          Link{link->shared_from_this()},
-#else
-=======
->>>>>>> ce6b3bd1
           link->shared_from_this(),
           Models::_detail::AmqpTransferFactory::FromUamqp(transfer),
           payload_size,
