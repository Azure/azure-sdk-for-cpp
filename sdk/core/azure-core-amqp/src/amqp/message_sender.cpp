--- conflicted
+++ resolved
@@ -16,7 +16,7 @@
 #include <azure/core/credentials/credentials.hpp>
 #include <azure/core/diagnostics/logger.hpp>
 #include <azure/core/internal/diagnostics/log.hpp>
-<<<<<<< HEAD
+#include <azure/core/platform.hpp>
 
 #include <azure_uamqp_c/message_sender.h>
 
@@ -32,51 +32,6 @@
 }
 
 namespace Azure { namespace Core { namespace Amqp { namespace _internal {
-
-  MessageSender::MessageSender(
-      Session const& session,
-      Models::_internal::MessageTarget const& target,
-      MessageSenderOptions const& options,
-      MessageSenderEvents* events)
-      : m_impl{std::make_shared<_detail::MessageSenderImpl>(
-          _detail::SessionFactory::GetImpl(session),
-          target,
-          options,
-          events)}
-  {
-  }
-  MessageSender::MessageSender(
-      Session const& session,
-      LinkEndpoint& endpoint,
-      Models::_internal::MessageTarget const& target,
-      MessageSenderOptions const& options,
-      MessageSenderEvents* events)
-      : m_impl{std::make_shared<_detail::MessageSenderImpl>(
-          _detail::SessionFactory::GetImpl(session),
-          endpoint,
-          target,
-          options,
-          events)}
-  {
-  }
-=======
-#include <azure/core/platform.hpp>
-
-#include <azure_uamqp_c/message_sender.h>
-
-#include <memory>
-
-using namespace Azure::Core::Diagnostics;
-using namespace Azure::Core::Diagnostics::_internal;
-
-void Azure::Core::_internal::UniqueHandleHelper<MESSAGE_SENDER_INSTANCE_TAG>::FreeMessageSender(
-    MESSAGE_SENDER_HANDLE value)
-{
-  messagesender_destroy(value);
-}
-
-namespace Azure { namespace Core { namespace Amqp { namespace _internal {
->>>>>>> a11a93b4
 
   void MessageSender::Open(Context const& context) { m_impl->Open(context); }
   void MessageSender::Close() { m_impl->Close(); }
@@ -127,8 +82,6 @@
   {
     if (m_link)
     {
-<<<<<<< HEAD
-=======
       // Unsubscribe from any detach events before clearing out the event handler to short-circuit
       // any events firing after the object is destroyed.
       m_link->UnsubscribeFromDetachEvent();
@@ -137,7 +90,6 @@
     // change events firing after the object is destroyed.
     if (m_events)
     {
->>>>>>> a11a93b4
       m_events = nullptr;
     }
   }
@@ -236,18 +188,11 @@
 
   void MessageSenderImpl::Open(Context const& context)
   {
-<<<<<<< HEAD
-    // If we need to authenticate with either ServiceBus or BearerToken, now is the time to do
-    // it.
-    m_session->AuthenticateIfNeeded(static_cast<std::string>(m_target.GetAddress()), context);
-=======
     if (m_options.AuthenticationRequired)
     {
       // If we need to authenticate with either ServiceBus or BearerToken, now is the time to do
       // it.
       m_session->AuthenticateIfNeeded(static_cast<std::string>(m_target.GetAddress()), context);
-    }
->>>>>>> a11a93b4
 
     if (m_link == nullptr)
     {
@@ -343,10 +288,6 @@
 
     QueueSend(
         message,
-<<<<<<< HEAD
-        [&](Azure::Core::Amqp::_internal::MessageSendStatus sendResult,
-            Models::AmqpValue deliveryStatus) {
-=======
         [&sendCompleteQueue, this](
             Azure::Core::Amqp::_internal::MessageSendStatus sendResult,
             Models::AmqpValue deliveryStatus) {
@@ -367,7 +308,6 @@
             // it's no longer valid.
             m_savedMessageError = Models::AmqpValue();
           }
->>>>>>> a11a93b4
           sendCompleteQueue.CompleteOperation(sendResult, deliveryStatus);
         },
         context);
