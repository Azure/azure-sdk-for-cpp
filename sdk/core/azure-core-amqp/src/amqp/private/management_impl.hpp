--- conflicted
+++ resolved
@@ -55,13 +55,8 @@
     ManagementClientImpl(
         std::shared_ptr<SessionImpl> session,
         std::string const& managementEntityName,
-<<<<<<< HEAD
-        _internal::ManagementOptions const& options,
-        _internal::ManagementEvents* managementEvents);
-=======
         _internal::ManagementClientOptions const& options,
         _internal::ManagementClientEvents* managementEvents);
->>>>>>> a11a93b4
 
     ~ManagementClientImpl() noexcept;
 
@@ -96,13 +91,6 @@
     };
 #if UAMQP_MANAGEMENT_IMPLEMENTATION
     UniqueAmqpManagementHandle m_management{};
-<<<<<<< HEAD
-    std::string m_managementNodeName;
-    _internal::ManagementOptions m_options;
-    std::string m_source;
-    std::shared_ptr<SessionImpl> m_session;
-=======
->>>>>>> a11a93b4
     Azure::Core::Amqp::Common::_internal::AsyncOperationQueue<AMQP_MANAGEMENT_OPEN_RESULT>
         m_openCompleteQueue;
 #else
