--- conflicted
+++ resolved
@@ -33,7 +33,6 @@
   endif()
 endif()
 
-<<<<<<< HEAD
 set(USE_RUST_AMQP ON CACHE BOOL "Enable Rust AMQP stack" FORCE)
 
 if (DISABLE_RUST_IN_BUILD)
@@ -41,16 +40,11 @@
   set(USE_RUST_AMQP OFF CACHE BOOL "Enable Rust AMQP stack" FORCE)
 endif()
 
-=======
->>>>>>> ef49c4d8
 
 if (USE_RUST_AMQP)
   message(STATUS "Using RUST based AMQP stack")
   set(VENDOR_UAMQP OFF CACHE BOOL "Use vendored uAMQP" FORCE)
-<<<<<<< HEAD
   set(USE_UAMQP OFF CACHE BOOL "Enable uAMQP AMQP stack" FORCE)
-=======
->>>>>>> ef49c4d8
 else()
   set(USE_UAMQP ON CACHE BOOL "Enable uAMQP AMQP stack" FORCE)
   set(VENDOR_UAMQP ON CACHE BOOL "Use vendored uamqp" FORCE)
@@ -85,7 +79,6 @@
 #  install_rustup()
 
   include(FetchContent)
-<<<<<<< HEAD
 
     # If the cmake build is x86, add the x86 target to the rust build
     message("VCPKG_TARGET_TRIPLET: ${VCPKG_TARGET_TRIPLET}")
@@ -161,19 +154,6 @@
       endif()
   endif()
 endif()
-=======
-  FetchContent_Declare(
-    Corrosion
-    GIT_REPOSITORY https://github.com/corrosion-rs/corrosion.git
-    GIT_TAG v0.5 # Optionally specify a commit hash, version tag or branch here
-  )
-  FetchContent_MakeAvailable(Corrosion)
-
-  # Import targets defined in a package or workspace manifest `Cargo.toml` file
-  corrosion_import_crate(MANIFEST_PATH ${CMAKE_CURRENT_SOURCE_DIR}/src/impl/rust_amqp/rust_amqp/rust_wrapper/Cargo.toml)
-endif()
-
->>>>>>> ef49c4d8
 
 
 set (AZURE_CORE_AMQP_HEADER
@@ -294,23 +274,11 @@
 )
 
 endif()
-<<<<<<< HEAD
-
 if (USE_UAMQP)
 add_library(azure-core-amqp ${AZURE_CORE_AMQP_SOURCE} ${AZURE_CORE_AMQP_HEADER} ${AZURE_UAMQP_SOURCE} $<TARGET_OBJECTS:uamqp>)
 elseif(USE_RUST_AMQP)
 add_library(azure-core-amqp ${AZURE_CORE_AMQP_SOURCE} ${AZURE_CORE_AMQP_HEADER} ${AZURE_RUST_AMQP_SOURCE})
 endif()
-
-
-=======
-
-if (USE_UAMQP)
-add_library(azure-core-amqp ${AZURE_CORE_AMQP_SOURCE} ${AZURE_CORE_AMQP_HEADER} ${AZURE_UAMQP_SOURCE} $<TARGET_OBJECTS:uamqp>)
-elseif(USE_RUST_AMQP)
-add_library(azure-core-amqp ${AZURE_CORE_AMQP_SOURCE} ${AZURE_CORE_AMQP_HEADER} ${AZURE_RUST_AMQP_SOURCE})
-endif()
->>>>>>> ef49c4d8
 
 if (USE_UAMQP)
 target_include_directories(azure-core-amqp SYSTEM PRIVATE ${UAMQP_INC_FOLDER})
@@ -359,7 +327,6 @@
     PUBLIC Azure::azure-core)
 
   if (MSVC)
-<<<<<<< HEAD
     message(STATUS "Assuming Windows crypto libraries")
     target_link_libraries(azure-core-amqp PRIVATE Secur32 ncrypt RuntimeObject)
   elseif (APPLE)
@@ -370,9 +337,6 @@
   else()
     message(STATUS "Unknown operating system, assuming Linux based operating system.")
 #    target_link_libraries(azure-core-amqp PRIVATE OpenSSL::SSL OpenSSL::Crypto)
-=======
-    target_link_libraries(azure-core-amqp PRIVATE Secur32 ncrypt)
->>>>>>> ef49c4d8
   endif()
 endif()
 
