--- conflicted
+++ resolved
@@ -35,11 +35,7 @@
   message(STATUS "Using vendored uamqp")
   set(use_installed_dependencies ON CACHE BOOL "Use vcpkg dependencies." FORCE)
   set(skip_samples ON CACHE BOOL "Skip building samples" FORCE)
-<<<<<<< HEAD
-  set(memory_trace ON CACHE BOOL "Enable memory tracing" FORCE)
-=======
   set(build_as_object_library ON CACHE BOOL "Produce object library" FORCE)
->>>>>>> 52831a83
 
   add_subdirectory(vendor/azure-uamqp-c SYSTEM)
 
