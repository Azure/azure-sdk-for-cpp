--- conflicted
+++ resolved
@@ -20,92 +20,6 @@
 
 #include <gtest/gtest.h>
 
-<<<<<<< HEAD
-extern uint16_t FindAvailableSocket();
-namespace MessageTests {
-
-class AmqpServerMock : public Azure::Core::Amqp::Network::_internal::SocketListenerEvents,
-                       public Azure::Core::Amqp::_internal::ConnectionEvents,
-                       public Azure::Core::Amqp::_internal::SessionEvents,
-                       public Azure::Core::Amqp::_internal::MessageReceiverEvents,
-                       public Azure::Core::Amqp::_internal::MessageSenderEvents {
-public:
-  struct MessageLinkComponents
-  {
-    std::unique_ptr<Azure::Core::Amqp::_internal::MessageSender> LinkSender;
-    std::unique_ptr<Azure::Core::Amqp::_internal::MessageReceiver> LinkReceiver;
-    Azure::Core::Amqp::Common::_internal::AsyncOperationQueue<
-        std::unique_ptr<Azure::Core::Amqp::Models::AmqpMessage>>
-        MessageQueue;
-    Azure::Core::Amqp::Common::_internal::AsyncOperationQueue<bool> MessageReceiverPresentQueue;
-    Azure::Core::Amqp::Common::_internal::AsyncOperationQueue<bool> MessageSenderPresentQueue;
-  };
-
-  AmqpServerMock() { m_testPort = FindAvailableSocket(); }
-  AmqpServerMock(uint16_t listeningPort) : m_testPort{listeningPort} {}
-  virtual void Poll() const {}
-
-  bool WaitForConnection(
-      Azure::Core::Amqp::Network::_internal::SocketListener const& listener,
-      Azure::Core::Context const& context = {})
-  {
-    auto result = m_connectionQueue.WaitForPolledResult(context, listener);
-    if (result)
-    {
-      m_connectionValid = true;
-    }
-    return result != nullptr;
-  }
-  bool WaitForMessageReceiver(std::string const& nodeName, Azure::Core::Context const& context = {})
-  {
-    auto result = m_linkMessageQueues[nodeName].MessageReceiverPresentQueue.WaitForPolledResult(
-        context, *this, *m_connection);
-    return result != nullptr;
-  }
-  bool WaitForMessageSender(std::string const& nodeName, Azure::Core::Context const& context = {})
-  {
-    auto result = m_linkMessageQueues[nodeName].MessageSenderPresentQueue.WaitForPolledResult(
-        context, *this, *m_connection);
-    return result != nullptr;
-  }
-  std::unique_ptr<Azure::Core::Amqp::Models::AmqpMessage> WaitForMessage(
-      std::string const& nodeName)
-  {
-    // Poll for completion on both the mock server and the connection, that ensures that
-    // we can implement unsolicited sends from the Poll function.
-    auto result = m_linkMessageQueues[nodeName].MessageQueue.WaitForPolledResult(
-        m_listenerContext, *m_connection, *this);
-    if (result)
-    {
-      return std::move(std::get<0>(*result));
-    }
-    else
-    {
-      return nullptr;
-    }
-  }
-
-  /** @brief Override for non CBS message receive operations which allows a specialization to
-   * customize the behavior for received messages.
-   */
-  virtual void MessageReceived(
-      std::string const&,
-      MessageLinkComponents const&,
-      Azure::Core::Amqp::Models::AmqpMessage const&) const {};
-
-  virtual void MessageLoop(std::string const& nodeName, MessageLinkComponents const& linkComponents)
-  {
-    GTEST_LOG_(INFO) << "Wait for incoming message.";
-    auto message = WaitForMessage(nodeName);
-    if (!message)
-    {
-      GTEST_LOG_(INFO) << "No message, canceling thread";
-    }
-    else
-    {
-      GTEST_LOG_(INFO) << "Received message: " << *message;
-      if (nodeName == "$cbs" && IsCbsMessage(*message))
-=======
 namespace Azure { namespace Core { namespace Amqp { namespace Tests {
 
   extern uint16_t FindAvailableSocket();
@@ -146,7 +60,6 @@
       bool WaitForMessageReceiver(
           std::string const& nodeName,
           Azure::Core::Context const& context = {})
->>>>>>> a11a93b4
       {
         auto result = m_linkMessageQueues[nodeName].MessageReceiverPresentQueue.WaitForPolledResult(
             context, *this, *m_connection);
@@ -440,56 +353,9 @@
           linkComponents.LinkSender->QueueSend(response, nullptr, m_listenerContext);
         }
       }
-<<<<<<< HEAD
-    }
-    if (m_session)
-    {
-      m_session.reset();
-    }
-    if (m_connection)
-    {
-      m_connection.reset();
-    }
-  }
-
-  void ForceCbsError(bool forceError) { m_forceCbsError = forceError; }
-
-private:
-  std::shared_ptr<Azure::Core::Amqp::_internal::Connection> m_connection;
-  bool m_connectionValid{false};
-  std::shared_ptr<Azure::Core::Amqp::_internal::Session> m_session;
-
-  Azure::Core::Amqp::Common::_internal::AsyncOperationQueue<bool> m_connectionQueue;
-
-  std::thread m_serverThread;
-  std::uint16_t m_testPort;
-  bool m_forceCbsError{false};
-
-protected:
-  // For each incoming message source, we create a queue of messages intended for that message
-  // source.
-  //
-  // Each message queue is keyed by the message-id.
-  std::map<std::string, MessageLinkComponents> m_linkMessageQueues;
-  Azure::Core::Context m_listenerContext; // Used to cancel the listener if necessary.
-
-  bool IsCbsMessage(Azure::Core::Amqp::Models::AmqpMessage const& message)
-  {
-    if (!message.ApplicationProperties.empty())
-    {
-      Azure::Core::Amqp::Models::AmqpValue operation
-          = message.ApplicationProperties.at("operation");
-      Azure::Core::Amqp::Models::AmqpValue type = message.ApplicationProperties.at("type");
-
-      // If we're processing a put-token message, then we should get a "type" and "name"
-      // value.
-      EXPECT_EQ(operation.GetType(), Azure::Core::Amqp::Models::AmqpValueType::String);
-      if (static_cast<std::string>(operation) == "put-token")
-=======
 
       virtual void OnSocketAccepted(
           std::shared_ptr<Azure::Core::Amqp::Network::_internal::Transport> transport) override
->>>>>>> a11a93b4
       {
         GTEST_LOG_(INFO) << "OnSocketAccepted - Socket connection received.";
         auto amqpTransport{
@@ -680,89 +546,7 @@
         throw std::runtime_error("Unknown connection state");
       }
 
-<<<<<<< HEAD
-      linkComponents.LinkSender->QueueSend(response, nullptr, m_listenerContext);
-    }
-  }
-
-  virtual void OnSocketAccepted(
-      std::shared_ptr<Azure::Core::Amqp::Network::_internal::Transport> transport) override
-  {
-    GTEST_LOG_(INFO) << "OnSocketAccepted - Socket connection received.";
-    auto amqpTransport{
-        Azure::Core::Amqp::Network::_internal::AmqpHeaderDetectTransportFactory::Create(
-            transport, nullptr)};
-    Azure::Core::Amqp::_internal::ConnectionOptions options;
-    options.ContainerId = "connectionId";
-    options.EnableTrace = true;
-    m_connection
-        = std::make_shared<Azure::Core::Amqp::_internal::Connection>(amqpTransport, options, this);
-    m_connection->Listen();
-    m_connectionQueue.CompleteOperation(true);
-  }
-
-  virtual void OnConnectionStateChanged(
-      Azure::Core::Amqp::_internal::Connection const&,
-      Azure::Core::Amqp::_internal::ConnectionState newState,
-      Azure::Core::Amqp::_internal::ConnectionState oldState) override
-  {
-    GTEST_LOG_(INFO) << "Connection State changed. Old state: " << ConnectionStateToString(oldState)
-                     << " New state: " << ConnectionStateToString(newState);
-    if (newState == Azure::Core::Amqp::_internal::ConnectionState::End
-        || newState == Azure::Core::Amqp::_internal::ConnectionState::Error)
-    {
-      // If the connection is closed, then we should close the connection.
-      m_connectionValid = false;
-      m_listenerContext.Cancel();
-    }
-  }
-  virtual bool OnNewEndpoint(
-      Azure::Core::Amqp::_internal::Connection const& connection,
-      Azure::Core::Amqp::_internal::Endpoint& endpoint) override
-  {
-    GTEST_LOG_(INFO) << "OnNewEndpoint - Incoming endpoint created, create session.";
-    Azure::Core::Amqp::_internal::SessionOptions options;
-    options.InitialIncomingWindowSize = 10000;
-
-    m_session = std::make_shared<Azure::Core::Amqp::_internal::Session>(
-        connection, endpoint, options, this);
-    m_session->Begin();
-    return true;
-  }
-  virtual void OnIOError(Azure::Core::Amqp::_internal::Connection const&) override {}
-
-  // Inherited via Session
-  virtual bool OnLinkAttached(
-      Azure::Core::Amqp::_internal::Session const& session,
-      Azure::Core::Amqp::_internal::LinkEndpoint& newLinkInstance,
-      std::string const& name,
-      Azure::Core::Amqp::_internal::SessionRole role,
-      Azure::Core::Amqp::Models::AmqpValue const& source,
-      Azure::Core::Amqp::Models::AmqpValue const& target,
-      Azure::Core::Amqp::Models::AmqpValue const&) override
-  {
-    Azure::Core::Amqp::Models::_internal::MessageSource msgSource(source);
-    Azure::Core::Amqp::Models::_internal::MessageTarget msgTarget(target);
-
-    GTEST_LOG_(INFO) << "OnLinkAttached. Source: " << msgSource << " Target: " << msgTarget;
-
-    // If the incoming role is receiver, then we want to create a sender to talk to it.
-    // Similarly, if the incoming role is sender, we want to create a receiver to receive from it.
-    if (role == Azure::Core::Amqp::_internal::SessionRole::Receiver)
-    {
-      Azure::Core::Amqp::_internal::MessageSenderOptions senderOptions;
-      senderOptions.EnableTrace = true;
-      senderOptions.Name = name;
-      senderOptions.MessageSource = msgSource;
-      senderOptions.InitialDeliveryCount = 0;
-      std::string targetAddress = static_cast<std::string>(msgTarget.GetAddress());
-      MessageLinkComponents& linkComponents
-          = m_linkMessageQueues[static_cast<std::string>(senderOptions.MessageSource.GetAddress())];
-
-      if (!linkComponents.LinkSender)
-=======
       const char* ReceiverStateToString(Azure::Core::Amqp::_internal::MessageReceiverState state)
->>>>>>> a11a93b4
       {
         switch (state)
         {
@@ -781,23 +565,8 @@
         }
         throw std::runtime_error("Unknown receiver state");
       }
-<<<<<<< HEAD
-    }
-    else if (role == Azure::Core::Amqp::_internal::SessionRole::Sender)
-    {
-      Azure::Core::Amqp::_internal::MessageReceiverOptions receiverOptions;
-      receiverOptions.EnableTrace = true;
-      receiverOptions.Name = name;
-      receiverOptions.MessageTarget = msgTarget;
-      receiverOptions.InitialDeliveryCount = 0;
-      std::string sourceAddress = static_cast<std::string>(msgSource.GetAddress());
-      MessageLinkComponents& linkComponents = m_linkMessageQueues[static_cast<std::string>(
-          receiverOptions.MessageTarget.GetAddress())];
-      if (!linkComponents.LinkReceiver)
-=======
 
       const char* SenderStateToString(Azure::Core::Amqp::_internal::MessageSenderState state)
->>>>>>> a11a93b4
       {
         // Return the stringized version of the values in the MessageSenderState enumeration
         switch (state)
