// Copyright (c) Microsoft Corporation. All rights reserved.
// SPDX-Licence-Identifier: MIT

#include "azure/core/amqp/common/async_operation_queue.hpp"
#include "azure/core/amqp/connection.hpp"
#include "azure/core/amqp/message_receiver.hpp"
#include "azure/core/amqp/models/amqp_protocol.hpp"
#include "azure/core/amqp/models/messaging_values.hpp"
#include "azure/core/amqp/network/amqp_header_detect_transport.hpp"
#include "azure/core/amqp/network/socket_listener.hpp"
#include "azure/core/amqp/network/socket_transport.hpp"
#include "azure/core/amqp/session.hpp"

#include <azure/core/context.hpp>
#include <azure/core/platform.hpp>

#include <functional>
#include <random>

#include <gtest/gtest.h>
<<<<<<< HEAD

extern uint16_t FindAvailableSocket();
=======
>>>>>>> a11a93b4

namespace Azure { namespace Core { namespace Amqp { namespace Tests {
  extern uint16_t FindAvailableSocket();

  class TestConnections : public testing::Test {
  protected:
    void SetUp() override {}
    void TearDown() override {}
  };

#if !defined(AZ_PLATFORM_MAC)
  TEST_F(TestConnections, SimpleConnection)
  {
<<<<<<< HEAD
    // Create a connection
    Azure::Core::Amqp::_internal::ConnectionOptions connectionOptions;
    connectionOptions.Port = Azure::Core::Amqp::_internal::AmqpPort;

    Azure::Core::Amqp::_internal::Connection connection("localhost", {});
  }
  {
    // Create a connection
    Azure::Core::Amqp::_internal::ConnectionOptions connectionOptions;
    connectionOptions.Port = Azure::Core::Amqp::_internal::AmqpPort;

    Azure::Core::Amqp::_internal::Connection connection("localhost", connectionOptions);
  }
  {
    Azure::Core::Amqp::_internal::ConnectionOptions options;
    auto socketTransport{Azure::Core::Amqp::Network::_internal::SocketTransportFactory::Create(
        "localhost", Azure::Core::Amqp::_internal::AmqpPort)};
=======
    {
      // Create a connection
      Azure::Core::Amqp::_internal::ConnectionOptions connectionOptions;
      connectionOptions.Port = Azure::Core::Amqp::_internal::AmqpPort;

      Azure::Core::Amqp::_internal::Connection connection("localhost", nullptr, {});
    }
    {
      // Create a connection
      Azure::Core::Amqp::_internal::ConnectionOptions connectionOptions;
      connectionOptions.Port = Azure::Core::Amqp::_internal::AmqpPort;

      Azure::Core::Amqp::_internal::Connection connection("localhost", nullptr, connectionOptions);
    }
    {
      Azure::Core::Amqp::_internal::ConnectionOptions options;
      auto socketTransport{Azure::Core::Amqp::Network::_internal::SocketTransportFactory::Create(
          "localhost", Azure::Core::Amqp::_internal::AmqpPort)};
>>>>>>> a11a93b4

      Azure::Core::Amqp::_internal::Connection connection(socketTransport, options);
    }
  }
<<<<<<< HEAD
}

TEST_F(TestConnections, ConnectionAttributes)
{
  {
    Azure::Core::Amqp::_internal::ConnectionOptions options;
    options.IdleTimeout = std::chrono::milliseconds(1532);

    Azure::Core::Amqp::_internal::Connection connection("localhost", options);

    EXPECT_EQ(connection.GetPort(), 5671);
    EXPECT_EQ(connection.GetHost(), "localhost");

    auto idleTimeout = connection.GetIdleTimeout();
    (void)idleTimeout;
    EXPECT_EQ(std::chrono::milliseconds(1532), connection.GetIdleTimeout());
=======

  TEST_F(TestConnections, ConnectionAttributes)
  {
    {
      Azure::Core::Amqp::_internal::ConnectionOptions options;
      options.IdleTimeout = std::chrono::milliseconds(1532);

      Azure::Core::Amqp::_internal::Connection connection("localhost", nullptr, options);

      EXPECT_EQ(connection.GetPort(), 5671);
      EXPECT_EQ(connection.GetHost(), "localhost");

      auto idleTimeout = connection.GetIdleTimeout();
      (void)idleTimeout;
      EXPECT_EQ(std::chrono::milliseconds(1532), connection.GetIdleTimeout());
    }
    {
      Azure::Core::Amqp::_internal::ConnectionOptions options;
      options.MaxFrameSize = 1024 * 64;
      options.Port = Azure::Core::Amqp::_internal::AmqpPort;
      Azure::Core::Amqp::_internal::Connection connection("localhost", nullptr, options);
      EXPECT_EQ(connection.GetPort(), 5672);
      EXPECT_EQ(connection.GetHost(), "localhost");

      auto maxFrameSize = connection.GetMaxFrameSize();
      (void)maxFrameSize;
      EXPECT_EQ(1024 * 64, connection.GetMaxFrameSize());

      EXPECT_NO_THROW(
          connection.GetRemoteMaxFrameSize()); // Likely doesn't work unless there's a remote.
    }

    {
      Azure::Core::Amqp::_internal::ConnectionOptions options;
      options.MaxChannelCount = 128;
      options.Port = Azure::Core::Amqp::_internal::AmqpPort;

      Azure::Core::Amqp::_internal::Connection connection("localhost", nullptr, options);
      EXPECT_EQ(connection.GetPort(), 5672);
      EXPECT_EQ(connection.GetHost(), "localhost");

      auto maxChannel = connection.GetMaxChannel();
      EXPECT_EQ(128, connection.GetMaxChannel());
      (void)maxChannel;
    }

    {
      Azure::Core::Amqp::_internal::ConnectionOptions options;
      options.MaxChannelCount = 128;

      Azure::Core::Amqp::_internal::Connection connection("localhost", nullptr, options);
      // Ratio must be a number between 0 and 1.
      EXPECT_NO_THROW(connection.SetIdleEmptyFrameSendPercentage(0.5));
    }

    {
      Azure::Core::Amqp::_internal::ConnectionOptions options;
      options.MaxChannelCount = 128;
      options.Properties["test"] = "test";

      Azure::Core::Amqp::_internal::Connection connection("localhost", nullptr, options);
      EXPECT_EQ(Azure::Core::Amqp::Models::AmqpValue{"test"}, connection.GetProperties()["test"]);
    }
>>>>>>> a11a93b4
  }

  TEST_F(TestConnections, ConnectionOpenClose)
  {
<<<<<<< HEAD
    Azure::Core::Amqp::_internal::ConnectionOptions options;
    options.MaxFrameSize = 1024 * 64;
    options.Port = Azure::Core::Amqp::_internal::AmqpPort;
    Azure::Core::Amqp::_internal::Connection connection("localhost", options);
    EXPECT_EQ(connection.GetPort(), 5672);
    EXPECT_EQ(connection.GetHost(), "localhost");

    auto maxFrameSize = connection.GetMaxFrameSize();
    (void)maxFrameSize;
    EXPECT_EQ(1024 * 64, connection.GetMaxFrameSize());
=======
    class TestListener : public Azure::Core::Amqp::Network::_internal::SocketListenerEvents {
    public:
      std::shared_ptr<Azure::Core::Amqp::Network::_internal::Transport> WaitForResult(
          Azure::Core::Amqp::Network::_internal::SocketListener const& listener,
          Azure::Core::Context const& context = {})
      {
        GTEST_LOG_(INFO) << "Waiting for listener to accept connection.";
        auto result = m_listenerQueue.WaitForPolledResult(context, listener);
        return std::get<0>(*result);
      }

    private:
      Azure::Core::Amqp::Common::_internal::AsyncOperationQueue<
          std::shared_ptr<Azure::Core::Amqp::Network::_internal::Transport>>
          m_listenerQueue;

      virtual void OnSocketAccepted(
          std::shared_ptr<Azure::Core::Amqp::Network::_internal::Transport> transport)
      {
        GTEST_LOG_(INFO) << "Socket for listener accepted connection.";
        m_listenerQueue.CompleteOperation(transport);
      }
    };
>>>>>>> a11a93b4

    {
      // Ensure someone is listening on the connection for when we call connection.Open.

<<<<<<< HEAD
  {
    Azure::Core::Amqp::_internal::ConnectionOptions options;
    options.MaxChannelCount = 128;
    options.Port = Azure::Core::Amqp::_internal::AmqpPort;

    Azure::Core::Amqp::_internal::Connection connection("localhost", options);
    EXPECT_EQ(connection.GetPort(), 5672);
    EXPECT_EQ(connection.GetHost(), "localhost");

    auto maxChannel = connection.GetMaxChannel();
    EXPECT_EQ(128, connection.GetMaxChannel());
    (void)maxChannel;
  }

  {
    Azure::Core::Amqp::_internal::ConnectionOptions options;
    options.MaxChannelCount = 128;

    Azure::Core::Amqp::_internal::Connection connection("localhost", options);
    // Ratio must be a number between 0 and 1.
    EXPECT_NO_THROW(connection.SetIdleEmptyFrameSendPercentage(0.5));
  }

  {
    Azure::Core::Amqp::_internal::ConnectionOptions options;
    options.MaxChannelCount = 128;
    options.Properties["test"] = "test";

    Azure::Core::Amqp::_internal::Connection connection("localhost", options);
    EXPECT_EQ(Azure::Core::Amqp::Models::AmqpValue{"test"}, connection.GetProperties()["test"]);
=======
      uint16_t testPort = FindAvailableSocket();

      GTEST_LOG_(INFO) << "Test listener using port: " << testPort;

      TestListener listenerEvents;
      Azure::Core::Amqp::Network::_internal::SocketListener listener(testPort, &listenerEvents);
      EXPECT_NO_THROW(listener.Start());

      // Create a connection
      Azure::Core::Amqp::_internal::ConnectionOptions connectionOptions;
      connectionOptions.Port = testPort;
      Azure::Core::Amqp::_internal::Connection connection("localhost", nullptr, connectionOptions);

      // Open the connection
      connection.Open();

      // Ensure that we got an OnComplete callback within 5 seconds.
      auto transport = listenerEvents.WaitForResult(
          listener,
          Azure::Core::Context::ApplicationContext.WithDeadline(
              std::chrono::system_clock::now() + std::chrono::seconds(5)));

      // Now we can close the connection.
      connection.Close("xxx", "yyy", {});
      listener.Stop();
    }

    {
      Azure::Core::Amqp::_internal::ConnectionOptions options;
      Azure::Core::Amqp::_internal::Connection connection("localhost", nullptr, options);
    }
>>>>>>> a11a93b4
  }

  class TestSocketListenerEvents
      : public Azure::Core::Amqp::_internal::SessionEvents,
        public Azure::Core::Amqp::_internal::ConnectionEvents,
        public Azure::Core::Amqp::Network::_internal::SocketListenerEvents,
        public Azure::Core::Amqp::_internal::MessageReceiverEvents {
  public:
    std::unique_ptr<Azure::Core::Amqp::_internal::Connection> WaitForListener(
        Azure::Core::Amqp::Network::_internal::SocketListener const& listener,
        Azure::Core::Context const& context = {})
    {
      auto result = m_listeningQueue.WaitForPolledResult(context, listener);
      return std::move(std::get<0>(*result));
    }

  private:
    std::unique_ptr<Azure::Core::Amqp::_internal::MessageReceiver> m_messageReceiver;

    Azure::Core::Amqp::Common::_internal::AsyncOperationQueue<
        std::unique_ptr<Azure::Core::Amqp::_internal::Connection>>
        m_listeningQueue;
    virtual void OnSocketAccepted(
        std::shared_ptr<Azure::Core::Amqp::Network::_internal::Transport> transport) override
    {
<<<<<<< HEAD
      GTEST_LOG_(INFO) << "Socket for listener accepted connection.";
      m_listenerQueue.CompleteOperation(transport);
    }
  };

  {
    // Ensure someone is listening on the connection for when we call connection.Open.

    uint16_t testPort = FindAvailableSocket();

    GTEST_LOG_(INFO) << "Test listener using port: " << testPort;

    TestListener listenerEvents;
    Azure::Core::Amqp::Network::_internal::SocketListener listener(testPort, &listenerEvents);
    EXPECT_NO_THROW(listener.Start());

    // Create a connection
    Azure::Core::Amqp::_internal::ConnectionOptions connectionOptions;
    connectionOptions.Port = testPort;
    Azure::Core::Amqp::_internal::Connection connection("localhost", connectionOptions);

    // Open the connection
    connection.Open();

    // Ensure that we got an OnComplete callback within 5 seconds.
    auto transport = listenerEvents.WaitForResult(
        listener,
        Azure::Core::Context::ApplicationContext.WithDeadline(
            std::chrono::system_clock::now() + std::chrono::seconds(5)));

    // Now we can close the connection.
    connection.Close("xxx", "yyy", {});
    listener.Stop();
  }

  {
    Azure::Core::Amqp::_internal::ConnectionOptions options;
    Azure::Core::Amqp::_internal::Connection connection("localhost", options);
  }
}

class TestSocketListenerEvents : public Azure::Core::Amqp::_internal::SessionEvents,
                                 public Azure::Core::Amqp::_internal::ConnectionEvents,
                                 public Azure::Core::Amqp::Network::_internal::SocketListenerEvents,
                                 public Azure::Core::Amqp::_internal::MessageReceiverEvents {
public:
  std::unique_ptr<Azure::Core::Amqp::_internal::Connection> WaitForListener(
      Azure::Core::Amqp::Network::_internal::SocketListener const& listener,
      Azure::Core::Context const& context = {})
  {
    auto result = m_listeningQueue.WaitForPolledResult(context, listener);
    return std::move(std::get<0>(*result));
  }
=======
      auto amqpTransport{
          Azure::Core::Amqp::Network::_internal::AmqpHeaderDetectTransportFactory::Create(
              transport, nullptr)};
      Azure::Core::Amqp::_internal::ConnectionOptions options;
      options.ContainerId = "containerId";
      options.EnableTrace = true;
      auto newConnection{
          std::make_unique<Azure::Core::Amqp::_internal::Connection>(amqpTransport, options, this)};
      newConnection->Listen();
      m_listeningQueue.CompleteOperation(std::move(newConnection));
    }
    // Inherited via Session
    virtual bool OnLinkAttached(
        Azure::Core::Amqp::_internal::Session const& session,
        Azure::Core::Amqp::_internal::LinkEndpoint& newLinkInstance,
        std::string const& name,
        Azure::Core::Amqp::_internal::SessionRole,
        Azure::Core::Amqp::Models::AmqpValue const& source,
        Azure::Core::Amqp::Models::AmqpValue const& target,
        Azure::Core::Amqp::Models::AmqpValue const&) override
    {
      Azure::Core::Amqp::_internal::MessageReceiverOptions receiverOptions;
      receiverOptions.Name = name;
      receiverOptions.MessageTarget = static_cast<std::string>(target);
      receiverOptions.SettleMode = Azure::Core::Amqp::_internal::ReceiverSettleMode::First;

      m_messageReceiver = std::make_unique<Azure::Core::Amqp::_internal::MessageReceiver>(
          session.CreateMessageReceiver(
              newLinkInstance, static_cast<std::string>(source), receiverOptions));
>>>>>>> a11a93b4

      m_messageReceiver->Open();

<<<<<<< HEAD
  Azure::Core::Amqp::Common::_internal::AsyncOperationQueue<
      std::unique_ptr<Azure::Core::Amqp::_internal::Connection>>
      m_listeningQueue;
  virtual void OnSocketAccepted(
      std::shared_ptr<Azure::Core::Amqp::Network::_internal::Transport> transport) override
  {
    auto amqpTransport{
        Azure::Core::Amqp::Network::_internal::AmqpHeaderDetectTransportFactory::Create(
            transport, nullptr)};
    Azure::Core::Amqp::_internal::ConnectionOptions options;
    options.ContainerId = "containerId";
    options.EnableTrace = true;
    auto newConnection{
        std::make_unique<Azure::Core::Amqp::_internal::Connection>(amqpTransport, options, this)};
    newConnection->Listen();
    m_listeningQueue.CompleteOperation(std::move(newConnection));
  }
  // Inherited via Session
  virtual bool OnLinkAttached(
      Azure::Core::Amqp::_internal::Session const& session,
      Azure::Core::Amqp::_internal::LinkEndpoint& newLinkInstance,
      std::string const& name,
      Azure::Core::Amqp::_internal::SessionRole,
      Azure::Core::Amqp::Models::AmqpValue const& source,
      Azure::Core::Amqp::Models::AmqpValue const& target,
      Azure::Core::Amqp::Models::AmqpValue const&) override
  {
    Azure::Core::Amqp::_internal::MessageReceiverOptions receiverOptions;
    receiverOptions.Name = name;
    receiverOptions.MessageTarget = static_cast<std::string>(target);
    receiverOptions.SettleMode = Azure::Core::Amqp::_internal::ReceiverSettleMode::First;
=======
      return true;
    }
    // Inherited via ConnectionCallback
    virtual void OnConnectionStateChanged(
        Azure::Core::Amqp::_internal::Connection const&,
        Azure::Core::Amqp::_internal::ConnectionState newState,
        Azure::Core::Amqp::_internal::ConnectionState oldState) override
    {
      (void)oldState;
      (void)newState;
    }
    virtual bool OnNewEndpoint(
        Azure::Core::Amqp::_internal::Connection const& connection,
        Azure::Core::Amqp::_internal::Endpoint& endpoint) override
    {
      Azure::Core::Amqp::_internal::SessionOptions sessionOptions;
      sessionOptions.InitialIncomingWindowSize = 10000;
      m_listeningSession = std::make_unique<Azure::Core::Amqp::_internal::Session>(
          connection.CreateSession(endpoint, sessionOptions, this));
      m_listeningSession->Begin();
>>>>>>> a11a93b4

      return true;
    }
    virtual void OnIOError(Azure::Core::Amqp::_internal::Connection const&) override {}
    // Inherited via MessageReceiver
    virtual Azure::Core::Amqp::Models::AmqpValue OnMessageReceived(
        Azure::Core::Amqp::_internal::MessageReceiver const&,
        Azure::Core::Amqp::Models::AmqpMessage const&) override
    {
      GTEST_LOG_(INFO) << "Message received";

      return Azure::Core::Amqp::Models::_internal::Messaging::DeliveryAccepted();
    }
    virtual void OnMessageReceiverStateChanged(
        Azure::Core::Amqp::_internal::MessageReceiver const& receiver,
        Azure::Core::Amqp::_internal::MessageReceiverState newState,
        Azure::Core::Amqp::_internal::MessageReceiverState oldState) override
    {
      (void)receiver;
      (void)newState;
      (void)oldState;
    }

<<<<<<< HEAD
    return true;
  }
  // Inherited via ConnectionCallback
  virtual void OnConnectionStateChanged(
      Azure::Core::Amqp::_internal::Connection const&,
      Azure::Core::Amqp::_internal::ConnectionState newState,
      Azure::Core::Amqp::_internal::ConnectionState oldState) override
  {
    (void)oldState;
    (void)newState;
  }
  virtual bool OnNewEndpoint(
      Azure::Core::Amqp::_internal::Connection const& connection,
      Azure::Core::Amqp::_internal::Endpoint& endpoint) override
  {
    Azure::Core::Amqp::_internal::SessionOptions sessionOptions;
    sessionOptions.InitialIncomingWindowSize = 10000;
    m_listeningSession = std::make_unique<Azure::Core::Amqp::_internal::Session>(
        connection, endpoint, sessionOptions, this);

    m_listeningSession->Begin();

    return true;
  }
  virtual void OnIOError(Azure::Core::Amqp::_internal::Connection const&) override {}
  // Inherited via MessageReceiver
  virtual Azure::Core::Amqp::Models::AmqpValue OnMessageReceived(
      Azure::Core::Amqp::_internal::MessageReceiver const&,
      Azure::Core::Amqp::Models::AmqpMessage const&) override
  {
    GTEST_LOG_(INFO) << "Message received";
=======
    void OnMessageReceiverDisconnected(
        Azure::Core::Amqp::Models::_internal::AmqpError const& error) override
    {
      GTEST_LOG_(INFO) << "Message receiver disconnected: " << error;
    }

    std::unique_ptr<Azure::Core::Amqp::_internal::Session> m_listeningSession;
  };
>>>>>>> a11a93b4

  TEST_F(TestConnections, ConnectionListenClose)
  {
<<<<<<< HEAD
    (void)receiver;
    (void)newState;
    (void)oldState;
  }

  std::unique_ptr<Azure::Core::Amqp::_internal::Session> m_listeningSession;
};

TEST_F(TestConnections, ConnectionListenClose)
{
  // Ensure someone is listening on the connection for when we call connection.Open.
  TestSocketListenerEvents listenerEvents;
  Azure::Core::Amqp::Network::_internal::SocketListener listener(
      Azure::Core::Amqp::_internal::AmqpPort, &listenerEvents);
=======
    // Ensure someone is listening on the connection for when we call connection.Open.
    TestSocketListenerEvents listenerEvents;
    Azure::Core::Amqp::Network::_internal::SocketListener listener(
        Azure::Core::Amqp::_internal::AmqpPort, &listenerEvents);
>>>>>>> a11a93b4

    listener.Start();

<<<<<<< HEAD
  {
    // Create a connection
    Azure::Core::Amqp::_internal::ConnectionOptions connectionOptions;
    connectionOptions.Port = Azure::Core::Amqp::_internal::AmqpPort;
    Azure::Core::Amqp::_internal::Connection connection("localhost", connectionOptions);
    // Open the connection
    connection.Open();
=======
    {
      // Create a connection
      Azure::Core::Amqp::_internal::ConnectionOptions connectionOptions;
      connectionOptions.Port = Azure::Core::Amqp::_internal::AmqpPort;
      Azure::Core::Amqp::_internal::Connection connection("localhost", nullptr, connectionOptions);
      // Open the connection
      connection.Open();

      //    // Ensure that we got an OnComplete callback.
      auto incomingConnection = listenerEvents.WaitForListener(listener);
>>>>>>> a11a93b4

      // Now we can close the connection.
      connection.Close("", "yyy", {});

      incomingConnection->Close({}, {}, {});
    }

    {
      Azure::Core::Amqp::_internal::ConnectionOptions options;
      options.Port = Azure::Core::Amqp::_internal::AmqpPort;
      Azure::Core::Amqp::_internal::Connection connection("localhost", nullptr, options);
    }

<<<<<<< HEAD
  {
    Azure::Core::Amqp::_internal::ConnectionOptions options;
    options.Port = Azure::Core::Amqp::_internal::AmqpPort;
    Azure::Core::Amqp::_internal::Connection connection("localhost", options);
=======
    listener.Stop();
>>>>>>> a11a93b4
  }
#endif // !defined(AZ_PLATFORM_MAC)

}}}} // namespace Azure::Core::Amqp::Tests<|MERGE_RESOLUTION|>--- conflicted
+++ resolved
@@ -18,11 +18,6 @@
 #include <random>
 
 #include <gtest/gtest.h>
-<<<<<<< HEAD
-
-extern uint16_t FindAvailableSocket();
-=======
->>>>>>> a11a93b4
 
 namespace Azure { namespace Core { namespace Amqp { namespace Tests {
   extern uint16_t FindAvailableSocket();
@@ -36,25 +31,6 @@
 #if !defined(AZ_PLATFORM_MAC)
   TEST_F(TestConnections, SimpleConnection)
   {
-<<<<<<< HEAD
-    // Create a connection
-    Azure::Core::Amqp::_internal::ConnectionOptions connectionOptions;
-    connectionOptions.Port = Azure::Core::Amqp::_internal::AmqpPort;
-
-    Azure::Core::Amqp::_internal::Connection connection("localhost", {});
-  }
-  {
-    // Create a connection
-    Azure::Core::Amqp::_internal::ConnectionOptions connectionOptions;
-    connectionOptions.Port = Azure::Core::Amqp::_internal::AmqpPort;
-
-    Azure::Core::Amqp::_internal::Connection connection("localhost", connectionOptions);
-  }
-  {
-    Azure::Core::Amqp::_internal::ConnectionOptions options;
-    auto socketTransport{Azure::Core::Amqp::Network::_internal::SocketTransportFactory::Create(
-        "localhost", Azure::Core::Amqp::_internal::AmqpPort)};
-=======
     {
       // Create a connection
       Azure::Core::Amqp::_internal::ConnectionOptions connectionOptions;
@@ -73,30 +49,9 @@
       Azure::Core::Amqp::_internal::ConnectionOptions options;
       auto socketTransport{Azure::Core::Amqp::Network::_internal::SocketTransportFactory::Create(
           "localhost", Azure::Core::Amqp::_internal::AmqpPort)};
->>>>>>> a11a93b4
 
       Azure::Core::Amqp::_internal::Connection connection(socketTransport, options);
     }
-  }
-<<<<<<< HEAD
-}
-
-TEST_F(TestConnections, ConnectionAttributes)
-{
-  {
-    Azure::Core::Amqp::_internal::ConnectionOptions options;
-    options.IdleTimeout = std::chrono::milliseconds(1532);
-
-    Azure::Core::Amqp::_internal::Connection connection("localhost", options);
-
-    EXPECT_EQ(connection.GetPort(), 5671);
-    EXPECT_EQ(connection.GetHost(), "localhost");
-
-    auto idleTimeout = connection.GetIdleTimeout();
-    (void)idleTimeout;
-    EXPECT_EQ(std::chrono::milliseconds(1532), connection.GetIdleTimeout());
-=======
-
   TEST_F(TestConnections, ConnectionAttributes)
   {
     {
@@ -159,23 +114,10 @@
       Azure::Core::Amqp::_internal::Connection connection("localhost", nullptr, options);
       EXPECT_EQ(Azure::Core::Amqp::Models::AmqpValue{"test"}, connection.GetProperties()["test"]);
     }
->>>>>>> a11a93b4
   }
 
   TEST_F(TestConnections, ConnectionOpenClose)
   {
-<<<<<<< HEAD
-    Azure::Core::Amqp::_internal::ConnectionOptions options;
-    options.MaxFrameSize = 1024 * 64;
-    options.Port = Azure::Core::Amqp::_internal::AmqpPort;
-    Azure::Core::Amqp::_internal::Connection connection("localhost", options);
-    EXPECT_EQ(connection.GetPort(), 5672);
-    EXPECT_EQ(connection.GetHost(), "localhost");
-
-    auto maxFrameSize = connection.GetMaxFrameSize();
-    (void)maxFrameSize;
-    EXPECT_EQ(1024 * 64, connection.GetMaxFrameSize());
-=======
     class TestListener : public Azure::Core::Amqp::Network::_internal::SocketListenerEvents {
     public:
       std::shared_ptr<Azure::Core::Amqp::Network::_internal::Transport> WaitForResult(
@@ -199,43 +141,10 @@
         m_listenerQueue.CompleteOperation(transport);
       }
     };
->>>>>>> a11a93b4
 
     {
       // Ensure someone is listening on the connection for when we call connection.Open.
 
-<<<<<<< HEAD
-  {
-    Azure::Core::Amqp::_internal::ConnectionOptions options;
-    options.MaxChannelCount = 128;
-    options.Port = Azure::Core::Amqp::_internal::AmqpPort;
-
-    Azure::Core::Amqp::_internal::Connection connection("localhost", options);
-    EXPECT_EQ(connection.GetPort(), 5672);
-    EXPECT_EQ(connection.GetHost(), "localhost");
-
-    auto maxChannel = connection.GetMaxChannel();
-    EXPECT_EQ(128, connection.GetMaxChannel());
-    (void)maxChannel;
-  }
-
-  {
-    Azure::Core::Amqp::_internal::ConnectionOptions options;
-    options.MaxChannelCount = 128;
-
-    Azure::Core::Amqp::_internal::Connection connection("localhost", options);
-    // Ratio must be a number between 0 and 1.
-    EXPECT_NO_THROW(connection.SetIdleEmptyFrameSendPercentage(0.5));
-  }
-
-  {
-    Azure::Core::Amqp::_internal::ConnectionOptions options;
-    options.MaxChannelCount = 128;
-    options.Properties["test"] = "test";
-
-    Azure::Core::Amqp::_internal::Connection connection("localhost", options);
-    EXPECT_EQ(Azure::Core::Amqp::Models::AmqpValue{"test"}, connection.GetProperties()["test"]);
-=======
       uint16_t testPort = FindAvailableSocket();
 
       GTEST_LOG_(INFO) << "Test listener using port: " << testPort;
@@ -267,7 +176,6 @@
       Azure::Core::Amqp::_internal::ConnectionOptions options;
       Azure::Core::Amqp::_internal::Connection connection("localhost", nullptr, options);
     }
->>>>>>> a11a93b4
   }
 
   class TestSocketListenerEvents
@@ -293,61 +201,6 @@
     virtual void OnSocketAccepted(
         std::shared_ptr<Azure::Core::Amqp::Network::_internal::Transport> transport) override
     {
-<<<<<<< HEAD
-      GTEST_LOG_(INFO) << "Socket for listener accepted connection.";
-      m_listenerQueue.CompleteOperation(transport);
-    }
-  };
-
-  {
-    // Ensure someone is listening on the connection for when we call connection.Open.
-
-    uint16_t testPort = FindAvailableSocket();
-
-    GTEST_LOG_(INFO) << "Test listener using port: " << testPort;
-
-    TestListener listenerEvents;
-    Azure::Core::Amqp::Network::_internal::SocketListener listener(testPort, &listenerEvents);
-    EXPECT_NO_THROW(listener.Start());
-
-    // Create a connection
-    Azure::Core::Amqp::_internal::ConnectionOptions connectionOptions;
-    connectionOptions.Port = testPort;
-    Azure::Core::Amqp::_internal::Connection connection("localhost", connectionOptions);
-
-    // Open the connection
-    connection.Open();
-
-    // Ensure that we got an OnComplete callback within 5 seconds.
-    auto transport = listenerEvents.WaitForResult(
-        listener,
-        Azure::Core::Context::ApplicationContext.WithDeadline(
-            std::chrono::system_clock::now() + std::chrono::seconds(5)));
-
-    // Now we can close the connection.
-    connection.Close("xxx", "yyy", {});
-    listener.Stop();
-  }
-
-  {
-    Azure::Core::Amqp::_internal::ConnectionOptions options;
-    Azure::Core::Amqp::_internal::Connection connection("localhost", options);
-  }
-}
-
-class TestSocketListenerEvents : public Azure::Core::Amqp::_internal::SessionEvents,
-                                 public Azure::Core::Amqp::_internal::ConnectionEvents,
-                                 public Azure::Core::Amqp::Network::_internal::SocketListenerEvents,
-                                 public Azure::Core::Amqp::_internal::MessageReceiverEvents {
-public:
-  std::unique_ptr<Azure::Core::Amqp::_internal::Connection> WaitForListener(
-      Azure::Core::Amqp::Network::_internal::SocketListener const& listener,
-      Azure::Core::Context const& context = {})
-  {
-    auto result = m_listeningQueue.WaitForPolledResult(context, listener);
-    return std::move(std::get<0>(*result));
-  }
-=======
       auto amqpTransport{
           Azure::Core::Amqp::Network::_internal::AmqpHeaderDetectTransportFactory::Create(
               transport, nullptr)};
@@ -377,43 +230,9 @@
       m_messageReceiver = std::make_unique<Azure::Core::Amqp::_internal::MessageReceiver>(
           session.CreateMessageReceiver(
               newLinkInstance, static_cast<std::string>(source), receiverOptions));
->>>>>>> a11a93b4
 
       m_messageReceiver->Open();
 
-<<<<<<< HEAD
-  Azure::Core::Amqp::Common::_internal::AsyncOperationQueue<
-      std::unique_ptr<Azure::Core::Amqp::_internal::Connection>>
-      m_listeningQueue;
-  virtual void OnSocketAccepted(
-      std::shared_ptr<Azure::Core::Amqp::Network::_internal::Transport> transport) override
-  {
-    auto amqpTransport{
-        Azure::Core::Amqp::Network::_internal::AmqpHeaderDetectTransportFactory::Create(
-            transport, nullptr)};
-    Azure::Core::Amqp::_internal::ConnectionOptions options;
-    options.ContainerId = "containerId";
-    options.EnableTrace = true;
-    auto newConnection{
-        std::make_unique<Azure::Core::Amqp::_internal::Connection>(amqpTransport, options, this)};
-    newConnection->Listen();
-    m_listeningQueue.CompleteOperation(std::move(newConnection));
-  }
-  // Inherited via Session
-  virtual bool OnLinkAttached(
-      Azure::Core::Amqp::_internal::Session const& session,
-      Azure::Core::Amqp::_internal::LinkEndpoint& newLinkInstance,
-      std::string const& name,
-      Azure::Core::Amqp::_internal::SessionRole,
-      Azure::Core::Amqp::Models::AmqpValue const& source,
-      Azure::Core::Amqp::Models::AmqpValue const& target,
-      Azure::Core::Amqp::Models::AmqpValue const&) override
-  {
-    Azure::Core::Amqp::_internal::MessageReceiverOptions receiverOptions;
-    receiverOptions.Name = name;
-    receiverOptions.MessageTarget = static_cast<std::string>(target);
-    receiverOptions.SettleMode = Azure::Core::Amqp::_internal::ReceiverSettleMode::First;
-=======
       return true;
     }
     // Inherited via ConnectionCallback
@@ -434,7 +253,6 @@
       m_listeningSession = std::make_unique<Azure::Core::Amqp::_internal::Session>(
           connection.CreateSession(endpoint, sessionOptions, this));
       m_listeningSession->Begin();
->>>>>>> a11a93b4
 
       return true;
     }
@@ -458,39 +276,6 @@
       (void)oldState;
     }
 
-<<<<<<< HEAD
-    return true;
-  }
-  // Inherited via ConnectionCallback
-  virtual void OnConnectionStateChanged(
-      Azure::Core::Amqp::_internal::Connection const&,
-      Azure::Core::Amqp::_internal::ConnectionState newState,
-      Azure::Core::Amqp::_internal::ConnectionState oldState) override
-  {
-    (void)oldState;
-    (void)newState;
-  }
-  virtual bool OnNewEndpoint(
-      Azure::Core::Amqp::_internal::Connection const& connection,
-      Azure::Core::Amqp::_internal::Endpoint& endpoint) override
-  {
-    Azure::Core::Amqp::_internal::SessionOptions sessionOptions;
-    sessionOptions.InitialIncomingWindowSize = 10000;
-    m_listeningSession = std::make_unique<Azure::Core::Amqp::_internal::Session>(
-        connection, endpoint, sessionOptions, this);
-
-    m_listeningSession->Begin();
-
-    return true;
-  }
-  virtual void OnIOError(Azure::Core::Amqp::_internal::Connection const&) override {}
-  // Inherited via MessageReceiver
-  virtual Azure::Core::Amqp::Models::AmqpValue OnMessageReceived(
-      Azure::Core::Amqp::_internal::MessageReceiver const&,
-      Azure::Core::Amqp::Models::AmqpMessage const&) override
-  {
-    GTEST_LOG_(INFO) << "Message received";
-=======
     void OnMessageReceiverDisconnected(
         Azure::Core::Amqp::Models::_internal::AmqpError const& error) override
     {
@@ -499,43 +284,16 @@
 
     std::unique_ptr<Azure::Core::Amqp::_internal::Session> m_listeningSession;
   };
->>>>>>> a11a93b4
 
   TEST_F(TestConnections, ConnectionListenClose)
   {
-<<<<<<< HEAD
-    (void)receiver;
-    (void)newState;
-    (void)oldState;
-  }
-
-  std::unique_ptr<Azure::Core::Amqp::_internal::Session> m_listeningSession;
-};
-
-TEST_F(TestConnections, ConnectionListenClose)
-{
-  // Ensure someone is listening on the connection for when we call connection.Open.
-  TestSocketListenerEvents listenerEvents;
-  Azure::Core::Amqp::Network::_internal::SocketListener listener(
-      Azure::Core::Amqp::_internal::AmqpPort, &listenerEvents);
-=======
     // Ensure someone is listening on the connection for when we call connection.Open.
     TestSocketListenerEvents listenerEvents;
     Azure::Core::Amqp::Network::_internal::SocketListener listener(
         Azure::Core::Amqp::_internal::AmqpPort, &listenerEvents);
->>>>>>> a11a93b4
 
     listener.Start();
 
-<<<<<<< HEAD
-  {
-    // Create a connection
-    Azure::Core::Amqp::_internal::ConnectionOptions connectionOptions;
-    connectionOptions.Port = Azure::Core::Amqp::_internal::AmqpPort;
-    Azure::Core::Amqp::_internal::Connection connection("localhost", connectionOptions);
-    // Open the connection
-    connection.Open();
-=======
     {
       // Create a connection
       Azure::Core::Amqp::_internal::ConnectionOptions connectionOptions;
@@ -546,7 +304,6 @@
 
       //    // Ensure that we got an OnComplete callback.
       auto incomingConnection = listenerEvents.WaitForListener(listener);
->>>>>>> a11a93b4
 
       // Now we can close the connection.
       connection.Close("", "yyy", {});
@@ -560,14 +317,7 @@
       Azure::Core::Amqp::_internal::Connection connection("localhost", nullptr, options);
     }
 
-<<<<<<< HEAD
-  {
-    Azure::Core::Amqp::_internal::ConnectionOptions options;
-    options.Port = Azure::Core::Amqp::_internal::AmqpPort;
-    Azure::Core::Amqp::_internal::Connection connection("localhost", options);
-=======
     listener.Stop();
->>>>>>> a11a93b4
   }
 #endif // !defined(AZ_PLATFORM_MAC)
 
