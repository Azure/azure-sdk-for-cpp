// Copyright (c) Microsoft Corporation.
// Licensed under the MIT License.

#include "azure/core/amqp/internal/common/global_state.hpp"
#include "azure/core/amqp/internal/connection.hpp"
#include "azure/core/amqp/internal/management.hpp"
#include "azure/core/amqp/internal/models/messaging_values.hpp"
#include "azure/core/amqp/internal/session.hpp"
#include "azure/core/platform.hpp"
<<<<<<< HEAD

#include <azure/core/url.hpp>

#if ENABLE_RUST_AMQP
#define USE_NATIVE_BROKER
#elif ENABLE_UAMQP
#undef USE_NATIVE_BROKER
#endif

#if !defined(USE_NATIVE_BROKER)
#include "mock_amqp_server.hpp"
#else
#include <azure/core/internal/environment.hpp>
#endif
=======
>>>>>>> ef49c4d8

#if ENABLE_RUST_AMQP
#define USE_NATIVE_BROKER
#elif ENABLE_UAMQP
#undef USE_NATIVE_BROKER
#endif

#if defined(USE_NATIVE_BROKER)
constexpr const uint16_t nativeBrokerPort = 25672;
#else
#include "mock_amqp_server.hpp"
#endif
#include <gtest/gtest.h>

// cspell: ignore abcdabcd

namespace Azure { namespace Core { namespace Amqp { namespace Tests {
  using namespace Azure::Core::Amqp::_internal;

  class TestManagement : public testing::Test {
  protected:
    void SetUp() override
    {
#if defined(USE_NATIVE_BROKER)
      auto testBrokerUrl = Azure::Core::_internal::Environment::GetVariable("TEST_BROKER_ADDRESS");
      if (testBrokerUrl.empty())
      {
        GTEST_FATAL_FAILURE_("Could not find required environment variable TEST_BROKER_ADDRESS");
      }
      Azure::Core::Url brokerUrl(testBrokerUrl);
      m_brokerEndpoint = brokerUrl;
#else
      m_brokerEndpoint
          = Azure::Core::Url("amqp://localhost:" + std::to_string(m_mockServer.GetPort()));
#endif
    }
    void TearDown() override
<<<<<<< HEAD
    { // When the test is torn down, the global state MUST be idle. If it is not,
      // something leaked.
=======
    { // When the test is torn down, the global state MUST be idle. If it is not, something
      // leaked.
>>>>>>> ef49c4d8
      Azure::Core::Amqp::Common::_detail::GlobalStateHolder::GlobalStateInstance()->AssertIdle();
    }

    std::string GetBrokerEndpoint() { return m_brokerEndpoint.GetAbsoluteUrl(); }

    std::uint16_t GetPort() { return m_brokerEndpoint.GetPort(); }

    auto CreateAmqpConnection(
        std::string const& containerId
        = testing::UnitTest::GetInstance()->current_test_info()->name(),
        bool enableTracing = false,
        Azure::Core::Context const& context = {})
    {
      ConnectionOptions options;
      options.ContainerId = containerId;
      options.EnableTrace = enableTracing;
      options.Port = GetPort();

      auto connection = Connection("localhost", nullptr, options);
#if ENABLE_RUST_AMQP
      connection.Open(context);
#endif
      return connection;
      (void)context;
    }
    auto CreateAmqpConnection(
        std::shared_ptr<Azure::Core::Credentials::TokenCredential> credential,
        std::string const& containerId
        = testing::UnitTest::GetInstance()->current_test_info()->name(),
        bool enableTracing = false,
        Azure::Core::Context const& context = {})
    {
      ConnectionOptions options;
      options.ContainerId = containerId;
      options.EnableTrace = enableTracing;
      options.Port = GetPort();

      auto connection = Connection("localhost", credential, options);
#if ENABLE_RUST_AMQP
      connection.Open(context);
#endif
      return connection;
      (void)context;
    }
    auto CreateAmqpSession(Connection const& connection, Context const& context = {})
    {
      auto session = connection.CreateSession();
#if ENABLE_RUST_AMQP
      session.Begin(context);
#endif
      return session;
      (void)context;
    }

    void CloseAmqpConnection(Connection& connection, Azure::Core::Context const& context = {})
    {
#if ENABLE_RUST_AMQP
      connection.Close(context);
#endif
      (void)connection;
      (void)context;
    }
    void EndAmqpSession(Session& session, Azure::Core::Context const& context = {})
    {
#if ENABLE_RUST_AMQP
      session.End(context);
#endif
      (void)session;
      (void)context;
    }

    void StartServerListening()
    {
#if !defined(USE_NATIVE_BROKER)
      m_mockServer.StartListening();
#endif
    }

    void StopServerListening()
    {
#if !defined(USE_NATIVE_BROKER)
      m_mockServer.StopListening();
#endif
    }

#if !defined(USE_NATIVE_BROKER)
  protected:
    MessageTests::AmqpServerMock m_mockServer;
#endif
  private:
    Azure::Core::Url m_brokerEndpoint{};
  };

  using namespace Azure::Core::Amqp::Models;

#if !defined(AZ_PLATFORM_MAC) || defined(ENABLE_RUST_AMQP)
  TEST_F(TestManagement, BasicTests)
  {
    {
      auto connection{CreateAmqpConnection()};
      auto session{CreateAmqpSession(connection)};

      ManagementClient management(session.CreateManagementClient("Test", {}));
      EndAmqpSession(session);
      CloseAmqpConnection(connection);
    }
  }

#if !defined(ENABLE_RUST_AMQP)
  // With Rust AMQP, this failure is triggered when the connection is opened, so we can't test it
  // in the context of the management APIs.
  TEST_F(TestManagement, ManagementOpenCloseNoListener)
  {
    ConnectionOptions options;
    options.Port = 5151;
    Connection connection("localhost", nullptr, options);

    Session session{connection.CreateSession({})};
    ManagementClient management(session.CreateManagementClient("Test", {}));

    // EXPECT_ANY_THROW(management.Open());
    auto openResult = management.Open();
    EXPECT_EQ(openResult, ManagementOpenStatus::Error);
  }
#endif

<<<<<<< HEAD
#if !defined(USE_NATIVE_BROKER)
=======
#if ENABLE_UAMQP
>>>>>>> ef49c4d8
  namespace {
    class ManagementServiceEndpoint final : public MessageTests::MockServiceEndpoint {
    public:
      void SetStatusCode(AmqpValue expectedStatusCode)
      {
        m_expectedStatusCode = expectedStatusCode;
      }
      void SetStatusDescription(AmqpValue expectedStatusDescription)
      {
        m_expectedStatusDescription = expectedStatusDescription;
      }
      void SetStatusCodeName(std::string const& expectedStatusCodeName)
      {
        m_expectedStatusCodeName = expectedStatusCodeName;
      }
      void SetStatusDescriptionName(std::string const& expectedStatusDescriptionName)
      {
        m_expectedStatusDescriptionName = expectedStatusDescriptionName;
      }
      ManagementServiceEndpoint(MessageTests::MockServiceEndpointOptions const& options)
          : MockServiceEndpoint("$management", options)
      {
      }

      virtual ~ManagementServiceEndpoint() = default;

    private:
      AmqpValue OnMessageReceived(
          MessageReceiver const& receiver,
          std::shared_ptr<AmqpMessage> const& incomingMessage) override
      {
        // We can only listen on the management or cbs nodes.
        if (receiver.GetSourceName() != "$management" && receiver.GetSourceName() != "$cbs")
        {
          GTEST_LOG_(INFO) << "Rejecting message because it is for an unexpected node name.";
          auto rv = Azure::Core::Amqp::Models::_internal::Messaging::DeliveryRejected(
              "test:Rejected", "Unknown message source.", {});
          GTEST_LOG_(INFO) << "RV=" << rv;
          return rv;
        }
        // If this is coming on the management node, we only support the Test operation.
        if (receiver.GetSourceName() == "$management"
            && incomingMessage->ApplicationProperties.at("operation") != "Test")
        {
          GTEST_LOG_(INFO) << "Rejecting message because it is for an unknown operation.";
          auto rv = Azure::Core::Amqp::Models::_internal::Messaging::DeliveryRejected(
              "amqp:status:rejected", "Unknown Request operation", {});
          GTEST_LOG_(INFO) << "RV=" << rv;
          return rv;
        }
        return MockServiceEndpoint::OnMessageReceived(receiver, incomingMessage);
      }
      void MessageReceived(std::string const&, std::shared_ptr<AmqpMessage> const& incomingMessage)
          override
      {
        if (incomingMessage->ApplicationProperties.at("operation") == "Test")
        {
          AmqpMessage responseMessage;
          responseMessage.ApplicationProperties[m_expectedStatusCodeName] = m_expectedStatusCode;
          responseMessage.ApplicationProperties[m_expectedStatusDescriptionName]
              = m_expectedStatusDescription;
          responseMessage.SetBody("This is a response body");

          // Management specification section 3.2: The correlation-id of the response message
          // MUST be the correlation-id from the request message (if present), else the
          // message-id from the request message.
          auto& requestCorrelationId = incomingMessage->Properties.CorrelationId;
          if (incomingMessage->Properties.CorrelationId.IsNull())
          {
            requestCorrelationId = incomingMessage->Properties.MessageId;
          }
          responseMessage.Properties.CorrelationId = requestCorrelationId;

          // Block until the send is completed. Note: Do *not* use the listener context to
          // ensure that the send is completed.
          auto sendResult(GetMessageSender().Send(responseMessage));
          if (std::get<0>(sendResult) != MessageSendStatus::Ok)
          {
            GTEST_LOG_(INFO) << "Failed to send response message. This may be expected: "
                             << std::get<1>(sendResult);
          }
        }
      }

      AmqpValue m_expectedStatusCode{200};
      AmqpValue m_expectedStatusDescription{"Successful"};
      std::string m_expectedStatusCodeName = "statusCode";
      std::string m_expectedStatusDescriptionName = "statusDescription";
    };
  } // namespace
#endif

  TEST_F(TestManagement, ManagementOpenClose)
  {
<<<<<<< HEAD
#if !defined(USE_NATIVE_BROKER)
=======
#if ENABLE_UAMQP
    MessageTests::AmqpServerMock mockServer;
>>>>>>> ef49c4d8
    MessageTests::MockServiceEndpointOptions managementEndpointOptions;
    managementEndpointOptions.EnableTrace = true;
    auto endpoint = std::make_shared<ManagementServiceEndpoint>(managementEndpointOptions);
    m_mockServer.AddServiceEndpoint(endpoint);

    auto connection{CreateAmqpConnection()};
    auto session{CreateAmqpSession(connection)};

    ManagementClientOptions options;
    options.EnableTrace = 1;
    ManagementClient management(session.CreateManagementClient("Test", options));

    StartServerListening();

    auto openResult = management.Open();
    EXPECT_EQ(openResult, ManagementOpenStatus::Ok);

    management.Close();

<<<<<<< HEAD
    StopServerListening();
    EndAmqpSession(session);
    CloseAmqpConnection(connection);
=======
    mockServer.StopListening();
>>>>>>> ef49c4d8
#else
#endif
  }

  TEST_F(TestManagement, ManagementOpenCloseAuthenticated)
  {
<<<<<<< HEAD
#if !defined(USE_NATIVE_BROKER)
=======
#if ENABLE_UAMQP
    MessageTests::AmqpServerMock mockServer;
>>>>>>> ef49c4d8
    MessageTests::MockServiceEndpointOptions managementEndpointOptions;
    managementEndpointOptions.EnableTrace = true;
    auto endpoint = std::make_shared<ManagementServiceEndpoint>(managementEndpointOptions);
    m_mockServer.AddServiceEndpoint(endpoint);

    auto sasCredential = std::make_shared<ServiceBusSasConnectionStringCredential>(
        "Endpoint=amqp://localhost:" + std::to_string(GetPort())
        + "/;SharedAccessKeyName=MyTestKey;SharedAccessKey=abcdabcd;EntityPath=testLocation");

    auto connection{CreateAmqpConnection()};

    auto session{CreateAmqpSession(connection)};
    ManagementClientOptions options;
    options.EnableTrace = 1;
    ManagementClient management(session.CreateManagementClient("Test", options));

    StartServerListening();

    auto openResult = management.Open();
    EXPECT_EQ(openResult, ManagementOpenStatus::Ok);

    management.Close();

<<<<<<< HEAD
    StopServerListening();
    EndAmqpSession(session);
    CloseAmqpConnection(connection);
=======
    mockServer.StopListening();
>>>>>>> ef49c4d8
#else
#endif
  }

  TEST_F(TestManagement, ManagementOpenCloseAuthenticatedFail)
  {
<<<<<<< HEAD
#if !defined(USE_NATIVE_BROKER)
    class AzureTokenCredential : public Azure::Core::Credentials::TokenCredential {
      Azure::Core::Credentials::AccessToken GetToken(
          const Azure::Core::Credentials::TokenRequestContext& requestContext,
          const Azure::Core::Context& context) const override
      {
        Azure::Core::Credentials::AccessToken rv;
        rv.Token = "ThisIsAJwt.WithABogusBody.AndSignature";
        rv.ExpiresOn = std::chrono::system_clock::now();
        (void)requestContext;
        (void)context;
        return rv;
      }

    public:
      AzureTokenCredential() : Azure::Core::Credentials::TokenCredential("Testing") {}
    };

=======
#if ENABLE_UAMQP
    MessageTests::AmqpServerMock mockServer;
>>>>>>> ef49c4d8
    MessageTests::MockServiceEndpointOptions managementEndpointOptions;
    managementEndpointOptions.EnableTrace = true;
    auto endpoint = std::make_shared<ManagementServiceEndpoint>(managementEndpointOptions);
    m_mockServer.AddServiceEndpoint(endpoint);

    //    auto sasCredential = std::make_shared<ServiceBusSasConnectionStringCredential>(
    //        "Endpoint=amqp://localhost:" + std::to_string(GetPort())
    //        + "/;SharedAccessKeyName=MyTestKey;SharedAccessKey=abcdabcd;EntityPath=testLocation");
    auto tokenCredential = std::make_shared<AzureTokenCredential>();

    auto connection(CreateAmqpConnection(tokenCredential));
    auto session(CreateAmqpSession(connection));
    ManagementClientOptions options;
    options.EnableTrace = 1;
    ManagementClient management(session.CreateManagementClient("Test", options));

    // Force an authentication error.
    m_mockServer.ForceCbsError(true);

    StartServerListening();

    try
    {
      ManagementOpenStatus openResult{ManagementOpenStatus::Error};
      EXPECT_THROW(
          openResult = management.Open(), Azure::Core::Credentials::AuthenticationException);
      EXPECT_EQ(openResult, ManagementOpenStatus::Error);

      management.Close();
    }
    catch (std::exception const& e)
    {
      GTEST_LOG_(INFO) << "Caught exception: " << e.what();
    }
<<<<<<< HEAD
    StopServerListening();
    EndAmqpSession(session);
    CloseAmqpConnection(connection);
=======
    mockServer.StopListening();
>>>>>>> ef49c4d8
#else
#endif
  }

  TEST_F(TestManagement, ManagementOpenCloseError)
  {
#if ENABLE_UAMQP
<<<<<<< HEAD
=======
    MessageTests::AmqpServerMock mockServer;
>>>>>>> ef49c4d8
    MessageTests::MockServiceEndpointOptions managementEndpointOptions;
    managementEndpointOptions.EnableTrace = true;
    auto endpoint = std::make_shared<ManagementServiceEndpoint>(managementEndpointOptions);
    m_mockServer.AddServiceEndpoint(endpoint);

    ConnectionOptions connectionOptions;
    connectionOptions.Port = GetPort();
    Connection connection("localhost", nullptr, connectionOptions);

    Session session{connection.CreateSession({})};
    ManagementClientOptions options;
    options.EnableTrace = 1;
    ManagementClient management(session.CreateManagementClient("Test", options));

    StartServerListening();

    Azure::Core::Context context;
    context.Cancel();
    EXPECT_EQ(management.Open(context), ManagementOpenStatus::Cancelled);

    EXPECT_THROW(management.Close(), std::runtime_error);

<<<<<<< HEAD
    StopServerListening();
=======
    mockServer.StopListening();
>>>>>>> ef49c4d8
#else
#endif
  }
#endif // !defined(AZ_PLATFORM_MAC)
<<<<<<< HEAD
#if !defined(AZ_PLATFORM_MAC) || defined(ENABLE_RUST_AMQP)
=======
#if !defined(AZ_PLATFORM_MAC)
>>>>>>> ef49c4d8
#if ENABLE_UAMQP
  namespace {

    class NullResponseManagementServiceEndpoint final : public MessageTests::MockServiceEndpoint {
    public:
      NullResponseManagementServiceEndpoint(MessageTests::MockServiceEndpointOptions const& options)
          : MockServiceEndpoint("$management", options)
      {
      }

    private:
      void MessageReceived(
          std::string const& linkName,
          std::shared_ptr<Azure::Core::Amqp::Models::AmqpMessage> const& message) override
      {
        GTEST_LOG_(INFO)
            << "NullResponseManagementServiceEndpoint::MessageReceived received on link "
            << linkName << ": " << *message;
      }
    };
  } // namespace
#endif

  TEST_F(TestManagement, ManagementRequestResponse)
  {
#if ENABLE_UAMQP
<<<<<<< HEAD
=======
    MessageTests::AmqpServerMock mockServer;
>>>>>>> ef49c4d8
    MessageTests::MockServiceEndpointOptions managementEndpointOptions;
    managementEndpointOptions.EnableTrace = true;
    auto endpoint
        = std::make_shared<NullResponseManagementServiceEndpoint>(managementEndpointOptions);
    m_mockServer.AddServiceEndpoint(endpoint);

    ConnectionOptions connectionOptions;
    connectionOptions.Port = GetPort();

    auto sasCredential = std::make_shared<ServiceBusSasConnectionStringCredential>(
        "Endpoint=amqp://localhost:" + std::to_string(GetPort())
        + "/;SharedAccessKeyName=MyTestKey;SharedAccessKey=abcdabcd;EntityPath=testLocation");
    Connection connection("localhost", sasCredential, connectionOptions);
    Session session{connection.CreateSession({})};
    ManagementClientOptions options;
    options.EnableTrace = 1;
    ManagementClient management(session.CreateManagementClient("Test", {}));

    StartServerListening();

    auto openResult = management.Open();
    ASSERT_EQ(openResult, ManagementOpenStatus::Ok);

    AmqpMessage messageToSend;
    messageToSend.SetBody(AmqpValue("Test"));

    // There's nobody to respond, so we expect this to time out.
    Azure::Core::Context context;
    ManagementOperationResult result;
    EXPECT_ANY_THROW(
        result = management.ExecuteOperation(
            "Test",
            "Test",
            "Test",
            messageToSend,
            context.WithDeadline(std::chrono::system_clock::now() + std::chrono::seconds(2))));

    management.Close();

<<<<<<< HEAD
    StopServerListening();
=======
    mockServer.StopListening();
>>>>>>> ef49c4d8
#else
#endif
  }
  TEST_F(TestManagement, ManagementRequestResponseSimple)
  {
#if ENABLE_UAMQP
<<<<<<< HEAD
=======
    MessageTests::AmqpServerMock mockServer;
>>>>>>> ef49c4d8
    auto managementEndpoint
        = std::make_shared<ManagementServiceEndpoint>(MessageTests::MockServiceEndpointOptions{});
    m_mockServer.AddServiceEndpoint(managementEndpoint);

    ConnectionOptions connectionOptions;
    connectionOptions.EnableTrace = true;
    connectionOptions.Port = GetPort();

    Connection connection{CreateAmqpConnection()};
    Session session{CreateAmqpSession(connection)};
    ManagementClientOptions options;
    options.EnableTrace = true;
    ManagementClient management(session.CreateManagementClient("Test", options));

    StartServerListening();

    auto openResult = management.Open();
    ASSERT_EQ(openResult, ManagementOpenStatus::Ok);

    AmqpMessage messageToSend;
    messageToSend.SetBody(AmqpValue("Test"));

    auto response = management.ExecuteOperation("Test", "Test", "Test", messageToSend);
    EXPECT_EQ(response.Status, ManagementOperationStatus::Ok);
    EXPECT_EQ(response.StatusCode, 200);
    EXPECT_EQ(response.Error.Description, "Successful");
    management.Close();

<<<<<<< HEAD
    StopServerListening();

    EndAmqpSession(session);
    CloseAmqpConnection(connection);
=======
    mockServer.StopListening();
>>>>>>> ef49c4d8
#else
#endif
  }

  TEST_F(TestManagement, ManagementRequestResponseExpect500)
  {
#if ENABLE_UAMQP

    auto managementEndpoint
        = std::make_shared<ManagementServiceEndpoint>(MessageTests::MockServiceEndpointOptions{});
    m_mockServer.AddServiceEndpoint(managementEndpoint);

    ConnectionOptions connectionOptions;
    connectionOptions.EnableTrace = true;
    connectionOptions.Port = GetPort();

    auto connection{CreateAmqpConnection()};

    auto session{CreateAmqpSession(connection)};

    ManagementClientOptions options;
    options.EnableTrace = true;
    ManagementClient management(session.CreateManagementClient("Test", options));

    managementEndpoint->SetStatusCode(500);
    managementEndpoint->SetStatusDescription("Bad Things Happened.");

    StartServerListening();

    auto openResult = management.Open();
    ASSERT_EQ(openResult, ManagementOpenStatus::Ok);

    AmqpMessage messageToSend;
    messageToSend.SetBody(AmqpValue("Test"));

    auto response = management.ExecuteOperation("Test", "Test", "Test", messageToSend);
    EXPECT_EQ(response.Status, ManagementOperationStatus::FailedBadStatus);
    EXPECT_EQ(response.StatusCode, 500);
    EXPECT_EQ(response.Error.Description, "Bad Things Happened.");
    management.Close();

<<<<<<< HEAD
    StopServerListening();
=======
    mockServer.StopListening();
>>>>>>> ef49c4d8
#else
#endif
  }
  TEST_F(TestManagement, ManagementRequestResponseBogusStatusCode)
  {
#if ENABLE_UAMQP
    // Send a response with a bogus status code type.
    auto managementEndpoint
        = std::make_shared<ManagementServiceEndpoint>(MessageTests::MockServiceEndpointOptions{});
    m_mockServer.AddServiceEndpoint(managementEndpoint);

    ConnectionOptions connectionOptions;
    connectionOptions.EnableTrace = true;
    connectionOptions.Port = GetPort();
    Connection connection("localhost", nullptr, connectionOptions);
    Session session{connection.CreateSession({})};
    ManagementClientOptions options;
    options.EnableTrace = true;
    ManagementClient management(session.CreateManagementClient("Test", options));

    // Set the response status code to something other than an int - that will cause the
    // response to be rejected by the management client.
    managementEndpoint->SetStatusCode(500u);
    managementEndpoint->SetStatusDescription("Bad Things Happened.");
    StartServerListening();

    auto openResult = management.Open();
    ASSERT_EQ(openResult, ManagementOpenStatus::Ok);

    AmqpMessage messageToSend;
    messageToSend.SetBody(AmqpValue("Test"));

    auto response = management.ExecuteOperation("Test", "Type", "Locales", messageToSend);
    EXPECT_EQ(response.Status, ManagementOperationStatus::Error);
    EXPECT_EQ(response.StatusCode, 500);
    EXPECT_EQ(
        response.Error.Description,
        "Message Delivery Rejected: Received message statusCode value is not an int.");
    management.Close();

<<<<<<< HEAD
    StopServerListening();
=======
    mockServer.StopListening();
>>>>>>> ef49c4d8
#else
#endif
  }
  TEST_F(TestManagement, ManagementRequestResponseBogusStatusName)
  {
#if ENABLE_UAMQP
    // Send a response to the request with a bogus status code name.
    auto managementEndpoint
        = std::make_shared<ManagementServiceEndpoint>(MessageTests::MockServiceEndpointOptions{});
    m_mockServer.AddServiceEndpoint(managementEndpoint);

    struct ManagementEventsHandler : public ManagementClientEvents
    {
      void OnError(Azure::Core::Amqp::Models::_internal::AmqpError const&) override
      {
        Error = true;
      }
      bool Error{false};
    };
    ManagementEventsHandler managementEvents;

    ConnectionOptions connectionOptions;
    connectionOptions.EnableTrace = true;
    connectionOptions.Port = GetPort();

    Connection connection("localhost", nullptr, connectionOptions);
    Session session{connection.CreateSession({})};
    ManagementClientOptions options;
    options.EnableTrace = true;

    ManagementClient management(session.CreateManagementClient("Test", options, &managementEvents));

    // Set the response status code to something other than an int - that will cause the
    // response to be rejected by the management client.
    managementEndpoint->SetStatusCode(500);
    managementEndpoint->SetStatusCodeName("status-code");
    managementEndpoint->SetStatusDescription("Bad Things Happened.");
    StartServerListening();

    auto openResult = management.Open();
    ASSERT_EQ(openResult, ManagementOpenStatus::Ok);

    AmqpMessage messageToSend;
    messageToSend.SetBody(AmqpValue("Test"));

    auto response = management.ExecuteOperation("Test", "Type", "Locales", messageToSend);
    EXPECT_EQ(response.Status, ManagementOperationStatus::Error);
    EXPECT_EQ(response.StatusCode, 500);
    EXPECT_EQ(
        response.Error.Description,
        "Message Delivery Rejected: Received message does not have a statusCode status code "
        "key.");
    EXPECT_TRUE(managementEvents.Error);
    management.Close();

<<<<<<< HEAD
    StopServerListening();
=======
    mockServer.StopListening();
>>>>>>> ef49c4d8
#else
#endif
  }
  TEST_F(TestManagement, ManagementRequestResponseBogusStatusName2)
  {
#if ENABLE_UAMQP
    // Send a response to the request with a bogus status code name.
    auto managementEndpoint
        = std::make_shared<ManagementServiceEndpoint>(MessageTests::MockServiceEndpointOptions{});
    m_mockServer.AddServiceEndpoint(managementEndpoint);

    ConnectionOptions connectionOptions;
    connectionOptions.EnableTrace = true;
    connectionOptions.Port = GetPort();
    Connection connection("localhost", nullptr, connectionOptions);
    Session session{connection.CreateSession({})};
    ManagementClientOptions options;
    options.EnableTrace = true;
    options.ExpectedStatusCodeKeyName = "status-code";

    ManagementClient management(session.CreateManagementClient("Test", options));

    // Set the response status code to something other than an int - that will cause the
    // response to be rejected by the management client.
    managementEndpoint->SetStatusCode(235);
    managementEndpoint->SetStatusCodeName("status-code");
    managementEndpoint->SetStatusDescription("Bad Things Happened..");
    StartServerListening();

    auto openResult = management.Open();
    ASSERT_EQ(openResult, ManagementOpenStatus::Ok);

    AmqpMessage messageToSend;
    messageToSend.SetBody(AmqpValue("Test"));

    auto response = management.ExecuteOperation("Test", "Type", "Locales", messageToSend);
    EXPECT_EQ(response.Status, ManagementOperationStatus::Ok);
    EXPECT_EQ(response.StatusCode, 235);
    EXPECT_EQ(response.Error.Description, "Bad Things Happened..");
    management.Close();

<<<<<<< HEAD
    StopServerListening();
=======
    mockServer.StopListening();
>>>>>>> ef49c4d8
#else
#endif
  }

  TEST_F(TestManagement, ManagementRequestResponseUnknownOperationName)
  {
#if ENABLE_UAMQP
    // Send a management request with an unknown operation name.
    MessageTests::MockServiceEndpointOptions managementEndpointOptions;
    auto managementEndpoint
        = std::make_shared<ManagementServiceEndpoint>(managementEndpointOptions);
    m_mockServer.AddServiceEndpoint(managementEndpoint);

    StartServerListening();

    ConnectionOptions connectionOptions;
    connectionOptions.EnableTrace = true;
    connectionOptions.Port = GetPort();
    Connection connection("localhost", nullptr, connectionOptions);

    Session session{connection.CreateSession({})};

    ManagementClientOptions options;
    options.EnableTrace = true;
    ManagementClient management(session.CreateManagementClient("Test", options));

    auto openResult = management.Open();
    ASSERT_EQ(openResult, ManagementOpenStatus::Ok);

    AmqpMessage messageToSend;
    messageToSend.SetBody(AmqpValue("Test"));

    auto response = management.ExecuteOperation(
        "Unknown Operation",
        "Type",
        "Locales",
        messageToSend,
        Azure::Core::Context{}.WithDeadline(
            std::chrono::system_clock::now() + std::chrono::seconds(10)));
    EXPECT_EQ(response.Status, ManagementOperationStatus::Error);
    EXPECT_EQ(response.StatusCode, 500);
    EXPECT_EQ(response.Error.Description, "Unknown Request operation");
    management.Close();

<<<<<<< HEAD
    StopServerListening();
=======
    mockServer.StopListening();
>>>>>>> ef49c4d8
#else
#endif
  }
#endif // !defined(AZ_PLATFORM_MAC)
}}}} // namespace Azure::Core::Amqp::Tests<|MERGE_RESOLUTION|>--- conflicted
+++ resolved
@@ -7,7 +7,6 @@
 #include "azure/core/amqp/internal/models/messaging_values.hpp"
 #include "azure/core/amqp/internal/session.hpp"
 #include "azure/core/platform.hpp"
-<<<<<<< HEAD
 
 #include <azure/core/url.hpp>
 
@@ -22,8 +21,6 @@
 #else
 #include <azure/core/internal/environment.hpp>
 #endif
-=======
->>>>>>> ef49c4d8
 
 #if ENABLE_RUST_AMQP
 #define USE_NATIVE_BROKER
@@ -61,13 +58,8 @@
 #endif
     }
     void TearDown() override
-<<<<<<< HEAD
     { // When the test is torn down, the global state MUST be idle. If it is not,
       // something leaked.
-=======
-    { // When the test is torn down, the global state MUST be idle. If it is not, something
-      // leaked.
->>>>>>> ef49c4d8
       Azure::Core::Amqp::Common::_detail::GlobalStateHolder::GlobalStateInstance()->AssertIdle();
     }
 
@@ -194,11 +186,7 @@
   }
 #endif
 
-<<<<<<< HEAD
 #if !defined(USE_NATIVE_BROKER)
-=======
-#if ENABLE_UAMQP
->>>>>>> ef49c4d8
   namespace {
     class ManagementServiceEndpoint final : public MessageTests::MockServiceEndpoint {
     public:
@@ -293,12 +281,7 @@
 
   TEST_F(TestManagement, ManagementOpenClose)
   {
-<<<<<<< HEAD
 #if !defined(USE_NATIVE_BROKER)
-=======
-#if ENABLE_UAMQP
-    MessageTests::AmqpServerMock mockServer;
->>>>>>> ef49c4d8
     MessageTests::MockServiceEndpointOptions managementEndpointOptions;
     managementEndpointOptions.EnableTrace = true;
     auto endpoint = std::make_shared<ManagementServiceEndpoint>(managementEndpointOptions);
@@ -318,25 +301,16 @@
 
     management.Close();
 
-<<<<<<< HEAD
     StopServerListening();
     EndAmqpSession(session);
     CloseAmqpConnection(connection);
-=======
-    mockServer.StopListening();
->>>>>>> ef49c4d8
 #else
 #endif
   }
 
   TEST_F(TestManagement, ManagementOpenCloseAuthenticated)
   {
-<<<<<<< HEAD
 #if !defined(USE_NATIVE_BROKER)
-=======
-#if ENABLE_UAMQP
-    MessageTests::AmqpServerMock mockServer;
->>>>>>> ef49c4d8
     MessageTests::MockServiceEndpointOptions managementEndpointOptions;
     managementEndpointOptions.EnableTrace = true;
     auto endpoint = std::make_shared<ManagementServiceEndpoint>(managementEndpointOptions);
@@ -360,20 +334,15 @@
 
     management.Close();
 
-<<<<<<< HEAD
     StopServerListening();
     EndAmqpSession(session);
     CloseAmqpConnection(connection);
-=======
-    mockServer.StopListening();
->>>>>>> ef49c4d8
 #else
 #endif
   }
 
   TEST_F(TestManagement, ManagementOpenCloseAuthenticatedFail)
   {
-<<<<<<< HEAD
 #if !defined(USE_NATIVE_BROKER)
     class AzureTokenCredential : public Azure::Core::Credentials::TokenCredential {
       Azure::Core::Credentials::AccessToken GetToken(
@@ -392,10 +361,6 @@
       AzureTokenCredential() : Azure::Core::Credentials::TokenCredential("Testing") {}
     };
 
-=======
-#if ENABLE_UAMQP
-    MessageTests::AmqpServerMock mockServer;
->>>>>>> ef49c4d8
     MessageTests::MockServiceEndpointOptions managementEndpointOptions;
     managementEndpointOptions.EnableTrace = true;
     auto endpoint = std::make_shared<ManagementServiceEndpoint>(managementEndpointOptions);
@@ -430,13 +395,9 @@
     {
       GTEST_LOG_(INFO) << "Caught exception: " << e.what();
     }
-<<<<<<< HEAD
     StopServerListening();
     EndAmqpSession(session);
     CloseAmqpConnection(connection);
-=======
-    mockServer.StopListening();
->>>>>>> ef49c4d8
 #else
 #endif
   }
@@ -444,10 +405,6 @@
   TEST_F(TestManagement, ManagementOpenCloseError)
   {
 #if ENABLE_UAMQP
-<<<<<<< HEAD
-=======
-    MessageTests::AmqpServerMock mockServer;
->>>>>>> ef49c4d8
     MessageTests::MockServiceEndpointOptions managementEndpointOptions;
     managementEndpointOptions.EnableTrace = true;
     auto endpoint = std::make_shared<ManagementServiceEndpoint>(managementEndpointOptions);
@@ -470,20 +427,12 @@
 
     EXPECT_THROW(management.Close(), std::runtime_error);
 
-<<<<<<< HEAD
-    StopServerListening();
-=======
-    mockServer.StopListening();
->>>>>>> ef49c4d8
+    StopServerListening();
 #else
 #endif
   }
 #endif // !defined(AZ_PLATFORM_MAC)
-<<<<<<< HEAD
 #if !defined(AZ_PLATFORM_MAC) || defined(ENABLE_RUST_AMQP)
-=======
-#if !defined(AZ_PLATFORM_MAC)
->>>>>>> ef49c4d8
 #if ENABLE_UAMQP
   namespace {
 
@@ -510,10 +459,6 @@
   TEST_F(TestManagement, ManagementRequestResponse)
   {
 #if ENABLE_UAMQP
-<<<<<<< HEAD
-=======
-    MessageTests::AmqpServerMock mockServer;
->>>>>>> ef49c4d8
     MessageTests::MockServiceEndpointOptions managementEndpointOptions;
     managementEndpointOptions.EnableTrace = true;
     auto endpoint
@@ -553,21 +498,13 @@
 
     management.Close();
 
-<<<<<<< HEAD
-    StopServerListening();
-=======
-    mockServer.StopListening();
->>>>>>> ef49c4d8
+    StopServerListening();
 #else
 #endif
   }
   TEST_F(TestManagement, ManagementRequestResponseSimple)
   {
 #if ENABLE_UAMQP
-<<<<<<< HEAD
-=======
-    MessageTests::AmqpServerMock mockServer;
->>>>>>> ef49c4d8
     auto managementEndpoint
         = std::make_shared<ManagementServiceEndpoint>(MessageTests::MockServiceEndpointOptions{});
     m_mockServer.AddServiceEndpoint(managementEndpoint);
@@ -596,14 +533,10 @@
     EXPECT_EQ(response.Error.Description, "Successful");
     management.Close();
 
-<<<<<<< HEAD
     StopServerListening();
 
     EndAmqpSession(session);
     CloseAmqpConnection(connection);
-=======
-    mockServer.StopListening();
->>>>>>> ef49c4d8
 #else
 #endif
   }
@@ -645,11 +578,7 @@
     EXPECT_EQ(response.Error.Description, "Bad Things Happened.");
     management.Close();
 
-<<<<<<< HEAD
-    StopServerListening();
-=======
-    mockServer.StopListening();
->>>>>>> ef49c4d8
+    StopServerListening();
 #else
 #endif
   }
@@ -690,11 +619,7 @@
         "Message Delivery Rejected: Received message statusCode value is not an int.");
     management.Close();
 
-<<<<<<< HEAD
-    StopServerListening();
-=======
-    mockServer.StopListening();
->>>>>>> ef49c4d8
+    StopServerListening();
 #else
 #endif
   }
@@ -750,11 +675,7 @@
     EXPECT_TRUE(managementEvents.Error);
     management.Close();
 
-<<<<<<< HEAD
-    StopServerListening();
-=======
-    mockServer.StopListening();
->>>>>>> ef49c4d8
+    StopServerListening();
 #else
 #endif
   }
@@ -796,11 +717,7 @@
     EXPECT_EQ(response.Error.Description, "Bad Things Happened..");
     management.Close();
 
-<<<<<<< HEAD
-    StopServerListening();
-=======
-    mockServer.StopListening();
->>>>>>> ef49c4d8
+    StopServerListening();
 #else
 #endif
   }
@@ -845,11 +762,7 @@
     EXPECT_EQ(response.Error.Description, "Unknown Request operation");
     management.Close();
 
-<<<<<<< HEAD
-    StopServerListening();
-=======
-    mockServer.StopListening();
->>>>>>> ef49c4d8
+    StopServerListening();
 #else
 #endif
   }
