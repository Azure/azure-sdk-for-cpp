// Copyright (c) Microsoft Corporation.
// Licensed under the MIT License.

#include "azure/core/amqp/internal/common/async_operation_queue.hpp"
#include "azure/core/amqp/internal/common/global_state.hpp"
#include "azure/core/amqp/internal/connection.hpp"
#include "azure/core/amqp/internal/message_receiver.hpp"
#include "azure/core/amqp/internal/message_sender.hpp"
#include "azure/core/amqp/internal/models/message_source.hpp"
#include "azure/core/amqp/internal/models/message_target.hpp"
#include "azure/core/amqp/internal/models/messaging_values.hpp"
#include "azure/core/amqp/internal/network/amqp_header_detect_transport.hpp"
#include "azure/core/amqp/internal/network/socket_listener.hpp"
#include "azure/core/amqp/internal/session.hpp"

#if ENABLE_UAMQP
#undef USE_NATIVE_BROKER
#elif ENABLE_RUST_AMQP
#define USE_NATIVE_BROKER
#endif

<<<<<<< HEAD
#if !defined(USE_NATIVE_BROKER)
=======
#if defined(USE_NATIVE_BROKER)
constexpr std::uint16_t nativeBrokerPort = 25672;
#else
>>>>>>> ef49c4d8
#include "mock_amqp_server.hpp"
#endif

#include <azure/core/internal/environment.hpp>
#include <azure/core/platform.hpp>
#include <azure/core/url.hpp>

#include <functional>
#include <random>

#include <gtest/gtest.h>

// cspell: ignore abcdabcd

using namespace Azure::Core::Amqp::_internal;

namespace Azure { namespace Core { namespace Amqp { namespace Tests {
  extern uint16_t FindAvailableSocket();

  class TestMessageSendReceive : public testing::Test {
  protected:
    void SetUp() override
    {
#if defined(USE_NATIVE_BROKER)
      auto testBrokerUrl = Azure::Core::_internal::Environment::GetVariable("TEST_BROKER_ADDRESS");
      if (testBrokerUrl.empty())
      {
        GTEST_FATAL_FAILURE_("Could not find required environment variable TEST_BROKER_ADDRESS");
      }
      Azure::Core::Url brokerUrl(testBrokerUrl);
      m_brokerEndpoint = brokerUrl;
#else
      m_brokerEndpoint
          = Azure::Core::Url("amqp://localhost:" + std::to_string(m_mockServer.GetPort()));
#endif
    }
    void TearDown() override
    { // When the test is torn down, the global state MUST be idle. If it is not,
      // something leaked.
      Azure::Core::Amqp::Common::_detail::GlobalStateHolder::GlobalStateInstance()->AssertIdle();
    }

<<<<<<< HEAD
    std::string GetBrokerEndpoint() { return m_brokerEndpoint.GetAbsoluteUrl(); }

    std::uint16_t GetPort() { return m_brokerEndpoint.GetPort(); }

=======
    std::uint16_t GetPort()
    {
#if defined(USE_NATIVE_BROKER)
      return nativeBrokerPort;
#else
      return m_mockServer.GetPort();
#endif
    }
>>>>>>> ef49c4d8
    auto CreateAmqpConnection(
        std::string const& containerId
        = testing::UnitTest::GetInstance()->current_test_info()->name(),
        bool enableTracing = false,
        Azure::Core::Context const& context = {})
    {
      ConnectionOptions options;
      options.ContainerId = containerId;
      options.EnableTrace = enableTracing;
      options.Port = GetPort();

      auto connection = Connection("localhost", nullptr, options);
#if ENABLE_RUST_AMQP
      connection.Open(context);
#endif
      return connection;
      (void)context;
    }
    auto CreateAmqpSession(Connection const& connection, Context const& context = {})
    {
      auto session = connection.CreateSession();
#if ENABLE_RUST_AMQP
      session.Begin(context);
#endif
      return session;
      (void)context;
    }

    void CloseAmqpConnection(Connection& connection, Azure::Core::Context const& context = {})
    {
#if ENABLE_RUST_AMQP
      connection.Close(context);
#endif
      (void)connection;
      (void)context;
    }
    void EndAmqpSession(Session& session, Azure::Core::Context const& context = {})
    {
#if ENABLE_RUST_AMQP
      session.End(context);
#endif
      (void)session;
      (void)context;
    }

    void StartServerListening()
    {
#if !defined(USE_NATIVE_BROKER)
      m_mockServer.StartListening();
#endif
    }

    void StopServerListening()
    {
#if !defined(USE_NATIVE_BROKER)
      m_mockServer.StopListening();
#endif
    }
<<<<<<< HEAD

#if !defined(USE_NATIVE_BROKER)
  protected:
    MessageTests::AmqpServerMock m_mockServer;
#endif
  private:
    Azure::Core::Url m_brokerEndpoint{};
=======
#if !defined(USE_NATIVE_BROKER)
    MessageTests::AmqpServerMock m_mockServer;
#endif
>>>>>>> ef49c4d8
  };

  using namespace Azure::Core::Amqp::_internal;
  using namespace Azure::Core::Amqp;

#if !defined(AZ_PLATFORM_MAC)
  TEST_F(TestMessageSendReceive, SimpleReceiver)
  {

    // Create a connection
    auto connection{CreateAmqpConnection({})};
    // Create a session.
    auto session{CreateAmqpSession(connection, {})};

    {
      MessageReceiver receiver(session.CreateMessageReceiver("MySource", {}));
    }
    {
      MessageReceiver receiver1(session.CreateMessageReceiver("MySource", {}));
      MessageReceiver receiver2(session.CreateMessageReceiver("MySource", {}));
    }

    GTEST_LOG_(INFO) << _internal::MessageReceiverState::Invalid
                     << _internal::MessageReceiverState::Closing
                     << _internal::MessageReceiverState::Idle
                     << _internal::MessageReceiverState::Opening
                     << _internal::MessageReceiverState::Open
                     << _internal::MessageReceiverState::Error;
    GTEST_LOG_(INFO) << static_cast<_internal::MessageReceiverState>(5993);
    EndAmqpSession(session);
    CloseAmqpConnection(connection);
  }
  TEST_F(TestMessageSendReceive, ReceiverProperties)
  {
    // Create a connection
    auto connection{CreateAmqpConnection({})};
    // Create a session.
    auto session{CreateAmqpSession(connection, {})};

    {
      MessageReceiverOptions options;
      options.EnableTrace = true;
      MessageReceiver receiver(session.CreateMessageReceiver("MyTarget", options));
#if ENABLE_UAMQP
      EXPECT_ANY_THROW(receiver.GetLinkName());
#endif
    }

#if ENABLE_UAMQP
    {
      auto accepted{Models::_internal::Messaging::DeliveryAccepted()};
      auto released{Models::_internal::Messaging::DeliveryReleased()};
      auto rejected{Models::_internal::Messaging::DeliveryRejected("error", "description", {})};
      auto modified{Models::_internal::Messaging::DeliveryModified(true, false, "Annotations")};
      auto received{Models::_internal::Messaging::DeliveryReceived(3, 24)};
    }
#endif
    EndAmqpSession(session);
    CloseAmqpConnection(connection);
  }

  TEST_F(TestMessageSendReceive, SimpleSender)
  {
    // Create a connection
    auto connection{CreateAmqpConnection({})};
    // Create a session.
    auto session{CreateAmqpSession(connection, {})};

    {
      MessageSender sender(session.CreateMessageSender("MySource", {}));
    }
    {
      MessageSender sender1(session.CreateMessageSender("MySource", {}));
      MessageSender sender2(session.CreateMessageSender("MySource", {}));
    }
#if ENABLE_UAMQP
    GTEST_LOG_(INFO) << _internal::MessageSenderState::Invalid
                     << _internal::MessageSenderState::Closing
                     << _internal::MessageSenderState::Idle
                     << _internal::MessageSenderState::Opening
                     << _internal::MessageSenderState::Open << _internal::MessageSenderState::Error;
    GTEST_LOG_(INFO) << static_cast<_internal::MessageSenderState>(5993);
#endif
    EndAmqpSession(session);
    CloseAmqpConnection(connection);
  }
  TEST_F(TestMessageSendReceive, SenderProperties)
  {
    // Create a connection
    auto connection{CreateAmqpConnection(
        testing::UnitTest::GetInstance()->current_test_info()->name(), false, {})};
    // Create a session.
    auto session{CreateAmqpSession(connection, {})};

    {
      MessageSenderOptions options;
      options.EnableTrace = true;
      MessageSender sender(session.CreateMessageSender("MySource", options));
    }
    EndAmqpSession(session);
    CloseAmqpConnection(connection);
  }

  TEST_F(TestMessageSendReceive, ReceiverOpenClose)
  {
    // Create a connection
    auto connection{
        CreateAmqpConnection(testing::UnitTest::GetInstance()->current_test_info()->name(), true)};
    // Create a session.
    auto session{CreateAmqpSession(connection, {})};

    Azure::Core::Context context;

    StartServerListening();
    {
#if ENABLE_UAMQP
      class ReceiverEvents : public MessageReceiverEvents {
        virtual void OnMessageReceiverStateChanged(
            MessageReceiver const& receiver,
            MessageReceiverState newState,
            MessageReceiverState oldState) override
        {
          GTEST_LOG_(INFO) << "MessageReceiverEvents::OnMessageReceiverStateChanged: " << newState
                           << "->" << oldState;
          (void)receiver;
          (void)newState;
          (void)oldState;
        }

        Models::AmqpValue OnMessageReceived(
            Azure::Core::Amqp::_internal::MessageReceiver const&,
            std::shared_ptr<Models::AmqpMessage> const&) override
        {
          return Models::AmqpValue();
        }
        void OnMessageReceiverDisconnected(
            Azure::Core::Amqp::_internal::MessageReceiver const&,
            Azure::Core::Amqp::Models::_internal::AmqpError const& error) override
        {
          GTEST_LOG_(INFO) << "Message receiver disconnected: " << error;
        }
      };
      ReceiverEvents receiverEvents;
#endif
      MessageReceiverOptions options;
      options.Name = "Test Receiver";
      MessageReceiver receiver(session.CreateMessageReceiver(
          "MyTarget",
          options
#if ENABLE_UAMQP
          ,
          &receiverEvents
#endif
          ));

      EXPECT_NO_THROW(receiver.Open());
#if ENABLE_UAMQP
      EXPECT_EQ("Test Receiver", receiver.GetLinkName());
#endif

      receiver.Close();
    }

    StopServerListening();
    EndAmqpSession(session);
    CloseAmqpConnection(connection);

    context.Cancel();
  }

  TEST_F(TestMessageSendReceive, SenderOpenClose)
  {
    // Create a connection
    //      connectionOptions.IdleTimeout = std::chrono::minutes(5);
    auto connection{
        CreateAmqpConnection(testing::UnitTest::GetInstance()->current_test_info()->name(), true)};
    // Create a session.
    auto session{CreateAmqpSession(connection, {})};

#if !defined(USE_NATIVE_BROKER)
    class SenderLinkEndpoint : public MessageTests::MockServiceEndpoint {
    public:
      SenderLinkEndpoint(
          std::string const& name,
          MessageTests::MockServiceEndpointOptions const& options)
          : MockServiceEndpoint(name, options)
      {
      }
      virtual ~SenderLinkEndpoint() = default;

    private:
      void MessageReceived(
          std::string const& linkName,
          std::shared_ptr<Azure::Core::Amqp::Models::AmqpMessage> const& message) override
      {
        GTEST_LOG_(INFO) << "Message received on link " << linkName << ": " << *message;
      }
    };

    MessageTests::MockServiceEndpointOptions mockServiceEndpointOptions{};
    mockServiceEndpointOptions.EnableTrace = true;
    auto senderEndpoint
        = std::make_shared<SenderLinkEndpoint>("MyTarget", mockServiceEndpointOptions);
    m_mockServer.AddServiceEndpoint(senderEndpoint);
#endif

    StartServerListening();

    {
      MessageSenderOptions options;
      options.MessageSource = "MySource";

      MessageSender sender(session.CreateMessageSender("MyTarget", options));
      EXPECT_FALSE(sender.Open());
      GTEST_LOG_(INFO) << "Close message sender.";
      EXPECT_NO_THROW(sender.Close());
      GTEST_LOG_(INFO) << "Close message sender complete";
    }
    StopServerListening();
    EXPECT_NO_THROW(EndAmqpSession(session));
    EXPECT_NO_THROW(CloseAmqpConnection(connection));
  }

#if ENABLE_UAMQP
#if !defined(USE_NATIVE_BROKER)
  TEST_F(TestMessageSendReceive, TestLocalhostVsTls)
  {
    MessageTests::AmqpServerMock mockServer(5671);

    mockServer.StartListening();

    ConnectionOptions connectionOptions;
    connectionOptions.ContainerId = ::testing::UnitTest::GetInstance()->current_test_info()->name();
    //  connectionOptions.EnableTrace = true;
    connectionOptions.Port = mockServer.GetPort();
    Connection connection("localhost", nullptr, connectionOptions);
    Session session{connection.CreateSession()};

    {
      class SenderEvents : public MessageSenderEvents {
        virtual void OnMessageSenderStateChanged(
            MessageSender const& sender,
            MessageSenderState newState,
            MessageSenderState oldState) override
        {
          GTEST_LOG_(INFO) << "MessageSenderEvents::OnMessageSenderStateChanged. OldState: "
                           << oldState << " NewState: " << newState;
          (void)sender;
        }
        virtual void OnMessageSenderDisconnected(
            MessageSender const&,
            Models::_internal::AmqpError const& error) override
        {
          GTEST_LOG_(INFO) << "MessageSenderEvents::OnMessageSenderDisconnected. Error: " << error;
        };
      };

      SenderEvents senderEvents;
      MessageSenderOptions options;
      options.Name = "sender-link";
      options.MessageSource = "ingress";
      options.SettleMode = SenderSettleMode::Settled;
      options.MaxMessageSize = 65536;
      MessageSender sender(
          session.CreateMessageSender("localhost/ingress", options, &senderEvents));

      // Opening the message sender should fail because we couldn't connect.
      EXPECT_TRUE(sender.Open());
    }
    mockServer.StopListening();
  }
#endif // !defined(USE_NATIVE_BROKER)
#endif // ENABLE_UAMQP

  TEST_F(TestMessageSendReceive, SenderSendAsync)
  {
    // Create a connection
    //      connectionOptions.IdleTimeout = std::chrono::minutes(5);
    auto connection{
        CreateAmqpConnection(testing::UnitTest::GetInstance()->current_test_info()->name(), true)};
    // Create a session.
    auto session{CreateAmqpSession(connection, {})};

#if !defined(USE_NATIVE_BROKER)
    class SenderLinkEndpoint : public MessageTests::MockServiceEndpoint {
    public:
      SenderLinkEndpoint(
          std::string const& name,
          MessageTests::MockServiceEndpointOptions const& options)
          : MockServiceEndpoint(name, options)
      {
      }
      virtual ~SenderLinkEndpoint() = default;

    private:
      void MessageReceived(
          std::string const& linkName,
          std::shared_ptr<Azure::Core::Amqp::Models::AmqpMessage> const& message) override
      {
        GTEST_LOG_(INFO) << "Message received on link " << linkName << ": " << *message;
      }
    };

    MessageTests::MockServiceEndpointOptions mockServiceEndpointOptions{};
    mockServiceEndpointOptions.EnableTrace = true;
    auto senderEndpoint
        = std::make_shared<SenderLinkEndpoint>("localhost/ingress", mockServiceEndpointOptions);
    m_mockServer.AddServiceEndpoint(senderEndpoint);

    GTEST_LOG_(INFO) << "Test port: " << GetPort();
#endif

    // Set up a 30 second deadline on the receiver.
    Azure::Core::Context receiveContext
        = Azure::Core::Context{Azure::DateTime::clock::now() + std::chrono::seconds(15)};

    // Ensure that the thread is started before we start using the message sender.
    StartServerListening();

    {
#if ENABLE_UAMQP
      class SenderEvents : public MessageSenderEvents {
        virtual void OnMessageSenderStateChanged(
            MessageSender const&,
            MessageSenderState newState,
            MessageSenderState oldState) override
        {
          GTEST_LOG_(INFO) << "MessageSenderEvents::OnMessageSenderStateChanged. Old State: "
                           << oldState << " New State: " << newState;
        }
        virtual void OnMessageSenderDisconnected(
            MessageSender const&,
            Models::_internal::AmqpError const& error) override
        {
          GTEST_LOG_(INFO) << "MessageSenderEvents::OnMessageSenderDisconnected. Error: " << error;
        };
      };

      SenderEvents senderEvents;
#endif
      MessageSenderOptions options;
      options.Name = "sender-link";
      options.MessageSource = "ingress";
      options.SettleMode = SenderSettleMode::Settled;
      options.MaxMessageSize = 65536;
      MessageSender sender(session.CreateMessageSender(
          "localhost/ingress",
          options
#if ENABLE_UAMQP
          ,
          &senderEvents
#endif
          ));
      EXPECT_FALSE(sender.Open(receiveContext));

      Azure::Core::Amqp::Models::AmqpMessage message;
      message.SetBody(Azure::Core::Amqp::Models::AmqpBinaryData{'h', 'e', 'l', 'l', 'o'});

      Azure::Core::Context context;
      auto result = sender.Send(message, receiveContext);
#if ENABLE_UAMQP
      EXPECT_EQ(std::get<0>(result), MessageSendStatus::Ok);
#endif

      sender.Close();
    }
    receiveContext.Cancel();
    StopServerListening();

    EndAmqpSession(session);
    CloseAmqpConnection(connection);
  }

  TEST_F(TestMessageSendReceive, SenderSendSync)
  {
#if !defined(USE_NATIVE_BROKER)
    class SenderLinkEndpoint final : public MessageTests::MockServiceEndpoint {
    public:
      SenderLinkEndpoint(
          std::string const& name,
          MessageTests::MockServiceEndpointOptions const& options)
          : MockServiceEndpoint(name, options)
      {
      }

      virtual ~SenderLinkEndpoint() = default;

    private:
      void MessageReceived(
          std::string const& linkName,
          std::shared_ptr<Azure::Core::Amqp::Models::AmqpMessage> const& message) override
      {
        GTEST_LOG_(INFO) << "Message received on link " << linkName << ": " << *message;
      }
    };

    MessageTests::MockServiceEndpointOptions mockServiceEndpointOptions{};
    mockServiceEndpointOptions.EnableTrace = true;
    auto senderEndpoint
        = std::make_shared<SenderLinkEndpoint>("localhost/ingress", mockServiceEndpointOptions);
    m_mockServer.AddServiceEndpoint(senderEndpoint);
#endif

    auto connection{CreateAmqpConnection({})};
    auto session{CreateAmqpSession(connection)};

    Azure::Core::Context receiveContext;

    // Ensure that the thread is started before we start using the message sender.
    StartServerListening();

    {
      MessageSenderOptions options;
      options.SettleMode = SenderSettleMode::Settled;
      options.MaxMessageSize = 65536;
      options.MessageSource = "ingress";
      options.Name = "sender-link";
      MessageSender sender(session.CreateMessageSender("localhost/ingress", options));
      EXPECT_FALSE(sender.Open());

      Azure::Core::Amqp::Models::AmqpMessage message;
      message.SetBody(Azure::Core::Amqp::Models::AmqpValue{"Hello"});

      auto result = sender.Send(message);
#if ENABLE_UAMQP
      EXPECT_EQ(std::get<0>(result), MessageSendStatus::Ok);
#endif

      sender.Close();
    }
    receiveContext.Cancel();
    StopServerListening();

    EndAmqpSession(session);
    CloseAmqpConnection(connection);
  }

#if ENABLE_UAMQP
  TEST_F(TestMessageSendReceive, AuthenticatedSender)
  {
#if !defined(USE_NATIVE_BROKER)
    class ReceiverServiceEndpoint : public MessageTests::MockServiceEndpoint {
    public:
      ReceiverServiceEndpoint(
          std::string const& name,
          MessageTests::MockServiceEndpointOptions const& options)
          : MockServiceEndpoint(name, options)
      {
      }

      virtual ~ReceiverServiceEndpoint() = default;

    private:
      void MessageReceived(
          std::string const& linkName,
          std::shared_ptr<Azure::Core::Amqp::Models::AmqpMessage> const& message) override
      {
        GTEST_LOG_(INFO) << "Message received on link " << linkName << ": " << *message;
      }
    };

    MessageTests::MockServiceEndpointOptions mockServiceEndpointOptions{};
    mockServiceEndpointOptions.EnableTrace = false;
    auto serviceEndpoint
        = std::make_shared<ReceiverServiceEndpoint>("testLocation", mockServiceEndpointOptions);

    m_mockServer.AddServiceEndpoint(serviceEndpoint);
#endif // !defined(USE_NATIVE_BROKER)

    auto sasCredential = std::make_shared<ServiceBusSasConnectionStringCredential>(
        "Endpoint=amqp://localhost:" + std::to_string(GetPort())
        + "/;SharedAccessKeyName=MyTestKey;SharedAccessKey=abcdabcd;EntityPath=testLocation");

    auto connection{CreateAmqpConnection()};
    auto session{CreateAmqpSession(connection)};

    StartServerListening();

    MessageSenderOptions senderOptions;
    senderOptions.Name = "sender-link";
    senderOptions.EnableTrace = true;
    senderOptions.MessageSource = "ingress";
    senderOptions.SettleMode = Azure::Core::Amqp::_internal::SenderSettleMode::Settled;
    senderOptions.MaxMessageSize = 65536;
    MessageSender sender(
        session.CreateMessageSender(sasCredential->GetEntityPath(), senderOptions, nullptr));

    EXPECT_FALSE(sender.Open());

    Azure::Core::Amqp::Models::AmqpMessage message;
    message.SetBody(Azure::Core::Amqp::Models::AmqpValue{"Hello"});
    EXPECT_EQ(MessageSendStatus::Ok, std::get<0>(sender.Send(message)));

    sender.Close();

    StopServerListening();
  }
#endif

  TEST_F(TestMessageSendReceive, AuthenticatedSenderAzureToken)
  {
    class AzureTokenCredential : public Azure::Core::Credentials::TokenCredential {
      Azure::Core::Credentials::AccessToken GetToken(
          const Azure::Core::Credentials::TokenRequestContext& requestContext,
          const Azure::Core::Context& context) const override
      {
        Azure::Core::Credentials::AccessToken rv;
        rv.Token = "ThisIsAJwt.WithABogusBody.AndSignature";
        rv.ExpiresOn = std::chrono::system_clock::now();
        (void)requestContext;
        (void)context;
        return rv;
      }

    public:
      AzureTokenCredential() : Azure::Core::Credentials::TokenCredential("Testing") {}
    };
#if !defined(USE_NATIVE_BROKER)

    class ReceiverServiceEndpoint : public MessageTests::MockServiceEndpoint {
    public:
      ReceiverServiceEndpoint(
          std::string const& name,
          MessageTests::MockServiceEndpointOptions const& options)
          : MockServiceEndpoint(name, options)
      {
      }
      virtual ~ReceiverServiceEndpoint() = default;

    private:
      void MessageReceived(
          std::string const& linkName,
          std::shared_ptr<Azure::Core::Amqp::Models::AmqpMessage> const& message) override
      {
        GTEST_LOG_(INFO) << "Message received on link " << linkName << ": " << *message;
      }
    };
#endif
    auto tokenCredential = std::make_shared<AzureTokenCredential>();
    std::string hostName = "localhost";
    std::string entityPath = "testLocation";

    std::string endpoint
        = "amqp://" + hostName + ":" + std::to_string(GetPort()) + "/" + entityPath;

#if !defined(USE_NATIVE_BROKER)
    MessageTests::MockServiceEndpointOptions mockServiceEndpointOptions{};
    mockServiceEndpointOptions.EnableTrace = false;
    auto serviceEndpoint
        = std::make_shared<ReceiverServiceEndpoint>(endpoint, mockServiceEndpointOptions);
    m_mockServer.AddServiceEndpoint(serviceEndpoint);
#endif

    auto connection{CreateAmqpConnection({})};
    auto session{CreateAmqpSession(connection, {})};

    StartServerListening();
    MessageSenderOptions senderOptions;
    senderOptions.Name = "sender-link";
    senderOptions.MessageSource = "ingress";
    senderOptions.SettleMode = Azure::Core::Amqp::_internal::SenderSettleMode::Settled;
    senderOptions.MaxMessageSize = 65536;
    senderOptions.Name = "sender-link";
    MessageSender sender(session.CreateMessageSender(endpoint, senderOptions));
    EXPECT_FALSE(sender.Open());

    Azure::Core::Amqp::Models::AmqpMessage message;
    message.SetBody(Azure::Core::Amqp::Models::AmqpValue{"Hello"});
    auto result = sender.Send(message);
#if ENABLE_UAMQP
    EXPECT_EQ(MessageSendStatus::Ok, std::get<0>(result));
#endif

    sender.Close();

    StopServerListening();
    EndAmqpSession(session);
    CloseAmqpConnection(connection);
  }

  TEST_F(TestMessageSendReceive, AuthenticatedReceiver)
  {
<<<<<<< HEAD
    std::string brokerEndpoint = GetBrokerEndpoint() + "/testLocation";
    std::string senderEndpoint
        = GetBrokerEndpoint() + "/" + testing::UnitTest::GetInstance()->current_test_case()->name();

=======
>>>>>>> ef49c4d8
#if !defined(USE_NATIVE_BROKER)
    class ReceiverServiceEndpoint : public MessageTests::MockServiceEndpoint {
    public:
      ReceiverServiceEndpoint(
          std::string const& name,
          MessageTests::MockServiceEndpointOptions const& options)
          : MockServiceEndpoint(name, options)
      {
      }
      virtual ~ReceiverServiceEndpoint() = default;

      void ShouldSendMessage(bool shouldSend, std::string messageId)
      {
        m_shouldSendMessage = shouldSend;
        m_messageId = messageId;
      }
      void SetSenderNodeName(std::string const& senderNodeName)
      {
        GTEST_LOG_(INFO) << "Sender Node Name: " << senderNodeName;
        m_senderNodeName = senderNodeName;
      }

    private:
      mutable bool m_shouldSendMessage{false};
      std::string m_senderNodeName;
      std::string m_messageId;

      void Poll() const override
      {
        if (m_shouldSendMessage && HasMessageSender())
        {
          GTEST_LOG_(INFO) << "Sending message to client." + m_senderNodeName;
          Azure::Core::Amqp::Models::AmqpMessage sendMessage;
          if (!m_messageId.empty())
          {
            sendMessage.Properties.MessageId
                = static_cast<Azure::Core::Amqp::Models::AmqpValue>(m_messageId);
          }
          sendMessage.SetBody(Azure::Core::Amqp::Models::AmqpValue{"This is a message body."});
          if (HasMessageSender())
          {
            GTEST_LOG_(INFO) << "Sent, resetting should send.";
            m_shouldSendMessage = false;
            EXPECT_EQ(MessageSendStatus::Ok, std::get<0>(GetMessageSender().Send(sendMessage)));
          }
          else
          {
            GTEST_LOG_(INFO) << "No sender, skipping";
          }
        }
      }

      void MessageReceived(
          std::string const& linkName,
          std::shared_ptr<Azure::Core::Amqp::Models::AmqpMessage> const& message) override
      {
        GTEST_LOG_(INFO) << "Message received on link " << linkName << ": " << *message;
      }
    };
    auto serviceEndpoint = std::make_shared<ReceiverServiceEndpoint>(
<<<<<<< HEAD
        brokerEndpoint, MessageTests::MockServiceEndpointOptions{});
    m_mockServer.AddServiceEndpoint(serviceEndpoint);
#endif
=======
        "amqp://localhost:" + std::to_string(m_mockServer.GetPort()) + "/testLocation",
        MessageTests::MockServiceEndpointOptions{});
    m_mockServer.AddServiceEndpoint(serviceEndpoint);
#endif

    auto sasCredential = std::make_shared<ServiceBusSasConnectionStringCredential>(
        "Endpoint=amqp://localhost:" + std::to_string(GetPort())
        + "/;SharedAccessKeyName=MyTestKey;SharedAccessKey=abcdabcd;EntityPath=testLocation");
>>>>>>> ef49c4d8

    ConnectionOptions connectionOptions;

    //  connectionOptions.IdleTimeout = std::chrono::minutes(5);
    auto connection{CreateAmqpConnection({})};
    auto session{CreateAmqpSession(connection)};
#if !defined(USE_NATIVE_BROKER)
<<<<<<< HEAD
    serviceEndpoint->SetSenderNodeName(senderEndpoint);
    StartServerListening();
#endif

    GTEST_LOG_(INFO) << "Create receiver on " << senderEndpoint;
=======
    serviceEndpoint->SetSenderNodeName(
        sasCredential->GetEndpoint() + sasCredential->GetEntityPath());
    StartServerListening();
#endif
>>>>>>> ef49c4d8

    MessageReceiverOptions receiverOptions;
    receiverOptions.Name = "receiver-link";
    receiverOptions.MessageTarget = "egress";
    receiverOptions.SettleMode = Azure::Core::Amqp::_internal::ReceiverSettleMode::First;
    receiverOptions.MaxMessageSize = 65536;
    receiverOptions.MaxLinkCredit = 500; // We allow at most 500 messages to be received.
    receiverOptions.EnableTrace = true;
<<<<<<< HEAD
    MessageReceiver receiver(session.CreateMessageReceiver(brokerEndpoint, receiverOptions));
=======
    MessageReceiver receiver(session.CreateMessageReceiver(
        sasCredential->GetEndpoint() + sasCredential->GetEntityPath(), receiverOptions));
>>>>>>> ef49c4d8

    receiver.Open();

    // Send a message.
    {
<<<<<<< HEAD
      std::string messageId = "Message from line " + std::to_string(__LINE__);
#if !defined(USE_NATIVE_BROKER)
      serviceEndpoint->ShouldSendMessage(true, messageId);
#else
      {
        MessageSender sender(session.CreateMessageSender(brokerEndpoint, {}));
        ASSERT_FALSE(sender.Open());
        Azure::Core::Amqp::Models::AmqpMessage sendMessage;
        sendMessage.Properties.MessageId = Azure::Core::Amqp::Models::AmqpValue(messageId);
=======
#if !defined(USE_NATIVE_BROKER)
      serviceEndpoint->ShouldSendMessage(true);
#else
      {
        MessageSender sender(session.CreateMessageSender("egress", {}));
        ASSERT_FALSE(sender.Open());
        Azure::Core::Amqp::Models::AmqpMessage sendMessage;
>>>>>>> ef49c4d8
        sendMessage.SetBody(Azure::Core::Amqp::Models::AmqpValue{"This is a message body."});
        EXPECT_FALSE(sender.Send(sendMessage));
        sender.Close();
      }
#endif
      auto message = receiver.WaitForIncomingMessage();
      GTEST_LOG_(INFO) << "Received message." << *message.first;
      ASSERT_TRUE(message.first);
      ASSERT_FALSE(message.second);
      ASSERT_EQ(
          message.first->Properties.MessageId.GetType(),
          Azure::Core::Amqp::Models::AmqpValueType::String);
      EXPECT_EQ(static_cast<std::string>(message.first->Properties.MessageId), messageId);
      EXPECT_EQ(
          static_cast<std::string>(message.first->GetBodyAsAmqpValue()), "This is a message body.");
    }

    {
      Azure::Core::Context receiveContext;
      receiveContext.Cancel();
      EXPECT_THROW(
          auto message = receiver.WaitForIncomingMessage(receiveContext),
          Azure::Core::OperationCancelledException);
    }

    {
      auto result = receiver.TryWaitForIncomingMessage();
      if (result.first)
      {
        GTEST_LOG_(INFO) << "Found an incoming message, expected no message." << *result.first;
      }
      EXPECT_FALSE(result.first);
    }

    {
      GTEST_LOG_(INFO) << "Trigger message send for polling.";
<<<<<<< HEAD
      std::string messageId = "Message from line " + std::to_string(__LINE__);
#if !defined(USE_NATIVE_BROKER)
      serviceEndpoint->ShouldSendMessage(true, messageId);
      std::this_thread::sleep_for(std::chrono::milliseconds(5000));
#else

      {
        MessageSender sender(session.CreateMessageSender(brokerEndpoint, {}));
        ASSERT_FALSE(sender.Open());
        Azure::Core::Amqp::Models::AmqpMessage sendMessage;
        sendMessage.Properties.MessageId = Azure::Core::Amqp::Models::AmqpValue(messageId);
=======
#if !defined(USE_NATIVE_BROKER)
      serviceEndpoint->ShouldSendMessage(true);
      std::this_thread::sleep_for(std::chrono::milliseconds(5000));
#else
      {
        MessageSender sender(session.CreateMessageSender("egress", {}));
        ASSERT_FALSE(sender.Open());
        Azure::Core::Amqp::Models::AmqpMessage sendMessage;
>>>>>>> ef49c4d8
        sendMessage.SetBody(Azure::Core::Amqp::Models::AmqpValue{"This is a message body."});
        EXPECT_FALSE(sender.Send(sendMessage));
        sender.Close();
      }
#endif
      GTEST_LOG_(INFO) << "Message should have been sent and processed.";
      auto result = receiver.TryWaitForIncomingMessage();
      EXPECT_TRUE(result.first);
      EXPECT_EQ(messageId, static_cast<std::string>(result.first->Properties.MessageId));
    }
    receiver.Close();

    StopServerListening();
    EndAmqpSession(session);
    CloseAmqpConnection(connection);
  }

  TEST_F(TestMessageSendReceive, AuthenticatedReceiverAzureToken)
  {
<<<<<<< HEAD
    std::string brokerEndpoint
        = GetBrokerEndpoint() + "/" + testing::UnitTest::GetInstance()->current_test_case()->name();

=======
>>>>>>> ef49c4d8
#if !defined(USE_NATIVE_BROKER)
    class ReceiverServiceEndpoint : public MessageTests::MockServiceEndpoint {
    public:
      ReceiverServiceEndpoint(
          std::string const& name,
          MessageTests::MockServiceEndpointOptions const& options)
          : MockServiceEndpoint(name, options)
      {
      }
      virtual ~ReceiverServiceEndpoint() = default;

      void ShouldSendMessage(bool shouldSend, Azure::Core::Amqp::Models::AmqpValue messageId)
      {
        m_shouldSendMessage = shouldSend;
        m_messageId = messageId;
      }
      void SetSenderNodeName(std::string const& senderNodeName)
      {
        m_senderNodeName = senderNodeName;
      }

    private:
      mutable bool m_shouldSendMessage{false};
      Azure::Core::Amqp::Models::AmqpValue m_messageId;
      std::string m_senderNodeName;

      void Poll() const override
      {
        if (m_shouldSendMessage && HasMessageSender())
        {
          GTEST_LOG_(INFO) << "Sending message to client." + m_senderNodeName;
          Azure::Core::Amqp::Models::AmqpMessage sendMessage;
          sendMessage.Properties.MessageId = m_messageId;
          sendMessage.SetBody(Azure::Core::Amqp::Models::AmqpValue{"This is a message body."});
          if (HasMessageSender())
          {
            GTEST_LOG_(INFO) << "Sent, resetting should send.";
            m_shouldSendMessage = false;
            EXPECT_EQ(MessageSendStatus::Ok, std::get<0>(GetMessageSender().Send(sendMessage)));
          }
          else
          {
            GTEST_LOG_(INFO) << "No sender, skipping";
          }
        }
      }
      void MessageReceived(
          std::string const& linkName,
          std::shared_ptr<Azure::Core::Amqp::Models::AmqpMessage> const& message) override
      {
        GTEST_LOG_(INFO) << "Message received on link " << linkName << ": " << *message;
      }
    };

    auto serviceEndpoint = std::make_shared<ReceiverServiceEndpoint>(
<<<<<<< HEAD
        brokerEndpoint, MessageTests::MockServiceEndpointOptions{});
=======
        "amqp://localhost:" + std::to_string(m_mockServer.GetPort()) + "/testLocation",
        MessageTests::MockServiceEndpointOptions{});
>>>>>>> ef49c4d8

    m_mockServer.AddServiceEndpoint(serviceEndpoint);
#endif

    class AzureTokenCredential : public Azure::Core::Credentials::TokenCredential {
      Azure::Core::Credentials::AccessToken GetToken(
          const Azure::Core::Credentials::TokenRequestContext& requestContext,
          const Azure::Core::Context& context) const override
      {
        Azure::Core::Credentials::AccessToken rv;
        rv.Token = "ThisIsAJwt.WithABogusBody.AndSignature";
        rv.ExpiresOn = std::chrono::system_clock::now();
        (void)requestContext;
        (void)context;
        return rv;
      }

    public:
      AzureTokenCredential() : Azure::Core::Credentials::TokenCredential("Testing") {}
    };

#if defined(USE_NATIVE_BROKER)
    uint16_t port = nativeBrokerPort;
#else
    uint16_t port = m_mockServer.GetPort();
#endif
    auto tokenCredential = std::make_shared<AzureTokenCredential>();
<<<<<<< HEAD
=======
    std::string hostName = "localhost";
    std::string entityPath = "testLocation";
    std::string endpoint = "amqp://" + hostName + ":" + std::to_string(port) + "/" + entityPath;
>>>>>>> ef49c4d8

    auto connection{CreateAmqpConnection()};
    auto session{CreateAmqpSession(connection)};

#if !defined(USE_NATIVE_BROKER)
<<<<<<< HEAD
    serviceEndpoint->SetSenderNodeName("receiver-link");
=======
    serviceEndpoint->SetSenderNodeName(endpoint);
>>>>>>> ef49c4d8
    StartServerListening();
#endif

    MessageReceiverOptions receiverOptions;
    receiverOptions.MessageTarget = "egress";
    receiverOptions.SettleMode = Azure::Core::Amqp::_internal::ReceiverSettleMode::First;
    receiverOptions.MaxMessageSize = 65536;
    receiverOptions.Name = "receiver-link";
<<<<<<< HEAD
    MessageReceiver receiver(session.CreateMessageReceiver(brokerEndpoint, receiverOptions));
=======
    MessageReceiver receiver(session.CreateMessageReceiver(endpoint, receiverOptions));
>>>>>>> ef49c4d8

    receiver.Open();

    // Receive a message with a 15 second timeout. It shouldn't throw.
    {
      Azure::Core::Context receiveContext{
          std::chrono::system_clock::now() + std::chrono::seconds(15)};
<<<<<<< HEAD
      auto messageId
          = Azure::Core::Amqp::Models::AmqpValue("Message from line " + std::to_string(__LINE__));
#if !defined(USE_NATIVE_BROKER)
      // Tell the server it should send a message in the polling loop.
      serviceEndpoint->ShouldSendMessage(true, messageId);
#else
      {
        MessageSender sender(session.CreateMessageSender(brokerEndpoint, {}));
        ASSERT_FALSE(sender.Open());
        Azure::Core::Amqp::Models::AmqpMessage sendMessage;
        sendMessage.Properties.MessageId = messageId;
        sendMessage.SetBody(Azure::Core::Amqp::Models::AmqpValue{"This is a message body."});
        EXPECT_FALSE(sender.Send(sendMessage));
        sender.Close();
      }
=======

#if !defined(USE_NATIVE_BROKER)
      // Tell the server it should send a message in the polling loop.
      serviceEndpoint->ShouldSendMessage(true);
>>>>>>> ef49c4d8
#endif
      GTEST_LOG_(INFO) << "Waiting for message to be received.";
      std::pair<std::shared_ptr<const Azure::Core::Amqp::Models::AmqpMessage>, bool> response;
      ASSERT_NO_THROW(response = receiver.WaitForIncomingMessage(receiveContext));
      ASSERT_TRUE(response.first);
      ASSERT_FALSE(response.second);
      EXPECT_EQ(
          static_cast<std::string>(response.first->GetBodyAsAmqpValue()),
          "This is a message body.");
    }

    {
      Azure::Core::Context receiveContext;
      receiveContext.Cancel();
      EXPECT_THROW(
          auto message = receiver.WaitForIncomingMessage(receiveContext),
          Azure::Core::OperationCancelledException);
    }
    receiver.Close();
    StopServerListening();
    EndAmqpSession(session);
    CloseAmqpConnection(connection);
  }

  TEST_F(TestMessageSendReceive, AuthenticatedReceiverTryReceive)
  {
<<<<<<< HEAD
    std::string brokerEndpoint
        = GetBrokerEndpoint() + testing::UnitTest::GetInstance()->current_test_info()->name();
=======
>>>>>>> ef49c4d8
#if !defined(USE_NATIVE_BROKER)
    class ReceiverServiceEndpoint final : public MessageTests::MockServiceEndpoint {
    public:
      ReceiverServiceEndpoint(
          std::string const& name,
          MessageTests::MockServiceEndpointOptions const& options)
          : MockServiceEndpoint(name, options)
      {
      }
      virtual ~ReceiverServiceEndpoint() = default;

      void ShouldSendMessage(bool shouldSend, Azure::Core::Amqp::Models::AmqpValue messageId)
      {
        m_shouldSendMessage = shouldSend;
        m_messageId = messageId;
      }
      void SetSenderNodeName(std::string const& senderNodeName)
      {
        m_senderNodeName = senderNodeName;
      }

    private:
      mutable bool m_shouldSendMessage{false};
      std::string m_senderNodeName;
      Azure::Core::Amqp::Models::AmqpValue m_messageId;

      void Poll() const override
      {
        if (m_shouldSendMessage && HasMessageSender())
        {
          GTEST_LOG_(INFO) << "Sending message to client." + m_senderNodeName;
          Azure::Core::Amqp::Models::AmqpMessage sendMessage;
          sendMessage.Properties.MessageId = m_messageId;
          sendMessage.SetBody(Azure::Core::Amqp::Models::AmqpValue{"This is a message body."});
          if (HasMessageSender())
          {
            GTEST_LOG_(INFO) << "Sent, resetting should send.";
            m_shouldSendMessage = false;
            EXPECT_EQ(MessageSendStatus::Ok, std::get<0>(GetMessageSender().Send(sendMessage)));
          }
          else
          {
            GTEST_LOG_(INFO) << "No sender, skipping";
          }
        }
      }
      void MessageReceived(
          std::string const& linkName,
          std::shared_ptr<Azure::Core::Amqp::Models::AmqpMessage> const& message) override
      {
        GTEST_LOG_(INFO) << "Message received on link " << linkName << ": " << *message;
      }
    };

    auto serviceEndpoint = std::make_shared<ReceiverServiceEndpoint>(
<<<<<<< HEAD
        brokerEndpoint, MessageTests::MockServiceEndpointOptions{});
    m_mockServer.AddServiceEndpoint(serviceEndpoint);
#endif
=======
        "amqp://localhost:" + std::to_string(m_mockServer.GetPort()) + "/testLocation",
        MessageTests::MockServiceEndpointOptions{});
    m_mockServer.AddServiceEndpoint(serviceEndpoint);
    std::uint16_t serverPort = m_mockServer.GetPort();
#else
    std::uint16_t serverPort = nativeBrokerPort;
#endif

    auto sasCredential = std::make_shared<ServiceBusSasConnectionStringCredential>(
        "Endpoint=amqp://localhost:" + std::to_string(serverPort)
        + "/;SharedAccessKeyName=MyTestKey;SharedAccessKey=abcdabcd;EntityPath=testLocation");

>>>>>>> ef49c4d8
    ConnectionOptions connectionOptions;

    //  connectionOptions.IdleTimeout = std::chrono::minutes(5);
    auto connection{CreateAmqpConnection()};
    auto session{CreateAmqpSession(connection)};

#if !defined(USE_NATIVE_BROKER)
<<<<<<< HEAD
    serviceEndpoint->SetSenderNodeName("receiverLink");
=======
    serviceEndpoint->SetSenderNodeName(
        sasCredential->GetEndpoint() + sasCredential->GetEntityPath());
>>>>>>> ef49c4d8
    StartServerListening();
#endif

    MessageReceiverOptions receiverOptions;
    receiverOptions.Name = "receiver-link";
    receiverOptions.MessageTarget = "egress";
    receiverOptions.SettleMode = Azure::Core::Amqp::_internal::ReceiverSettleMode::First;
    receiverOptions.MaxMessageSize = 65536;
    receiverOptions.MaxLinkCredit = 500; // We allow at most 500 messages to be received.
    receiverOptions.Name = "receiver-link";
    receiverOptions.EnableTrace = true;
<<<<<<< HEAD
    MessageReceiver receiver(session.CreateMessageReceiver(brokerEndpoint, receiverOptions));
=======
    MessageReceiver receiver(session.CreateMessageReceiver(
        sasCredential->GetEndpoint() + sasCredential->GetEntityPath(), receiverOptions));
>>>>>>> ef49c4d8

    receiver.Open();

    {
      auto result = receiver.TryWaitForIncomingMessage();
      EXPECT_FALSE(result.first);
    }

    {
      GTEST_LOG_(INFO) << "Trigger message send for polling.";
<<<<<<< HEAD
      std::string messageId = "Message from line " + std::to_string(__LINE__);
#if !defined(USE_NATIVE_BROKER)
      serviceEndpoint->ShouldSendMessage(
          true, static_cast<Azure::Core::Amqp::Models::AmqpValue>(messageId));
#else
      {
        MessageSender sender(session.CreateMessageSender(brokerEndpoint, {}));
        ASSERT_FALSE(sender.Open());
        Azure::Core::Amqp::Models::AmqpMessage sendMessage;
        sendMessage.Properties.MessageId = Azure::Core::Amqp::Models::AmqpValue(messageId);
        sendMessage.SetBody(Azure::Core::Amqp::Models::AmqpValue{"This is a message body."});
        EXPECT_FALSE(sender.Send(sendMessage));
        sender.Close();
      }

#endif

      GTEST_LOG_(INFO) << "Polling AMQP broker for 10 seconds looking for an incoming message.";
      auto timeout = std::chrono::system_clock::now() + std::chrono::seconds(10);
      std::shared_ptr<const Azure::Core::Amqp::Models::AmqpMessage> message;
      do
      {
        GTEST_LOG_(INFO) << "Check for message..";
        auto result = receiver.TryWaitForIncomingMessage();
        if (result.first)
        {
          GTEST_LOG_(INFO) << "Found an incoming message." << *result.first;
          message = result.first;
          break;
        }
        std::this_thread::sleep_for(std::chrono::milliseconds(100));

      } while (std::chrono::system_clock::now() < timeout);
      ASSERT_TRUE(message);
      EXPECT_EQ(messageId, static_cast<std::string>(message->Properties.MessageId));
=======
#if !defined(USE_NATIVE_BROKER)
      serviceEndpoint->ShouldSendMessage(true);
#endif
      std::this_thread::sleep_for(std::chrono::seconds(2));
      GTEST_LOG_(INFO) << "Message should have been sent and processed.";
      auto result = receiver.TryWaitForIncomingMessage();
      EXPECT_TRUE(result.first);
>>>>>>> ef49c4d8
    }
    receiver.Close();

    StopServerListening();
    EndAmqpSession(session);
    CloseAmqpConnection(connection);
  }

#endif // !defined(AZ_PLATFORM_MAC)
}}}} // namespace Azure::Core::Amqp::Tests<|MERGE_RESOLUTION|>--- conflicted
+++ resolved
@@ -19,13 +19,7 @@
 #define USE_NATIVE_BROKER
 #endif
 
-<<<<<<< HEAD
-#if !defined(USE_NATIVE_BROKER)
-=======
-#if defined(USE_NATIVE_BROKER)
-constexpr std::uint16_t nativeBrokerPort = 25672;
-#else
->>>>>>> ef49c4d8
+#if !defined(USE_NATIVE_BROKER)
 #include "mock_amqp_server.hpp"
 #endif
 
@@ -68,21 +62,10 @@
       Azure::Core::Amqp::Common::_detail::GlobalStateHolder::GlobalStateInstance()->AssertIdle();
     }
 
-<<<<<<< HEAD
     std::string GetBrokerEndpoint() { return m_brokerEndpoint.GetAbsoluteUrl(); }
 
     std::uint16_t GetPort() { return m_brokerEndpoint.GetPort(); }
 
-=======
-    std::uint16_t GetPort()
-    {
-#if defined(USE_NATIVE_BROKER)
-      return nativeBrokerPort;
-#else
-      return m_mockServer.GetPort();
-#endif
-    }
->>>>>>> ef49c4d8
     auto CreateAmqpConnection(
         std::string const& containerId
         = testing::UnitTest::GetInstance()->current_test_info()->name(),
@@ -141,7 +124,6 @@
       m_mockServer.StopListening();
 #endif
     }
-<<<<<<< HEAD
 
 #if !defined(USE_NATIVE_BROKER)
   protected:
@@ -149,11 +131,6 @@
 #endif
   private:
     Azure::Core::Url m_brokerEndpoint{};
-=======
-#if !defined(USE_NATIVE_BROKER)
-    MessageTests::AmqpServerMock m_mockServer;
-#endif
->>>>>>> ef49c4d8
   };
 
   using namespace Azure::Core::Amqp::_internal;
@@ -736,13 +713,10 @@
 
   TEST_F(TestMessageSendReceive, AuthenticatedReceiver)
   {
-<<<<<<< HEAD
     std::string brokerEndpoint = GetBrokerEndpoint() + "/testLocation";
     std::string senderEndpoint
         = GetBrokerEndpoint() + "/" + testing::UnitTest::GetInstance()->current_test_case()->name();
 
-=======
->>>>>>> ef49c4d8
 #if !defined(USE_NATIVE_BROKER)
     class ReceiverServiceEndpoint : public MessageTests::MockServiceEndpoint {
     public:
@@ -803,11 +777,8 @@
       }
     };
     auto serviceEndpoint = std::make_shared<ReceiverServiceEndpoint>(
-<<<<<<< HEAD
         brokerEndpoint, MessageTests::MockServiceEndpointOptions{});
     m_mockServer.AddServiceEndpoint(serviceEndpoint);
-#endif
-=======
         "amqp://localhost:" + std::to_string(m_mockServer.GetPort()) + "/testLocation",
         MessageTests::MockServiceEndpointOptions{});
     m_mockServer.AddServiceEndpoint(serviceEndpoint);
@@ -816,7 +787,6 @@
     auto sasCredential = std::make_shared<ServiceBusSasConnectionStringCredential>(
         "Endpoint=amqp://localhost:" + std::to_string(GetPort())
         + "/;SharedAccessKeyName=MyTestKey;SharedAccessKey=abcdabcd;EntityPath=testLocation");
->>>>>>> ef49c4d8
 
     ConnectionOptions connectionOptions;
 
@@ -824,18 +794,11 @@
     auto connection{CreateAmqpConnection({})};
     auto session{CreateAmqpSession(connection)};
 #if !defined(USE_NATIVE_BROKER)
-<<<<<<< HEAD
     serviceEndpoint->SetSenderNodeName(senderEndpoint);
     StartServerListening();
 #endif
 
     GTEST_LOG_(INFO) << "Create receiver on " << senderEndpoint;
-=======
-    serviceEndpoint->SetSenderNodeName(
-        sasCredential->GetEndpoint() + sasCredential->GetEntityPath());
-    StartServerListening();
-#endif
->>>>>>> ef49c4d8
 
     MessageReceiverOptions receiverOptions;
     receiverOptions.Name = "receiver-link";
@@ -844,18 +807,12 @@
     receiverOptions.MaxMessageSize = 65536;
     receiverOptions.MaxLinkCredit = 500; // We allow at most 500 messages to be received.
     receiverOptions.EnableTrace = true;
-<<<<<<< HEAD
     MessageReceiver receiver(session.CreateMessageReceiver(brokerEndpoint, receiverOptions));
-=======
-    MessageReceiver receiver(session.CreateMessageReceiver(
-        sasCredential->GetEndpoint() + sasCredential->GetEntityPath(), receiverOptions));
->>>>>>> ef49c4d8
 
     receiver.Open();
 
     // Send a message.
     {
-<<<<<<< HEAD
       std::string messageId = "Message from line " + std::to_string(__LINE__);
 #if !defined(USE_NATIVE_BROKER)
       serviceEndpoint->ShouldSendMessage(true, messageId);
@@ -865,15 +822,6 @@
         ASSERT_FALSE(sender.Open());
         Azure::Core::Amqp::Models::AmqpMessage sendMessage;
         sendMessage.Properties.MessageId = Azure::Core::Amqp::Models::AmqpValue(messageId);
-=======
-#if !defined(USE_NATIVE_BROKER)
-      serviceEndpoint->ShouldSendMessage(true);
-#else
-      {
-        MessageSender sender(session.CreateMessageSender("egress", {}));
-        ASSERT_FALSE(sender.Open());
-        Azure::Core::Amqp::Models::AmqpMessage sendMessage;
->>>>>>> ef49c4d8
         sendMessage.SetBody(Azure::Core::Amqp::Models::AmqpValue{"This is a message body."});
         EXPECT_FALSE(sender.Send(sendMessage));
         sender.Close();
@@ -910,7 +858,6 @@
 
     {
       GTEST_LOG_(INFO) << "Trigger message send for polling.";
-<<<<<<< HEAD
       std::string messageId = "Message from line " + std::to_string(__LINE__);
 #if !defined(USE_NATIVE_BROKER)
       serviceEndpoint->ShouldSendMessage(true, messageId);
@@ -922,16 +869,6 @@
         ASSERT_FALSE(sender.Open());
         Azure::Core::Amqp::Models::AmqpMessage sendMessage;
         sendMessage.Properties.MessageId = Azure::Core::Amqp::Models::AmqpValue(messageId);
-=======
-#if !defined(USE_NATIVE_BROKER)
-      serviceEndpoint->ShouldSendMessage(true);
-      std::this_thread::sleep_for(std::chrono::milliseconds(5000));
-#else
-      {
-        MessageSender sender(session.CreateMessageSender("egress", {}));
-        ASSERT_FALSE(sender.Open());
-        Azure::Core::Amqp::Models::AmqpMessage sendMessage;
->>>>>>> ef49c4d8
         sendMessage.SetBody(Azure::Core::Amqp::Models::AmqpValue{"This is a message body."});
         EXPECT_FALSE(sender.Send(sendMessage));
         sender.Close();
@@ -951,12 +888,9 @@
 
   TEST_F(TestMessageSendReceive, AuthenticatedReceiverAzureToken)
   {
-<<<<<<< HEAD
     std::string brokerEndpoint
         = GetBrokerEndpoint() + "/" + testing::UnitTest::GetInstance()->current_test_case()->name();
 
-=======
->>>>>>> ef49c4d8
 #if !defined(USE_NATIVE_BROKER)
     class ReceiverServiceEndpoint : public MessageTests::MockServiceEndpoint {
     public:
@@ -1012,12 +946,7 @@
     };
 
     auto serviceEndpoint = std::make_shared<ReceiverServiceEndpoint>(
-<<<<<<< HEAD
         brokerEndpoint, MessageTests::MockServiceEndpointOptions{});
-=======
-        "amqp://localhost:" + std::to_string(m_mockServer.GetPort()) + "/testLocation",
-        MessageTests::MockServiceEndpointOptions{});
->>>>>>> ef49c4d8
 
     m_mockServer.AddServiceEndpoint(serviceEndpoint);
 #endif
@@ -1045,22 +974,12 @@
     uint16_t port = m_mockServer.GetPort();
 #endif
     auto tokenCredential = std::make_shared<AzureTokenCredential>();
-<<<<<<< HEAD
-=======
-    std::string hostName = "localhost";
-    std::string entityPath = "testLocation";
-    std::string endpoint = "amqp://" + hostName + ":" + std::to_string(port) + "/" + entityPath;
->>>>>>> ef49c4d8
 
     auto connection{CreateAmqpConnection()};
     auto session{CreateAmqpSession(connection)};
 
 #if !defined(USE_NATIVE_BROKER)
-<<<<<<< HEAD
     serviceEndpoint->SetSenderNodeName("receiver-link");
-=======
-    serviceEndpoint->SetSenderNodeName(endpoint);
->>>>>>> ef49c4d8
     StartServerListening();
 #endif
 
@@ -1069,11 +988,7 @@
     receiverOptions.SettleMode = Azure::Core::Amqp::_internal::ReceiverSettleMode::First;
     receiverOptions.MaxMessageSize = 65536;
     receiverOptions.Name = "receiver-link";
-<<<<<<< HEAD
     MessageReceiver receiver(session.CreateMessageReceiver(brokerEndpoint, receiverOptions));
-=======
-    MessageReceiver receiver(session.CreateMessageReceiver(endpoint, receiverOptions));
->>>>>>> ef49c4d8
 
     receiver.Open();
 
@@ -1081,7 +996,6 @@
     {
       Azure::Core::Context receiveContext{
           std::chrono::system_clock::now() + std::chrono::seconds(15)};
-<<<<<<< HEAD
       auto messageId
           = Azure::Core::Amqp::Models::AmqpValue("Message from line " + std::to_string(__LINE__));
 #if !defined(USE_NATIVE_BROKER)
@@ -1097,12 +1011,6 @@
         EXPECT_FALSE(sender.Send(sendMessage));
         sender.Close();
       }
-=======
-
-#if !defined(USE_NATIVE_BROKER)
-      // Tell the server it should send a message in the polling loop.
-      serviceEndpoint->ShouldSendMessage(true);
->>>>>>> ef49c4d8
 #endif
       GTEST_LOG_(INFO) << "Waiting for message to be received.";
       std::pair<std::shared_ptr<const Azure::Core::Amqp::Models::AmqpMessage>, bool> response;
@@ -1129,11 +1037,8 @@
 
   TEST_F(TestMessageSendReceive, AuthenticatedReceiverTryReceive)
   {
-<<<<<<< HEAD
     std::string brokerEndpoint
         = GetBrokerEndpoint() + testing::UnitTest::GetInstance()->current_test_info()->name();
-=======
->>>>>>> ef49c4d8
 #if !defined(USE_NATIVE_BROKER)
     class ReceiverServiceEndpoint final : public MessageTests::MockServiceEndpoint {
     public:
@@ -1189,24 +1094,9 @@
     };
 
     auto serviceEndpoint = std::make_shared<ReceiverServiceEndpoint>(
-<<<<<<< HEAD
         brokerEndpoint, MessageTests::MockServiceEndpointOptions{});
     m_mockServer.AddServiceEndpoint(serviceEndpoint);
 #endif
-=======
-        "amqp://localhost:" + std::to_string(m_mockServer.GetPort()) + "/testLocation",
-        MessageTests::MockServiceEndpointOptions{});
-    m_mockServer.AddServiceEndpoint(serviceEndpoint);
-    std::uint16_t serverPort = m_mockServer.GetPort();
-#else
-    std::uint16_t serverPort = nativeBrokerPort;
-#endif
-
-    auto sasCredential = std::make_shared<ServiceBusSasConnectionStringCredential>(
-        "Endpoint=amqp://localhost:" + std::to_string(serverPort)
-        + "/;SharedAccessKeyName=MyTestKey;SharedAccessKey=abcdabcd;EntityPath=testLocation");
-
->>>>>>> ef49c4d8
     ConnectionOptions connectionOptions;
 
     //  connectionOptions.IdleTimeout = std::chrono::minutes(5);
@@ -1214,12 +1104,7 @@
     auto session{CreateAmqpSession(connection)};
 
 #if !defined(USE_NATIVE_BROKER)
-<<<<<<< HEAD
     serviceEndpoint->SetSenderNodeName("receiverLink");
-=======
-    serviceEndpoint->SetSenderNodeName(
-        sasCredential->GetEndpoint() + sasCredential->GetEntityPath());
->>>>>>> ef49c4d8
     StartServerListening();
 #endif
 
@@ -1231,12 +1116,7 @@
     receiverOptions.MaxLinkCredit = 500; // We allow at most 500 messages to be received.
     receiverOptions.Name = "receiver-link";
     receiverOptions.EnableTrace = true;
-<<<<<<< HEAD
     MessageReceiver receiver(session.CreateMessageReceiver(brokerEndpoint, receiverOptions));
-=======
-    MessageReceiver receiver(session.CreateMessageReceiver(
-        sasCredential->GetEndpoint() + sasCredential->GetEntityPath(), receiverOptions));
->>>>>>> ef49c4d8
 
     receiver.Open();
 
@@ -1247,7 +1127,6 @@
 
     {
       GTEST_LOG_(INFO) << "Trigger message send for polling.";
-<<<<<<< HEAD
       std::string messageId = "Message from line " + std::to_string(__LINE__);
 #if !defined(USE_NATIVE_BROKER)
       serviceEndpoint->ShouldSendMessage(
@@ -1283,15 +1162,6 @@
       } while (std::chrono::system_clock::now() < timeout);
       ASSERT_TRUE(message);
       EXPECT_EQ(messageId, static_cast<std::string>(message->Properties.MessageId));
-=======
-#if !defined(USE_NATIVE_BROKER)
-      serviceEndpoint->ShouldSendMessage(true);
-#endif
-      std::this_thread::sleep_for(std::chrono::seconds(2));
-      GTEST_LOG_(INFO) << "Message should have been sent and processed.";
-      auto result = receiver.TryWaitForIncomingMessage();
-      EXPECT_TRUE(result.first);
->>>>>>> ef49c4d8
     }
     receiver.Close();
 
