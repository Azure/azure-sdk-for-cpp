// Copyright (c) Microsoft Corporation.
// Licensed under the MIT License.

#if ENABLE_UAMQP
#undef USE_NATIVE_BROKER
#elif ENABLE_RUST_AMQP
#define USE_NATIVE_BROKER
#endif

#include "azure/core/amqp/internal/common/async_operation_queue.hpp"
#include "azure/core/amqp/internal/common/global_state.hpp"
#include "azure/core/amqp/internal/connection.hpp"

#if defined(USE_NATIVE_BROKER)
#include "azure/core/amqp/internal/message_receiver.hpp"
#include "azure/core/amqp/internal/models/messaging_values.hpp"
#include "azure/core/amqp/internal/network/amqp_header_detect_transport.hpp"
#include "azure/core/amqp/internal/network/socket_listener.hpp"
#include "azure/core/amqp/internal/network/socket_transport.hpp"
#include "azure/core/amqp/internal/session.hpp"
#endif

#include <azure/core/context.hpp>
#include <azure/core/platform.hpp>
#include <azure/core/url.hpp>

#include <functional>
#include <random>

#include <gtest/gtest.h>
#if !defined(USE_NATIVE_BROKER)
#if defined(AZ_PLATFORM_POSIX)
#include <poll.h> // for poll()

#include <netinet/in.h> // for sockaddr_in
#include <sys/socket.h> // for socket shutdown
#elif defined(AZ_PLATFORM_WINDOWS)
#include <winsock2.h> // for WSAPoll();
#ifdef max
#undef max
#endif
#endif // AZ_PLATFORM_POSIX/AZ_PLATFORM_WINDOWS
#endif // USE_NATIVE_BROKER

#if !defined(USE_NATIVE_BROKER)
#include "mock_amqp_server.hpp"
#else // USE_NATIVE_BROKER
#include <azure/core/internal/environment.hpp>
#endif

namespace Azure { namespace Core { namespace Amqp { namespace Tests {
  class TestSessions : public testing::Test {
  protected:
    void SetUp() override
    {
#if defined(USE_NATIVE_BROKER)
      auto testBrokerUrl = Azure::Core::_internal::Environment::GetVariable("TEST_BROKER_ADDRESS");
      if (testBrokerUrl.empty())
      {
        GTEST_FATAL_FAILURE_("Could not find required environment variable TEST_BROKER_ADDRESS");
      }
      Azure::Core::Url brokerUrl(testBrokerUrl);
      m_brokerEndpoint = brokerUrl;
#else
      m_brokerEndpoint
          = Azure::Core::Url("amqp://localhost:" + std::to_string(m_mockServer.GetPort()));
#endif
    }
    void TearDown() override
    { // When the test is torn down, the global state MUST be idle. If it is not,
      // something leaked.
      Azure::Core::Amqp::Common::_detail::GlobalStateHolder::GlobalStateInstance()->AssertIdle();
    }

    std::string GetBrokerEndpoint() { return m_brokerEndpoint.GetAbsoluteUrl(); }

    std::uint16_t GetPort() { return m_brokerEndpoint.GetPort(); }

    void StartServerListening()
    {
#if !defined(USE_NATIVE_BROKER)
      m_mockServer.StartListening();
#endif
    }

    void StopServerListening()
    {
#if !defined(USE_NATIVE_BROKER)
      m_mockServer.StopListening();
#endif
    }

    auto CreateAmqpConnection(
        std::string const& containerId
        = testing::UnitTest::GetInstance()->current_test_info()->name(),
        bool enableTracing = false,
        Azure::Core::Context const& context = {})
    {
      Azure::Core::Amqp::_internal::ConnectionOptions options;
      options.ContainerId = containerId;
      options.EnableTrace = enableTracing;
      options.Port = GetPort();

      auto connection = Azure::Core::Amqp::_internal::Connection("localhost", nullptr, options);
#if ENABLE_RUST_AMQP
      connection.Open(context);
#endif
      return connection;
      (void)context;
    }

    void CloseAmqpConnection(
        Azure::Core::Amqp::_internal::Connection& connection,
        Azure::Core::Context const& context = {})
    {
#if ENABLE_RUST_AMQP
      connection.Close(context);
#endif
      (void)connection;
      (void)context;
    }

  protected:
#if !defined(USE_NATIVE_BROKER)
    MessageTests::AmqpServerMock m_mockServer;
#endif

  private:
    Azure::Core::Url m_brokerEndpoint{};
  };

  using namespace Azure::Core::Amqp::_internal;
  using namespace Azure::Core::Amqp;

#if !defined(AZ_PLATFORM_MAC)
  TEST_F(TestSessions, SimpleSession)
  {

    // Create a connection
<<<<<<< HEAD
    auto connection{CreateAmqpConnection()};

=======
    Azure::Core::Amqp::_internal::ConnectionOptions options;
#if ENABLE_RUST_AMQP
    options.Port = 25672;
#endif
    Azure::Core::Amqp::_internal::Connection connection("localhost", nullptr, options);

#if ENABLE_RUST_AMQP
    connection.Open({});
#endif
>>>>>>> ef49c4d8
    {
      // Create a session
      Session session{connection.CreateSession()};
    }

    {
      // Create two sessions
      Session session1{connection.CreateSession({})};
      Session session2{connection.CreateSession({})};

      EXPECT_ANY_THROW(session1.End({}));
    }

    CloseAmqpConnection(connection);
  }

  TEST_F(TestSessions, SessionProperties)
  { // Create a connection
    auto connection{CreateAmqpConnection()};
    {
      Session session{connection.CreateSession()};

      // Verify defaults are something "reasonable".
      EXPECT_EQ(1, session.GetIncomingWindow());
      EXPECT_EQ((std::numeric_limits<uint32_t>::max)(), session.GetHandleMax());
      EXPECT_EQ(1, session.GetOutgoingWindow());
    }

    {
      SessionOptions options;
      options.MaximumLinkCount = 37;
      Session session{connection.CreateSession(options)};
      EXPECT_EQ(37, session.GetHandleMax());
    }
    {
      SessionOptions options;
      options.InitialIncomingWindowSize = 1909119;
      Session session{connection.CreateSession(options)};
      EXPECT_EQ(1909119, session.GetIncomingWindow());
    }
    {
      SessionOptions options;
      options.InitialOutgoingWindowSize = 1909119;
      Session session{connection.CreateSession(options)};
      EXPECT_EQ(1909119, session.GetOutgoingWindow());
    }
    CloseAmqpConnection(connection);
  }
#endif // !AZ_PLATFORM_MAC

<<<<<<< HEAD
#if !defined(USE_NATIVE_BROKER)
=======
#if ENABLE_UAMQP
>>>>>>> ef49c4d8

  uint16_t FindAvailableSocket()
  {
    // Ensure that the global state for the AMQP stack is initialized. Normally this is done by
    // the network facing objects, but this is called before those objects are initialized.
    //
    // This may hide bugs in some of the global objects, but it is needed to ensure that the
    // port we choose for the tests is available.
    {
      auto instance = Azure::Core::Amqp::Common::_detail::GlobalStateHolder::GlobalStateInstance();
      (void)instance;
    }

    std::random_device dev;
    int count = 0;
    while (count < 20)
    {
      uint16_t testPort;
      // Make absolutely sure that we don't accidentally use the TLS port.
      do
      {
        testPort = dev() % 1000 + 0xBFFF;
      } while (testPort == AmqpTlsPort);

      GTEST_LOG_(INFO) << "Trying Test port: " << testPort;

      auto sock = socket(AF_INET, SOCK_STREAM, IPPROTO_TCP);
      if (sock != -1)
      {
        sockaddr_in addr{};
        addr.sin_family = AF_INET;
        addr.sin_addr.s_addr = INADDR_ANY;
        addr.sin_port = htons(testPort);

        auto bindResult = bind(sock, reinterpret_cast<sockaddr*>(&addr), sizeof(addr));
        // We were able to bind to the port, so it's available.
#if defined(AZ_PLATFORM_WINDOWS)
        closesocket(sock);
#else
        close(sock);
#endif
        if (bindResult != -1)
        {
          return testPort;
        }
        else
        {
#if defined(AZ_PLATFORM_WINDOWS)
          auto err = WSAGetLastError();
#else
          auto err = errno;
#endif
          GTEST_LOG_(INFO) << "Error " << std::to_string(err) << " binding to socket.";
        }
      }
      else
      {
#if defined(AZ_PLATFORM_WINDOWS)
        auto err = WSAGetLastError();
#else
        auto err = errno;
#endif
        GTEST_LOG_(INFO) << "Error " << std::to_string(err) << " opening port.";
      }
      count += 1;
    }
    throw std::runtime_error("Could not find available test port.");
  }
#endif

#if !defined(AZ_PLATFORM_MAC)
  TEST_F(TestSessions, SessionBeginEnd)
  {
<<<<<<< HEAD
=======
#if ENABLE_UAMQP
    class TestListenerEvents : public Network::_detail::SocketListenerEvents {
    public:
      std::shared_ptr<Network::_internal::Transport> WaitForResult(
          Network::_detail::SocketListener const& listener,
          Azure::Core::Context const& context = {})
      {
        auto result = m_listenerQueue.WaitForPolledResult(context, listener);
        return std::get<0>(*result);
      }
>>>>>>> ef49c4d8

    StartServerListening();

    // Create a connection
    auto connection{CreateAmqpConnection()};

<<<<<<< HEAD
    {
      Session session{connection.CreateSession()};

      session.Begin({});
      session.End({});
    }
=======
    // Ensure someone is listening on the connection for when we call Session.Begin.
    TestListenerEvents events;
    uint16_t testPort = FindAvailableSocket();
    Network::_detail::SocketListener listener(testPort, &events);
    listener.Start();
#elif ENABLE_RUST_AMQP
    // Port of AZURE_AMQP test broker
    uint16_t testPort = 25672;
#endif
    // Create a connection
    Azure::Core::Amqp::_internal::ConnectionOptions connectionOptions;
    connectionOptions.Port = testPort;
    Azure::Core::Amqp::_internal::Connection connection("localhost", nullptr, connectionOptions);
>>>>>>> ef49c4d8

#if ENABLE_RUST_AMQP
    // Open the connection
    GTEST_LOG_(INFO) << "Open connection.";
    connection.Open({});
#endif

    {
      Session session{connection.CreateSession()};

      session.Begin({});
<<<<<<< HEAD
      session.End("", "", {});
=======
      session.End({});
>>>>>>> ef49c4d8
    }

    {
      Session session{connection.CreateSession()};

      session.Begin({});
<<<<<<< HEAD
      session.End("amqp:link:detach-forced", "Forced detach.", {});
=======
      session.End("", "", {});
>>>>>>> ef49c4d8
    }
    StopServerListening();

<<<<<<< HEAD
    CloseAmqpConnection(connection);
=======
    {
      Session session{connection.CreateSession()};

      session.Begin({});
      session.End("amqp:link:detach-forced", "Forced detach.", {});
    }
#if ENABLE_UAMQP
    listener.Stop();
#endif
>>>>>>> ef49c4d8
  }

  TEST_F(TestSessions, MultipleSessionBeginEnd)
  {
#if ENABLE_UAMQP
<<<<<<< HEAD
    m_mockServer.EnableTrace(false);
    StartServerListening();
=======
    MessageTests::AmqpServerMock mockServer;
    mockServer.EnableTrace(false);
    mockServer.StartListening();
>>>>>>> ef49c4d8

    // Create a connection
    Azure::Core::Amqp::_internal::ConnectionOptions connectionOptions;
    connectionOptions.Port = GetPort();
    connectionOptions.EnableTrace = true;

    class OutgoingConnectionEvents : public ConnectionEvents {
      /** @brief Called when the connection state changes.
       *
       * @param newState The new state of the connection.
       * @param oldState The previous state of the connection.
       */
      void OnConnectionStateChanged(
          Connection const&,
          ConnectionState newState,
          ConnectionState oldState) override
      {
        GTEST_LOG_(INFO) << "Connection state changed. OldState: " << oldState << " -> "
                         << newState;
      };

      /** @brief called when an I/O error has occurred on the connection.
       *
       */
      void OnIOError(Connection const&) override { GTEST_LOG_(INFO) << "Connection IO Error."; };
    };

    OutgoingConnectionEvents connectionEvents;
    Azure::Core::Amqp::_internal::Connection connection(
        "localhost", nullptr, connectionOptions, &connectionEvents);
<<<<<<< HEAD
#else
    auto connection{CreateAmqpConnection()};
#endif
=======

#elif ENABLE_RUST_AMQP
    Azure::Core::Amqp::_internal::ConnectionOptions connectionOptions;
    connectionOptions.Port = 25672;
    Azure::Core::Amqp::_internal::Connection connection("localhost", nullptr, connectionOptions);
#endif
    connection.Open({});
>>>>>>> ef49c4d8

    {
      constexpr const size_t sessionCount = 30;
      GTEST_LOG_(INFO) << "Opening " << sessionCount << " sessions.";
      std::vector<Session> sessions;
      for (size_t i = 0; i < sessionCount; i += 1)
      {
        sessions.push_back(connection.CreateSession());
        sessions.back().Begin({});
        std::this_thread::sleep_for(std::chrono::milliseconds(100));
      }

      std::this_thread::sleep_for(std::chrono::milliseconds(500));

      GTEST_LOG_(INFO) << "Closing " << sessionCount << " sessions.";
      for (auto& session : sessions)
      {
        session.End({});
        std::this_thread::sleep_for(std::chrono::milliseconds(100));
      }
    }
<<<<<<< HEAD
    CloseAmqpConnection(connection);
#if ENABLE_UAMQP
    StopServerListening();
=======
    connection.Close({});
#if ENABLE_UAMQP
    mockServer.StopListening();
>>>>>>> ef49c4d8
#endif
  }
#endif // !AZ_PLATFORM_MAC
}}}} // namespace Azure::Core::Amqp::Tests<|MERGE_RESOLUTION|>--- conflicted
+++ resolved
@@ -137,20 +137,8 @@
   {
 
     // Create a connection
-<<<<<<< HEAD
     auto connection{CreateAmqpConnection()};
 
-=======
-    Azure::Core::Amqp::_internal::ConnectionOptions options;
-#if ENABLE_RUST_AMQP
-    options.Port = 25672;
-#endif
-    Azure::Core::Amqp::_internal::Connection connection("localhost", nullptr, options);
-
-#if ENABLE_RUST_AMQP
-    connection.Open({});
-#endif
->>>>>>> ef49c4d8
     {
       // Create a session
       Session session{connection.CreateSession()};
@@ -201,11 +189,7 @@
   }
 #endif // !AZ_PLATFORM_MAC
 
-<<<<<<< HEAD
-#if !defined(USE_NATIVE_BROKER)
-=======
-#if ENABLE_UAMQP
->>>>>>> ef49c4d8
+#if !defined(USE_NATIVE_BROKER)
 
   uint16_t FindAvailableSocket()
   {
@@ -279,47 +263,18 @@
 #if !defined(AZ_PLATFORM_MAC)
   TEST_F(TestSessions, SessionBeginEnd)
   {
-<<<<<<< HEAD
-=======
-#if ENABLE_UAMQP
-    class TestListenerEvents : public Network::_detail::SocketListenerEvents {
-    public:
-      std::shared_ptr<Network::_internal::Transport> WaitForResult(
-          Network::_detail::SocketListener const& listener,
-          Azure::Core::Context const& context = {})
-      {
-        auto result = m_listenerQueue.WaitForPolledResult(context, listener);
-        return std::get<0>(*result);
-      }
->>>>>>> ef49c4d8
 
     StartServerListening();
 
     // Create a connection
     auto connection{CreateAmqpConnection()};
 
-<<<<<<< HEAD
     {
       Session session{connection.CreateSession()};
 
       session.Begin({});
       session.End({});
     }
-=======
-    // Ensure someone is listening on the connection for when we call Session.Begin.
-    TestListenerEvents events;
-    uint16_t testPort = FindAvailableSocket();
-    Network::_detail::SocketListener listener(testPort, &events);
-    listener.Start();
-#elif ENABLE_RUST_AMQP
-    // Port of AZURE_AMQP test broker
-    uint16_t testPort = 25672;
-#endif
-    // Create a connection
-    Azure::Core::Amqp::_internal::ConnectionOptions connectionOptions;
-    connectionOptions.Port = testPort;
-    Azure::Core::Amqp::_internal::Connection connection("localhost", nullptr, connectionOptions);
->>>>>>> ef49c4d8
 
 #if ENABLE_RUST_AMQP
     // Open the connection
@@ -331,51 +286,25 @@
       Session session{connection.CreateSession()};
 
       session.Begin({});
-<<<<<<< HEAD
       session.End("", "", {});
-=======
-      session.End({});
->>>>>>> ef49c4d8
-    }
-
-    {
-      Session session{connection.CreateSession()};
-
-      session.Begin({});
-<<<<<<< HEAD
-      session.End("amqp:link:detach-forced", "Forced detach.", {});
-=======
-      session.End("", "", {});
->>>>>>> ef49c4d8
-    }
-    StopServerListening();
-
-<<<<<<< HEAD
-    CloseAmqpConnection(connection);
-=======
+    }
+
     {
       Session session{connection.CreateSession()};
 
       session.Begin({});
       session.End("amqp:link:detach-forced", "Forced detach.", {});
     }
-#if ENABLE_UAMQP
-    listener.Stop();
-#endif
->>>>>>> ef49c4d8
+    StopServerListening();
+
+    CloseAmqpConnection(connection);
   }
 
   TEST_F(TestSessions, MultipleSessionBeginEnd)
   {
 #if ENABLE_UAMQP
-<<<<<<< HEAD
     m_mockServer.EnableTrace(false);
     StartServerListening();
-=======
-    MessageTests::AmqpServerMock mockServer;
-    mockServer.EnableTrace(false);
-    mockServer.StartListening();
->>>>>>> ef49c4d8
 
     // Create a connection
     Azure::Core::Amqp::_internal::ConnectionOptions connectionOptions;
@@ -406,19 +335,9 @@
     OutgoingConnectionEvents connectionEvents;
     Azure::Core::Amqp::_internal::Connection connection(
         "localhost", nullptr, connectionOptions, &connectionEvents);
-<<<<<<< HEAD
 #else
     auto connection{CreateAmqpConnection()};
 #endif
-=======
-
-#elif ENABLE_RUST_AMQP
-    Azure::Core::Amqp::_internal::ConnectionOptions connectionOptions;
-    connectionOptions.Port = 25672;
-    Azure::Core::Amqp::_internal::Connection connection("localhost", nullptr, connectionOptions);
-#endif
-    connection.Open({});
->>>>>>> ef49c4d8
 
     {
       constexpr const size_t sessionCount = 30;
@@ -440,15 +359,9 @@
         std::this_thread::sleep_for(std::chrono::milliseconds(100));
       }
     }
-<<<<<<< HEAD
     CloseAmqpConnection(connection);
 #if ENABLE_UAMQP
     StopServerListening();
-=======
-    connection.Close({});
-#if ENABLE_UAMQP
-    mockServer.StopListening();
->>>>>>> ef49c4d8
 #endif
   }
 #endif // !AZ_PLATFORM_MAC
