--- conflicted
+++ resolved
@@ -41,20 +41,7 @@
   using namespace Azure::Core::Amqp;
 
 #if !defined(AZ_PLATFORM_MAC)
-<<<<<<< HEAD
-TEST_F(TestSessions, SimpleSession)
-{
-
-  // Create a connection
-  Azure::Core::Amqp::_internal::Connection connection("localhost", {});
-  {
-    // Create a session
-    Session session(connection, nullptr);
-  }
-
-=======
   TEST_F(TestSessions, SimpleSession)
->>>>>>> a11a93b4
   {
 
     // Create a connection
@@ -73,15 +60,9 @@
     }
   }
 
-<<<<<<< HEAD
-TEST_F(TestSessions, SessionProperties)
-{ // Create a connection
-  Azure::Core::Amqp::_internal::Connection connection("localhost", {});
-=======
   TEST_F(TestSessions, SessionProperties)
   { // Create a connection
     Azure::Core::Amqp::_internal::Connection connection("localhost", nullptr, {});
->>>>>>> a11a93b4
 
     {
       Session session{connection.CreateSession()};
@@ -92,25 +73,6 @@
       EXPECT_EQ(1, session.GetOutgoingWindow());
     }
 
-<<<<<<< HEAD
-  {
-    SessionOptions options;
-    options.MaximumLinkCount = 37;
-    Session session(connection, nullptr, options);
-    EXPECT_EQ(37, session.GetHandleMax());
-  }
-  {
-    SessionOptions options;
-    options.InitialIncomingWindowSize = 1909119;
-    Session session(connection, nullptr, options);
-    EXPECT_EQ(1909119, session.GetIncomingWindow());
-  }
-  {
-    SessionOptions options;
-    options.InitialOutgoingWindowSize = 1909119;
-    Session session(connection, nullptr, options);
-    EXPECT_EQ(1909119, session.GetOutgoingWindow());
-=======
     {
       SessionOptions options;
       options.MaximumLinkCount = 37;
@@ -129,7 +91,6 @@
       Session session{connection.CreateSession(options)};
       EXPECT_EQ(1909119, session.GetOutgoingWindow());
     }
->>>>>>> a11a93b4
   }
 #endif // !AZ_PLATFORM_MAC
   uint16_t FindAvailableSocket()
@@ -144,18 +105,6 @@
       (void)instance;
     }
 
-<<<<<<< HEAD
-  std::random_device dev;
-  int count = 0;
-  while (count < 20)
-  {
-    uint16_t testPort;
-    // Make absolutely sure that we don't accidentally use the TLS port.
-    do
-    {
-      testPort = dev() % 1000 + 5000;
-    } while (testPort == AmqpTlsPort);
-=======
     std::random_device dev;
     int count = 0;
     while (count < 20)
@@ -166,7 +115,6 @@
       {
         testPort = dev() % 1000 + 5000;
       } while (testPort == AmqpTlsPort);
->>>>>>> a11a93b4
 
       GTEST_LOG_(INFO) << "Trying Test port: " << testPort;
 
@@ -214,19 +162,6 @@
   }
 
 #if !defined(AZ_PLATFORM_MAC)
-<<<<<<< HEAD
-TEST_F(TestSessions, SessionBeginEnd)
-{
-  class TestListenerEvents : public Network::_internal::SocketListenerEvents {
-  public:
-    std::shared_ptr<Network::_internal::Transport> WaitForResult(
-        Network::_internal::SocketListener const& listener,
-        Azure::Core::Context const& context = {})
-    {
-      auto result = m_listenerQueue.WaitForPolledResult(context, listener);
-      return std::get<0>(*result);
-    }
-=======
   TEST_F(TestSessions, SessionBeginEnd)
   {
     class TestListenerEvents : public Network::_internal::SocketListenerEvents {
@@ -238,7 +173,6 @@
         auto result = m_listenerQueue.WaitForPolledResult(context, listener);
         return std::get<0>(*result);
       }
->>>>>>> a11a93b4
 
     private:
       Azure::Core::Amqp::Common::_internal::AsyncOperationQueue<
@@ -258,17 +192,10 @@
     Network::_internal::SocketListener listener(testPort, &events);
     listener.Start();
 
-<<<<<<< HEAD
-  // Create a connection
-  Azure::Core::Amqp::_internal::ConnectionOptions connectionOptions;
-  connectionOptions.Port = testPort;
-  Azure::Core::Amqp::_internal::Connection connection("localhost", connectionOptions);
-=======
     // Create a connection
     Azure::Core::Amqp::_internal::ConnectionOptions connectionOptions;
     connectionOptions.Port = testPort;
     Azure::Core::Amqp::_internal::Connection connection("localhost", nullptr, connectionOptions);
->>>>>>> a11a93b4
 
     {
       Session session{connection.CreateSession()};
