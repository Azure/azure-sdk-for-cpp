// Copyright (c) Microsoft Corporation. All rights reserved.
// SPDX-Licence-Identifier: MIT

#include "azure/core/amqp/connection.hpp"

#include <azure/core/amqp/common/async_operation_queue.hpp>
#include <azure/core/amqp/network/socket_listener.hpp>
#include <azure/core/amqp/network/socket_transport.hpp>
#include <azure/core/amqp/network/tls_transport.hpp>
#include <azure/core/platform.hpp>

#include <random>
#include <utility>

#include <gtest/gtest.h>
<<<<<<< HEAD

extern uint16_t FindAvailableSocket();
=======
>>>>>>> a11a93b4

namespace Azure { namespace Core { namespace Amqp { namespace Tests {

  extern uint16_t FindAvailableSocket();

<<<<<<< HEAD
std::string StringFromSendResult(TransportSendStatus ts)
{
  switch (ts)
  {
    case TransportSendStatus::Unknown:
      return "Unknown";
    case TransportSendStatus::Ok:
      return "Ok";
    case TransportSendStatus::Error:
      return "Error";
    case TransportSendStatus::Cancelled:
      return "Cancelled";
    case TransportSendStatus::Invalid:
      return "**INVALID**";
  }
  throw std::logic_error("??? Unknown Transport Send Result...");
}

std::string StringFromOpenResult(TransportOpenStatus to)
{
  switch (to)
  {
    case TransportOpenStatus::Ok:
      return "Ok";
    case TransportOpenStatus::Error:
      return "Error";
    case TransportOpenStatus::Cancelled:
      return "Cancelled";
    case TransportOpenStatus::Invalid:
      return "**INVALID**";
=======
  using namespace Azure::Core::Amqp::Network::_internal;
  using namespace Azure::Core::Amqp::Common::_internal;

  class TestTlsTransport : public testing::Test {
  protected:
    void SetUp() override {}
    void TearDown() override {}
  };

  std::string StringFromSendResult(TransportSendStatus ts)
  {
    switch (ts)
    {
      case TransportSendStatus::Unknown:
        return "Unknown";
      case TransportSendStatus::Ok:
        return "Ok";
      case TransportSendStatus::Error:
        return "Error";
      case TransportSendStatus::Cancelled:
        return "Cancelled";
      case TransportSendStatus::Invalid:
        return "**INVALID**";
    }
    throw std::logic_error("??? Unknown Transport Send Result...");
>>>>>>> a11a93b4
  }

<<<<<<< HEAD
TEST_F(TestTlsTransport, SimpleSend)
{
  {
    class TestTransportEvents : public TransportEvents {
      AsyncOperationQueue<size_t, std::unique_ptr<uint8_t>> receiveBytesQueue;
      AsyncOperationQueue<bool> errorQueue;
      void OnBytesReceived(Transport const&, uint8_t const* bytes, size_t size) override
      {
        GTEST_LOG_(INFO) << "On bytes received: " << size;
        std::unique_ptr<uint8_t> val(new uint8_t[size]);
        memcpy(val.get(), bytes, size);
        receiveBytesQueue.CompleteOperation(size, std::move(val));
      }
      void OnIOError() override
      {
        GTEST_LOG_(INFO) << "On I/O Error";
        errorQueue.CompleteOperation(true);
      }

    public:
      std::tuple<size_t, std::unique_ptr<uint8_t>> WaitForReceive(
          Transport const& transport,
          Azure::Core::Context const& context)
      {
        auto result = receiveBytesQueue.WaitForPolledResult(context, transport);
        return std::make_tuple(std::get<0>(*result), std::move(std::get<1>(*result)));
      }
    };
    TestTransportEvents events;
    auto transport = TlsTransportFactory::Create("www.microsoft.com", 443, &events);

    ASSERT_EQ(TransportOpenStatus::Ok, transport.Open());

    unsigned char val[] = R"(GET / HTTP/1.1
=======
  std::string StringFromOpenResult(TransportOpenStatus to)
  {
    switch (to)
    {
      case TransportOpenStatus::Ok:
        return "Ok";
      case TransportOpenStatus::Error:
        return "Error";
      case TransportOpenStatus::Cancelled:
        return "Cancelled";
      case TransportOpenStatus::Invalid:
        return "**INVALID**";
    }
    throw std::logic_error("??? Unknown Transport Open Result...");
  }

  TEST_F(TestTlsTransport, SimpleSend)
  {
    {
      class TestTransportEvents : public TransportEvents {
        AsyncOperationQueue<size_t, std::unique_ptr<uint8_t>> receiveBytesQueue;
        AsyncOperationQueue<bool> errorQueue;
        void OnBytesReceived(Transport const&, uint8_t const* bytes, size_t size) override
        {
          GTEST_LOG_(INFO) << "On bytes received: " << size;
          std::unique_ptr<uint8_t> val(new uint8_t[size]);
          memcpy(val.get(), bytes, size);
          receiveBytesQueue.CompleteOperation(size, std::move(val));
        }
        void OnIOError() override
        {
          GTEST_LOG_(INFO) << "On I/O Error";
          errorQueue.CompleteOperation(true);
        }

      public:
        std::tuple<size_t, std::unique_ptr<uint8_t>> WaitForReceive(
            Transport const& transport,
            Azure::Core::Context const& context)
        {
          auto result = receiveBytesQueue.WaitForPolledResult(context, transport);
          return std::make_tuple(std::get<0>(*result), std::move(std::get<1>(*result)));
        }
      };
      TestTransportEvents events;
      auto transport = TlsTransportFactory::Create("www.microsoft.com", 443, &events);

      ASSERT_EQ(TransportOpenStatus::Ok, transport.Open());

      unsigned char val[] = R"(GET / HTTP/1.1
>>>>>>> a11a93b4
Host: www.microsoft.com
User-Agent: AMQP Tests 0.0.1
Accept: */*

)";

      GTEST_LOG_(INFO) << "Before send" << std::endl;

<<<<<<< HEAD
    AsyncOperationQueue<TransportSendStatus> sendOperation;
    EXPECT_TRUE(transport.Send(val, sizeof(val), [&sendOperation](TransportSendStatus result) {
      std::cout << "Send complete" << StringFromSendResult(result);
      sendOperation.CompleteOperation(result);
    }));
    GTEST_LOG_(INFO) << "Wait for send" << std::endl;

    auto sendResult{sendOperation.WaitForPolledResult({}, transport)};
    EXPECT_EQ(std::get<0>(*sendResult), TransportSendStatus::Ok);
=======
      AsyncOperationQueue<TransportSendStatus> sendOperation;
      EXPECT_TRUE(transport.Send(val, sizeof(val), [&sendOperation](TransportSendStatus result) {
        std::cout << "Send complete" << StringFromSendResult(result);
        sendOperation.CompleteOperation(result);
      }));
      GTEST_LOG_(INFO) << "Wait for send" << std::endl;

      auto sendResult{sendOperation.WaitForPolledResult({}, transport)};
      EXPECT_EQ(std::get<0>(*sendResult), TransportSendStatus::Ok);
>>>>>>> a11a93b4

      // Wait until we receive data from the www.microsoft.com server.
      GTEST_LOG_(INFO) << "Wait for data from server." << std::endl;
      auto receiveResult = events.WaitForReceive(transport, {});

      GTEST_LOG_(INFO) << "Received data from microsoft.com server: " << std::get<0>(receiveResult)
                       << std::endl;

<<<<<<< HEAD
    EXPECT_NO_THROW(transport.Close());
=======
      EXPECT_NO_THROW(transport.Close());
    }
>>>>>>> a11a93b4
  }

  class TestSocketTransport : public testing::Test {
  protected:
    void SetUp() override {}
    void TearDown() override {}
  };

#if !defined(AZ_PLATFORM_MAC)
<<<<<<< HEAD
TEST_F(TestSocketTransport, SimpleCreate)
{
  {
    Transport transport{
        SocketTransportFactory::Create("localhost", Azure::Core::Amqp::_internal::AmqpPort)};
  }
  {
    Transport transport1{
        SocketTransportFactory::Create("localhost", Azure::Core::Amqp::_internal::AmqpPort)};
    Transport transport2{SocketTransportFactory::Create("localhost", 5673)};
  }
}

TEST_F(TestSocketTransport, SimpleOpen)
{
  // Wait until we receive data from the www.microsoft.com server, with a 10 second timeout.
  Azure::Core::Context completionContext = Azure::Core::Context::ApplicationContext.WithDeadline(
      std::chrono::system_clock::now() + std::chrono::seconds(10));
  {
    Transport transport{SocketTransportFactory::Create("www.microsoft.com", 80)};

    ASSERT_EQ(TransportOpenStatus::Ok, transport.Open(completionContext));
    EXPECT_NO_THROW(transport.Close());
  }

  {
    Transport transport{SocketTransportFactory::Create("www.microsoft.com", 80)};
    ASSERT_EQ(TransportOpenStatus::Ok, transport.Open(completionContext));
    transport.Close();
  }
  {
    Transport transport{SocketTransportFactory::Create("www.microsoft.com", 80)};
    EXPECT_ANY_THROW(transport.Close());
  }
  {
    Transport transport{SocketTransportFactory::Create("www.microsoft.com", 80)};
    ASSERT_EQ(TransportOpenStatus::Ok, transport.Open(completionContext));
    EXPECT_ANY_THROW(transport.Open());
=======
  TEST_F(TestSocketTransport, SimpleCreate)
  {
    {
      Transport transport{
          SocketTransportFactory::Create("localhost", Azure::Core::Amqp::_internal::AmqpPort)};
    }
    {
      Transport transport1{
          SocketTransportFactory::Create("localhost", Azure::Core::Amqp::_internal::AmqpPort)};
      Transport transport2{SocketTransportFactory::Create("localhost", 5673)};
    }
>>>>>>> a11a93b4
  }

  TEST_F(TestSocketTransport, SimpleOpen)
  {
<<<<<<< HEAD
    class TestTransportEvents : public TransportEvents {
      AsyncOperationQueue<size_t, std::unique_ptr<uint8_t>> receiveBytesQueue;
      AsyncOperationQueue<bool> errorQueue;
      void OnBytesReceived(Transport const&, uint8_t const* bytes, size_t size) override
      {
        GTEST_LOG_(INFO) << "On bytes received: " << size;
        std::unique_ptr<uint8_t> val(new uint8_t[size]);
        memcpy(val.get(), bytes, size);
        receiveBytesQueue.CompleteOperation(size, std::move(val));
      }
      void OnIOError() override
      {
        GTEST_LOG_(INFO) << "On I/O Error";
        errorQueue.CompleteOperation(true);
      }

    public:
      std::tuple<size_t, std::unique_ptr<uint8_t>> WaitForReceive(
          Transport const& transport,
          Azure::Core::Context const& context)
      {
        auto result = receiveBytesQueue.WaitForPolledResult(context, transport);
        return std::make_tuple(std::get<0>(*result), std::move(std::get<1>(*result)));
      }
    };
    TestTransportEvents events;
    Transport transport{SocketTransportFactory::Create("www.microsoft.com", 80, &events)};

    // Wait until we receive data from the www.microsoft.com server, with a 10 second timeout.
    Azure::Core::Context completionContext = Azure::Core::Context::ApplicationContext.WithDeadline(
        std::chrono::system_clock::now() + std::chrono::seconds(10));
    ASSERT_EQ(TransportOpenStatus::Ok, transport.Open(completionContext));
=======
    // Wait until we receive data from the www.microsoft.com server, with a 10 second timeout.
    Azure::Core::Context completionContext = Azure::Core::Context::ApplicationContext.WithDeadline(
        std::chrono::system_clock::now() + std::chrono::seconds(10));
    {
      Transport transport{SocketTransportFactory::Create("www.microsoft.com", 80)};

      ASSERT_EQ(TransportOpenStatus::Ok, transport.Open(completionContext));
      EXPECT_NO_THROW(transport.Close());
    }
>>>>>>> a11a93b4

    {
      Transport transport{SocketTransportFactory::Create("www.microsoft.com", 80)};
      ASSERT_EQ(TransportOpenStatus::Ok, transport.Open(completionContext));
      transport.Close();
    }
    {
      Transport transport{SocketTransportFactory::Create("www.microsoft.com", 80)};
      EXPECT_ANY_THROW(transport.Close());
    }
    {
      Transport transport{SocketTransportFactory::Create("www.microsoft.com", 80)};
      ASSERT_EQ(TransportOpenStatus::Ok, transport.Open(completionContext));
      EXPECT_ANY_THROW(transport.Open());
    }
  }

  TEST_F(TestSocketTransport, SimpleSend)
  {
    {
      class TestTransportEvents : public TransportEvents {
        AsyncOperationQueue<size_t, std::unique_ptr<uint8_t>> receiveBytesQueue;
        AsyncOperationQueue<bool> errorQueue;
        void OnBytesReceived(Transport const&, uint8_t const* bytes, size_t size) override
        {
          GTEST_LOG_(INFO) << "On bytes received: " << size;
          std::unique_ptr<uint8_t> val(new uint8_t[size]);
          memcpy(val.get(), bytes, size);
          receiveBytesQueue.CompleteOperation(size, std::move(val));
        }
        void OnIOError() override
        {
          GTEST_LOG_(INFO) << "On I/O Error";
          errorQueue.CompleteOperation(true);
        }

      public:
        std::tuple<size_t, std::unique_ptr<uint8_t>> WaitForReceive(
            Transport const& transport,
            Azure::Core::Context const& context)
        {
          auto result = receiveBytesQueue.WaitForPolledResult(context, transport);
          return std::make_tuple(std::get<0>(*result), std::move(std::get<1>(*result)));
        }
      };
      TestTransportEvents events;
      Transport transport{SocketTransportFactory::Create("www.microsoft.com", 80, &events)};

      // Wait until we receive data from the www.microsoft.com server, with a 10 second timeout.
      Azure::Core::Context completionContext
          = Azure::Core::Context::ApplicationContext.WithDeadline(
              std::chrono::system_clock::now() + std::chrono::seconds(10));
      ASSERT_EQ(TransportOpenStatus::Ok, transport.Open(completionContext));

      unsigned char val[] = R"(GET / HTTP/1.1
Host: www.microsoft.com
User-Agent: AMQP Tests 0.0.1
Accept: */*

)";

      GTEST_LOG_(INFO) << "Before send" << std::endl;

<<<<<<< HEAD
    AsyncOperationQueue<TransportSendStatus> sendOperation;
    EXPECT_TRUE(transport.Send(val, sizeof(val), [&sendOperation](TransportSendStatus result) {
      std::cout << "Send complete" << StringFromSendResult(result);
      sendOperation.CompleteOperation(result);
    }));
    GTEST_LOG_(INFO) << "Wait for send" << std::endl;

    auto sendResult{sendOperation.WaitForPolledResult({}, transport)};
    EXPECT_EQ(std::get<0>(*sendResult), TransportSendStatus::Ok);
=======
      AsyncOperationQueue<TransportSendStatus> sendOperation;
      EXPECT_TRUE(transport.Send(val, sizeof(val), [&sendOperation](TransportSendStatus result) {
        std::cout << "Send complete" << StringFromSendResult(result);
        sendOperation.CompleteOperation(result);
      }));
      GTEST_LOG_(INFO) << "Wait for send" << std::endl;

      auto sendResult{sendOperation.WaitForPolledResult({}, transport)};
      EXPECT_EQ(std::get<0>(*sendResult), TransportSendStatus::Ok);
>>>>>>> a11a93b4

      // Wait until we receive data from the www.microsoft.com server.
      GTEST_LOG_(INFO) << "Wait for data from server." << std::endl;
      auto receiveResult = events.WaitForReceive(transport, {});

      GTEST_LOG_(INFO) << "Received data from microsoft.com server: " << std::get<0>(receiveResult)
                       << std::endl;

<<<<<<< HEAD
    AsyncOperationQueue<bool> closeResult;
    EXPECT_NO_THROW(transport.Close());
=======
      AsyncOperationQueue<bool> closeResult;
      EXPECT_NO_THROW(transport.Close());
    }
>>>>>>> a11a93b4
  }

  TEST_F(TestSocketTransport, SimpleListener)
  {
    {
      SocketListener listener(8008, nullptr);

      listener.Start();

      listener.Stop();
    }

    {
      SocketListener listener(8008, nullptr);

      listener.Start();
      EXPECT_ANY_THROW(listener.Start());
    }
    {
      SocketListener listener(8008, nullptr);

      EXPECT_ANY_THROW(listener.Stop());
    }

    {
      SocketListener listener1(8008, nullptr);

      listener1.Start();

      SocketListener listener2(8008, nullptr);
      EXPECT_ANY_THROW(listener2.Start());
    }
  }

  TEST_F(TestSocketTransport, SimpleListenerEcho)
  {

    class TestListenerEvents : public SocketListenerEvents, public TransportEvents {
    public:
      TestListenerEvents() {}

<<<<<<< HEAD
    std::shared_ptr<Transport> GetListenerTransport(
        SocketListener const& listener,
        Azure::Core::Context const& context)
    {
      auto result = m_listenerTransportQueue.WaitForPolledResult(context, listener);
      return std::move(std::get<0>(*result));
    }
    std::vector<uint8_t> WaitForReceive(
        Transport const& transport,
        Azure::Core::Context const& context)
    {
      auto result = receiveBytesQueue.WaitForPolledResult(context, transport);
      if (result)
=======
      std::shared_ptr<Transport> GetListenerTransport(
          SocketListener const& listener,
          Azure::Core::Context const& context)
>>>>>>> a11a93b4
      {
        auto result = m_listenerTransportQueue.WaitForPolledResult(context, listener);
        return std::move(std::get<0>(*result));
      }
<<<<<<< HEAD
      throw Azure::Core::OperationCancelledException("Wait for receive cancelled");
    }

  private:
    AsyncOperationQueue<std::shared_ptr<Transport>> m_listenerTransportQueue;
    AsyncOperationQueue<std::vector<uint8_t>> receiveBytesQueue;
    AsyncOperationQueue<bool> errorQueue;
    virtual void OnSocketAccepted(std::shared_ptr<Transport> newTransport) override
    {
      GTEST_LOG_(INFO) << "Listener started, new connection.";
      newTransport->SetEventHandler(this);
      newTransport->Open();
      m_listenerTransportQueue.CompleteOperation(newTransport);
    }
    void OnBytesReceived(Transport const& transport, uint8_t const* bytes, size_t size) override
    {
      GTEST_LOG_(INFO) << "On Listener bytes received: " << size;
      std::vector<uint8_t> echoedBytes;
      for (size_t i = 0; i < size; i += 1)
=======
      std::vector<uint8_t> WaitForReceive(
          Transport const& transport,
          Azure::Core::Context const& context)
>>>>>>> a11a93b4
      {
        auto result = receiveBytesQueue.WaitForPolledResult(context, transport);
        if (result)
        {
          return std::get<0>(*result);
        }
        throw Azure::Core::OperationCancelledException("Wait for receive cancelled");
      }

<<<<<<< HEAD
      receiveBytesQueue.CompleteOperation(echoedBytes);

      // Echo back the data received.
      transport.Send(const_cast<uint8_t*>(bytes), size, [](TransportSendStatus sendResult) {
        GTEST_LOG_(INFO) << "OnListener Send Bytes Complete..." << StringFromSendResult(sendResult);
      });
    }
    void OnIOError() override
    {
      GTEST_LOG_(INFO) << "On I/O Error";
      errorQueue.CompleteOperation(true);
    }
  };
=======
    private:
      AsyncOperationQueue<std::shared_ptr<Transport>> m_listenerTransportQueue;
      AsyncOperationQueue<std::vector<uint8_t>> receiveBytesQueue;
      AsyncOperationQueue<bool> errorQueue;
      virtual void OnSocketAccepted(std::shared_ptr<Transport> newTransport) override
      {
        GTEST_LOG_(INFO) << "Listener started, new connection.";
        newTransport->SetEventHandler(this);
        newTransport->Open();
        m_listenerTransportQueue.CompleteOperation(newTransport);
      }
      void OnBytesReceived(Transport const& transport, uint8_t const* bytes, size_t size) override
      {
        GTEST_LOG_(INFO) << "On Listener bytes received: " << size;
        std::vector<uint8_t> echoedBytes;
        for (size_t i = 0; i < size; i += 1)
        {
          echoedBytes.push_back(bytes[i]);
        }

        receiveBytesQueue.CompleteOperation(echoedBytes);

        // Echo back the data received.
        transport.Send(const_cast<uint8_t*>(bytes), size, [](TransportSendStatus sendResult) {
          GTEST_LOG_(INFO) << "OnListener Send Bytes Complete..."
                           << StringFromSendResult(sendResult);
        });
      }
      void OnIOError() override
      {
        GTEST_LOG_(INFO) << "On I/O Error";
        errorQueue.CompleteOperation(true);
      }
    };
>>>>>>> a11a93b4

    TestListenerEvents events;
    uint16_t testPort = FindAvailableSocket();

    GTEST_LOG_(INFO) << "Test listener using port: " << testPort;
    SocketListener listener(testPort, &events);
    EXPECT_NO_THROW(listener.Start());

<<<<<<< HEAD
  class SendingEvents : public TransportEvents {
    AsyncOperationQueue<std::vector<uint8_t>> receiveBytesQueue;
    AsyncOperationQueue<bool> errorQueue;
    void OnBytesReceived(Transport const&, uint8_t const* bytes, size_t size) override
    {
      GTEST_LOG_(INFO) << "On bytes received: " << size;
      std::vector<uint8_t> echoedBytes;
      for (size_t i = 0; i < size; i += 1)
=======
    class SendingEvents : public TransportEvents {
      AsyncOperationQueue<std::vector<uint8_t>> receiveBytesQueue;
      AsyncOperationQueue<bool> errorQueue;
      void OnBytesReceived(Transport const&, uint8_t const* bytes, size_t size) override
      {
        GTEST_LOG_(INFO) << "On bytes received: " << size;
        std::vector<uint8_t> echoedBytes;
        for (size_t i = 0; i < size; i += 1)
        {
          echoedBytes.push_back(bytes[i]);
        }

        receiveBytesQueue.CompleteOperation(echoedBytes);
      }
      void OnIOError() override
>>>>>>> a11a93b4
      {
        GTEST_LOG_(INFO) << "On I/O Error";
        errorQueue.CompleteOperation(true);
      }

<<<<<<< HEAD
      receiveBytesQueue.CompleteOperation(echoedBytes);
    }
    void OnIOError() override
    {
      GTEST_LOG_(INFO) << "On I/O Error";
      errorQueue.CompleteOperation(true);
    }

  public:
    std::vector<uint8_t> WaitForReceive(
        Transport const& transport,
        Azure::Core::Context const& context)
    {
      auto result = receiveBytesQueue.WaitForPolledResult(context, transport);
      return std::get<0>(*result);
    }
  };
  SendingEvents sendingEvents;
  Transport sender{SocketTransportFactory::Create("localhost", testPort, &sendingEvents)};

  ASSERT_EQ(TransportOpenStatus::Ok, sender.Open());
=======
    public:
      std::vector<uint8_t> WaitForReceive(
          Transport const& transport,
          Azure::Core::Context const& context)
      {
        auto result = receiveBytesQueue.WaitForPolledResult(context, transport);
        return std::get<0>(*result);
      }
    };
    SendingEvents sendingEvents;
    Transport sender{SocketTransportFactory::Create("localhost", testPort, &sendingEvents)};

    ASSERT_EQ(TransportOpenStatus::Ok, sender.Open());
>>>>>>> a11a93b4

    // Note: Keep this string under 64 bytes in length because the default socket I/O buffer size
    // is 64 bytes and that helps ensure that this will be handled in a single OnReceiveBytes
    // call.
    unsigned char val[] = R"(GET / HTTP/1.1
Host: www.microsoft.com)";

<<<<<<< HEAD
  // Synchronously send the data to the listener.
  {
    AsyncOperationQueue<TransportSendStatus> sendOperation;

    sender.Send(val, sizeof(val), [&sendOperation](TransportSendStatus result) {
      GTEST_LOG_(INFO) << "Sender send complete " << StringFromSendResult(result);
      sendOperation.CompleteOperation(result);
    });
    auto sendResult{sendOperation.WaitForPolledResult({}, sender)};
    EXPECT_EQ(std::get<0>(*sendResult), TransportSendStatus::Ok);
  }
=======
    // Synchronously send the data to the listener.
    {
      AsyncOperationQueue<TransportSendStatus> sendOperation;
>>>>>>> a11a93b4

      sender.Send(val, sizeof(val), [&sendOperation](TransportSendStatus result) {
        GTEST_LOG_(INFO) << "Sender send complete " << StringFromSendResult(result);
        sendOperation.CompleteOperation(result);
      });
      auto sendResult{sendOperation.WaitForPolledResult({}, sender)};
      EXPECT_EQ(std::get<0>(*sendResult), TransportSendStatus::Ok);
    }

    GTEST_LOG_(INFO) << "Wait for listener to receive the bytes we just sent.";
    auto listenerTransport = events.GetListenerTransport(listener, {});

    GTEST_LOG_(INFO) << "Wait for received event.";
    events.WaitForReceive(
        *listenerTransport,
        Azure::Core::Context::ApplicationContext.WithDeadline(
            std::chrono::system_clock::now() + std::chrono::seconds(10)));

    GTEST_LOG_(INFO) << "Listener received the bytes we just sent, now wait until the sender "
                        "received those bytes back.";

    auto receivedData = sendingEvents.WaitForReceive(sender, {});

<<<<<<< HEAD
  EXPECT_EQ(sizeof(val), receivedData.size());
  EXPECT_EQ(0, memcmp(val, receivedData.data(), receivedData.size()));
  listenerTransport->Close();
  listener.Stop();
}
#endif // !defined(AZ_PLATFORM_MAC)
=======
    EXPECT_EQ(sizeof(val), receivedData.size());
    EXPECT_EQ(0, memcmp(val, receivedData.data(), receivedData.size()));
    listenerTransport->Close();
    listener.Stop();
  }
#endif // !defined(AZ_PLATFORM_MAC)
}}}} // namespace Azure::Core::Amqp::Tests
>>>>>>> a11a93b4
<|MERGE_RESOLUTION|>--- conflicted
+++ resolved
@@ -13,48 +13,11 @@
 #include <utility>
 
 #include <gtest/gtest.h>
-<<<<<<< HEAD
-
-extern uint16_t FindAvailableSocket();
-=======
->>>>>>> a11a93b4
 
 namespace Azure { namespace Core { namespace Amqp { namespace Tests {
 
   extern uint16_t FindAvailableSocket();
 
-<<<<<<< HEAD
-std::string StringFromSendResult(TransportSendStatus ts)
-{
-  switch (ts)
-  {
-    case TransportSendStatus::Unknown:
-      return "Unknown";
-    case TransportSendStatus::Ok:
-      return "Ok";
-    case TransportSendStatus::Error:
-      return "Error";
-    case TransportSendStatus::Cancelled:
-      return "Cancelled";
-    case TransportSendStatus::Invalid:
-      return "**INVALID**";
-  }
-  throw std::logic_error("??? Unknown Transport Send Result...");
-}
-
-std::string StringFromOpenResult(TransportOpenStatus to)
-{
-  switch (to)
-  {
-    case TransportOpenStatus::Ok:
-      return "Ok";
-    case TransportOpenStatus::Error:
-      return "Error";
-    case TransportOpenStatus::Cancelled:
-      return "Cancelled";
-    case TransportOpenStatus::Invalid:
-      return "**INVALID**";
-=======
   using namespace Azure::Core::Amqp::Network::_internal;
   using namespace Azure::Core::Amqp::Common::_internal;
 
@@ -80,45 +43,8 @@
         return "**INVALID**";
     }
     throw std::logic_error("??? Unknown Transport Send Result...");
->>>>>>> a11a93b4
-  }
-
-<<<<<<< HEAD
-TEST_F(TestTlsTransport, SimpleSend)
-{
-  {
-    class TestTransportEvents : public TransportEvents {
-      AsyncOperationQueue<size_t, std::unique_ptr<uint8_t>> receiveBytesQueue;
-      AsyncOperationQueue<bool> errorQueue;
-      void OnBytesReceived(Transport const&, uint8_t const* bytes, size_t size) override
-      {
-        GTEST_LOG_(INFO) << "On bytes received: " << size;
-        std::unique_ptr<uint8_t> val(new uint8_t[size]);
-        memcpy(val.get(), bytes, size);
-        receiveBytesQueue.CompleteOperation(size, std::move(val));
-      }
-      void OnIOError() override
-      {
-        GTEST_LOG_(INFO) << "On I/O Error";
-        errorQueue.CompleteOperation(true);
-      }
-
-    public:
-      std::tuple<size_t, std::unique_ptr<uint8_t>> WaitForReceive(
-          Transport const& transport,
-          Azure::Core::Context const& context)
-      {
-        auto result = receiveBytesQueue.WaitForPolledResult(context, transport);
-        return std::make_tuple(std::get<0>(*result), std::move(std::get<1>(*result)));
-      }
-    };
-    TestTransportEvents events;
-    auto transport = TlsTransportFactory::Create("www.microsoft.com", 443, &events);
-
-    ASSERT_EQ(TransportOpenStatus::Ok, transport.Open());
-
-    unsigned char val[] = R"(GET / HTTP/1.1
-=======
+  }
+
   std::string StringFromOpenResult(TransportOpenStatus to)
   {
     switch (to)
@@ -169,7 +95,6 @@
       ASSERT_EQ(TransportOpenStatus::Ok, transport.Open());
 
       unsigned char val[] = R"(GET / HTTP/1.1
->>>>>>> a11a93b4
 Host: www.microsoft.com
 User-Agent: AMQP Tests 0.0.1
 Accept: */*
@@ -178,17 +103,6 @@
 
       GTEST_LOG_(INFO) << "Before send" << std::endl;
 
-<<<<<<< HEAD
-    AsyncOperationQueue<TransportSendStatus> sendOperation;
-    EXPECT_TRUE(transport.Send(val, sizeof(val), [&sendOperation](TransportSendStatus result) {
-      std::cout << "Send complete" << StringFromSendResult(result);
-      sendOperation.CompleteOperation(result);
-    }));
-    GTEST_LOG_(INFO) << "Wait for send" << std::endl;
-
-    auto sendResult{sendOperation.WaitForPolledResult({}, transport)};
-    EXPECT_EQ(std::get<0>(*sendResult), TransportSendStatus::Ok);
-=======
       AsyncOperationQueue<TransportSendStatus> sendOperation;
       EXPECT_TRUE(transport.Send(val, sizeof(val), [&sendOperation](TransportSendStatus result) {
         std::cout << "Send complete" << StringFromSendResult(result);
@@ -198,7 +112,6 @@
 
       auto sendResult{sendOperation.WaitForPolledResult({}, transport)};
       EXPECT_EQ(std::get<0>(*sendResult), TransportSendStatus::Ok);
->>>>>>> a11a93b4
 
       // Wait until we receive data from the www.microsoft.com server.
       GTEST_LOG_(INFO) << "Wait for data from server." << std::endl;
@@ -207,12 +120,8 @@
       GTEST_LOG_(INFO) << "Received data from microsoft.com server: " << std::get<0>(receiveResult)
                        << std::endl;
 
-<<<<<<< HEAD
-    EXPECT_NO_THROW(transport.Close());
-=======
       EXPECT_NO_THROW(transport.Close());
     }
->>>>>>> a11a93b4
   }
 
   class TestSocketTransport : public testing::Test {
@@ -222,46 +131,6 @@
   };
 
 #if !defined(AZ_PLATFORM_MAC)
-<<<<<<< HEAD
-TEST_F(TestSocketTransport, SimpleCreate)
-{
-  {
-    Transport transport{
-        SocketTransportFactory::Create("localhost", Azure::Core::Amqp::_internal::AmqpPort)};
-  }
-  {
-    Transport transport1{
-        SocketTransportFactory::Create("localhost", Azure::Core::Amqp::_internal::AmqpPort)};
-    Transport transport2{SocketTransportFactory::Create("localhost", 5673)};
-  }
-}
-
-TEST_F(TestSocketTransport, SimpleOpen)
-{
-  // Wait until we receive data from the www.microsoft.com server, with a 10 second timeout.
-  Azure::Core::Context completionContext = Azure::Core::Context::ApplicationContext.WithDeadline(
-      std::chrono::system_clock::now() + std::chrono::seconds(10));
-  {
-    Transport transport{SocketTransportFactory::Create("www.microsoft.com", 80)};
-
-    ASSERT_EQ(TransportOpenStatus::Ok, transport.Open(completionContext));
-    EXPECT_NO_THROW(transport.Close());
-  }
-
-  {
-    Transport transport{SocketTransportFactory::Create("www.microsoft.com", 80)};
-    ASSERT_EQ(TransportOpenStatus::Ok, transport.Open(completionContext));
-    transport.Close();
-  }
-  {
-    Transport transport{SocketTransportFactory::Create("www.microsoft.com", 80)};
-    EXPECT_ANY_THROW(transport.Close());
-  }
-  {
-    Transport transport{SocketTransportFactory::Create("www.microsoft.com", 80)};
-    ASSERT_EQ(TransportOpenStatus::Ok, transport.Open(completionContext));
-    EXPECT_ANY_THROW(transport.Open());
-=======
   TEST_F(TestSocketTransport, SimpleCreate)
   {
     {
@@ -273,55 +142,19 @@
           SocketTransportFactory::Create("localhost", Azure::Core::Amqp::_internal::AmqpPort)};
       Transport transport2{SocketTransportFactory::Create("localhost", 5673)};
     }
->>>>>>> a11a93b4
   }
 
   TEST_F(TestSocketTransport, SimpleOpen)
   {
-<<<<<<< HEAD
-    class TestTransportEvents : public TransportEvents {
-      AsyncOperationQueue<size_t, std::unique_ptr<uint8_t>> receiveBytesQueue;
-      AsyncOperationQueue<bool> errorQueue;
-      void OnBytesReceived(Transport const&, uint8_t const* bytes, size_t size) override
-      {
-        GTEST_LOG_(INFO) << "On bytes received: " << size;
-        std::unique_ptr<uint8_t> val(new uint8_t[size]);
-        memcpy(val.get(), bytes, size);
-        receiveBytesQueue.CompleteOperation(size, std::move(val));
-      }
-      void OnIOError() override
-      {
-        GTEST_LOG_(INFO) << "On I/O Error";
-        errorQueue.CompleteOperation(true);
-      }
-
-    public:
-      std::tuple<size_t, std::unique_ptr<uint8_t>> WaitForReceive(
-          Transport const& transport,
-          Azure::Core::Context const& context)
-      {
-        auto result = receiveBytesQueue.WaitForPolledResult(context, transport);
-        return std::make_tuple(std::get<0>(*result), std::move(std::get<1>(*result)));
-      }
-    };
-    TestTransportEvents events;
-    Transport transport{SocketTransportFactory::Create("www.microsoft.com", 80, &events)};
-
     // Wait until we receive data from the www.microsoft.com server, with a 10 second timeout.
     Azure::Core::Context completionContext = Azure::Core::Context::ApplicationContext.WithDeadline(
         std::chrono::system_clock::now() + std::chrono::seconds(10));
-    ASSERT_EQ(TransportOpenStatus::Ok, transport.Open(completionContext));
-=======
-    // Wait until we receive data from the www.microsoft.com server, with a 10 second timeout.
-    Azure::Core::Context completionContext = Azure::Core::Context::ApplicationContext.WithDeadline(
-        std::chrono::system_clock::now() + std::chrono::seconds(10));
     {
       Transport transport{SocketTransportFactory::Create("www.microsoft.com", 80)};
 
       ASSERT_EQ(TransportOpenStatus::Ok, transport.Open(completionContext));
       EXPECT_NO_THROW(transport.Close());
     }
->>>>>>> a11a93b4
 
     {
       Transport transport{SocketTransportFactory::Create("www.microsoft.com", 80)};
@@ -385,17 +218,6 @@
 
       GTEST_LOG_(INFO) << "Before send" << std::endl;
 
-<<<<<<< HEAD
-    AsyncOperationQueue<TransportSendStatus> sendOperation;
-    EXPECT_TRUE(transport.Send(val, sizeof(val), [&sendOperation](TransportSendStatus result) {
-      std::cout << "Send complete" << StringFromSendResult(result);
-      sendOperation.CompleteOperation(result);
-    }));
-    GTEST_LOG_(INFO) << "Wait for send" << std::endl;
-
-    auto sendResult{sendOperation.WaitForPolledResult({}, transport)};
-    EXPECT_EQ(std::get<0>(*sendResult), TransportSendStatus::Ok);
-=======
       AsyncOperationQueue<TransportSendStatus> sendOperation;
       EXPECT_TRUE(transport.Send(val, sizeof(val), [&sendOperation](TransportSendStatus result) {
         std::cout << "Send complete" << StringFromSendResult(result);
@@ -405,7 +227,6 @@
 
       auto sendResult{sendOperation.WaitForPolledResult({}, transport)};
       EXPECT_EQ(std::get<0>(*sendResult), TransportSendStatus::Ok);
->>>>>>> a11a93b4
 
       // Wait until we receive data from the www.microsoft.com server.
       GTEST_LOG_(INFO) << "Wait for data from server." << std::endl;
@@ -414,14 +235,9 @@
       GTEST_LOG_(INFO) << "Received data from microsoft.com server: " << std::get<0>(receiveResult)
                        << std::endl;
 
-<<<<<<< HEAD
-    AsyncOperationQueue<bool> closeResult;
-    EXPECT_NO_THROW(transport.Close());
-=======
       AsyncOperationQueue<bool> closeResult;
       EXPECT_NO_THROW(transport.Close());
     }
->>>>>>> a11a93b4
   }
 
   TEST_F(TestSocketTransport, SimpleListener)
@@ -463,54 +279,16 @@
     public:
       TestListenerEvents() {}
 
-<<<<<<< HEAD
-    std::shared_ptr<Transport> GetListenerTransport(
-        SocketListener const& listener,
-        Azure::Core::Context const& context)
-    {
-      auto result = m_listenerTransportQueue.WaitForPolledResult(context, listener);
-      return std::move(std::get<0>(*result));
-    }
-    std::vector<uint8_t> WaitForReceive(
-        Transport const& transport,
-        Azure::Core::Context const& context)
-    {
-      auto result = receiveBytesQueue.WaitForPolledResult(context, transport);
-      if (result)
-=======
       std::shared_ptr<Transport> GetListenerTransport(
           SocketListener const& listener,
           Azure::Core::Context const& context)
->>>>>>> a11a93b4
       {
         auto result = m_listenerTransportQueue.WaitForPolledResult(context, listener);
         return std::move(std::get<0>(*result));
       }
-<<<<<<< HEAD
-      throw Azure::Core::OperationCancelledException("Wait for receive cancelled");
-    }
-
-  private:
-    AsyncOperationQueue<std::shared_ptr<Transport>> m_listenerTransportQueue;
-    AsyncOperationQueue<std::vector<uint8_t>> receiveBytesQueue;
-    AsyncOperationQueue<bool> errorQueue;
-    virtual void OnSocketAccepted(std::shared_ptr<Transport> newTransport) override
-    {
-      GTEST_LOG_(INFO) << "Listener started, new connection.";
-      newTransport->SetEventHandler(this);
-      newTransport->Open();
-      m_listenerTransportQueue.CompleteOperation(newTransport);
-    }
-    void OnBytesReceived(Transport const& transport, uint8_t const* bytes, size_t size) override
-    {
-      GTEST_LOG_(INFO) << "On Listener bytes received: " << size;
-      std::vector<uint8_t> echoedBytes;
-      for (size_t i = 0; i < size; i += 1)
-=======
       std::vector<uint8_t> WaitForReceive(
           Transport const& transport,
           Azure::Core::Context const& context)
->>>>>>> a11a93b4
       {
         auto result = receiveBytesQueue.WaitForPolledResult(context, transport);
         if (result)
@@ -520,21 +298,6 @@
         throw Azure::Core::OperationCancelledException("Wait for receive cancelled");
       }
 
-<<<<<<< HEAD
-      receiveBytesQueue.CompleteOperation(echoedBytes);
-
-      // Echo back the data received.
-      transport.Send(const_cast<uint8_t*>(bytes), size, [](TransportSendStatus sendResult) {
-        GTEST_LOG_(INFO) << "OnListener Send Bytes Complete..." << StringFromSendResult(sendResult);
-      });
-    }
-    void OnIOError() override
-    {
-      GTEST_LOG_(INFO) << "On I/O Error";
-      errorQueue.CompleteOperation(true);
-    }
-  };
-=======
     private:
       AsyncOperationQueue<std::shared_ptr<Transport>> m_listenerTransportQueue;
       AsyncOperationQueue<std::vector<uint8_t>> receiveBytesQueue;
@@ -569,7 +332,6 @@
         errorQueue.CompleteOperation(true);
       }
     };
->>>>>>> a11a93b4
 
     TestListenerEvents events;
     uint16_t testPort = FindAvailableSocket();
@@ -578,16 +340,6 @@
     SocketListener listener(testPort, &events);
     EXPECT_NO_THROW(listener.Start());
 
-<<<<<<< HEAD
-  class SendingEvents : public TransportEvents {
-    AsyncOperationQueue<std::vector<uint8_t>> receiveBytesQueue;
-    AsyncOperationQueue<bool> errorQueue;
-    void OnBytesReceived(Transport const&, uint8_t const* bytes, size_t size) override
-    {
-      GTEST_LOG_(INFO) << "On bytes received: " << size;
-      std::vector<uint8_t> echoedBytes;
-      for (size_t i = 0; i < size; i += 1)
-=======
     class SendingEvents : public TransportEvents {
       AsyncOperationQueue<std::vector<uint8_t>> receiveBytesQueue;
       AsyncOperationQueue<bool> errorQueue;
@@ -603,35 +355,11 @@
         receiveBytesQueue.CompleteOperation(echoedBytes);
       }
       void OnIOError() override
->>>>>>> a11a93b4
       {
         GTEST_LOG_(INFO) << "On I/O Error";
         errorQueue.CompleteOperation(true);
       }
 
-<<<<<<< HEAD
-      receiveBytesQueue.CompleteOperation(echoedBytes);
-    }
-    void OnIOError() override
-    {
-      GTEST_LOG_(INFO) << "On I/O Error";
-      errorQueue.CompleteOperation(true);
-    }
-
-  public:
-    std::vector<uint8_t> WaitForReceive(
-        Transport const& transport,
-        Azure::Core::Context const& context)
-    {
-      auto result = receiveBytesQueue.WaitForPolledResult(context, transport);
-      return std::get<0>(*result);
-    }
-  };
-  SendingEvents sendingEvents;
-  Transport sender{SocketTransportFactory::Create("localhost", testPort, &sendingEvents)};
-
-  ASSERT_EQ(TransportOpenStatus::Ok, sender.Open());
-=======
     public:
       std::vector<uint8_t> WaitForReceive(
           Transport const& transport,
@@ -645,7 +373,6 @@
     Transport sender{SocketTransportFactory::Create("localhost", testPort, &sendingEvents)};
 
     ASSERT_EQ(TransportOpenStatus::Ok, sender.Open());
->>>>>>> a11a93b4
 
     // Note: Keep this string under 64 bytes in length because the default socket I/O buffer size
     // is 64 bytes and that helps ensure that this will be handled in a single OnReceiveBytes
@@ -653,23 +380,9 @@
     unsigned char val[] = R"(GET / HTTP/1.1
 Host: www.microsoft.com)";
 
-<<<<<<< HEAD
-  // Synchronously send the data to the listener.
-  {
-    AsyncOperationQueue<TransportSendStatus> sendOperation;
-
-    sender.Send(val, sizeof(val), [&sendOperation](TransportSendStatus result) {
-      GTEST_LOG_(INFO) << "Sender send complete " << StringFromSendResult(result);
-      sendOperation.CompleteOperation(result);
-    });
-    auto sendResult{sendOperation.WaitForPolledResult({}, sender)};
-    EXPECT_EQ(std::get<0>(*sendResult), TransportSendStatus::Ok);
-  }
-=======
     // Synchronously send the data to the listener.
     {
       AsyncOperationQueue<TransportSendStatus> sendOperation;
->>>>>>> a11a93b4
 
       sender.Send(val, sizeof(val), [&sendOperation](TransportSendStatus result) {
         GTEST_LOG_(INFO) << "Sender send complete " << StringFromSendResult(result);
@@ -693,19 +406,10 @@
 
     auto receivedData = sendingEvents.WaitForReceive(sender, {});
 
-<<<<<<< HEAD
-  EXPECT_EQ(sizeof(val), receivedData.size());
-  EXPECT_EQ(0, memcmp(val, receivedData.data(), receivedData.size()));
-  listenerTransport->Close();
-  listener.Stop();
-}
-#endif // !defined(AZ_PLATFORM_MAC)
-=======
     EXPECT_EQ(sizeof(val), receivedData.size());
     EXPECT_EQ(0, memcmp(val, receivedData.data(), receivedData.size()));
     listenerTransport->Close();
     listener.Stop();
   }
 #endif // !defined(AZ_PLATFORM_MAC)
-}}}} // namespace Azure::Core::Amqp::Tests
->>>>>>> a11a93b4
+}}}} // namespace Azure::Core::Amqp::Tests