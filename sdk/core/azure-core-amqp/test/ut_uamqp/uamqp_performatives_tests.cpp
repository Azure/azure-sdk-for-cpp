// Copyright (c) Microsoft Corporation.
// Licensed under the MIT License.

#include "../../src/models/private/error_impl.hpp"
#include "../../src/models/private/performatives/detach_impl.hpp"
#include "../../src/models/private/performatives/transfer_impl.hpp"
#include "../../src/models/private/value_impl.hpp"
#include "azure/core/amqp/internal/models/performatives/amqp_detach.hpp"
#include "azure/core/amqp/internal/models/performatives/amqp_transfer.hpp"

#include <gtest/gtest.h>

using namespace Azure::Core::Amqp::Models::_internal;
using namespace Azure::Core::Amqp::Models;

class TestPerformativesUamqp : public testing::Test {
protected:
  void SetUp() override {}
  void TearDown() override {}
};

TEST_F(TestPerformativesUamqp, SimpleCreate)
{
  {
    Performatives::AmqpDetach detach;
    detach.Closed = true;
    detach.Handle = 23;

    auto detachHandle{Azure::Core::Amqp::Models::_detail::AmqpDetachFactory::ToAmqpDetach(detach)};

    ASSERT_TRUE(detachHandle);
    bool closed;
    ASSERT_EQ(0, detach_get_closed(detachHandle.get(), &closed));
    ASSERT_TRUE(closed);
  }
  {
    Performatives::AmqpTransfer transfer;

    transfer.Handle = 17;
    transfer.DeliveryId = 92;
    transfer.Aborted = true;

    auto transferHandle{Azure::Core::Amqp::Models::_detail::AmqpTransferFactory::ToAmqp(transfer)};
  }
}

TEST_F(TestPerformativesUamqp, AmqpTransferFactory)
{
  Azure::Core::Amqp::Models::_detail::UniqueAmqpTransferHandle amqpTransfer{transfer_create(92)};

  {
    Performatives::AmqpTransfer transfer{
<<<<<<< HEAD
        Azure::Core::Amqp::Models::_detail::AmqpTransferFactory::FromImplementation(amqpTransfer.get())};
=======
        Azure::Core::Amqp::Models::_detail::AmqpTransferFactory::FromImplementation(
            amqpTransfer.get())};
>>>>>>> 6ce70129

    GTEST_LOG_(INFO) << "Transfer: " << transfer;

    ASSERT_EQ(92, transfer.Handle);
    ASSERT_FALSE(transfer.DeliveryId);
    ASSERT_FALSE(transfer.DeliveryTag);
    ASSERT_EQ(Azure::Core::Amqp::Models::AmqpDefaultMessageFormatValue, transfer.MessageFormat);
    ASSERT_FALSE(transfer.Settled);
    ASSERT_EQ(false, transfer.More);
    ASSERT_FALSE(transfer.SettleMode);
    ASSERT_TRUE(transfer.State.IsNull());
    ASSERT_FALSE(transfer.Resume);
    ASSERT_FALSE(transfer.Aborted);
    ASSERT_FALSE(transfer.Batchable);
  }

  {
    ASSERT_EQ(0, transfer_set_delivery_id(amqpTransfer.get(), 17));
    Performatives::AmqpTransfer transfer{
<<<<<<< HEAD
        Azure::Core::Amqp::Models::_detail::AmqpTransferFactory::FromImplementation(amqpTransfer.get())};
=======
        Azure::Core::Amqp::Models::_detail::AmqpTransferFactory::FromImplementation(
            amqpTransfer.get())};
>>>>>>> 6ce70129

    GTEST_LOG_(INFO) << "Transfer: " << transfer;

    ASSERT_EQ(92, transfer.Handle);
    ASSERT_TRUE(transfer.DeliveryId);
    ASSERT_EQ(17, transfer.DeliveryId.Value());
    ASSERT_FALSE(transfer.DeliveryTag);
    ASSERT_EQ(Azure::Core::Amqp::Models::AmqpDefaultMessageFormatValue, transfer.MessageFormat);
    ASSERT_FALSE(transfer.Settled);
    ASSERT_EQ(false, transfer.More);
    ASSERT_FALSE(transfer.SettleMode);
    ASSERT_TRUE(transfer.State.IsNull());
    ASSERT_FALSE(transfer.Resume);
    ASSERT_FALSE(transfer.Aborted);
    ASSERT_FALSE(transfer.Batchable);
  }
  {
    delivery_tag tag;
    uint8_t bytes[] = {1, 2, 3, 4, 5};
    tag.bytes = bytes;
    tag.length = 5;
    ASSERT_EQ(0, transfer_set_delivery_tag(amqpTransfer.get(), tag));

    Performatives::AmqpTransfer transfer{
<<<<<<< HEAD
        Azure::Core::Amqp::Models::_detail::AmqpTransferFactory::FromImplementation(amqpTransfer.get())};
=======
        Azure::Core::Amqp::Models::_detail::AmqpTransferFactory::FromImplementation(
            amqpTransfer.get())};
>>>>>>> 6ce70129

    GTEST_LOG_(INFO) << "Transfer: " << transfer;

    ASSERT_EQ(92, transfer.Handle);
    ASSERT_TRUE(transfer.DeliveryId);
    ASSERT_EQ(17, transfer.DeliveryId.Value());
    ASSERT_TRUE(transfer.DeliveryTag);
    ASSERT_EQ(5, transfer.DeliveryTag.Value().size());
    ASSERT_EQ(Azure::Core::Amqp::Models::AmqpDefaultMessageFormatValue, transfer.MessageFormat);
    ASSERT_FALSE(transfer.Settled);
    ASSERT_EQ(false, transfer.More);
    ASSERT_FALSE(transfer.SettleMode);
    ASSERT_TRUE(transfer.State.IsNull());
    ASSERT_FALSE(transfer.Resume);
    ASSERT_FALSE(transfer.Aborted);
    ASSERT_FALSE(transfer.Batchable);
  }

  // Message Format.
  {
    ASSERT_EQ(0, transfer_set_message_format(amqpTransfer.get(), 95525));
    Performatives::AmqpTransfer transfer{
<<<<<<< HEAD
        Azure::Core::Amqp::Models::_detail::AmqpTransferFactory::FromImplementation(amqpTransfer.get())};
=======
        Azure::Core::Amqp::Models::_detail::AmqpTransferFactory::FromImplementation(
            amqpTransfer.get())};
>>>>>>> 6ce70129

    GTEST_LOG_(INFO) << "Transfer: " << transfer;

    ASSERT_EQ(92, transfer.Handle);
    ASSERT_TRUE(transfer.DeliveryId);
    ASSERT_EQ(17, transfer.DeliveryId.Value());
    ASSERT_TRUE(transfer.DeliveryTag);
    ASSERT_EQ(5, transfer.DeliveryTag.Value().size());
    ASSERT_EQ(95525, transfer.MessageFormat);
    ASSERT_FALSE(transfer.Settled);
    ASSERT_EQ(false, transfer.More);
    ASSERT_FALSE(transfer.SettleMode);
    ASSERT_TRUE(transfer.State.IsNull());
    ASSERT_FALSE(transfer.Resume);
    ASSERT_FALSE(transfer.Aborted);
    ASSERT_FALSE(transfer.Batchable);
  }

  // Settled.
  {
    ASSERT_EQ(0, transfer_set_settled(amqpTransfer.get(), true));
    Performatives::AmqpTransfer transfer{
<<<<<<< HEAD
        Azure::Core::Amqp::Models::_detail::AmqpTransferFactory::FromImplementation(amqpTransfer.get())};
=======
        Azure::Core::Amqp::Models::_detail::AmqpTransferFactory::FromImplementation(
            amqpTransfer.get())};
>>>>>>> 6ce70129

    GTEST_LOG_(INFO) << "Transfer: " << transfer;

    ASSERT_EQ(92, transfer.Handle);
    ASSERT_TRUE(transfer.DeliveryId);
    ASSERT_EQ(17, transfer.DeliveryId.Value());
    ASSERT_TRUE(transfer.DeliveryTag);
    ASSERT_EQ(5, transfer.DeliveryTag.Value().size());
    ASSERT_EQ(95525, transfer.MessageFormat);
    ASSERT_TRUE(transfer.Settled);
    ASSERT_TRUE(transfer.Settled.Value());
    ASSERT_EQ(false, transfer.More);
    ASSERT_FALSE(transfer.SettleMode);
    ASSERT_TRUE(transfer.State.IsNull());
    ASSERT_FALSE(transfer.Resume);
    ASSERT_FALSE(transfer.Aborted);
    ASSERT_FALSE(transfer.Batchable);
  }

  // More.
  {
    ASSERT_EQ(0, transfer_set_more(amqpTransfer.get(), true));
    Performatives::AmqpTransfer transfer{
<<<<<<< HEAD
        Azure::Core::Amqp::Models::_detail::AmqpTransferFactory::FromImplementation(amqpTransfer.get())};
=======
        Azure::Core::Amqp::Models::_detail::AmqpTransferFactory::FromImplementation(
            amqpTransfer.get())};
>>>>>>> 6ce70129

    GTEST_LOG_(INFO) << "Transfer: " << transfer;

    ASSERT_EQ(92, transfer.Handle);
    ASSERT_TRUE(transfer.DeliveryId);
    ASSERT_EQ(17, transfer.DeliveryId.Value());
    ASSERT_TRUE(transfer.DeliveryTag);
    ASSERT_EQ(5, transfer.DeliveryTag.Value().size());
    ASSERT_EQ(95525, transfer.MessageFormat);
    ASSERT_TRUE(transfer.Settled);
    ASSERT_TRUE(transfer.Settled.Value());
    ASSERT_EQ(true, transfer.More);
    ASSERT_FALSE(transfer.SettleMode);
    ASSERT_TRUE(transfer.State.IsNull());
    ASSERT_FALSE(transfer.Resume);
    ASSERT_FALSE(transfer.Aborted);
    ASSERT_FALSE(transfer.Batchable);
  }

  // Receiver Settle Mode first
  {
    ASSERT_EQ(0, transfer_set_rcv_settle_mode(amqpTransfer.get(), receiver_settle_mode_first));
    Performatives::AmqpTransfer transfer{
<<<<<<< HEAD
        Azure::Core::Amqp::Models::_detail::AmqpTransferFactory::FromImplementation(amqpTransfer.get())};
=======
        Azure::Core::Amqp::Models::_detail::AmqpTransferFactory::FromImplementation(
            amqpTransfer.get())};
>>>>>>> 6ce70129

    GTEST_LOG_(INFO) << "Transfer: " << transfer;

    ASSERT_EQ(92, transfer.Handle);
    ASSERT_TRUE(transfer.DeliveryId);
    ASSERT_EQ(17, transfer.DeliveryId.Value());
    ASSERT_TRUE(transfer.DeliveryTag);
    ASSERT_EQ(5, transfer.DeliveryTag.Value().size());
    ASSERT_EQ(95525, transfer.MessageFormat);
    ASSERT_TRUE(transfer.Settled);
    ASSERT_TRUE(transfer.Settled.Value());
    ASSERT_EQ(true, transfer.More);
    ASSERT_TRUE(transfer.SettleMode);
    ASSERT_EQ(Azure::Core::Amqp::_internal::ReceiverSettleMode::First, transfer.SettleMode.Value());
    ASSERT_TRUE(transfer.State.IsNull());
    ASSERT_FALSE(transfer.Resume);
    ASSERT_FALSE(transfer.Aborted);
    ASSERT_FALSE(transfer.Batchable);
  }

  // Receiver Settle Mode second
  {
    ASSERT_EQ(0, transfer_set_rcv_settle_mode(amqpTransfer.get(), receiver_settle_mode_second));
    Performatives::AmqpTransfer transfer{
<<<<<<< HEAD
        Azure::Core::Amqp::Models::_detail::AmqpTransferFactory::FromImplementation(amqpTransfer.get())};
=======
        Azure::Core::Amqp::Models::_detail::AmqpTransferFactory::FromImplementation(
            amqpTransfer.get())};
>>>>>>> 6ce70129

    GTEST_LOG_(INFO) << "Transfer: " << transfer;

    ASSERT_EQ(92, transfer.Handle);
    ASSERT_TRUE(transfer.DeliveryId);
    ASSERT_EQ(17, transfer.DeliveryId.Value());
    ASSERT_TRUE(transfer.DeliveryTag);
    ASSERT_EQ(5, transfer.DeliveryTag.Value().size());
    ASSERT_EQ(95525, transfer.MessageFormat);
    ASSERT_TRUE(transfer.Settled);
    ASSERT_TRUE(transfer.Settled.Value());
    ASSERT_EQ(true, transfer.More);
    ASSERT_TRUE(transfer.SettleMode);
    ASSERT_EQ(
        Azure::Core::Amqp::_internal::ReceiverSettleMode::Second, transfer.SettleMode.Value());
    ASSERT_TRUE(transfer.State.IsNull());
    ASSERT_FALSE(transfer.Resume);
    ASSERT_FALSE(transfer.Aborted);
    ASSERT_FALSE(transfer.Batchable);
  }

  // State
  {
    AmqpValue value{"This is a string value"};

<<<<<<< HEAD
    ASSERT_EQ(0, transfer_set_state(amqpTransfer.get(), _detail::AmqpValueFactory::ToImplementation(value)));
    Performatives::AmqpTransfer transfer{
        Azure::Core::Amqp::Models::_detail::AmqpTransferFactory::FromImplementation(amqpTransfer.get())};
=======
    ASSERT_EQ(
        0,
        transfer_set_state(amqpTransfer.get(), _detail::AmqpValueFactory::ToImplementation(value)));
    Performatives::AmqpTransfer transfer{
        Azure::Core::Amqp::Models::_detail::AmqpTransferFactory::FromImplementation(
            amqpTransfer.get())};
>>>>>>> 6ce70129

    GTEST_LOG_(INFO) << "Transfer: " << transfer;

    ASSERT_EQ(92, transfer.Handle);
    ASSERT_TRUE(transfer.DeliveryId);
    ASSERT_EQ(17, transfer.DeliveryId.Value());
    ASSERT_TRUE(transfer.DeliveryTag);
    ASSERT_EQ(5, transfer.DeliveryTag.Value().size());
    ASSERT_EQ(95525, transfer.MessageFormat);
    ASSERT_TRUE(transfer.Settled);
    ASSERT_TRUE(transfer.Settled.Value());
    ASSERT_EQ(true, transfer.More);
    ASSERT_TRUE(transfer.SettleMode);
    ASSERT_EQ(
        Azure::Core::Amqp::_internal::ReceiverSettleMode::Second, transfer.SettleMode.Value());
    ASSERT_FALSE(transfer.State.IsNull());
    ASSERT_EQ("This is a string value", static_cast<std::string>(transfer.State));
    ASSERT_FALSE(transfer.Resume);
    ASSERT_FALSE(transfer.Aborted);
    ASSERT_FALSE(transfer.Batchable);
  }

  // Resume
  {
    ASSERT_EQ(0, transfer_set_resume(amqpTransfer.get(), true));
    Performatives::AmqpTransfer transfer{
<<<<<<< HEAD
        Azure::Core::Amqp::Models::_detail::AmqpTransferFactory::FromImplementation(amqpTransfer.get())};
=======
        Azure::Core::Amqp::Models::_detail::AmqpTransferFactory::FromImplementation(
            amqpTransfer.get())};
>>>>>>> 6ce70129

    GTEST_LOG_(INFO) << "Transfer: " << transfer;

    ASSERT_EQ(92, transfer.Handle);
    ASSERT_TRUE(transfer.DeliveryId);
    ASSERT_EQ(17, transfer.DeliveryId.Value());
    ASSERT_TRUE(transfer.DeliveryTag);
    ASSERT_EQ(5, transfer.DeliveryTag.Value().size());
    ASSERT_EQ(95525, transfer.MessageFormat);
    ASSERT_TRUE(transfer.Settled);
    ASSERT_TRUE(transfer.Settled.Value());
    ASSERT_EQ(true, transfer.More);
    ASSERT_TRUE(transfer.SettleMode);
    ASSERT_EQ(
        Azure::Core::Amqp::_internal::ReceiverSettleMode::Second, transfer.SettleMode.Value());
    ASSERT_FALSE(transfer.State.IsNull());
    ASSERT_EQ("This is a string value", static_cast<std::string>(transfer.State));
    ASSERT_TRUE(transfer.Resume);
    ASSERT_FALSE(transfer.Aborted);
    ASSERT_FALSE(transfer.Batchable);
  }

  // Aborted
  {
    transfer_set_aborted(amqpTransfer.get(), true);
    Performatives::AmqpTransfer transfer{
<<<<<<< HEAD
        Azure::Core::Amqp::Models::_detail::AmqpTransferFactory::FromImplementation(amqpTransfer.get())};
=======
        Azure::Core::Amqp::Models::_detail::AmqpTransferFactory::FromImplementation(
            amqpTransfer.get())};
>>>>>>> 6ce70129

    GTEST_LOG_(INFO) << "Transfer: " << transfer;

    ASSERT_EQ(92, transfer.Handle);
    ASSERT_TRUE(transfer.DeliveryId);
    ASSERT_EQ(17, transfer.DeliveryId.Value());
    ASSERT_TRUE(transfer.DeliveryTag);
    ASSERT_EQ(5, transfer.DeliveryTag.Value().size());
    ASSERT_EQ(95525, transfer.MessageFormat);
    ASSERT_TRUE(transfer.Settled);
    ASSERT_TRUE(transfer.Settled.Value());
    ASSERT_EQ(true, transfer.More);
    ASSERT_TRUE(transfer.SettleMode);
    ASSERT_EQ(
        Azure::Core::Amqp::_internal::ReceiverSettleMode::Second, transfer.SettleMode.Value());
    ASSERT_FALSE(transfer.State.IsNull());
    ASSERT_EQ("This is a string value", static_cast<std::string>(transfer.State));
    ASSERT_TRUE(transfer.Resume);
    ASSERT_TRUE(transfer.Aborted);
    ASSERT_FALSE(transfer.Batchable);
  }

  // Batchable
  {
    transfer_set_batchable(amqpTransfer.get(), false);
    Performatives::AmqpTransfer transfer{
<<<<<<< HEAD
        Azure::Core::Amqp::Models::_detail::AmqpTransferFactory::FromImplementation(amqpTransfer.get())};
=======
        Azure::Core::Amqp::Models::_detail::AmqpTransferFactory::FromImplementation(
            amqpTransfer.get())};
>>>>>>> 6ce70129

    GTEST_LOG_(INFO) << "Transfer: " << transfer;

    ASSERT_EQ(92, transfer.Handle);
    ASSERT_TRUE(transfer.DeliveryId);
    ASSERT_EQ(17, transfer.DeliveryId.Value());
    ASSERT_TRUE(transfer.DeliveryTag);
    ASSERT_EQ(5, transfer.DeliveryTag.Value().size());
    ASSERT_EQ(95525, transfer.MessageFormat);
    ASSERT_TRUE(transfer.Settled);
    ASSERT_TRUE(transfer.Settled.Value());
    ASSERT_EQ(true, transfer.More);
    ASSERT_TRUE(transfer.SettleMode);
    ASSERT_EQ(
        Azure::Core::Amqp::_internal::ReceiverSettleMode::Second, transfer.SettleMode.Value());
    ASSERT_FALSE(transfer.State.IsNull());
    ASSERT_EQ("This is a string value", static_cast<std::string>(transfer.State));
    ASSERT_TRUE(transfer.Resume);
    ASSERT_TRUE(transfer.Aborted);
    ASSERT_FALSE(transfer.Batchable);
  }
}

TEST_F(TestPerformativesUamqp, AmqpDetachFactory)
{
  Azure::Core::Amqp::Models::_detail::UniqueAmqpDetachHandle amqpDetach{detach_create(343)};

  {
    Performatives::AmqpDetach detach{
        Azure::Core::Amqp::Models::_detail::AmqpDetachFactory::ToImplementation(amqpDetach.get())};
    GTEST_LOG_(INFO) << "Detach: " << detach;

    ASSERT_EQ(343, detach.Handle);
    ASSERT_FALSE(detach.Closed);
    ASSERT_FALSE(detach.Error);
  }

  {
    ASSERT_EQ(0, detach_set_closed(amqpDetach.get(), true));
    Performatives::AmqpDetach detach{
        Azure::Core::Amqp::Models::_detail::AmqpDetachFactory::ToImplementation(amqpDetach.get())};
    GTEST_LOG_(INFO) << "Detach: " << detach;

    ASSERT_EQ(343, detach.Handle);
    ASSERT_TRUE(detach.Closed);
    ASSERT_FALSE(detach.Error);
  }

  {
    _internal::AmqpError error;

    error.Condition = AmqpErrorCondition::DecodeError;
    error.Description = "A Description of the error";

    ASSERT_EQ(
        0, detach_set_error(amqpDetach.get(), _detail::AmqpErrorFactory::ToAmqpError(error).get()));
    Performatives::AmqpDetach detach{
        Azure::Core::Amqp::Models::_detail::AmqpDetachFactory::ToImplementation(amqpDetach.get())};
    GTEST_LOG_(INFO) << "Detach: " << detach;

    ASSERT_EQ(343, detach.Handle);
    ASSERT_TRUE(detach.Closed);
    ASSERT_TRUE(detach.Error);
    ASSERT_EQ(AmqpErrorCondition::DecodeError, detach.Error.Condition);
  }
}<|MERGE_RESOLUTION|>--- conflicted
+++ resolved
@@ -50,12 +50,8 @@
 
   {
     Performatives::AmqpTransfer transfer{
-<<<<<<< HEAD
-        Azure::Core::Amqp::Models::_detail::AmqpTransferFactory::FromImplementation(amqpTransfer.get())};
-=======
-        Azure::Core::Amqp::Models::_detail::AmqpTransferFactory::FromImplementation(
-            amqpTransfer.get())};
->>>>>>> 6ce70129
+        Azure::Core::Amqp::Models::_detail::AmqpTransferFactory::FromImplementation(
+            amqpTransfer.get())};
 
     GTEST_LOG_(INFO) << "Transfer: " << transfer;
 
@@ -75,12 +71,8 @@
   {
     ASSERT_EQ(0, transfer_set_delivery_id(amqpTransfer.get(), 17));
     Performatives::AmqpTransfer transfer{
-<<<<<<< HEAD
-        Azure::Core::Amqp::Models::_detail::AmqpTransferFactory::FromImplementation(amqpTransfer.get())};
-=======
-        Azure::Core::Amqp::Models::_detail::AmqpTransferFactory::FromImplementation(
-            amqpTransfer.get())};
->>>>>>> 6ce70129
+        Azure::Core::Amqp::Models::_detail::AmqpTransferFactory::FromImplementation(
+            amqpTransfer.get())};
 
     GTEST_LOG_(INFO) << "Transfer: " << transfer;
 
@@ -105,12 +97,8 @@
     ASSERT_EQ(0, transfer_set_delivery_tag(amqpTransfer.get(), tag));
 
     Performatives::AmqpTransfer transfer{
-<<<<<<< HEAD
-        Azure::Core::Amqp::Models::_detail::AmqpTransferFactory::FromImplementation(amqpTransfer.get())};
-=======
-        Azure::Core::Amqp::Models::_detail::AmqpTransferFactory::FromImplementation(
-            amqpTransfer.get())};
->>>>>>> 6ce70129
+        Azure::Core::Amqp::Models::_detail::AmqpTransferFactory::FromImplementation(
+            amqpTransfer.get())};
 
     GTEST_LOG_(INFO) << "Transfer: " << transfer;
 
@@ -133,12 +121,8 @@
   {
     ASSERT_EQ(0, transfer_set_message_format(amqpTransfer.get(), 95525));
     Performatives::AmqpTransfer transfer{
-<<<<<<< HEAD
-        Azure::Core::Amqp::Models::_detail::AmqpTransferFactory::FromImplementation(amqpTransfer.get())};
-=======
-        Azure::Core::Amqp::Models::_detail::AmqpTransferFactory::FromImplementation(
-            amqpTransfer.get())};
->>>>>>> 6ce70129
+        Azure::Core::Amqp::Models::_detail::AmqpTransferFactory::FromImplementation(
+            amqpTransfer.get())};
 
     GTEST_LOG_(INFO) << "Transfer: " << transfer;
 
@@ -161,12 +145,8 @@
   {
     ASSERT_EQ(0, transfer_set_settled(amqpTransfer.get(), true));
     Performatives::AmqpTransfer transfer{
-<<<<<<< HEAD
-        Azure::Core::Amqp::Models::_detail::AmqpTransferFactory::FromImplementation(amqpTransfer.get())};
-=======
-        Azure::Core::Amqp::Models::_detail::AmqpTransferFactory::FromImplementation(
-            amqpTransfer.get())};
->>>>>>> 6ce70129
+        Azure::Core::Amqp::Models::_detail::AmqpTransferFactory::FromImplementation(
+            amqpTransfer.get())};
 
     GTEST_LOG_(INFO) << "Transfer: " << transfer;
 
@@ -190,12 +170,8 @@
   {
     ASSERT_EQ(0, transfer_set_more(amqpTransfer.get(), true));
     Performatives::AmqpTransfer transfer{
-<<<<<<< HEAD
-        Azure::Core::Amqp::Models::_detail::AmqpTransferFactory::FromImplementation(amqpTransfer.get())};
-=======
-        Azure::Core::Amqp::Models::_detail::AmqpTransferFactory::FromImplementation(
-            amqpTransfer.get())};
->>>>>>> 6ce70129
+        Azure::Core::Amqp::Models::_detail::AmqpTransferFactory::FromImplementation(
+            amqpTransfer.get())};
 
     GTEST_LOG_(INFO) << "Transfer: " << transfer;
 
@@ -219,12 +195,8 @@
   {
     ASSERT_EQ(0, transfer_set_rcv_settle_mode(amqpTransfer.get(), receiver_settle_mode_first));
     Performatives::AmqpTransfer transfer{
-<<<<<<< HEAD
-        Azure::Core::Amqp::Models::_detail::AmqpTransferFactory::FromImplementation(amqpTransfer.get())};
-=======
-        Azure::Core::Amqp::Models::_detail::AmqpTransferFactory::FromImplementation(
-            amqpTransfer.get())};
->>>>>>> 6ce70129
+        Azure::Core::Amqp::Models::_detail::AmqpTransferFactory::FromImplementation(
+            amqpTransfer.get())};
 
     GTEST_LOG_(INFO) << "Transfer: " << transfer;
 
@@ -249,12 +221,8 @@
   {
     ASSERT_EQ(0, transfer_set_rcv_settle_mode(amqpTransfer.get(), receiver_settle_mode_second));
     Performatives::AmqpTransfer transfer{
-<<<<<<< HEAD
-        Azure::Core::Amqp::Models::_detail::AmqpTransferFactory::FromImplementation(amqpTransfer.get())};
-=======
-        Azure::Core::Amqp::Models::_detail::AmqpTransferFactory::FromImplementation(
-            amqpTransfer.get())};
->>>>>>> 6ce70129
+        Azure::Core::Amqp::Models::_detail::AmqpTransferFactory::FromImplementation(
+            amqpTransfer.get())};
 
     GTEST_LOG_(INFO) << "Transfer: " << transfer;
 
@@ -280,18 +248,12 @@
   {
     AmqpValue value{"This is a string value"};
 
-<<<<<<< HEAD
-    ASSERT_EQ(0, transfer_set_state(amqpTransfer.get(), _detail::AmqpValueFactory::ToImplementation(value)));
-    Performatives::AmqpTransfer transfer{
-        Azure::Core::Amqp::Models::_detail::AmqpTransferFactory::FromImplementation(amqpTransfer.get())};
-=======
     ASSERT_EQ(
         0,
         transfer_set_state(amqpTransfer.get(), _detail::AmqpValueFactory::ToImplementation(value)));
     Performatives::AmqpTransfer transfer{
         Azure::Core::Amqp::Models::_detail::AmqpTransferFactory::FromImplementation(
             amqpTransfer.get())};
->>>>>>> 6ce70129
 
     GTEST_LOG_(INFO) << "Transfer: " << transfer;
 
@@ -318,12 +280,8 @@
   {
     ASSERT_EQ(0, transfer_set_resume(amqpTransfer.get(), true));
     Performatives::AmqpTransfer transfer{
-<<<<<<< HEAD
-        Azure::Core::Amqp::Models::_detail::AmqpTransferFactory::FromImplementation(amqpTransfer.get())};
-=======
-        Azure::Core::Amqp::Models::_detail::AmqpTransferFactory::FromImplementation(
-            amqpTransfer.get())};
->>>>>>> 6ce70129
+        Azure::Core::Amqp::Models::_detail::AmqpTransferFactory::FromImplementation(
+            amqpTransfer.get())};
 
     GTEST_LOG_(INFO) << "Transfer: " << transfer;
 
@@ -350,12 +308,8 @@
   {
     transfer_set_aborted(amqpTransfer.get(), true);
     Performatives::AmqpTransfer transfer{
-<<<<<<< HEAD
-        Azure::Core::Amqp::Models::_detail::AmqpTransferFactory::FromImplementation(amqpTransfer.get())};
-=======
-        Azure::Core::Amqp::Models::_detail::AmqpTransferFactory::FromImplementation(
-            amqpTransfer.get())};
->>>>>>> 6ce70129
+        Azure::Core::Amqp::Models::_detail::AmqpTransferFactory::FromImplementation(
+            amqpTransfer.get())};
 
     GTEST_LOG_(INFO) << "Transfer: " << transfer;
 
@@ -382,12 +336,8 @@
   {
     transfer_set_batchable(amqpTransfer.get(), false);
     Performatives::AmqpTransfer transfer{
-<<<<<<< HEAD
-        Azure::Core::Amqp::Models::_detail::AmqpTransferFactory::FromImplementation(amqpTransfer.get())};
-=======
-        Azure::Core::Amqp::Models::_detail::AmqpTransferFactory::FromImplementation(
-            amqpTransfer.get())};
->>>>>>> 6ce70129
+        Azure::Core::Amqp::Models::_detail::AmqpTransferFactory::FromImplementation(
+            amqpTransfer.get())};
 
     GTEST_LOG_(INFO) << "Transfer: " << transfer;
 
