--- conflicted
+++ resolved
@@ -13,13 +13,7 @@
 
 int main()
 {
-<<<<<<< HEAD
-  std::string eventhubConnectionString
-      = GetEnvHelper::GetEnv("EVENTHUB_CONNECTION_STRING") + ";EntityPath=eventhub";
-  
-=======
   std::string eventhubConnectionString = std::getenv("EVENTHUB_CONNECTION_STRING");
->>>>>>> 68801c9a
 
   auto credential{
       std::make_shared<Azure::Core::Amqp::_internal::ServiceBusSasConnectionStringCredential>(
@@ -42,7 +36,7 @@
 
   Azure::Core::Amqp::_internal::Session session(connection.CreateSession(sessionOptions));
 
-  constexpr int maxMessageSendCount = 5;
+  constexpr int maxMessageSendCount = 1000;
   Azure::Core::Amqp::Models::AmqpMessage message;
   message.SetBody(Azure::Core::Amqp::Models::AmqpBinaryData{'H', 'e', 'l', 'l', 'o'});
 
