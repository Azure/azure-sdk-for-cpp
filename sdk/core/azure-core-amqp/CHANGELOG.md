# Release History

## 1.0.0-beta.4 (Unreleased)

### Features Added

- AMQP moved from a polling model to an asynchronous model. 

### Breaking Changes

- Removed the `QueueSend` API from `MessageSender` because it was not compatible with the new asynchronous model.
- The new asynchronous model requires the user to call `Close()` on the `MessageSender` and `MessageReceiver` 
to ensure operations have stabilized before destroying the object.
- For connection listeners (primarily test scenarios), if you call `Open()` or `Listen()` on a connection, you MUST call `Close()` 
before the connection is destroyed.
- The `Connection::Close()` method no longer requires that the caller provide connection disconnect information.
- The `Session::End()` method no longer requires that the caller provide session disconnect information.
- Several asserts have been added which will force termination of the running application if invariants have not been met.

### Bugs Fixed

<<<<<<< HEAD
- Several fixes related to the new asynchronous model. Ensures that message senders and receivers are always closed, 
and that resources are released.

- When a message sender is destroyed, close the underlying AMQP link if it hasn't been closed already.
 
### Other Changes

## 1.0.0-beta.3 (Unreleased)

### Features Added

### Breaking Changes

### Bugs Fixed

- When a message sender is destroyed, close the underlying AMQP link if it hasn't been closed already.
 
=======
>>>>>>> 329eda31
### Other Changes

## 1.0.0-beta.3 (2023-09-07)

### Bugs Fixed

- When a message sender is destroyed, close the underlying AMQP link if it hasn't been closed already.

## 1.0.0-beta.2 (2023-08-04)

### Features Added

- Added `Azure::Core::Amqp::Models::AmqpBinaryData::operator=(std::vector<std::uint8_t> const&)`.
- Added `Azure::Core::Amqp::Models::AmqpMessage::MessageFormat`.
- Collection types (`AmqpArray`, `AmqpMap`, `AmqpList`, `AmqpBinaryData`, `AmqpSymbol` and `AmqpComposite`):
  - Added explicit cast operator to underlying collection type.
  - Added `find()`.
- Rationalized the return code for AMQP MessageSender and MessageReceiver and Management APIs to use AmqpError for error codes.
- Added additional AMQP Error values.

### Breaking Changes

- Renamed `Azure::Core::Amqp::Models::AmqpMessageFormatValue` to `AmqpDefaultMessageFormatValue`.
- Changed the return values for the MessageSender, MessageReceiver and Management APIs.

## 1.0.0-beta.1 (2023-07-06)

### Features Added

- Initial release<|MERGE_RESOLUTION|>--- conflicted
+++ resolved
@@ -19,26 +19,9 @@
 
 ### Bugs Fixed
 
-<<<<<<< HEAD
 - Several fixes related to the new asynchronous model. Ensures that message senders and receivers are always closed, 
 and that resources are released.
 
-- When a message sender is destroyed, close the underlying AMQP link if it hasn't been closed already.
- 
-### Other Changes
-
-## 1.0.0-beta.3 (Unreleased)
-
-### Features Added
-
-### Breaking Changes
-
-### Bugs Fixed
-
-- When a message sender is destroyed, close the underlying AMQP link if it hasn't been closed already.
- 
-=======
->>>>>>> 329eda31
 ### Other Changes
 
 ## 1.0.0-beta.3 (2023-09-07)
