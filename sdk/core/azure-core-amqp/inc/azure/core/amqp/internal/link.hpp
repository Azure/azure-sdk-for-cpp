--- conflicted
+++ resolved
@@ -73,44 +73,20 @@
   class LinkEvents {
   public:
     virtual Models::AmqpValue OnTransferReceived(
-<<<<<<< HEAD
-#if defined(_azure_TESTING_BUILD)
-=======
->>>>>>> ce6b3bd1
         Link const& link,
         Models::_internal::Performatives::AmqpTransfer transfer,
         uint32_t payloadSize,
         const unsigned char* payloadBytes)
         = 0;
     virtual void OnLinkStateChanged(
-<<<<<<< HEAD
-#if defined(_azure_TESTING_BUILD)
-=======
->>>>>>> ce6b3bd1
         Link const& link,
         LinkState newLinkState,
         LinkState previousLinkState)
         = 0;
-<<<<<<< HEAD
-    virtual void OnLinkFlowOn(
-#if defined(_azure_TESTING_BUILD)
-        Link const& link
-#else
-        std::shared_ptr<LinkImpl> link
-#endif
-        )
-        = 0;
-    virtual ~LinkEvents() = default;
-  };
-
-#if defined(_azure_TESTING_BUILD)
-
-=======
     virtual void OnLinkFlowOn(Link const& link) = 0;
     virtual ~LinkEvents() = default;
   };
 
->>>>>>> ce6b3bd1
   class Link final {
   public:
     Link(
