--- conflicted
+++ resolved
@@ -87,15 +87,9 @@
   /**
    * @brief Callback event handler for management events such as error.
    */
-<<<<<<< HEAD
-  class ManagementEvents {
-  protected:
-    ~ManagementEvents() {}
-=======
   class ManagementClientEvents {
   protected:
     ~ManagementClientEvents() {}
->>>>>>> a11a93b4
 
   public:
     /** @brief Called when an error occurs.
@@ -141,26 +135,7 @@
    */
   class ManagementClient final {
   public:
-<<<<<<< HEAD
-    /**
-     * @brief Create a new Management object instance.
-     *
-     * @param session - the session on which to create the instance.
-     * @param managementEntityPath - the entity path of the management object.
-     * @param options - additional options for the Management object.
-     * @param managementEvents - events associated with the management object.
-     */
-    Management(
-        Session const& session,
-        std::string const& managementEntityPath,
-        ManagementOptions const& options,
-        ManagementEvents* managementEvents = nullptr);
-
-    Management(std::shared_ptr<_detail::ManagementImpl> impl) : m_impl{impl} {}
-    ~Management() noexcept = default;
-=======
     ~ManagementClient() noexcept = default;
->>>>>>> a11a93b4
 
     /**
      * @brief Open the management instance.
@@ -199,14 +174,10 @@
         Context const& context = {});
 
   private:
-<<<<<<< HEAD
-    std::shared_ptr<_detail::ManagementImpl> m_impl;
-=======
     friend class Azure::Core::Amqp::_detail::ManagementClientFactory;
     ManagementClient(std::shared_ptr<_detail::ManagementClientImpl> impl) : m_impl{impl} {}
 
     std::shared_ptr<_detail::ManagementClientImpl> m_impl;
->>>>>>> a11a93b4
   };
 
 }}}} // namespace Azure::Core::Amqp::_internal