--- conflicted
+++ resolved
@@ -40,13 +40,9 @@
     class AmqpMessageFactory;
   }
 
-<<<<<<< HEAD
+  constexpr int AmqpMessageFormatValue = 0; // Specifies the message format for an AMQP message.
+
   class AmqpMessage {
-=======
-  constexpr int AmqpMessageFormatValue = 0; // Specifies the message format for an AMQP message.
-
-  class AmqpMessage final {
->>>>>>> 4d0efd80
   public:
     /** @brief Construct a new AMQP Message object. */
     AmqpMessage() = default;
