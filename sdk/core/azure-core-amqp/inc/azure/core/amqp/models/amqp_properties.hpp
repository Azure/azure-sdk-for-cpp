--- conflicted
+++ resolved
@@ -29,23 +29,6 @@
     MessageProperties() = default;
     ~MessageProperties() = default;
 
-<<<<<<< HEAD
-    Nullable<AmqpValue> MessageId;
-    Nullable<AmqpValue> CorrelationId;
-    Nullable<std::vector<uint8_t>> UserId;
-    Nullable<AmqpValue> To;
-    Nullable<std::string> Subject;
-    Nullable<AmqpValue> ReplyTo;
-    Nullable<std::string> ContentType;
-    Nullable<std::string> ContentEncoding;
-    Nullable<std::chrono::system_clock::time_point> AbsoluteExpiryTime;
-    Nullable<std::chrono::system_clock::time_point> CreationTime;
-    Nullable<std::string> GroupId;
-    Nullable<uint32_t> GroupSequence;
-    Nullable<std::string> ReplyToGroupId;
-
-    bool operator==(MessageProperties const&) const noexcept;
-=======
     /** @brief The message-id, if set, uniquely identifies a message within the message system.
      * The message producer is usually responsible for setting the message-id in such a way that
      * it is assured to be globally unique. A broker MAY discard a message as a duplicate if the
@@ -170,7 +153,6 @@
      *
      * @returns true if the object should be serialized, false otherwise.
      */
->>>>>>> a11a93b4
     bool ShouldSerialize() const noexcept;
 
     /** @brief Serialize a MessageProperties object into a vector of bytes.
