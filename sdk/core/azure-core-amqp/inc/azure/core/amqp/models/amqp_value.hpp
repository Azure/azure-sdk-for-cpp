--- conflicted
+++ resolved
@@ -584,60 +584,14 @@
 
     using initializer_type = std::initializer_list<typename T::value_type>;
 
-<<<<<<< HEAD
-    public:
-      /** @brief Returns the underlying value.
-       */
-      explicit operator T const &() const { return m_value; }
-
-      /** @brief Convert this collection type to an AMQP value.*/
-      explicit operator AmqpValue() const
-      {
-        return static_cast<UniqueAmqpValueHandle>(*this).get();
-      }
-=======
     AmqpCollectionBase(initializer_type const& initializer) : m_value{initializer} {}
     AmqpCollectionBase(T initializer) : m_value{initializer} {}
     AmqpCollectionBase() {}
->>>>>>> 20562010
 
   public:
     /** @brief Convert this collection type to an AMQP value.*/
     explicit operator AmqpValue() const { return static_cast<UniqueAmqpValueHandle>(*this).get(); }
 
-<<<<<<< HEAD
-      const typename T::value_type& operator[](const typename T::size_type pos) const noexcept
-      {
-        return m_value.operator[](pos);
-      }
-      void push_back(typename T::value_type&& val) { m_value.push_back(val); }
-      typename T::const_iterator begin() const noexcept { return m_value.begin(); }
-      typename T::const_iterator end() const noexcept { return m_value.end(); }
-      size_t find(T const& val) noexcept { return m_value.find(val); }
-
-      typename T::value_type* data() noexcept { return m_value.data(); }
-      const typename T::value_type* data() const noexcept { return m_value.data(); }
-      const typename T::value_type& at(const typename T::size_type pos) const
-      {
-        return m_value.at(pos);
-      }
-      bool operator<(ThisType const& that) const { return m_value < that.m_value; }
-      bool operator==(ThisType const& that) const { return m_value == that.m_value; }
-      bool operator!=(ThisType const& that) const { return m_value != that.m_value; }
-      /** @brief Returns true if the underlying value is empty.*/
-      bool empty() const noexcept { return m_value.empty(); }
-
-      /**
-       * @brief Convert an AmqpCollectionBase instance to a uAMQP AMQP_VALUE.
-       *
-       * @remarks This is an internal accessor and should never be used by code outside the AMQP
-       * implementation.
-       *
-       */
-      operator UniqueAmqpValueHandle() const;
-    };
-  } // namespace _detail
-=======
     /** @brief Returns the size of the underlying value.*/
     inline typename T::size_type size() const { return m_value.size(); }
 
@@ -670,7 +624,6 @@
     operator UniqueAmqpValueHandle() const;
   };
 }}}}} // namespace Azure::Core::Amqp::Models::_detail
->>>>>>> 20562010
 
 namespace Azure { namespace Core { namespace Amqp { namespace Models {
   /** @brief Represents an AMQP array.
@@ -854,9 +807,6 @@
      * @returns true if the two symbols are equal, false otherwise.
      */
     bool operator==(AmqpSymbol const& that) const { return m_value == that.m_value; }
-<<<<<<< HEAD
-    bool operator==(const char* that) const { return m_value == that; }
-=======
     /** @brief Compare two AMQP symbols for equality.
      *
      * @param that - the AMQP symbol to compare to.
@@ -866,7 +816,6 @@
     {
       return m_value == that;
     }
->>>>>>> 20562010
   };
   std::ostream& operator<<(std::ostream& os, AmqpSymbol const& value);
 
