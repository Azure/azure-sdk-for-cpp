--- conflicted
+++ resolved
@@ -79,20 +79,6 @@
 }}}} // namespace Azure::Core::Amqp::Models
 
 namespace Azure { namespace Core { namespace Amqp { namespace Models { namespace _internal {
-<<<<<<< HEAD
-    /**
-     * @brief uAMQP interoperability functions to convert a MessageHeader to a uAMQP HEADER_HANDLE
-     * and back.
-     *
-     * @remarks This class should not be used directly. It is used by the uAMQP interoperability
-     * layer.
-     */
-    class MessageHeaderFactory {
-    public:
-      static MessageHeader FromUamqp(UniqueMessageHeaderHandle const& properties);
-      static UniqueMessageHeaderHandle ToUamqp(MessageHeader const& properties);
-    };
-=======
   /**
    * @brief uAMQP interoperability functions to convert a MessageHeader to a uAMQP HEADER_HANDLE
    * and back.
@@ -106,5 +92,4 @@
     static UniqueMessageHeaderHandle ToUamqp(MessageHeader const& properties);
   };
 
->>>>>>> 4d0efd80
 }}}}} // namespace Azure::Core::Amqp::Models::_internal