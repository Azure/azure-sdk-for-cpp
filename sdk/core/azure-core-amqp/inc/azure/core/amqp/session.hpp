// Copyright (c) Microsoft Corporation. All rights reserved.
// SPDX-Licence-Identifier: MIT

#pragma once

#include "common/async_operation_queue.hpp"
#include "connection_string_credential.hpp"
#include "endpoint.hpp"
#include "models/amqp_value.hpp"
#include "models/message_source.hpp"
#include "models/message_target.hpp"

#include <chrono>
#include <memory>
#include <string>
#include <vector>

<<<<<<< HEAD
=======
#if defined(TESTING_BUILD)
// Define the test classes dependant on this class here.
namespace Azure { namespace Core { namespace Amqp { namespace Tests {
  namespace MessageTests {
    class AmqpServerMock;
    class MessageListenerEvents;
  } // namespace MessageTests

  class TestSessions_SimpleSession_Test;
  class TestSessions_SessionProperties_Test;
  class TestSessions_SessionBeginEnd_Test;

  class TestSocketListenerEvents;
  class LinkSocketListenerEvents;
  class TestMessages_SenderSendAsync_Test;
}}}} // namespace Azure::Core::Amqp::Tests
#endif // TESTING_BUILD
#if defined(SAMPLES_BUILD)
namespace LocalServerSample {
class SampleEvents;
} // namespace LocalServerSample
#endif // SAMPLES_BUILD

>>>>>>> a11a93b4
namespace Azure { namespace Core { namespace Amqp { namespace _detail {
  class SessionImpl;
  class SessionFactory;
}}}} // namespace Azure::Core::Amqp::_detail

namespace Azure { namespace Core { namespace Amqp { namespace _internal {

  class Connection;
  enum class SessionRole;
<<<<<<< HEAD
=======
  class MessageSender;
  struct MessageSenderOptions;
  class MessageSenderEvents;
  class MessageReceiver;
  struct MessageReceiverOptions;
  class MessageReceiverEvents;
  class ManagementClient;
  struct ManagementClientOptions;
  class ManagementClientEvents;
>>>>>>> a11a93b4

  enum class ExpiryPolicy
  {
    LinkDetach,
    SessionEnd,
    ConnectionClose,
    Never,
  };

  enum class SessionState
  {
    Unmapped,
    BeginSent,
    BeginReceived,
    Mapped,
    EndSent,
    EndReceived,
    Discarding,
    Error,
  };

  enum class SessionSendTransferResult
  {
    Ok,
    Error,
    Busy,
  };

  class Session;
  class SessionEvents {
  protected:
    ~SessionEvents() = default;

  public:
    virtual bool OnLinkAttached(
        Session const& session,
        LinkEndpoint& newLink,
        std::string const& name,
        SessionRole role,
        Models::AmqpValue const& source,
        Models::AmqpValue const& target,
        Models::AmqpValue const& properties)
        = 0;
  };

  struct SessionOptions final
  {
<<<<<<< HEAD
    /** @brief The Audience to which an authentication operation applies when using Claims Based
     * Authentication. */
    std::vector<std::string> AuthenticationScopes;

=======
>>>>>>> a11a93b4
    /** @brief Represents the initial incoming window size for the sender. See [AMQP Session Flow
     * Control](http://docs.oasis-open.org/amqp/core/v1.0/os/amqp-core-transport-v1.0-os.html#doc-session-flow-control)
     * for more information.*/
    Nullable<uint32_t> InitialIncomingWindowSize;
    /** @brief Represents the initial outgoing window size for the sender. See [AMQP Session Flow
     * Control](http://docs.oasis-open.org/amqp/core/v1.0/os/amqp-core-transport-v1.0-os.html#doc-session-flow-control)
     * for more information.*/
    Nullable<uint32_t> InitialOutgoingWindowSize;

    /** @brief Represents the maximum number of link handles which can be used on the session. See
     * [AMQP Session Flow
     * Control](http://docs.oasis-open.org/amqp/core/v1.0/os/amqp-core-transport-v1.0-os.html#doc-session-flow-control)
     * for more information.*/
    Nullable<uint32_t> MaximumLinkCount;
  };

  class Session final {
  public:
<<<<<<< HEAD
    /** @brief Create a new AMQP Session object on the specified parent connection.
     *
     * @param parentConnection - Connection upon which to create the session.
     * @param credential - Credential to use for authentication.
     * @param options - Options to use when creating the session.
     * @param eventHandler - Event handler for session events.
     */
    Session(
        Connection const& parentConnection,
        std::shared_ptr<Credentials::TokenCredential> credential,
        SessionOptions const& options = {},
        SessionEvents* eventHandler = nullptr);

    /** @brief Construct a new session associated with the specified connection over the specified
     * endpoint.
     *
     * @param parentConnection - Connection upon which to create the session.
     * @param newEndpoint - AMQP Endpoint from which to create the session.
     * @param eventHandler - Event handler for session events.
     *
     * @remarks Note that this function is normally only called from a application listening for
     * incoming connections, not from an AMQP client.
     */
    Session(
        Connection const& parentConnection,
        Endpoint& newEndpoint,
        SessionOptions const& options = {},
        SessionEvents* eventHandler = nullptr);

    /** @brief Destroys the session object. */
    ~Session() noexcept;

=======
    /** @brief Destroys the session object. */
    ~Session() noexcept;

    /** @brief Creates a MessageSender
     *
     * @param target - The target to which the message will be sent.
     * @param options - Options to configure the MessageSender.
     * @param events - Event Handler used to capture message sender events.
     *
     * @returns A MessageSender object.
     *
     */
    MessageSender CreateMessageSender(
        Models::_internal::MessageTarget const& target,
        MessageSenderOptions const& options,
        MessageSenderEvents* events) const;

    /** @brief Creates a MessageReceiver
     *
     * @param receiverSource - The source from which to receive messages.
     * @param options - Options to configure the MessageReceiver.
     * @param receiverEvents - Event Handler used to capture message receiverevents.
     *
     * @returns A MessageSender object.
     *
     */
    MessageReceiver CreateMessageReceiver(
        Models::_internal::MessageSource const& receiverSource,
        MessageReceiverOptions const& options,
        MessageReceiverEvents* receiverEvents = nullptr) const;

    ManagementClient CreateManagementClient(
        std::string const& managementInstancePath,
        ManagementClientOptions const& options,
        ManagementClientEvents* managementEvents = nullptr) const;

  private:
>>>>>>> a11a93b4
    /** @brief Returns the current value of the incoming window.
     *
     * @returns The current incoming message window.
     */
    uint32_t GetIncomingWindow() const;
    /** @brief Returns the current value of the outgoing window.
     *
     * @returns The current outgoing message window.
     */
    uint32_t GetOutgoingWindow() const;

    /** @brief Returns the maximum number of links currently configured.
     *
     * @returns The current maximum number of links configured.
     */
    uint32_t GetHandleMax() const;

<<<<<<< HEAD
    void Begin();
    void End(std::string const& condition_value, std::string const& description);

    friend class _detail::SessionFactory;

=======
    /** @brief Begins operations on the session.
     *
     * @remarks Note that this function is not intended for use by AMQP clients, it is intended for
     * use by AMQP listeners.
     *
     */
    void Begin();

    /** @brief Ends operations on the session.
     *
     * @remarks Note that this function is not intended for use by AMQP clients, it is intended for
     * use by AMQP listeners.
     *
     */
    void End(std::string const& condition_value, std::string const& description);

    /** @brief Creates a MessageSender for use in a message listener.
     *
     * @param endpoint - Endpoint associated with this message sender.
     * @param target - The target to which the message will be sent.
     * @param options - Options to configure the MessageSender.
     * @param events - Event Handler used to capture message sender events.
     *
     * @returns A MessageSender object.
     *
     * @remarks Note that this function is not intended for use by AMQP clients, it is intended for
     * use by AMQP listeners.
     *
     */
    MessageSender CreateMessageSender(
        LinkEndpoint& endpoint,
        Models::_internal::MessageTarget const& target,
        MessageSenderOptions const& options,
        MessageSenderEvents* events) const;

    /** @brief Creates a MessageReceiver for use in a message listener.
     *
     * @param receiverSource - The source from which to receive messages.
     * @param options - Options to configure the MessageReceiver.
     * @param receiverEvents - Event Handler used to capture message receiverevents.
     *
     * @returns A MessageSender object.
     *
     */
    MessageReceiver CreateMessageReceiver(
        LinkEndpoint& linkEndpoint,
        Models::_internal::MessageSource const& receiverSource,
        MessageReceiverOptions const& options,
        MessageReceiverEvents* receiverEvents = nullptr) const;

    friend class _detail::SessionFactory;

#if TESTING_BUILD
    friend class Azure::Core::Amqp::Tests::MessageTests::AmqpServerMock;
    friend class Azure::Core::Amqp::Tests::MessageTests::MessageListenerEvents;
    friend class Azure::Core::Amqp::Tests::TestSocketListenerEvents;
    friend class Azure::Core::Amqp::Tests::LinkSocketListenerEvents;
    friend class Azure::Core::Amqp::Tests::TestSessions_SimpleSession_Test;
    friend class Azure::Core::Amqp::Tests::TestSessions_SessionProperties_Test;
    friend class Azure::Core::Amqp::Tests::TestSessions_SessionBeginEnd_Test;
    friend class Azure::Core::Amqp::Tests::TestMessages_SenderSendAsync_Test;
#endif // TESTING_BUILD
#if SAMPLES_BUILD
    friend class LocalServerSample::SampleEvents;
#endif // SAMPLES_BUILD
>>>>>>> a11a93b4
  private:
    /** @brief Construct a new Session object from an existing implementation instance.
     *
     * @param impl - Implementation object
     *
     * @remarks This function is used internally by the library and is not intended for use by any
     * client.
     */
    Session(std::shared_ptr<_detail::SessionImpl> impl) : m_impl{impl} {}

    std::shared_ptr<_detail::SessionImpl> m_impl;
  };

}}}} // namespace Azure::Core::Amqp::_internal<|MERGE_RESOLUTION|>--- conflicted
+++ resolved
@@ -15,8 +15,6 @@
 #include <string>
 #include <vector>
 
-<<<<<<< HEAD
-=======
 #if defined(TESTING_BUILD)
 // Define the test classes dependant on this class here.
 namespace Azure { namespace Core { namespace Amqp { namespace Tests {
@@ -40,7 +38,6 @@
 } // namespace LocalServerSample
 #endif // SAMPLES_BUILD
 
->>>>>>> a11a93b4
 namespace Azure { namespace Core { namespace Amqp { namespace _detail {
   class SessionImpl;
   class SessionFactory;
@@ -50,8 +47,6 @@
 
   class Connection;
   enum class SessionRole;
-<<<<<<< HEAD
-=======
   class MessageSender;
   struct MessageSenderOptions;
   class MessageSenderEvents;
@@ -61,7 +56,6 @@
   class ManagementClient;
   struct ManagementClientOptions;
   class ManagementClientEvents;
->>>>>>> a11a93b4
 
   enum class ExpiryPolicy
   {
@@ -109,13 +103,10 @@
 
   struct SessionOptions final
   {
-<<<<<<< HEAD
     /** @brief The Audience to which an authentication operation applies when using Claims Based
      * Authentication. */
     std::vector<std::string> AuthenticationScopes;
 
-=======
->>>>>>> a11a93b4
     /** @brief Represents the initial incoming window size for the sender. See [AMQP Session Flow
      * Control](http://docs.oasis-open.org/amqp/core/v1.0/os/amqp-core-transport-v1.0-os.html#doc-session-flow-control)
      * for more information.*/
@@ -134,40 +125,6 @@
 
   class Session final {
   public:
-<<<<<<< HEAD
-    /** @brief Create a new AMQP Session object on the specified parent connection.
-     *
-     * @param parentConnection - Connection upon which to create the session.
-     * @param credential - Credential to use for authentication.
-     * @param options - Options to use when creating the session.
-     * @param eventHandler - Event handler for session events.
-     */
-    Session(
-        Connection const& parentConnection,
-        std::shared_ptr<Credentials::TokenCredential> credential,
-        SessionOptions const& options = {},
-        SessionEvents* eventHandler = nullptr);
-
-    /** @brief Construct a new session associated with the specified connection over the specified
-     * endpoint.
-     *
-     * @param parentConnection - Connection upon which to create the session.
-     * @param newEndpoint - AMQP Endpoint from which to create the session.
-     * @param eventHandler - Event handler for session events.
-     *
-     * @remarks Note that this function is normally only called from a application listening for
-     * incoming connections, not from an AMQP client.
-     */
-    Session(
-        Connection const& parentConnection,
-        Endpoint& newEndpoint,
-        SessionOptions const& options = {},
-        SessionEvents* eventHandler = nullptr);
-
-    /** @brief Destroys the session object. */
-    ~Session() noexcept;
-
-=======
     /** @brief Destroys the session object. */
     ~Session() noexcept;
 
@@ -205,7 +162,6 @@
         ManagementClientEvents* managementEvents = nullptr) const;
 
   private:
->>>>>>> a11a93b4
     /** @brief Returns the current value of the incoming window.
      *
      * @returns The current incoming message window.
@@ -223,13 +179,6 @@
      */
     uint32_t GetHandleMax() const;
 
-<<<<<<< HEAD
-    void Begin();
-    void End(std::string const& condition_value, std::string const& description);
-
-    friend class _detail::SessionFactory;
-
-=======
     /** @brief Begins operations on the session.
      *
      * @remarks Note that this function is not intended for use by AMQP clients, it is intended for
@@ -295,7 +244,6 @@
 #if SAMPLES_BUILD
     friend class LocalServerSample::SampleEvents;
 #endif // SAMPLES_BUILD
->>>>>>> a11a93b4
   private:
     /** @brief Construct a new Session object from an existing implementation instance.
      *
