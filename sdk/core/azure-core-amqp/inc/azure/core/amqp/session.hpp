--- conflicted
+++ resolved
@@ -152,16 +152,10 @@
         MessageReceiverOptions const& options,
         MessageReceiverEvents* receiverEvents = nullptr) const;
 
-<<<<<<< HEAD
-    Session() = default;
-    /** @brief Destroys the session object. */
-    ~Session() noexcept;
-=======
     ManagementClient CreateManagementClient(
         std::string const& managementInstancePath,
         ManagementClientOptions const& options,
         ManagementClientEvents* managementEvents = nullptr) const;
->>>>>>> 68801c9a
 
   private:
     /** @brief Returns the current value of the incoming window.
