--- conflicted
+++ resolved
@@ -58,10 +58,7 @@
         MessageSenderState newState,
         MessageSenderState oldState)
         = 0;
-<<<<<<< HEAD
-=======
     virtual void OnMessageSenderDisconnected(Models::_internal::AmqpError const& error) = 0;
->>>>>>> a11a93b4
   };
 
   struct MessageSenderOptions final
@@ -105,12 +102,9 @@
 
     /** @brief If true, the message sender will log trace events. */
     bool EnableTrace{false};
-<<<<<<< HEAD
-=======
 
     /** @brief If true, require that the message sender be authenticated with the service. */
     bool AuthenticationRequired{true};
->>>>>>> a11a93b4
   };
 
   class MessageSender final {
@@ -118,40 +112,6 @@
     using MessageSendCompleteCallback
         = std::function<void(MessageSendStatus sendResult, Models::AmqpValue const& deliveryState)>;
 
-<<<<<<< HEAD
-    /** @brief Construct a message sender.
-     *
-     * @param session The AMQP session.
-     * @param target The target to which messages will be sent.
-     * @param options The options to use when sending messages.
-     * @param events The events handler for the message sender.
-     *
-     */
-    MessageSender(
-        Session const& session,
-        Models::_internal::MessageTarget const& target,
-        MessageSenderOptions const& options,
-        MessageSenderEvents* events);
-
-    /** @brief Construct a message sender for use in a message receiving handler.
-     *
-     * @param session The AMQP session.
-     * @param newLinkEndpoint The link endpoint to use for sending messages.
-     * @param target The target to which messages will be sent.
-     * @param options The options to use when sending messages.
-     * @param events The events handler for the message sender.
-     *
-     * @remarks This constructor is primarily used for testing scenarios.
-     */
-    MessageSender(
-        Session const& session,
-        LinkEndpoint& newLinkEndpoint,
-        Models::_internal::MessageTarget const& target,
-        MessageSenderOptions const& options,
-        MessageSenderEvents* events);
-
-=======
->>>>>>> a11a93b4
     ~MessageSender() noexcept;
 
     MessageSender(MessageSender const&) = default;
