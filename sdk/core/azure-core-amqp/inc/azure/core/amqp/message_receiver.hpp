--- conflicted
+++ resolved
@@ -41,34 +41,6 @@
 
   class MessageReceiver;
 
-<<<<<<< HEAD
-  struct MessageReceiverOptions
-  {
-    std::string Name;
-    std::vector<std::string> AuthenticationScopes;
-    ReceiverSettleMode SettleMode{ReceiverSettleMode::First};
-    Models::_internal::MessageTarget MessageTarget;
-    bool EnableTrace{false};
-    Nullable<uint32_t> InitialDeliveryCount;
-    Nullable<uint64_t> MaxMessageSize;
-
-    bool Batching{false};
-    std::chrono::seconds BatchMaxAge{std::chrono::seconds(5)};
-    std::vector<std::string> Capabilities;
-    uint32_t Credit{1};
-    LinkDurability Durability{};
-    bool DynamicAddress{false};
-    ExpiryPolicy SenderExpiryPolicy{};
-    ExpiryPolicy ReceiverExpiryPolicy{};
-    std::chrono::seconds ExpiryTimeout{std::chrono::seconds(0)};
-    // LinkFilter
-    bool ManualCredits{};
-    Models::AmqpValue Properties;
-
-    std::vector<std::string> SenderCapabilities;
-    LinkDurability SenderDurability{};
-    std::chrono::seconds SenderExpiryTimeout{std::chrono::seconds(0)};
-=======
   struct MessageReceiverOptions final
   {
     /** @brief The name of the link associated with the message sender.
@@ -107,7 +79,6 @@
 
     /** @brief If true, require that the message sender be authenticated with the service. */
     bool AuthenticationRequired{true};
->>>>>>> a11a93b4
   };
 
   class MessageReceiverEvents {
@@ -124,25 +95,6 @@
         MessageReceiver const& receiver,
         Models::AmqpMessage const& message)
         = 0;
-<<<<<<< HEAD
-  };
-
-  class MessageReceiver final {
-  public:
-    MessageReceiver(
-        Session& session,
-        Models::_internal::MessageSource const& receiverSource,
-        MessageReceiverOptions const& options,
-        MessageReceiverEvents* receiverEvents = nullptr);
-    MessageReceiver(
-        Session const& session,
-        LinkEndpoint& linkEndpoint,
-        Models::_internal::MessageSource const& receiverSource,
-        MessageReceiverOptions const& options,
-        MessageReceiverEvents* receiverEvents = nullptr);
-
-    MessageReceiver() = default;
-=======
     virtual void OnMessageReceiverDisconnected(Models::_internal::AmqpError const& error) = 0;
   };
 
@@ -170,7 +122,6 @@
    */
   class MessageReceiver final {
   public:
->>>>>>> a11a93b4
     ~MessageReceiver() noexcept;
 
     MessageReceiver(MessageReceiver const&) = default;
@@ -178,21 +129,6 @@
     MessageReceiver(MessageReceiver&&) = default;
     MessageReceiver& operator=(MessageReceiver&&) = default;
 
-<<<<<<< HEAD
-    operator bool() const;
-
-    void Open(Context const& context = {});
-    void Close();
-    std::string GetLinkName() const;
-    std::string GetSourceName() const;
-    uint32_t GetReceivedMessageId();
-    void SendMessageDisposition(
-        const char* linkName,
-        uint32_t messageNumber,
-        Models::AmqpValue deliveryState);
-
-    Models::AmqpMessage WaitForIncomingMessage(Context const& context = {});
-=======
     /** @brief Opens the message receiver.
      *
      * @param context The context for cancelling operations.
@@ -224,7 +160,6 @@
      */
     std::pair<Azure::Nullable<Models::AmqpMessage>, Models::_internal::AmqpError>
     WaitForIncomingMessage(Context const& context = {});
->>>>>>> a11a93b4
 
   private:
     MessageReceiver(std::shared_ptr<_detail::MessageReceiverImpl> impl) : m_impl{impl} {}
