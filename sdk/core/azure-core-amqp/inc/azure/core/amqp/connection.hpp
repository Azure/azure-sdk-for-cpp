// Copyright (c) Microsoft Corporation. All rights reserved.
// SPDX-Licence-Identifier: MIT

#pragma once

#include "azure/core/amqp/models/amqp_protocol.hpp"
#include "common/async_operation_queue.hpp"
#include "connection_string_credential.hpp"
#include "models/amqp_value.hpp"
#include "session.hpp"

#include <azure/core/credentials/credentials.hpp>

#include <chrono>
#include <limits>
#include <memory>
#include <string>

namespace Azure { namespace Core { namespace Amqp { namespace _detail {
  class ConnectionImpl;
  class ConnectionFactory;
}}}} // namespace Azure::Core::Amqp::_detail

<<<<<<< HEAD
=======
#if defined(TESTING_BUILD)
// Define the test classes dependant on this class here.
namespace Azure { namespace Core { namespace Amqp { namespace Tests {
  namespace MessageTests {
    class AmqpServerMock;
    class MessageListenerEvents;
  } // namespace MessageTests

  class TestConnections_ConnectionAttributes_Test;
  class TestConnections_ConnectionOpenClose_Test;
  class TestConnections_ConnectionListenClose_Test;
  class TestSocketListenerEvents;
  class LinkSocketListenerEvents;
  class TestLinks_LinkAttachDetach_Test;
  class TestMessages_SenderOpenClose_Test;
  class TestMessages_TestLocalhostVsTls_Test;
  class TestMessages_SenderSendAsync_Test;
}}}} // namespace Azure::Core::Amqp::Tests
#endif // TESTING_BUILD
#if defined(SAMPLES_BUILD)
namespace LocalServerSample {
int LocalServerSampleMain();
} // namespace LocalServerSample
#endif // SAMPLES_BUILD

>>>>>>> a11a93b4
namespace Azure { namespace Core { namespace Amqp { namespace _internal {
  class Session;

  class Error;

  /** @brief The default port used to connect to an AMQP server that does NOT use TLS. */
  constexpr uint16_t AmqpPort = 5672;

  /** @brief The default port to use to connect to an AMQP server using TLS. */
  constexpr uint16_t AmqpTlsPort = 5671;

  /**
   * @brief The state of the connection.
   *
   * @remarks This enum is used to track the state of the connection. The state machine is
   * implemented in the Connection class. For more information about various connection states, see
   * the [AMQP Connection
   * States](http://docs.oasis-open.org/amqp/core/v1.0/os/amqp-core-transport-v1.0-os.html#doc-idp184736)
   * definition.
   *
   */
  enum class ConnectionState
  {
    /** @brief Start
     * In this state a connection exists, but nothing has been sent or received. This is the
     * state an implementation would be in immediately after performing a socket connect or
     * socket accept.
     */
    Start,
    /** @brief Header Received
     * In this state the connection header has been received from the peer but a connection header
     * has not been sent.
     */
    HeaderReceived,
    /** @brief Header Sent
     * In this state the connection header has been sent to the peer but no connection header has
     * been received.
     */
    HeaderSent,
    /** @brief Header Exchanged
     * In this state the connection header has been sent to the peer and a connection header has
     * been received from the peer.
     */
    HeaderExchanged,
    /** @brief Open Pipe
     * In this state both the connection header and the open frame have been sent but nothing has
     * been received.
     */
    OpenPipe,
    /** @brief OC Pipe
     * In this state, the connection header, the open frame, any pipelined connection traffic, and
     * the close frame have been sent but nothing has been received.
     */
    OcPipe,
    /** @brief Open Received
     * In this state the connection headers have been exchanged. An open frame has been received
     * from the peer but an open frame has not been sent.
     */
    OpenReceived,
    /** @brief Open Sent
     * In this state the connection headers have been exchanged. An open frame has been sent to the
     * peer but no open frame has yet been received.
     */
    OpenSent,
    /** @brief Close Pipe
     * In this state the connection headers have been exchanged. An open frame, any pipelined
     * connection traffic, and the close frame have been sent but no open frame has yet been
     * received from the peer.
     */
    ClosePipe,
    /** @brief Opened
     * In this state the connection header and the open frame have been both sent and received.
     */
    Opened,
    /** @brief Close Received
     * In this state a close frame has been received indicating that the peer has initiated an AMQP
     * close. No further frames are expected to arrive on the connection; however, frames can still
     * be sent. If desired, an implementation MAY do a TCP half-close at this point to shut down the
     * read side of the connection.
     */
    CloseReceived,
    /** @brief Close Sent
     * In this state a close frame has been sent to the peer. It is illegal to write anything more
     * onto the connection, however there could potentially still be incoming frames. If desired, an
     * implementation MAY do a TCP half-close at this point to shutdown the write side of the
     * connection.
     */
    CloseSent,
    /** @brief Discarding
     * The DISCARDING state is a variant of the CLOSE_SENT state where the close is triggered by an
     * error. In this case any incoming frames on the connection MUST be silently discarded until
     * the peer's close frame is received.
     */
    Discarding,
    /** @brief End
     * In this state it is illegal for either endpoint to write anything more onto the connection.
     * The connection can be safely closed and discarded.
     */
    End,

    /** @brief Error
     * In this state an error has occurred on the connection. It is illegal for either endpoint to
     * write anything more onto the connection. The connection can be safely closed and discarded.
     */
    Error,
  };

  class Connection;

  /** @brief The ConnectionEvents interface defines a series of events triggered on a connection
   * object.
   */
  class ConnectionEvents {
  protected:
    ~ConnectionEvents(){};

  public:
    /** @brief Called when the connection state changes.
     *
     * @param connection The connection object whose state changed.
     * @param newState The new state of the connection.
     * @param oldState The previous state of the connection.
     */
    virtual void OnConnectionStateChanged(
        Connection const& connection,
        ConnectionState newState,
        ConnectionState oldState)
        = 0;

    /** @brief Called when a new endpoint connects to the connection.
     *
     * @param connection The connection object.
     * @param endpoint The endpoint that connected.
     * @return true if the endpoint was accepted, false otherwise.
     *
     * @remarks Note that this function should only be overriden if the application is listening
     * on the connection.
     */
    // LCOV_EXCL_START
    virtual bool OnNewEndpoint(Connection const& connection, Endpoint& endpoint)
    {
      (void)connection;
      (void)endpoint;
      return false;
    }
    // LCOV_EXCL_STOP

    /** @brief called when an I/O error has occurred on the connection.
     *
     * @param connection The connection object.
     */
    virtual void OnIOError(Connection const& connection) = 0;
  };

  /** @brief Options used to create a connection. */
  struct ConnectionOptions final
  {
<<<<<<< HEAD
=======
    /** @brief The valid scopes for to which an authentication operation applies when using Claims
     * Based Authentication. */
    std::vector<std::string> AuthenticationScopes;

>>>>>>> a11a93b4
    /** @brief The idle timeout for the connection.
     *
     * If no frames are received within the timeout, the connection will be closed.
     */
    std::chrono::milliseconds IdleTimeout{std::chrono::milliseconds(60000)};

    /** @brief The maximum frame size for the connection.
     *
     * The maximum frame size is the largest frame that can be received on the connection. During
     * the initial connection negotiation, each peer will send a max frame size. The smaller of the
     * two values will be used as the maximum frame size for the connection.
     *
     * @remarks The maximum frame size must be at least 512 bytes. The default value is the maximum
     * value for a uint32.
     */
    uint32_t MaxFrameSize{std::numeric_limits<uint32_t>::max()};

    /** @brief The maximum number of channels supported.
     *
     * A single connection may have multiple independent sessions active simultaneously up to the
     * negotiated maximum channel count.
     */
    uint16_t MaxChannelCount{65535};

    /** @brief Properties for the connection.
     *
     * The properties map contains a set of fields intended to indicate information about the
     * connection and its container.
     *
     */
    Models::AmqpMap Properties;

    /** @brief Port used to communicate with server.
     *
     * @remarks The default port is the AMQP TLS Port (5671). Ports other than the default will not
     * use TLS to communicate with the service.
     */
    uint16_t Port{AmqpTlsPort};

    /**
     * Note that the AMQP specification defines the following fields in the open performative which
     * are not supported by the underlying uAMQP stack:
     *
     * - outgoing-locales
     * - incoming-locales
     * - offered-capabilities
     * - desired-capabilities
     *
     */

    /** @brief Defines the ID of the container for this connection. If empty, a unique 128 bit value
     * will be used.
     */
    std::string ContainerId;

    /** @brief Enable tracing from the uAMQP stack.
     */
    bool EnableTrace{false};
  };

  class Connection final {
  public:
    /** @brief Construct a new AMQP Connection.
     *
     * @param hostName The name of the host to connect to.
     * @param options The options to use when creating the connection.
     * @param eventHandler The event handler for the connection.
     *
     * @remarks The requestUri must be a valid AMQP URI.
     */
    Connection(
        std::string const& hostName,
<<<<<<< HEAD
=======
        std::shared_ptr<Credentials::TokenCredential> credential,
>>>>>>> a11a93b4
        ConnectionOptions const& options,
        ConnectionEvents* eventHandler = nullptr);

    /** @brief Construct a new AMQP Connection.
     *
     * @param transport The transport to use for the connection.
     * @param options The options to use when creating the connection.
     * @param eventHandler The event handler for the connection.
     *
     * @remarks This constructor should only be used for an AMQP listener - it is not intended for
     * use in a client.
     */
    Connection(
        Network::_internal::Transport const& transport,
        ConnectionOptions const& options,
        ConnectionEvents* eventHandler = nullptr);

    /** @brief Destroy an AMQP connection */
    ~Connection();

<<<<<<< HEAD
=======
    /** @brief Create a session on the current Connection object.
     *
     * An AMQP Session provides a context for sending and receiving messages. A single connection
     * may have multiple independent sessions active simultaneously up to the negotiated maximum
     * channel count.
     *
     * @param options The options to use when creating the session.
     * @param eventHandler The event handler for the session.
     */
    Session CreateSession(SessionOptions const& options = {}, SessionEvents* eventHandler = nullptr)
        const;

    /** @brief Construct a new session associated with the specified connection over the specified
     * endpoint.
     *
     * @param newEndpoint - AMQP Endpoint from which to create the session.
     * @param options The options to use when creating the session.
     * @param eventHandler - Event handler for session events.
     *
     * @remarks Note that this function is normally only called from a application listening for
     * incoming connections, not from an AMQP client.
     */
    Session CreateSession(
        Endpoint& newEndpoint,
        SessionOptions const& options = {},
        SessionEvents* eventHandler = nullptr) const;

    void Poll();

  private:
>>>>>>> a11a93b4
    /** @brief Opens the current connection.
     *
     * @remarks In general, a customer will not need to call this method, instead the connection
     * will be opened implicitly by a Session object derived from the connection. It primarily
     * exists as a test hook.
     *
     */
    void Open();

    /** @brief Starts listening for incoming connections.
     *
     * @remarks This method should only be called on a connection that was created with a transport
     * object.
     *
<<<<<<< HEAD
=======
     * @remarks In general, a customer will not need to call this method, instead the connection
     * will be opened implicitly by a Session object derived from the connection. It primarily
     * exists as a test hook.
     *
>>>>>>> a11a93b4
     */
    void Listen();

    /** @brief Closes the current connection.
     *
     * @param condition The condition for closing the connection.
     * @param description The description for closing the connection.
     * @param info Additional information for closing the connection.
     *
     * @remarks In general, a customer will not need to call this method, instead the connection
     * will be closed implicitly by a Session object derived from the connection. It primarily
     * exists as a test hook.
     *
     */
    void Close(
        std::string const& condition,
        std::string const& description,
        Models::AmqpValue info);

<<<<<<< HEAD
    void Poll();

    /** @brief Gets host configured by the connection.
     *
     * @return The host used in the connection.
     */
    std::string GetHost() const;

    /** @brief Gets the port configured by the connection.
     *
     * @return The port used in the connection.
     */
    uint16_t GetPort() const;

=======
    /** @brief Gets host configured by the connection.
     *
     * @return The host used in the connection.
     */
    std::string GetHost() const;

    /** @brief Gets the port configured by the connection.
     *
     * @return The port used in the connection.
     */
    uint16_t GetPort() const;

>>>>>>> a11a93b4
    /** @brief Gets the max frame size configured for the connection.
     *
     * @return The configured maximum frame size for the connection.
     */
    uint32_t GetMaxFrameSize() const;

    /** @brief Gets the max frame size configured for the remote node.
     *
     * @return The configured maximum frame size for the remote node.
     */
    uint32_t GetRemoteMaxFrameSize() const;

    /** @brief Gets the max channel count configured for the connection.
     *
     * @return The configured maximum channel count for the connection.
     */
    uint16_t GetMaxChannel() const;

    /** @brief Gets the idle timeout configured for the connection.
     *
     * @return The configured idle timeout in milliseconds for the connection.
     */
    std::chrono::milliseconds GetIdleTimeout() const;

    /** @brief Gets the properties for the connection.
     *
     * @return The properties for the connection.
     */
    Models::AmqpMap GetProperties() const;

    /** @brief Sets the percentage of the idle timeout before an empty frame is sent to the remote
     * node.
     *
     * @param idleTimeoutEmptyFrameSendRatio The percentage of the idle timeout before an empty
     * frame is sent to the remote node.
     *
     * This field determines when to send empty frames to the remote node to keep the connection
     * alive as a percentage of the remote nodes idle timeout. For
     * example, if the remote node has an idle timeout of 5 minutes, a value of 0.5 will cause an
     * empty frame to be sent every 2.5 minutes.
     *
     * @remarks: The default value for this field is 0.5.
     *
     * @remarks: Note that this is a dynamic property on the connection, it can be set after the
     * connection is opened.
     */
    void SetIdleEmptyFrameSendPercentage(double idleTimeoutEmptyFrameSendRatio);

  private:
    /** @brief Create an AMQP Connection from an existing connection implementation.
     *
     * @remarks This constructor is an implementation detail of the AMQP stack and should never be
     * called by clients.
     *
     */
    Connection(std::shared_ptr<_detail::ConnectionImpl> impl) : m_impl{impl} {}

    std::shared_ptr<_detail::ConnectionImpl> m_impl;
    friend class _detail::ConnectionFactory;
<<<<<<< HEAD
=======
#if TESTING_BUILD
    friend class Azure::Core::Amqp::Tests::MessageTests::AmqpServerMock;
    friend class Azure::Core::Amqp::Tests::MessageTests::MessageListenerEvents;
    friend class Azure::Core::Amqp::Tests::TestSocketListenerEvents;
    friend class Azure::Core::Amqp::Tests::LinkSocketListenerEvents;
    friend class Azure::Core::Amqp::Tests::TestConnections_ConnectionAttributes_Test;
    friend class Azure::Core::Amqp::Tests::TestConnections_ConnectionOpenClose_Test;
    friend class Azure::Core::Amqp::Tests::TestConnections_ConnectionListenClose_Test;
    friend class Azure::Core::Amqp::Tests::TestLinks_LinkAttachDetach_Test;
    friend class Azure::Core::Amqp::Tests::TestMessages_SenderOpenClose_Test;
    friend class Azure::Core::Amqp::Tests::TestMessages_TestLocalhostVsTls_Test;
    friend class Azure::Core::Amqp::Tests::TestMessages_SenderSendAsync_Test;
#endif // TESTING_BUILD
#if SAMPLES_BUILD
    friend int LocalServerSample::LocalServerSampleMain();
#endif // SAMPLES_BUILD
>>>>>>> a11a93b4
  };
}}}} // namespace Azure::Core::Amqp::_internal<|MERGE_RESOLUTION|>--- conflicted
+++ resolved
@@ -21,8 +21,6 @@
   class ConnectionFactory;
 }}}} // namespace Azure::Core::Amqp::_detail
 
-<<<<<<< HEAD
-=======
 #if defined(TESTING_BUILD)
 // Define the test classes dependant on this class here.
 namespace Azure { namespace Core { namespace Amqp { namespace Tests {
@@ -48,7 +46,6 @@
 } // namespace LocalServerSample
 #endif // SAMPLES_BUILD
 
->>>>>>> a11a93b4
 namespace Azure { namespace Core { namespace Amqp { namespace _internal {
   class Session;
 
@@ -206,13 +203,10 @@
   /** @brief Options used to create a connection. */
   struct ConnectionOptions final
   {
-<<<<<<< HEAD
-=======
     /** @brief The valid scopes for to which an authentication operation applies when using Claims
      * Based Authentication. */
     std::vector<std::string> AuthenticationScopes;
 
->>>>>>> a11a93b4
     /** @brief The idle timeout for the connection.
      *
      * If no frames are received within the timeout, the connection will be closed.
@@ -285,10 +279,7 @@
      */
     Connection(
         std::string const& hostName,
-<<<<<<< HEAD
-=======
         std::shared_ptr<Credentials::TokenCredential> credential,
->>>>>>> a11a93b4
         ConnectionOptions const& options,
         ConnectionEvents* eventHandler = nullptr);
 
@@ -309,8 +300,6 @@
     /** @brief Destroy an AMQP connection */
     ~Connection();
 
-<<<<<<< HEAD
-=======
     /** @brief Create a session on the current Connection object.
      *
      * An AMQP Session provides a context for sending and receiving messages. A single connection
@@ -341,7 +330,6 @@
     void Poll();
 
   private:
->>>>>>> a11a93b4
     /** @brief Opens the current connection.
      *
      * @remarks In general, a customer will not need to call this method, instead the connection
@@ -356,13 +344,10 @@
      * @remarks This method should only be called on a connection that was created with a transport
      * object.
      *
-<<<<<<< HEAD
-=======
      * @remarks In general, a customer will not need to call this method, instead the connection
      * will be opened implicitly by a Session object derived from the connection. It primarily
      * exists as a test hook.
      *
->>>>>>> a11a93b4
      */
     void Listen();
 
@@ -382,9 +367,6 @@
         std::string const& description,
         Models::AmqpValue info);
 
-<<<<<<< HEAD
-    void Poll();
-
     /** @brief Gets host configured by the connection.
      *
      * @return The host used in the connection.
@@ -397,20 +379,6 @@
      */
     uint16_t GetPort() const;
 
-=======
-    /** @brief Gets host configured by the connection.
-     *
-     * @return The host used in the connection.
-     */
-    std::string GetHost() const;
-
-    /** @brief Gets the port configured by the connection.
-     *
-     * @return The port used in the connection.
-     */
-    uint16_t GetPort() const;
-
->>>>>>> a11a93b4
     /** @brief Gets the max frame size configured for the connection.
      *
      * @return The configured maximum frame size for the connection.
@@ -470,8 +438,6 @@
 
     std::shared_ptr<_detail::ConnectionImpl> m_impl;
     friend class _detail::ConnectionFactory;
-<<<<<<< HEAD
-=======
 #if TESTING_BUILD
     friend class Azure::Core::Amqp::Tests::MessageTests::AmqpServerMock;
     friend class Azure::Core::Amqp::Tests::MessageTests::MessageListenerEvents;
@@ -488,6 +454,5 @@
 #if SAMPLES_BUILD
     friend int LocalServerSample::LocalServerSampleMain();
 #endif // SAMPLES_BUILD
->>>>>>> a11a93b4
   };
 }}}} // namespace Azure::Core::Amqp::_internal