# Release History

## 1.0.0-beta.7 (Unreleased)

### New Features

- Added `HttpPolicyOrder` for adding custom Http policies to sdk clients.

### Breaking Changes

- Removed `Azure::Core::Http::HttpPipeline` by making it internal, used only within the SDK.
- Split `Azure::Core::RequestConditions` into `Azure::MatchConditions` and `Azure::ModifiedConditions`.
- Removed `TransportKind` enum from `Azure::Core::Http`.
- Added `Azure::Core::Operation<T>::GetRawResponse().`
- Renamed `NoRevoke` to `EnableCertificateRevocationListCheck` for `Azure::Core::Http::CurlTransportSSLOptions`.
- Renamed `GetString()` to `ToString()` in `Azure::Core::DateTime`.
- Renamed `GetUuidString()` to `ToString()` in `Azure::Core::Uuid`.
- Renamed `Azure::Core::Details::Version` to `Azure::Core::PackageVersion`.
- Moved `BodyStream` and its derived types from `Azure::Core::Http` namespace to `Azure::Core::IO`, and moved the `body_stream.hpp` header from `azure/core/http` to `azure/core/io`.
- Moved `NullBodyStream` to internal usage only. It is not meant for public use.
- Removed `LimitBodyStream`.
- Renamed `AddHeader()` from `Request` and `RawResponse` to `SetHeader()`.
- Introduced `Azure::Core::CaseInsensitiveMap` which is now used to store headers in `Azure::Core::Http::Request` and `Azure::Core::Http::RawResponse`.
- Renamed `TransportPolicyOptions` to `TransportOptions`.
- Renamed `TelemetryPolicyOptions` to `TelemetryOptions`.
- Renamed `ValuePolicyOptions` to `ValueOptions`.
- Removed `StartTry()` from `Azure::Core::Http::Request`.
- Move `Azure::Core::Context` to be the last parameter for consistency, instead of first in various azure-core types. For example:
  - `BodyStream::Read(uint8_t* buffer, int64_t count, Azure::Core::Context const& context)`
  - `BodyStream::ReadToEnd(BodyStream& body, Azure::Core::Context const& context)`
  - `HttpPolicy::Send(Request& request, NextHttpPolicy policy, Azure::Core::Context const& context)`
  - `Operation<T>::PollUntilDone(std::chrono::milliseconds period, Azure::Core::Context& context)`
  - `TokenCredential::GetToken(Http::TokenRequestOptions const& tokenRequestOptions, Azure::Core::Context const& context)`
- Changed type of `Azure::Core::Http::RetryOptions::StatusCodes` from `std::vector` to `std::set`.
- Renamed `Azure::Core::Http::LoggingPolicy` to `LogPolicy`.
<<<<<<< HEAD
- Introduced `Azure::Core::Http::Policies::LogOptions`, a mandatory parameter for `LogPolicy` construction. Entities that are not specified in the allow lists are hidden in the log.
- Moved `Azure::Core::Logging` namespace entities to `Azure::Core::Logger` class.
=======
- Introduced `Azure::Core::Http::LogOptions`, a mandatory parameter for `LogPolicy` construction. Entities that are not specified in the allow lists are hidden in the log.
- Moved `Azure::Core::Logging` namespace entities to `Azure::Core::Diagnostics::Logger` class.
>>>>>>> 33c95b09
- Removed `Azure::Core::DateTime::GetRfc3339String()`: `Azure::Core::DateTime::ToString()` was extended to provide the same functionality.
- Renamed the `Range` type to `HttpRange` within the `Azure::Core::Http` namespace.
- Moved `Azure::Core::Response<T>` to `Azure::Response<T>`.
- Moved `Azure::Core::ETag` to `Azure::ETag`.
- Moved `Azure::Core::DateTime` to `Azure::DateTime`.
- Renamed `Azure::Core::Http::TokenRequestOptions` to `Azure::Core::Credentials::TokenRequestContext`.
- Moved `AccessToken`, `TokenCredential`, and `AuthenticationException` from `Azure::Core` to `Azure::Core::Credentials` namespace.

### Bug Fixes

- Make sure to rewind the body stream at the start of each request retry attempt, including the first.
- Connection pool resets when all connections are closed.
- Fix `Azure::Context` to support unique_ptr.

## 1.0.0-beta.6 (2021-02-09)

### New Features

- Added support for HTTP conditional requests `MatchConditions` and `RequestConditions`.
- Added the `Hash` base class and MD5 hashing APIs to the `Azure::Core::Cryptography` namespace available from `azure/core/cryptography/hash.hpp`.

### Breaking Changes

- Removed `Context::CancelWhen()`.
- Removed `LogClassification` and related functionality, added `LogLevel` instead.

### Bug Fixes

- Fixed computation of the token expiration time in `BearerTokenAuthenticationPolicy`.
- Fixed compilation dependency issue for MacOS when consuming the SDK from VcPkg.
- Fixed support for sending requests to endpoints with a custom port within the url on Windows when using the WinHttp transport.

## 1.0.0-beta.5 (2021-02-02)

### New Features

- Added support for HTTP validators `ETag`.

### Breaking Changes

- Make `ToLower()` and `LocaleInvariantCaseInsensitiveEqual()` internal by moving them from `Azure::Core::Strings` to `Azure::Core::Internal::Strings`.
- `BearerTokenAuthenticationPolicy` constructor takes `TokenRequestOptions` struct instead of scopes vector. `TokenRequestOptions` struct has scopes vector as data member.
- `TokenCredential::GetToken()` takes `TokenRequestOptions` instead of scopes vector.

### Bug Fixes

- Fixed the parsing of the last chunk of a chunked response when using the curl transport adapter.
- Fixed reading the value from `retry-after` header in `RetryPolicy`.
- Fix link errors when producing a DLL and add UWP compilation support.
- Do not pass a placeholder user-agent string as a fallback when using WinHttp.
- Initialize local variables in implementation to fix warning within release builds on Linux.

## 1.0.0-beta.4 (2021-01-13)

### New Features

- Added a WinHTTP-based `HttpTransport` called `WinHttpTransport` and use that as the default `TransportPolicyOptions.Transport` on Windows when sending and receiving requests and responses over the wire.
- Added `Range` type to `Azure::Core::Http` namespace.
- Added support for long-running operations with `Operation<T>`.
- Added support for setting a custom transport adapter by implementing the method `std::shared_ptr<HttpTransport> ::AzureSdkGetCustomHttpTransport()`.
- Added interoperability between `std::chrono::system_clock` types and `DateTime`.
- Added default constructor to `DateTime` and support for dates since 0001.
- Added Base64 encoding and decoding utility APIs to the `Azure::Core` namespace available from `azure/core/base64.hpp`.
- Added `Http::Response<void>` template specialization.
- Added `GetHeadersAsString()` on the `Azure::Core::Http::Request` class.
- Added a `platform.hpp` header file for defining commonly used OS-specific `#define` constants.
- Added `IsCancelled()` on the `Azure::Core::Context` class.

### Breaking Changes

- Removed `DateTime::operator Duration()`, `DateTime::Duration` typedef and `DateTime::Now()`.
- Moved `Azure::Core::BearerTokenAuthenticationPolicy`, defined in `azure/core/credentials.hpp` to `Azure::Core::Http` namespace in `azure/core/http/policy.hpp` header.
- Changed type of `Token::ExpiresOn` to `DateTime`.
- Renamed exception `OperationCanceledException` to `OperationCancelledException` and `ThrowIfCanceled()` to `ThrowIfCancelled()` on the `Context` class.
- Moved `Azure::Core::Version`, defined in `azure/core/version.hpp` to the `Azure::Core::Details` namespace.
- Changed `Azure::Core::AuthenticationException` to derive from `std::exception` instead of `std::runtime_error`.
- Changed the `BodyStream::Read` API from being a pure virtual function to non-virtual.
- Removed `CurlConnection`, `CurlConnectionPool`, `CurlSession`, and `CurlNetworkConnection` by making headers meant as implementation, private.
- Removed option `AllowBeast` from `CurlTransportSSLOptions` in `CurlTransportOptions`.
- Changed default option `NoRevoke` from `CurlTransportSSLOptions` for the `CurlTransportOptions` to `true`. This disables the revocation list checking by default.

### Bug Fixes

- Fixed the Curl transport adapter connection pooling when setting options.
- Fixed setting up the default transport adapter.
- Fixed linker error of missing pthread on Linux.
- Initialize class data members to avoid MSVC warning.
- Throw `Azure::Core::Http::TransportException` if `curl_easy_init()` returns a null handle.

### Other changes and Improvements

- Added support for distributing the C++ SDK as a source package via vcpkg.

## 1.0.0-beta.3 (2020-11-11)

### New Features

- Added `strings.hpp` with `Azure::Core::Strings::LocaleInvariantCaseInsensitiveEqual` and `Azure::Core::Strings::ToLower`.
- Added `GetPort()` to `Url`.
- Added `TransportPolicyOptions`.
- Added `TelemetryPolicyOptions`.
- Added `RequestFailedException` deriving from `std::runtime_error`.
- Added `CurlTransportOptions` for the `CurlTransport`.
- Added `DateTime` supporting dates since 1601.
- Added `OperationCanceledException`.
- Added `Encode` and `Decode` to `Url`.

### Breaking Changes

- Removed `azure.hpp`.
- Removed macro `AZURE_UNREFERENCED_PARAMETER`.
- Bump CMake version from 3.12 to 3.13.
- Bump libcurl version from 7.4 to 7.44.
- Moved `ClientSecretCredential` and `EnvironmentCredential` to the Identity library.
- `Url` class changes:
  - `AppendPath` now does not encode the input by default.
  - Signature updated for `SetHost`, `SetPath` and `AppendPath`.
  - Removed `SetFragment`.
  - Renamed `AppendQueries` to `AppendQueryParameters`.
  - Renamed `AppendQuery` to `AppendQueryParameter`.
  - Renamed `RemoveQuery` to `RemoveQueryParameter`.
  - Renamed `GetQuery` to `GetQueryParameters`.

### Bug Fixes

- Prevent pipeline of length zero to be created.
- Avoid re-using a connection when a request to upload data fails while using the `CurlTransport`.
- Add entropy to `Uuid` generation.

### Other changes and Improvements

- Add high-level and simplified core.hpp file for simpler include experience for customers.
- Add code coverage using gcov with gcc.
- Update SDK-defined exception types to be classes instead of structs.
- Updated `TransportException` and `InvalidHeaderException` to derive from `RequestFailedException`.
- Vcpkg dependency version updated to 2020.11.
- Make libcurl network requests cancelable by Context::Cancel().
- Validate HTTP headers for invalid characters.
- Calling `Cancel()` from context now throws `OperationCanceledException`.

## 1.0.0-beta.2 (2020-10-09)

### Breaking Changes

- Throw Azure::Http::TransportException if creating new connection fails.
- Response objects store Nullable\<T\>.

### Bug Fixes

- Switched to a more stable wait on sockets to address connection timeouts.
- Replace `Nullable(const T&)` with `Nullable(T)` to avoid extra copy when initialized with an rvalue.

### Other changes and Improvements

- Improved performance on windows when using libcurl.
- Pinned the version of package dependencies.
- Added NOTICE.txt for 3rd party dependencies.

## 1.0.0-beta.1 (2020-09-09)

- Initial release<|MERGE_RESOLUTION|>--- conflicted
+++ resolved
@@ -33,13 +33,8 @@
   - `TokenCredential::GetToken(Http::TokenRequestOptions const& tokenRequestOptions, Azure::Core::Context const& context)`
 - Changed type of `Azure::Core::Http::RetryOptions::StatusCodes` from `std::vector` to `std::set`.
 - Renamed `Azure::Core::Http::LoggingPolicy` to `LogPolicy`.
-<<<<<<< HEAD
 - Introduced `Azure::Core::Http::Policies::LogOptions`, a mandatory parameter for `LogPolicy` construction. Entities that are not specified in the allow lists are hidden in the log.
-- Moved `Azure::Core::Logging` namespace entities to `Azure::Core::Logger` class.
-=======
-- Introduced `Azure::Core::Http::LogOptions`, a mandatory parameter for `LogPolicy` construction. Entities that are not specified in the allow lists are hidden in the log.
 - Moved `Azure::Core::Logging` namespace entities to `Azure::Core::Diagnostics::Logger` class.
->>>>>>> 33c95b09
 - Removed `Azure::Core::DateTime::GetRfc3339String()`: `Azure::Core::DateTime::ToString()` was extended to provide the same functionality.
 - Renamed the `Range` type to `HttpRange` within the `Azure::Core::Http` namespace.
 - Moved `Azure::Core::Response<T>` to `Azure::Response<T>`.
