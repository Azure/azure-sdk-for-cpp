--- conflicted
+++ resolved
@@ -7,13 +7,13 @@
 - When a `RequestFailedException` exception is thrown, the `what()` method now includes information about the HTTP request which failed.
 - Adding option `WinHttpTransportOptions.IgnoreUnknownServerCert`. It can be used to disable verifying server certificate for the `WinHttpTransport`.
 
-### Other Changes
-
-<<<<<<< HEAD
+### Breaking Changes
+
+- Enforce TLS 1.2 or greater for `CurlTransport` and `WinHttpTransport`.
+
+### Other Changes
+
 - Improve output message for `Azure::Core::Http::TransportException`.
-=======
-- Enforce TLS 1.2 or greater for `CurlTransport` and `WinHttpTransport`.
->>>>>>> f4f06e9c
 
 ## 1.4.0 (2022-03-03)
 
