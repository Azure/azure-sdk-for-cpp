--- conflicted
+++ resolved
@@ -2,14 +2,11 @@
 
 ## 1.0.0 (2021-06-04)
 
-<<<<<<< HEAD
-=======
 ### Bug Fixes
 
 - Make `RequestFailedException` copiable so it can be propagated across thread.
 - By default, add `x-ms-request-id` header to the allow list of headers to log.
 
->>>>>>> af79bf2e
 ## 1.0.0-beta.9 (2021-05-18)
 
 ### New Features
