--- conflicted
+++ resolved
@@ -2,15 +2,13 @@
 
 ## 1.0.0-beta.6 (Unreleased)
 
-<<<<<<< HEAD
 ### New Features
 
 - Added support for HTTP conditional requests `MatchConditions` and `RequestConditions`.
-=======
+
 ### Bug Fixes
 
 - Fixed computation of the token expiration time in `BearerTokenAuthenticationPolicy`.
->>>>>>> 12cdf641
 
 ## 1.0.0-beta.5 (2021-02-02)
 
