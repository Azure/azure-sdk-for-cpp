--- conflicted
+++ resolved
@@ -7,13 +7,9 @@
 - Added a WinHTTP-based `HttpTransport` called `WinHttpTransport` and use that as the default `TransportPolicyOptions.Transport` on Windows when sending and receiving requests and responses over the wire.
 
 ### Breaking Changes
-<<<<<<< HEAD
-=======
+
 - Removed `DateTime::operator Duration()`.
 - Moved `Azure::Core::BearerTokenAuthenticationPolicy`, defined in `azure/core/credentials.hpp` to `Azure::Core::Http` namespace in `azure/core/http/policy.hpp` header.
->>>>>>> 035ba850
-
-- Removed `DateTime::operator Duration()`.
 
 ## 1.0.0-beta.3 (2020-11-11)
 
