--- conflicted
+++ resolved
@@ -36,11 +36,8 @@
 - Introduced `Azure::Core::Http::LogOptions`, a mandatory parameter for `LogPolicy` construction. Entities that are not specified in the allow lists are hidden in the log.
 - Moved `Azure::Core::Logging` namespace entities to `Azure::Core::Logger` class.
 - Removed `Azure::Core::DateTime::GetRfc3339String()`: `Azure::Core::DateTime::ToString()` was extended to provide the same functionality.
-<<<<<<< HEAD
 - Changed the constructor of `Azure::IO::FileBodyStream` to accept a file name directly and take ownership of opening/closing the file, instead of accepting a file descriptor, offset, and length.
-=======
 - Renamed the `Range` type to `HttpRange` within the `Azure::Core::Http` namespace.
->>>>>>> 865f7075
 - Moved `Azure::Core::Response<T>` to `Azure::Response<T>`.
 - Moved types in the `Azure::IO` namespace like `BodyStream` to `Azure::Core::IO`.
 - Moved `Azure::Core::ETag` to `Azure::ETag`.
