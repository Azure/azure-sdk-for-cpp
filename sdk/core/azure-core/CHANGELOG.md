# Release History

<<<<<<< HEAD
## 1.0.0-beta.7 (Unreleased)

### New Features

- Moved `Azure::Core::Http::HttpPipeline` to the internal layer `Azure::Core::Internal::Http::HttpPipeline`.

## 1.0.0-beta.6 (Unreleased)
=======
## 1.0.0-beta.6 (2021-02-09)
>>>>>>> b40603dc

### New Features

- Added support for HTTP conditional requests `MatchConditions` and `RequestConditions`.
- Added the `Hash` base class and MD5 hashing APIs to the `Azure::Core::Cryptography` namespace available from `azure/core/cryptography/hash.hpp`.

### Breaking Changes

- Removed `Context::CancelWhen()`.
- Removed `LogClassification` and related functionality, added `LogLevel` instead.

### Bug Fixes

- Fixed computation of the token expiration time in `BearerTokenAuthenticationPolicy`.
- Fixed compilation dependency issue for MacOS when consuming the SDK from VcPkg.
- Fixed support for sending requests to endpoints with a custom port within the url on Windows when using the WinHttp transport.

## 1.0.0-beta.5 (2021-02-02)

### New Features

- Added support for HTTP validators `ETag`.

### Breaking Changes

- Make `ToLower()` and `LocaleInvariantCaseInsensitiveEqual()` internal by moving them from `Azure::Core::Strings` to `Azure::Core::Internal::Strings`.
- `BearerTokenAuthenticationPolicy` constructor takes `TokenRequestOptions` struct instead of scopes vector. `TokenRequestOptions` struct has scopes vector as data member.
- `TokenCredential::GetToken()` takes `TokenRequestOptions` instead of scopes vector.

### Bug Fixes

- Fixed the parsing of the last chunk of a chunked response when using the curl transport adapter.
- Fixed reading the value from `retry-after` header in `RetryPolicy`.
- Fix link errors when producing a DLL and add UWP compilation support.
- Do not pass a placeholder user-agent string as a fallback when using WinHttp.
- Initialize local variables in implementation to fix warning within release builds on Linux.

## 1.0.0-beta.4 (2021-01-13)

### New Features

- Added a WinHTTP-based `HttpTransport` called `WinHttpTransport` and use that as the default `TransportPolicyOptions.Transport` on Windows when sending and receiving requests and responses over the wire.
- Added `Range` type to `Azure::Core::Http` namespace.
- Added support for long-running operations with `Operation<T>`.
- Added support for setting a custom transport adapter by implementing the method `std::shared_ptr<HttpTransport> ::AzureSdkGetCustomHttpTransport()`.
- Added interoperability between `std::chrono::system_clock` types and `DateTime`.
- Added default constructor to `DateTime` and support for dates since 0001.
- Added Base64 encoding and decoding utility APIs to the `Azure::Core` namespace available from `azure/core/base64.hpp`.
- Added `Http::Response<void>` template specialization.
- Added `GetHeadersAsString()` on the `Azure::Core::Http::Request` class.
- Added a `platform.hpp` header file for defining commonly used OS-specific `#define` constants.
- Added `IsCancelled()` on the `Azure::Core::Context` class.

### Breaking Changes

- Removed `DateTime::operator Duration()`, `DateTime::Duration` typedef and `DateTime::Now()`.
- Moved `Azure::Core::BearerTokenAuthenticationPolicy`, defined in `azure/core/credentials.hpp` to `Azure::Core::Http` namespace in `azure/core/http/policy.hpp` header.
- Changed type of `Token::ExpiresOn` to `DateTime`.
- Renamed exception `OperationCanceledException` to `OperationCancelledException` and `ThrowIfCanceled()` to `ThrowIfCancelled()` on the `Context` class.
- Moved `Azure::Core::Version`, defined in `azure/core/version.hpp` to the `Azure::Core::Details` namespace.
- Changed `Azure::Core::AuthenticationException` to derive from `std::exception` instead of `std::runtime_error`.
- Changed the `BodyStream::Read` API from being a pure virtual function to non-virtual.
- Removed `CurlConnection`, `CurlConnectionPool`, `CurlSession`, and `CurlNetworkConnection` by making headers meant as implementation, private.
- Removed option `AllowBeast` from `CurlTransportSSLOptions` in `CurlTransportOptions`.
- Changed default option `NoRevoke` from `CurlTransportSSLOptions` for the `CurlTransportOptions` to `true`. This disables the revocation list checking by default.

### Bug Fixes

- Fixed the Curl transport adapter connection pooling when setting options.
- Fixed setting up the default transport adapter.
- Fixed linker error of missing pthread on Linux.
- Initialize class data members to avoid MSVC warning.
- Throw `Azure::Core::Http::TransportException` if `curl_easy_init()` returns a null handle.

### Other changes and Improvements

- Added support for distributing the C++ SDK as a source package via vcpkg.

## 1.0.0-beta.3 (2020-11-11)

### New Features

- Added `strings.hpp` with `Azure::Core::Strings::LocaleInvariantCaseInsensitiveEqual` and `Azure::Core::Strings::ToLower`.
- Added `GetPort()` to `Url`.
- Added `TransportPolicyOptions`.
- Added `TelemetryPolicyOptions`.
- Added `RequestFailedException` deriving from `std::runtime_error`.
- Added `CurlTransportOptions` for the `CurlTransport`.
- Added `DateTime` supporting dates since 1601.
- Added `OperationCanceledException`.
- Added `Encode` and `Decode` to `Url`.

### Breaking Changes

- Removed `azure.hpp`.
- Removed macro `AZURE_UNREFERENCED_PARAMETER`.
- Bump CMake version from 3.12 to 3.13.
- Bump libcurl version from 7.4 to 7.44.
- Moved `ClientSecretCredential` and `EnvironmentCredential` to the Identity library.
- `Url` class changes:
  - `AppendPath` now does not encode the input by default.
  - Signature updated for `SetHost`, `SetPath` and `AppendPath`.
  - Removed `SetFragment`.
  - Renamed `AppendQueries` to `AppendQueryParameters`.
  - Renamed `AppendQuery` to `AppendQueryParameter`.
  - Renamed `RemoveQuery` to `RemoveQueryParameter`.
  - Renamed `GetQuery` to `GetQueryParameters`.

### Bug Fixes

- Prevent pipeline of length zero to be created.
- Avoid re-using a connection when a request to upload data fails while using the `CurlTransport`.
- Add entropy to `Uuid` generation.

### Other changes and Improvements

- Add high-level and simplified core.hpp file for simpler include experience for customers.
- Add code coverage using gcov with gcc.
- Update SDK-defined exception types to be classes instead of structs.
- Updated `TransportException` and `InvalidHeaderException` to derive from `RequestFailedException`.
- Vcpkg dependency version updated to 2020.11.
- Make libcurl network requests cancelable by Context::Cancel().
- Validate HTTP headers for invalid characters.
- Calling `Cancel()` from context now throws `OperationCanceledException`.

## 1.0.0-beta.2 (2020-10-09)

### Breaking Changes

- Throw Azure::Http::TransportException if creating new connection fails.
- Response objects store Nullable\<T\>.

### Bug Fixes

- Switched to a more stable wait on sockets to address connection timeouts.
- Replace `Nullable(const T&)` with `Nullable(T)` to avoid extra copy when initialized with an rvalue.

### Other changes and Improvements

- Improved performance on windows when using libcurl.
- Pinned the version of package dependencies.
- Added NOTICE.txt for 3rd party dependencies.

## 1.0.0-beta.1 (2020-09-09)

- Initial release<|MERGE_RESOLUTION|>--- conflicted
+++ resolved
@@ -1,16 +1,12 @@
 # Release History
 
-<<<<<<< HEAD
 ## 1.0.0-beta.7 (Unreleased)
 
 ### New Features
 
 - Moved `Azure::Core::Http::HttpPipeline` to the internal layer `Azure::Core::Internal::Http::HttpPipeline`.
 
-## 1.0.0-beta.6 (Unreleased)
-=======
 ## 1.0.0-beta.6 (2021-02-09)
->>>>>>> b40603dc
 
 ### New Features
 
