--- conflicted
+++ resolved
@@ -1,26 +1,11 @@
 # Release History
 
-<<<<<<< HEAD
-## 1.4.0-beta.1 (Unreleased)
+## 1.5.0-beta.1 (Unreleased)
 
 ### Features Added
-
 - When a `RequestFailedException` exception is thrown, the `what()` method now includes information about the HTTP request which failed.
 
-=======
-## 1.5.0-beta.1 (Unreleased)
-
-### Features Added
-
->>>>>>> 8672f985
-### Breaking Changes
-
-### Bugs Fixed
-
-<<<<<<< HEAD
-=======
-### Other Changes
->>>>>>> 8672f985
+### Other Changes
 
 ## 1.4.0 (2022-03-03)
 
