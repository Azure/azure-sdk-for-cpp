--- conflicted
+++ resolved
@@ -8,17 +8,14 @@
 
 ### Other Changes
 
-<<<<<<< HEAD
+- [[#6087]](https://github.com/Azure/azure-sdk-for-cpp/pull/6087) Set version property for the compiled SDK binary files. (A community contribution, courtesy of _[chewi](https://github.com/chewi)_)
 - [[#6064]](https://github.com/Azure/azure-sdk-for-cpp/issues/6064) Added internal support for the SDK packages to access more of telemetry features.
-=======
-- [[#6087]](https://github.com/Azure/azure-sdk-for-cpp/pull/6087) Set version property for the compiled SDK binary files. (A community contribution, courtesy of _[chewi](https://github.com/chewi)_)
 
 ### Acknowledgments
 
 Thank you to our developer community members who helped to make Azure Core better with their contributions to this release:
 
 - James Le Cuirot _([GitHub](https://github.com/chewi))_
->>>>>>> e2e59ea1
 
 ## 1.14.0 (2024-10-03)
 
