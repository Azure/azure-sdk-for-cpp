# Release History

## 1.8.0-beta.1 (Unreleased)

### Features Added

<<<<<<< HEAD
- Added support for the `WebSockets` protocol via the `Azure::Core::Http::WebSockets::WebSocket` class.
- Added support for HTTP proxy servers, both unauthenticated and with Plain authentication.
=======
- Added support for HTTP proxy servers, both unauthenticated and with Plain authentication.
- Added universal support for several TLS options:
  - Added the ability to set the expected TLS root certificate for TLS connection (useful if a proxy server uses a TLS certificate that is not chained to a known root).
  - Added the ability to enable TLS certificate revocation list checks (off by default).
    - For libcurl only: Allow TLS connection to succeed if CRL retrieval fails.
    - *NOTE*: This change only applies if libcurl is built using the OpenSSL crypto backend. It does NOT apply if libcurl uses the schannel (Windows default) or SecureTransport (macOS/iOS default).
>>>>>>> cc64ffae

### Breaking Changes

- Updated retry policy timeouts to conform to Azure guidelines.
  - The default delay between retries is changed from 4 seconds to 800ms.
  - The maximum retry delay is changed from 2 minutes to 60 seconds (one minute).

  If the original behavior is desired, customers can adjust these timeouts by changing the `RetryDelay` and `MaxRetryDelay` fields in in the `TransportOptions` structure.

### Bugs Fixed

### Other Changes

## 1.7.2 (2022-09-01)

### Bugs Fixed

- WinHTTP Transport Adapter: Fixed missing reason phrase handling for HTTP/2 responses.

## 1.7.1 (2022-08-04)

### Bugs Fixed

- [[#3794]](https://github.com/Azure/azure-sdk-for-cpp/issues/3794) Fix memory leak in `CurlTransport`.
- [[#3692]](https://github.com/Azure/azure-sdk-for-cpp/issues/3692) Interrupted poll calls cause spurious HTTP request failures. (A community contribution, courtesy of _[johnwheffner](https://github.com/johnwheffner)_)

### Acknowledgments

Thank you to our developer community members who helped to make Azure Core better with their contributions to this release:

- John Heffner _([GitHub](https://github.com/johnwheffner))_

## 1.7.0 (2022-06-30)

### Features Added

- Added prototypes and initial service support for Distributed Tracing.

## 1.7.0-beta.1 (2022-06-02)

### Features Added

- Added prototypes and initial service support for Distributed Tracing.

### Breaking Changes

- Removed `noexcept` specification from `Azure::Core::Context::IsCancelled()`.

## 1.6.0 (2022-05-05)

### Features Added

- Add `Azure::Core::Http::Request` constructor overload to support payload and non-buffered response.

### Bugs Fixed

- [[#3537]](https://github.com/Azure/azure-sdk-for-cpp/issues/3537) Updated field type `CurlTransportOptions.Proxy` from `std::string` to `Azure::Nullable<std::string>`. This allows libcurl to ignore the proxy settings from the environment when the string is empty.
- [[#3548]](https://github.com/Azure/azure-sdk-for-cpp/issues/3548), [[#1098]](https://github.com/Azure/azure-sdk-for-cpp/issues/1098) Improve performance of the Http transport on Windows by reusing the same session handle across all requests.

### Other Changes

- [[#3581]](https://github.com/Azure/azure-sdk-for-cpp/issues/3581) Update log level in retry policy from warning to informational.
- Updated the MD5 Hash implementation to work on top of OpenSSL 3.0. (A community contribution, courtesy of _[jepio](https://github.com/jepio)_)

### Acknowledgments

Thank you to our developer community members who helped to make Azure Core better with their contributions to this release:

- Jeremi Piotrowski _([GitHub](https://github.com/jepio))_

## 1.5.0 (2022-03-31)

### Features Added

- When a `RequestFailedException` exception is thrown, the `what()` method now includes information about the HTTP request which failed.
- Adding option `WinHttpTransportOptions.IgnoreUnknownCertificateAuthority`. It can be used to disable verifying server certificate for the `WinHttpTransport`.

### Breaking Changes

- Enforce TLS 1.2 or greater for `CurlTransport` and `WinHttpTransport`.

### Other Changes

- Improve output message for `Azure::Core::Http::TransportException`.

## 1.4.0 (2022-03-03)

### Features Added

- Stabilized the beta features and changes.

## 1.4.0-beta.1 (2022-02-04)

### Features Added

- Enabled environment-controlled console logging on UWP.

### Breaking Changes

- Removed the `AzureNoReturnPath()` function from the global namespace, and deprecated the associated macros, such as `AZURE_ASSERT` since they are meant for internal use only. If your code was using the `AZURE_ASSERT` macro, consider using the standard library's `assert` as an alternative.
- Removed the two parameter `RequestFailedException` ctor, it has no use case and wasn't intended for public use.

### Bugs Fixed

- Fixed `Azure::DateTime::Parse()` validation if the result is going to exceed `9999-12-31T23:59:59.9999999` due to time zone, leap second, or fractional digits rounding up adjustments.
- [[#3224]](https://github.com/Azure/azure-sdk-for-cpp/issues/3224) Fixed intermittent crash on macOS when logging is turned on.
- The `Base64::Decode` API will throw a `std::runtime_error` exception if presented with invalid inputs.

### Other Changes

## 1.3.1 (2021-11-05)

### Bugs Fixed

- Fixed linking error when Azure SDK is being built as DLL.

## 1.3.0 (2021-11-04)

### Features Added

- Add `NoSignal` option to the `CurlTransportAdapter`.
- Add `ConnectionTimeout` option to the `CurlTransportAdapter`.

### Bugs Fixed

[2848](https://github.com/Azure/azure-sdk-for-cpp/issues/2848) Update the libcurl transport adapter to work with HTTP/1.1 only.

### Other Changes

- Updated `base64` implementation to remove external dependency.
- Updated `Uuid` implementation for Linux to remove external dependency.

## 1.2.1 (2021-09-02)

### Bugs Fixed

- [2785](https://github.com/Azure/azure-sdk-for-cpp/issues/2785) Fix to build on g++ 5.5.

### Other Changes

- Fixed compilation error on POSIX platforms where OpenSSL was not available.
- Support CMake version 3.12

## 1.2.0 (2021-08-05)

### Features Added

- Added `Azure::Core::IO::ProgressBodyStream` type that wraps an existing BodyStream based type stream and reports progress via callback when the stream position is updated.

### Bugs Fixed

- [2647](https://github.com/Azure/azure-sdk-for-cpp/issues/2647) Make the curl transport adapter to check the connection close header.
- [2474](https://github.com/Azure/azure-sdk-for-cpp/issues/2474) Fix compiling with MSVC and `/analyze`.
- Make WinHTTP transport adapter to NOT use SSL/TLS for unsecured HTTP connections.

### Other Changes

- Updated source code to build with Clang 11. (A community contribution, courtesy of _[davidchisnall](https://github.com/davidchisnall)_)

### Acknowledgments

Thank you to our developer community members who helped to make Azure Core better with their contributions to this release:

- David Chisnall _([GitHub](https://github.com/davidchisnall))_

## 1.1.0 (2021-07-02)

### Bugs Fixed

- Fixed a memory leak issue in `Base64Encode()`. (A community contribution, courtesy of _[jorgen](https://github.com/jorgen)_)

### Other Changes

- Made internal-only changes to support the Azure Key Vault client library.

### Acknowledgments

Thank you to our developer community members who helped to make Azure Core better with their contributions to this release:

- Jorgen Lind _([GitHub](https://github.com/jorgen))_

## 1.0.0 (2021-06-04)

### Bug Fixes

- Make `RequestFailedException` copiable so it can be propagated across thread.
- By default, add `x-ms-request-id` header to the allow list of headers to log.

## 1.0.0-beta.9 (2021-05-18)

### New Features

- Added `Azure::PagedResponse<T>`.

### Breaking Changes

- Added `final` specifier to classes and structures that are are not expected to be inheritable at the moment.
- Removed `Context::GetApplicationContext()` in favor of a new static data member `Context::ApplicationContext`.
- Renamed `Request::IsDownloadViaStream()` to `ShouldBufferResponse()`.
- Removed the `Azure::Core::Http::Request` ctor overload that takes both a `bodyStream` and a `bufferedDownload` boolean since it is not useful.
- Changed integer size parameters for buffers from `int64_t` to `size_t` in various places such as `Azure::Core::IO::BodyStream::Read()` APIs.
- Removed the `Azure::Core::Diagnostics::Logger::Listener` typedef.

### Bug Fixes

- Do not re-use a libcurl connection to same host but different port.
- Fixed curl transport issue to avoid crash at exit when curl connection pool cleanup thread is running.
- Ensure uniqueness of `Azure::Core::Uuid` on POSIX platforms.

### Other Changes and Improvements

- Modified precondition validation of function arguments to now result in assert failures rather than throwing an exception.
- Remove exposing windows.h header from our public headers.
- Improved performance of the WinHTTP transport layer on Windows for uploading large payloads.

## 1.0.0-beta.8 (2021-04-07)

### New Features

- Added `Azure::Core::Url::GetScheme()`.
- Added `Azure::Core::Context::TryGetValue()`.
- Added `Azure::Core::Context::GetDeadline()`.
- Added `Azure::Core::Credentials::TokenCredentialOptions`.
- Added useful fields to the `Azure::Core::RequestFailedException` class such as `StatusCode`, `ReasonPhrase`, and the `RawResponse`, for better diagnosis of errors.

### Breaking Changes

- Simplified the `Response<T>` API surface to expose two public fields with direct access: `T Value` and a `unique_ptr` to an `Azure::Core::Http::RawResponse`.
- Renamed `Azure::Nullable<T>::GetValue()` to `Value()`.
- Removed from `Azure::Core::Http::Request`:
  - `SetUploadChunkSize()`.
  - `GetHTTPMessagePreBody()`.
  - `GetUploadChunkSize()`.
  - `GetHeadersAsString()`.
- Changes to `Azure::Core::Http::RawResponse`:
  - Removed `SetHeader(std::string const& header)`
  - Removed `SetHeader(uint8_t const* const first, uint8_t const* const last)`.
  - Removed `GetMajorVersion()`.
  - Removed `GetMinorVersion()`.
  - Renamed `GetBodyStream()` to `ExtractBodyStream()`.
- Changes to `Azure::Core::Context`:
  - Removed `Get()` and `HasKey()` in favor of a new method `TryGetValue()`.
  - Changed input parameter type of `WithDeadline()` to `Azure::DateTime`.
- Removed `Azure::Core::PackageVersion`.
- Removed from `Azure::Core::Http::Policies` namespace: `HttpPolicyOrder`, `TransportPolicy`, `RetryPolicy`, `RequestIdPolicy`, `TelemetryPolicy`, `BearerTokenAuthenticationPolicy`, `LogPolicy`.
- Removed `AppendQueryParameters()`, `GetUrlWithoutQuery()` and `GetUrlAuthorityWithScheme()` from `Azure::Core::Url`.
- Changed the `Azure::Core::Http::HttpMethod` regular enum into an extensible enum class and removed the `HttpMethodToString()` helper method.
- Introduced `Azure::Core::Context::Key` class which takes place of `std::string` used for `Azure::Core::Context` keys previously.
- Changed the casing of `SSL` in API names to `Ssl`:
  - Renamed type `Azure::Core::Http::CurlTransportSSLOptions` to `CurlTransportSslOptions`.
  - Renamed member `Azure::Core::Http::CurlTransportOptions::SSLOptions` to `SslOptions`.
  - Renamed member `Azure::Core::Http::CurlTransportOptions::SSLVerifyPeer` to `SslVerifyPeer`.

### Other Changes and Improvements

- Moved `Azure::Core::Http::Request` to its own header file from `http.hpp` to `inc/azure/core/http/raw_response.hpp`.
- Moved `Azure::Core::Http::HttpStatusCode` to its own header file from `http.hpp` to `inc/azure/core/http/http_status_code.hpp`.

## 1.0.0-beta.7 (2021-03-11)

### New Features

- Added `HttpPolicyOrder` for adding custom Http policies to SDK clients.
- Added `Azure::Core::Operation<T>::GetRawResponse()`.
- Added `Azure::Core::PackageVersion`.
- Added support for logging to console when `AZURE_LOG_LEVEL` environment variable is set.

### Breaking Changes

- Changes to `Azure::Core` namespace:
  - Removed `Response<void>`, `ValueBase`, and `ContextValue`.
  - Removed `Context::operator[]`, `Get()` introduced instead.
  - Renamed `Uuid::GetUuidString()` to `ToString()`.
  - Changed return type of `Operation<T>::Poll()` from `std::unique_ptr<RawResponse>` to `RawResponse const&`.
  - Moved `GetApplicationContext()` to `Context::GetApplicationContext()`
  - Moved the `Base64Encode()` and `Base64Decode()` functions to be static members of a `Convert` class.
  - Moved `Logging` namespace entities to `Diagnostics::Logger` class.
  - Moved `AccessToken`, `TokenCredential`, and `AuthenticationException` to `Credentials` namespace.
  - Moved `Context` to be the last parameter for consistency, instead of first in various azure-core types. For example:
    - `BodyStream::Read(uint8_t* buffer, int64_t count, Context const& context)`
    - `BodyStream::ReadToEnd(BodyStream& body, Context const& context)`
    - `HttpPolicy::Send(Request& request, NextHttpPolicy policy, Context const& context)`
    - `Operation<T>::PollUntilDone(std::chrono::milliseconds period, Context& context)`
    - `TokenCredential::GetToken(Http::TokenRequestOptions const& tokenRequestOptions, Context const& context)`
  - Moved from `Azure::Core` to `Azure` namespace:
    - `Response<T>`, `ETag`, and `Nullable<T>`.
    - Split `RequestConditions` into `MatchConditions` and `ModifiedConditions`.
    - Renamed `DateTime::GetString()` to `ToString()`, and removed `DateTime::GetRfc3339String()`.
- Changes to `Azure::Core::Http` namespace:
  - Removed `HttpPipeline`, `TransportKind`, `NullBodyStream`, and `LimitBodyStream`.
  - Removed `Request::StartTry()`.
  - Removed `InvalidHeaderException` and throw `std::invalid_argument` if the user provides invalid header arguments.
  - Renamed `CurlTransportSSLOptions::NoRevoke` to `EnableCertificateRevocationListCheck`.
  - Renamed `Range` to `HttpRange`.
  - Renamed `TokenRequestOptions` to `TokenRequestContext`, and moved it to `Azure::Core::Credentials` namespace.
  - Moved `Url` to `Azure::Core` namespace.
  - `Request` and `RawResponse`:
    - Renamed `AddHeader()` to `SetHeader()`.
    - Introduced `Azure::Core::CaseInsensitiveMap` which is now used to store headers.
  - `BodyStream` and the types that derive from it:
    - Moved to `Azure::Core::IO` namespace.
    - Changed the static methods `BodyStream::ReadToCount()` and `BodyStream::ReadToEnd()` into instance methods.
    - Changed the constructor of `FileBodyStream` to accept a file name directly and take ownership of opening/closing the file, instead of accepting a file descriptor, offset, and length.
  - HTTP policies and their options:
    - Moved to `Policies` namespace.
    - Renamed `TransportPolicyOptions` to `TransportOptions`.
    - Renamed `TelemetryPolicyOptions` to `TelemetryOptions`.
    - Changed type of `RetryOptions::StatusCodes` from `std::vector` to `std::set`.
    - Renamed `LoggingPolicy` to `LogPolicy`, and introduced `LogOptions` as mandatory parameter for the constructor.
- Moved header files:
  - Renamed `azure/core/credentials.hpp` to `azure/core/credentials/credentials.hpp`.
  - Renamed `azure/core/logger.hpp` to `azure/core/diagnostics/logger.hpp`.
  - Renamed `azure/core/http/body_stream.hpp` to `azure/core/io/body_stream.hpp`.
  - Renamed `azure/core/http/policy.hpp` to `azure/core/http/policies/policy.hpp`.
  - Renamed `azure/core/http/curl/curl.hpp` to `azure/core/http/curl_transport.hpp`.
  - Renamed `azure/core/http/winhttp/win_http_client.hpp` to `azure/core/http/win_http_transport.hpp`.

### Bug Fixes

- Make sure to rewind the body stream at the start of each request retry attempt, including the first.
- Connection pool resets when all connections are closed.
- Fix `Azure::Context` to support `std::unique_ptr`.
- Throw `std::runtime_error` from `Response<T>::GetRawResponse()` if the response was already extracted.

## 1.0.0-beta.6 (2021-02-09)

### New Features

- Added support for HTTP conditional requests `MatchConditions` and `RequestConditions`.
- Added the `Hash` base class and MD5 hashing APIs to the `Azure::Core::Cryptography` namespace available from `azure/core/cryptography/hash.hpp`.

### Breaking Changes

- Removed `Context::CancelWhen()`.
- Removed `LogClassification` and related functionality, added `LogLevel` instead.

### Bug Fixes

- Fixed computation of the token expiration time in `BearerTokenAuthenticationPolicy`. (A community contribution, courtesy of _[sjoubert](https://github.com/sjoubert)_)
- Fixed `Retry-After` HTTP header to be treated as case-insensitive. (A community contribution, courtesy of _[sjoubert](https://github.com/sjoubert)_)
- Fixed compilation dependency issue for MacOS when consuming the SDK from VcPkg.
- Fixed support for sending requests to endpoints with a custom port within the url on Windows when using the WinHttp transport.

### Acknowledgments

Thank you to our developer community members who helped to make Azure Core better with their contributions to this release:

- Sylvain Joubert _([GitHub](https://github.com/sjoubert))_

## 1.0.0-beta.5 (2021-02-02)

### New Features

- Added support for HTTP validators `ETag`.

### Breaking Changes

- Make `ToLower()` and `LocaleInvariantCaseInsensitiveEqual()` internal by moving them from `Azure::Core::Strings` to `Azure::Core::Internal::Strings`.
- `BearerTokenAuthenticationPolicy` constructor takes `TokenRequestOptions` struct instead of scopes vector. `TokenRequestOptions` struct has scopes vector as data member.
- `TokenCredential::GetToken()` takes `TokenRequestOptions` instead of scopes vector.

### Bug Fixes

- Fixed the parsing of the last chunk of a chunked response when using the curl transport adapter.
- Fixed reading the value from `retry-after` header in `RetryPolicy`.
- Fix link errors when producing a DLL and add UWP compilation support.
- Do not pass a placeholder user-agent string as a fallback when using WinHttp.
- Initialize local variables in implementation to fix warning within release builds on Linux.

## 1.0.0-beta.4 (2021-01-13)

### New Features

- Added a WinHTTP-based `HttpTransport` called `WinHttpTransport` and use that as the default `TransportPolicyOptions.Transport` on Windows when sending and receiving requests and responses over the wire.
- Added `Range` type to `Azure::Core::Http` namespace.
- Added support for long-running operations with `Operation<T>`.
- Added support for setting a custom transport adapter by implementing the method `std::shared_ptr<HttpTransport> ::AzureSdkGetCustomHttpTransport()`.
- Added interoperability between `std::chrono::system_clock` types and `DateTime`.
- Added default constructor to `DateTime` and support for dates since 0001.
- Added Base64 encoding and decoding utility APIs to the `Azure::Core` namespace available from `azure/core/base64.hpp`.
- Added `Http::Response<void>` template specialization.
- Added `GetHeadersAsString()` on the `Azure::Core::Http::Request` class.
- Added a `platform.hpp` header file for defining commonly used OS-specific `#define` constants.
- Added `IsCancelled()` on the `Azure::Core::Context` class.

### Breaking Changes

- Removed `DateTime::operator Duration()`, `DateTime::Duration` typedef and `DateTime::Now()`.
- Moved `Azure::Core::BearerTokenAuthenticationPolicy`, defined in `azure/core/credentials.hpp` to `Azure::Core::Http` namespace in `azure/core/http/policy.hpp` header.
- Changed type of `Token::ExpiresOn` to `DateTime`.
- Renamed exception `OperationCanceledException` to `OperationCancelledException` and `ThrowIfCanceled()` to `ThrowIfCancelled()` on the `Context` class.
- Moved `Azure::Core::Version`, defined in `azure/core/version.hpp` to the `Azure::Core::Details` namespace.
- Changed `Azure::Core::AuthenticationException` to derive from `std::exception` instead of `std::runtime_error`.
- Changed the `BodyStream::Read` API from being a pure virtual function to non-virtual.
- Removed `CurlConnection`, `CurlConnectionPool`, `CurlSession`, and `CurlNetworkConnection` by making headers meant as implementation, private.
- Removed option `AllowBeast` from `CurlTransportSSLOptions` in `CurlTransportOptions`.
- Changed default option `NoRevoke` from `CurlTransportSSLOptions` for the `CurlTransportOptions` to `true`. This disables the revocation list checking by default.

### Bug Fixes

- Fixed the Curl transport adapter connection pooling when setting options.
- Fixed setting up the default transport adapter.
- Fixed linker error of missing pthread on Linux.
- Initialize class data members to avoid MSVC warning.
- Throw `Azure::Core::Http::TransportException` if `curl_easy_init()` returns a null handle. (A community contribution, courtesy of _[ku-sourav](https://github.com/ku-sourav)_)

### Other Changes and Improvements

- Added support for distributing the C++ SDK as a source package via vcpkg.
- Fixed installation error when the SDK is being installed under a non-standard prefix. (A community contribution, courtesy of _[juchem](https://github.com/juchem)_)
- Fixed linker error when pthread is missing on Linux. (A community contribution, courtesy of _[lordgamez](https://github.com/lordgamez)_)

### Acknowledgments

Thank you to our developer community members who helped to make Azure Core better with their contributions to this release:

- Gabor Gyimesi _([GitHub](https://github.com/lordgamez))_
- Marcelo Juchem _([GitHub](https://github.com/juchem))_
- `ku-sourav` _([GitHub](https://github.com/ku-sourav))_

## 1.0.0-beta.3 (2020-11-11)

### New Features

- Added `strings.hpp` with `Azure::Core::Strings::LocaleInvariantCaseInsensitiveEqual` and `Azure::Core::Strings::ToLower`.
- Added `GetPort()` to `Url`.
- Added `TransportPolicyOptions`.
- Added `TelemetryPolicyOptions`.
- Added `RequestFailedException` deriving from `std::runtime_error`.
- Added `CurlTransportOptions` for the `CurlTransport`.
- Added `DateTime` supporting dates since 1601.
- Added `OperationCanceledException`.
- Added `Encode` and `Decode` to `Url`.

### Breaking Changes

- Removed `azure.hpp`.
- Removed macro `AZURE_UNREFERENCED_PARAMETER`.
- Bump CMake version from 3.12 to 3.13.
- Bump libcurl version from 7.4 to 7.44.
- Moved `ClientSecretCredential` and `EnvironmentCredential` to the Identity library.
- `Url` class changes:
  - `AppendPath` now does not encode the input by default.
  - Signature updated for `SetHost`, `SetPath` and `AppendPath`.
  - Removed `SetFragment`.
  - Renamed `AppendQueries` to `AppendQueryParameters`.
  - Renamed `AppendQuery` to `AppendQueryParameter`.
  - Renamed `RemoveQuery` to `RemoveQueryParameter`.
  - Renamed `GetQuery` to `GetQueryParameters`.

### Bug Fixes

- Prevent pipeline of length zero to be created.
- Avoid re-using a connection when a request to upload data fails while using the `CurlTransport`.
- Add entropy to `Uuid` generation.

### Other Changes and Improvements

- Add high-level and simplified core.hpp file for simpler include experience for customers.
- Add code coverage using gcov with gcc.
- Update SDK-defined exception types to be classes instead of structs.
- Updated `TransportException` and `InvalidHeaderException` to derive from `RequestFailedException`.
- Vcpkg dependency version updated to 2020.11.
- Make libcurl network requests cancelable by Context::Cancel().
- Validate HTTP headers for invalid characters.
- Calling `Cancel()` from context now throws `OperationCanceledException`.

## 1.0.0-beta.2 (2020-10-09)

### Breaking Changes

- Throw Azure::Http::TransportException if creating new connection fails.
- Response objects store Nullable\<T\>.

### Bug Fixes

- Switched to a more stable wait on sockets to address connection timeouts.
- Replace `Nullable(const T&)` with `Nullable(T)` to avoid extra copy when initialized with an rvalue.

### Other Changes and Improvements

- Improved performance on windows when using libcurl.
- Pinned the version of package dependencies.
- Added NOTICE.txt for 3rd party dependencies.
- Added build instructions for running tests. (A community contribution, courtesy of _[ku-sourav](https://github.com/ku-sourav)_)
- Updated vcpkg build instructions. (A community contribution, courtesy of _[ku-sourav](https://github.com/ku-sourav)_)

### Acknowledgments

Thank you to our developer community members who helped to make Azure Core better with their contributions to this release:

- `ku-sourav` _([GitHub](https://github.com/ku-sourav))_

## 1.0.0-beta.1 (2020-09-09)

- Initial release<|MERGE_RESOLUTION|>--- conflicted
+++ resolved
@@ -4,17 +4,13 @@
 
 ### Features Added
 
-<<<<<<< HEAD
 - Added support for the `WebSockets` protocol via the `Azure::Core::Http::WebSockets::WebSocket` class.
-- Added support for HTTP proxy servers, both unauthenticated and with Plain authentication.
-=======
 - Added support for HTTP proxy servers, both unauthenticated and with Plain authentication.
 - Added universal support for several TLS options:
   - Added the ability to set the expected TLS root certificate for TLS connection (useful if a proxy server uses a TLS certificate that is not chained to a known root).
   - Added the ability to enable TLS certificate revocation list checks (off by default).
     - For libcurl only: Allow TLS connection to succeed if CRL retrieval fails.
     - *NOTE*: This change only applies if libcurl is built using the OpenSSL crypto backend. It does NOT apply if libcurl uses the schannel (Windows default) or SecureTransport (macOS/iOS default).
->>>>>>> cc64ffae
 
 ### Breaking Changes
 
