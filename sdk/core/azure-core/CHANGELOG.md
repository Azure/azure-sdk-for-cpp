--- conflicted
+++ resolved
@@ -8,11 +8,8 @@
 
 ### Bugs Fixed
 
-<<<<<<< HEAD
 - [[#5172]](https://github.com/Azure/azure-sdk-for-cpp/issues/5172) `Azure::Nullable::Emplace()` does not set `HasValue()` to `true`.
-=======
 - [[#5130]](https://github.com/Azure/azure-sdk-for-cpp/issues/5130) `Url::AppendPath()` and `Url::SetPath()` may end up with a double slash at the beginning of a path.
->>>>>>> ee4be19b
 
 ### Other Changes
 
