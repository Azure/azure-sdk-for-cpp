# Release History

## 1.0.0-beta.4 (Unreleased)

### New Features

- Added a WinHTTP-based `HttpTransport` called `WinHttpTransport` and use that as the default `TransportPolicyOptions.Transport` on Windows when sending and receiving requests and responses over the wire.
<<<<<<< HEAD
- Added `Range` type to `Azure::Core::Http` namespace.
- Added default constructor to `DateTime`.
=======
- Added `Range` type to `Azure::Core::Http` namespace. 
- Added support for long-running operations with `Operation<T>`.
- Added support for setting a custom transport adapter by implementing the method `std::shared_ptr<HttpTransport> ::AzureSdkGetCustomHttpTransport()`.
>>>>>>> 89351e44

### Breaking Changes

- Removed `DateTime::operator Duration()`.
- Moved `Azure::Core::BearerTokenAuthenticationPolicy`, defined in `azure/core/credentials.hpp` to `Azure::Core::Http` namespace in `azure/core/http/policy.hpp` header.
- Removed option `AllowBeast` from `CurlTransportSSLOptions` in `CurlTransportOptions`.
- Changed default option `NoRevoke` from `CurlTransportSSLOptions` for the `CurlTransportOptions` to `true`. This disables the revocation list checking by default.

### Bug Fixes

- Fixed for setting up the default transport adapter.

## 1.0.0-beta.3 (2020-11-11)

### New Features
- Added `strings.hpp` with `Azure::Core::Strings::LocaleInvariantCaseInsensitiveEqual` and `Azure::Core::Strings::ToLower`.
- Added `GetPort()` to `Url`.
- Added `TransportPolicyOptions`.
- Added `TelemetryPolicyOptions`.
- Added `RequestFailedException` deriving from `std::runtime_error`.
- Added `CurlTransportOptions` for the `CurlTransport`.
- Added `DateTime` supporting dates since 1601.
- Added `OperationCanceledException`.
- Added `Encode` and `Decode` to `Url`.

### Breaking Changes

- Removed `azure.hpp`.
- Removed macro `AZURE_UNREFERENCED_PARAMETER`.
- Bump CMake version from 3.12 to 3.13.
- Bump libcurl version from 7.4 to 7.44.
- Moved `ClientSecretCredential` and `EnvironmentCredential` to the Identity library.
- `Url` class changes:
  - `AppendPath` now does not encode the input by default.
  - Signature updated for `SetHost`, `SetPath` and `AppendPath`.
  - Removed `SetFragment`.
  - Renamed `AppendQueries` to `AppendQueryParameters`.
  - Renamed `AppendQuery` to `AppendQueryParameter`.
  - Renamed `RemoveQuery` to `RemoveQueryParameter`.
  - Renamed `GetQuery` to `GetQueryParameters`.

### Bug Fixes

- Prevent pipeline of length zero to be created.
- Avoid re-using a connection when a request to upload data fails while using the `CurlTransport`.
- Add entropy to `Uuid` generation.

### Other changes and Improvements

- Add high-level and simplified core.hpp file for simpler include experience for customers.
- Add code coverage using gcov with gcc.
- Update SDK-defined exception types to be classes instead of structs.
- Updated `TransportException` and `InvalidHeaderException` to derive from `RequestFailedException`.
- Vcpkg dependency version updated to 2020.11.
- Make libcurl network requests cancelable by Context::Cancel().
- Validate HTTP headers for invalid characters.
- Calling `Cancel()` from context now throws `OperationCanceledException`.

## 1.0.0-beta.2 (2020-10-09)

### Breaking Changes

- Throw Azure::Http::TransportException if creating new connection fails.
- Response objects store Nullable\<T\>.

### Bug Fixes

- Switched to a more stable wait on sockets to address connection timeouts.
- Replace `Nullable(const T&)` with `Nullable(T)` to avoid extra copy when initialized with an rvalue.

### Other changes and Improvements

- Improved performance on windows when using libcurl.
- Pinned the version of package dependencies.
- Added NOTICE.txt for 3rd party dependencies.

## 1.0.0-beta.1 (2020-09-09)

- Initial release<|MERGE_RESOLUTION|>--- conflicted
+++ resolved
@@ -5,14 +5,10 @@
 ### New Features
 
 - Added a WinHTTP-based `HttpTransport` called `WinHttpTransport` and use that as the default `TransportPolicyOptions.Transport` on Windows when sending and receiving requests and responses over the wire.
-<<<<<<< HEAD
 - Added `Range` type to `Azure::Core::Http` namespace.
-- Added default constructor to `DateTime`.
-=======
-- Added `Range` type to `Azure::Core::Http` namespace. 
 - Added support for long-running operations with `Operation<T>`.
 - Added support for setting a custom transport adapter by implementing the method `std::shared_ptr<HttpTransport> ::AzureSdkGetCustomHttpTransport()`.
->>>>>>> 89351e44
+- Added default constructor to `DateTime`.
 
 ### Breaking Changes
 
