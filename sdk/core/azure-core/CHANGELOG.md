--- conflicted
+++ resolved
@@ -45,11 +45,8 @@
 ### Bug Fixes
 
 - Make sure to rewind the body stream at the start of each request retry attempt, including the first.
-<<<<<<< HEAD
 - Let connection pool to reset the pool when all connections are closed.
-=======
 - Fix `Azure::Context` to support unique_ptr.
->>>>>>> 2a1ea1f8
 
 ## 1.0.0-beta.6 (2021-02-09)
 
