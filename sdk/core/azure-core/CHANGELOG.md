# Release History

## 1.0.0-beta.3 (Unreleased)

### Breaking Changes

- `Azure::Core::Http::Url::AppendPath` now does not encode the input by default.
- Removed `azure.hpp`.

### New Features
- Added `strings.hpp` with `Azure::Core::Strings::LocaleInvariantCaseInsensitiveEqual` and `Azure::Core::Strings::ToLower`.
- Added `OperationCanceledException`.

### Other changes and Improvements

- Add high-level and simplified core.hpp file for simpler include experience for customers.
<<<<<<< HEAD
- Add code coverage using gcov with gcc.
=======
- Update SDK-defined exception types to be classes instead of structs.
>>>>>>> 7ce2d3e5

### Bug Fixes

- Prevent pipeline of length zero to be created.

### New Features

- Add `RequestFailException` deriving from `std::runtime_error`.

### Other changes and Improvements

- Updated `TransportException` and `InvalidHeaderException` to derive from `RequestFailedException`.

## 1.0.0-beta.2 (2020-10-09)

### Breaking Changes

- Throw Azure::Http::TransportException if creating new connection fails.
- Response objects store Nullable\<T\>.
- Calling `Cancel()` from context now throws `OperationCanceledException`.

### Bug Fixes

- Switched to a more stable wait on sockets to address connection timeouts.
- Replace `Nullable(const T&)` with `Nullable(T)` to avoid extra copy when initialized with an rvalue.

### Other changes and Improvements

- Improved performance on windows when using libcurl.
- Pinned the version of package dependencies.
- Added NOTICE.txt for 3rd party dependencies.

## 1.0.0-beta.1 (2020-09-09)

- Initial release<|MERGE_RESOLUTION|>--- conflicted
+++ resolved
@@ -14,11 +14,8 @@
 ### Other changes and Improvements
 
 - Add high-level and simplified core.hpp file for simpler include experience for customers.
-<<<<<<< HEAD
 - Add code coverage using gcov with gcc.
-=======
 - Update SDK-defined exception types to be classes instead of structs.
->>>>>>> 7ce2d3e5
 
 ### Bug Fixes
 
