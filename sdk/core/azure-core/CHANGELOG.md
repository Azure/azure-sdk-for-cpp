# Release History

## 1.12.0-beta.1 (Unreleased)

### Features Added

### Breaking Changes

### Bugs Fixed

### Other Changes

## 1.11.0 (2024-01-11)

### Features Added

- Added 'OPTIONS' HTTP method to `Azure::Core::Http::HttpMethod` enum.
- Added TLS 1.3 support to WinHTTP transport.
- Environment Log Level Listener now logs the ThreadID for the thread originating the trace.
- [[#4983]](https://github.com/Azure/azure-sdk-for-cpp/issues/4983) Added support for setting `CURLOPT_CAPATH` libcurl option on Linux. (A community contribution, courtesy of _[phoebusm](https://github.com/phoebusm)_)

### Bugs Fixed

- [[#5172]](https://github.com/Azure/azure-sdk-for-cpp/issues/5172) `Azure::Nullable::Emplace()` does not set `HasValue()` to `true`.
- [[#5130]](https://github.com/Azure/azure-sdk-for-cpp/issues/5130) `Url::AppendPath()` and `Url::SetPath()` may end up with a double slash at the beginning of a path.
<<<<<<< HEAD
- [[#5154]](https://github.com/Azure/azure-sdk-for-cpp/issues/5154) WinHttp Transport logging (and exception strings) have dangling periods making it harder to read.
=======
- [[#5007]](https://github.com/Azure/azure-sdk-for-cpp/issues/5007) Some versions of GCC no longer include stdint.h in cstdint.
>>>>>>> 3bff8437

### Other Changes

- [[#4756]] (https://github.com/Azure/azure-sdk-for-cpp/issues/4756) `BearerTokenAuthenticationPolicy` now uses shared mutex lock for read operations.

### Acknowledgments

Thank you to our developer community members who helped to make Azure Core better with their contributions to this release:

- Phoebus Mak _([GitHub](https://github.com/phoebusm))_

## 1.11.0-beta.2 (2023-11-02)

### Features Added

- Added TLS 1.3 support to WinHTTP transport.
- Environment Log Level Listener now logs the ThreadID for the thread originating the trace.

### Bugs Fixed

- [[#5007]](https://github.com/Azure/azure-sdk-for-cpp/issues/5007) Some versions of GCC no longer include stdint.h in cstdint.

## 1.11.0-beta.1 (2023-10-05)

### Features Added

- [[#4983]](https://github.com/Azure/azure-sdk-for-cpp/issues/4983) Added support for setting `CURLOPT_CAPATH` libcurl option on Linux. (A community contribution, courtesy of _[phoebusm](https://github.com/phoebusm)_)

### Acknowledgments

Thank you to our developer community members who helped to make Azure Core better with their contributions to this release:

- Phoebus Mak _([GitHub](https://github.com/phoebusm))_

## 1.10.3 (2023-10-05)

### Bugs Fixed

- Concurrency issues in `Azure::Core::Diagnostics::_internal::Log::Stream` have been fixed.

### Other Changes

- SDK consumption documentation improvement. (A community contribution, courtesy of _[kou](https://github.com/kou)_)
- Fixed GCC 13 compilation error. (A community contribution, courtesy of _[adamdebreceni](https://github.com/adamdebreceni)_)

### Acknowledgments

Thank you to our developer community members who helped to make Azure Core better with their contributions to this release:

- Sutou Kouhei _([GitHub](https://github.com/kou))_
- adamdebreceni _([GitHub](https://github.com/adamdebreceni))_

## 1.10.2 (2023-08-04)

### Bugs Fixed

- [[#4792]](https://github.com/Azure/azure-sdk-for-cpp/issues/4792) Only support CURL's root cert validation when CURL version is >= 7.77.0.

## 1.10.1 (2023-07-06)

### Breaking Changes

- [[#4662]](https://github.com/Azure/azure-sdk-for-cpp/issues/4662) `Azure::Core::Operation<T>::GetRawResponseInternal()` is now deprecated and no longer requires an override.

### Other Changes

- Empty diagnostic messages will no longer be generated.

## 1.10.0 (2023-06-01)

### Features Added

- Added `Azure::Core::Uuid::AsArray()` and `Azure::Core::Uuid::CreateFromArray()` to enable reading or writing from an existing UUID. This is useful when the UUID was generated outside the Azure SDK, or needs to be used from a component outside the Azure SDK.

### Other Changes

- [[#3964]](https://github.com/Azure/azure-sdk-for-cpp/issues/3964) Ensuring some Azure SDK types have the expected default operations. (A community contribution, courtesy of _[jnyfah](https://github.com/jnyfah)_)

### Acknowledgments

Thank you to our developer community members who helped to make Azure Core better with their contributions to this release:

- Jennifer Chukwu _([GitHub](https://github.com/jnyfah))_

## 1.10.0-beta.1 (2023-05-04)

### Features Added

- Added `Azure::Core::Uuid::AsArray()` and `Azure::Core::Uuid::CreateFromArray()` to enable reading or writing from an existing UUID.
This is useful when the UUID was generated outside the Azure SDK, or needs to be used from a component outside the Azure SDK.

## 1.9.0 (2023-05-04)

### Features Added

- Added the ability to ignore invalid certificate common name for TLS connections in WinHTTP transport.
- Added `DisableTlsCertificateValidation` in `TransportOptions`.
- Added `TokenCredential::GetCredentialName()` to be utilized in diagnostic messages. If you have any custom implementations of `TokenCredential`, it is recommended to pass the name of your credential to `TokenCredential` constructor. The old parameterless constructor is deprecated.
- Added support for challenge-based and multi-tenant authentication.

### Bugs Fixed

- Fixed the UUID generation so the variant is RFC 4122 conforming.

### Other Changes

- [[#4352]](https://github.com/Azure/azure-sdk-for-cpp/pull/4352) Fixed compilation error on Visual Studio 2017. (A community contribution, courtesy of _[jorgen](https://github.com/jorgen)_)

### Acknowledgments

Thank you to our developer community members who helped to make Azure Core better with their contributions to this release:

- Jorgen Lind _([GitHub](https://github.com/jorgen))_

## 1.8.2 (2023-04-24)

### Bugs Fixed

- [[#4490]](https://github.com/Azure/azure-sdk-for-cpp/issues/4490) Fixed WinHTTP memory leak during failed requests.

## 1.9.0-beta.1 (2023-04-06)

### Features Added

- Added the ability to ignore invalid certificate common name for TLS connections in WinHTTP transport.
- Added `DisableTlsCertificateValidation` in `TransportOptions`.
- Added `TokenCredential::GetCredentialName()` to be utilized in diagnostic messages. If you have any custom implementations of `TokenCredential`, it is recommended to pass the name of your credential to `TokenCredential` constructor. The old parameterless constructor is deprecated.
- Added support for challenge-based and multi-tenant authentication.

### Other Changes

- [[#4352]](https://github.com/Azure/azure-sdk-for-cpp/pull/4352) Fixed compilation error on Visual Studio 2017. (A community contribution, courtesy of _[jorgen](https://github.com/jorgen)_)

### Acknowledgments

Thank you to our developer community members who helped to make Azure Core better with their contributions to this release:

- Jorgen Lind _([GitHub](https://github.com/jorgen))_

## 1.8.1 (2023-04-06)

### Bugs Fixed

- [[#4213]](https://github.com/Azure/azure-sdk-for-cpp/issues/4213) Fixed a bug where `Host` request header is not set for non-default port (80, 443).
- [[#4443]](https://github.com/Azure/azure-sdk-for-cpp/issues/4443) Fixed potentially high CPU usage on Windows.

### Other Changes

- Libcurl transport doesn't add `Content-Length` request header for GET/HEAD/DELETE requests anymore.

## 1.8.0 (2023-02-02)

### Features Added

- Added support for parsing space character in place of 'T' in RFC3339 DateTimes.
- Added support for HTTP proxy servers, both unauthenticated and with basic authentication.
- Added universal support for several TLS options:
  - Added the ability to set the expected TLS root certificate for TLS connection (useful if a proxy server uses a TLS certificate that is not chained to a known root).
  - Added the ability to enable TLS certificate revocation list checks (off by default).
    - For libcurl only: Allow TLS connection to succeed if CRL retrieval fails.
    - *NOTE*: This change only applies if libcurl is built using the OpenSSL crypto backend. It does NOT apply if libcurl uses the schannel (Windows default) or SecureTransport (macOS/iOS default).

### Breaking Changes

- Changed the name of several distributed tracing HTTP span attributes:
  - `requestId` is renamed to `az.client_request_id`
  - `serviceRequestId` is renamed to `az.service_request_id`

- Bearer token authentication will not work for endpoint URL protocol schemes other than `"https"`. This ensures token security and is consistent with the Azure SDKs for other languages.

- Removed `noexcept` specification from `Azure::DateTime::clock::now()`.

- Updated retry policy timeouts to conform to Azure guidelines.
  - The default delay between retries is changed from 4 seconds to 800ms.
  - The maximum retry delay is changed from 2 minutes to 60 seconds (one minute).

  If the original behavior is desired, customers can adjust these timeouts by changing the `RetryDelay` and `MaxRetryDelay` fields in the `RetryOptions` structure.

### Bugs Fixed

- Fixed bug in WinHTTP client which caused the `IgnoreUnknownCertificateAuthority` and `EnableCertificateRevocationListCheck` fields to be ignored if they were passed in from `TransportOptions`.
- [[#4206]](https://github.com/Azure/azure-sdk-for-cpp/issues/4206) Fixed connectivity issues in libcurl HTTP transport which can occur if a TCP connection is dropped prematurely. (A community contribution, courtesy of _[ahojnnes](https://github.com/ahojnnes)_)

### Other Changes

- Update distributed tracing attributes to align with current Azure Distributed Tracing Conventions attributes and names.
- Added the ability to consume version 1.1.1n of OpenSSL.
- Added support for Identity token caching, and for configuring token refresh offset in `BearerTokenAuthenticationPolicy`.
- Improved cancellation support for WinHTTP transport.

### Acknowledgments

Thank you to our developer community members who helped to make Azure Core better with their contributions to this release:

- Johannes Schonberger _([GitHub](https://github.com/ahojnnes))_

## 1.8.0-beta.3 (2023-01-05)

### Features Added

- Added support for parsing space character in place of 'T' in RFC3339 DateTimes.

### Breaking Changes

- Bearer token authentication will not work for endpoint URL protocol schemes other than `"https"`. This ensures token security and is consistent with the Azure SDKs for other languages.
- Removed `noexcept` specification from `Azure::DateTime::clock::now()`.

## 1.8.0-beta.2 (2022-11-03)

### Other Changes

- Added the ability to consume version 1.1.1n of OpenSSL.
- Added support for Identity token caching, and for configuring token refresh offset in `BearerTokenAuthenticationPolicy`.
- Improved cancellation support for WinHTTP transport.

## 1.8.0-beta.1 (2022-10-06)

### Features Added

- Added support for HTTP proxy servers, both unauthenticated and with Plain authentication.
- Added universal support for several TLS options:
  - Added the ability to set the expected TLS root certificate for TLS connection (useful if a proxy server uses a TLS certificate that is not chained to a known root).
  - Added the ability to enable TLS certificate revocation list checks (off by default).
    - For libcurl only: Allow TLS connection to succeed if CRL retrieval fails.
    - *NOTE*: This change only applies if libcurl is built using the OpenSSL crypto backend. It does NOT apply if libcurl uses the schannel (Windows default) or SecureTransport (macOS/iOS default).

### Breaking Changes

- Updated retry policy timeouts to conform to Azure guidelines.
  - The default delay between retries is changed from 4 seconds to 800ms.
  - The maximum retry delay is changed from 2 minutes to 60 seconds (one minute).

  If the original behavior is desired, customers can adjust these timeouts by changing the `RetryDelay` and `MaxRetryDelay` fields in the `RetryOptions` structure.

## 1.7.2 (2022-09-01)

### Bugs Fixed

- WinHTTP Transport Adapter: Fixed missing reason phrase handling for HTTP/2 responses.

## 1.7.1 (2022-08-04)

### Bugs Fixed

- [[#3794]](https://github.com/Azure/azure-sdk-for-cpp/issues/3794) Fix memory leak in `CurlTransport`.
- [[#3692]](https://github.com/Azure/azure-sdk-for-cpp/issues/3692) Interrupted poll calls cause spurious HTTP request failures. (A community contribution, courtesy of _[johnwheffner](https://github.com/johnwheffner)_)

### Acknowledgments

Thank you to our developer community members who helped to make Azure Core better with their contributions to this release:

- John Heffner _([GitHub](https://github.com/johnwheffner))_

## 1.7.0 (2022-06-30)

### Features Added

- Added prototypes and initial service support for Distributed Tracing.

## 1.7.0-beta.1 (2022-06-02)

### Features Added

- Added prototypes and initial service support for Distributed Tracing.

### Breaking Changes

- Removed `noexcept` specification from `Azure::Core::Context::IsCancelled()`.

## 1.6.0 (2022-05-05)

### Features Added

- Add `Azure::Core::Http::Request` constructor overload to support payload and non-buffered response.

### Bugs Fixed

- [[#3537]](https://github.com/Azure/azure-sdk-for-cpp/issues/3537) Updated field type `CurlTransportOptions.Proxy` from `std::string` to `Azure::Nullable<std::string>`. This allows libcurl to ignore the proxy settings from the environment when the string is empty.
- [[#3548]](https://github.com/Azure/azure-sdk-for-cpp/issues/3548), [[#1098]](https://github.com/Azure/azure-sdk-for-cpp/issues/1098) Improve performance of the Http transport on Windows by reusing the same session handle across all requests.

### Other Changes

- [[#3581]](https://github.com/Azure/azure-sdk-for-cpp/issues/3581) Update log level in retry policy from warning to informational.
- Updated the MD5 Hash implementation to work on top of OpenSSL 3.0. (A community contribution, courtesy of _[jepio](https://github.com/jepio)_)

### Acknowledgments

Thank you to our developer community members who helped to make Azure Core better with their contributions to this release:

- Jeremi Piotrowski _([GitHub](https://github.com/jepio))_

## 1.5.0 (2022-03-31)

### Features Added

- When a `RequestFailedException` exception is thrown, the `what()` method now includes information about the HTTP request which failed.
- Adding option `WinHttpTransportOptions.IgnoreUnknownCertificateAuthority`. It can be used to disable verifying server certificate for the `WinHttpTransport`.

### Breaking Changes

- Enforce TLS 1.2 or greater for `CurlTransport` and `WinHttpTransport`.

### Other Changes

- Improve output message for `Azure::Core::Http::TransportException`.

## 1.4.0 (2022-03-03)

### Features Added

- Stabilized the beta features and changes.

## 1.4.0-beta.1 (2022-02-04)

### Features Added

- Enabled environment-controlled console logging on UWP.

### Breaking Changes

- Removed the `AzureNoReturnPath()` function from the global namespace, and deprecated the associated macros, such as `AZURE_ASSERT` since they are meant for internal use only. If your code was using the `AZURE_ASSERT` macro, consider using the standard library's `assert` as an alternative.
- Removed the two parameter `RequestFailedException` ctor, it has no use case and wasn't intended for public use.

### Bugs Fixed

- Fixed `Azure::DateTime::Parse()` validation if the result is going to exceed `9999-12-31T23:59:59.9999999` due to time zone, leap second, or fractional digits rounding up adjustments.
- [[#3224]](https://github.com/Azure/azure-sdk-for-cpp/issues/3224) Fixed intermittent crash on macOS when logging is turned on.
- The `Base64::Decode` API will throw a `std::runtime_error` exception if presented with invalid inputs.

### Other Changes

## 1.3.1 (2021-11-05)

### Bugs Fixed

- Fixed linking error when Azure SDK is being built as DLL.

## 1.3.0 (2021-11-04)

### Features Added

- Add `NoSignal` option to the `CurlTransportAdapter`.
- Add `ConnectionTimeout` option to the `CurlTransportAdapter`.

### Bugs Fixed

[2848](https://github.com/Azure/azure-sdk-for-cpp/issues/2848) Update the libcurl transport adapter to work with HTTP/1.1 only.

### Other Changes

- Updated `base64` implementation to remove external dependency.
- Updated `Uuid` implementation for Linux to remove external dependency.

## 1.2.1 (2021-09-02)

### Bugs Fixed

- [2785](https://github.com/Azure/azure-sdk-for-cpp/issues/2785) Fix to build on g++ 5.5.

### Other Changes

- Fixed compilation error on POSIX platforms where OpenSSL was not available.
- Support CMake version 3.12

## 1.2.0 (2021-08-05)

### Features Added

- Added `Azure::Core::IO::ProgressBodyStream` type that wraps an existing BodyStream based type stream and reports progress via callback when the stream position is updated.

### Bugs Fixed

- [2647](https://github.com/Azure/azure-sdk-for-cpp/issues/2647) Make the curl transport adapter to check the connection close header.
- [2474](https://github.com/Azure/azure-sdk-for-cpp/issues/2474) Fix compiling with MSVC and `/analyze`.
- Make WinHTTP transport adapter to NOT use SSL/TLS for unsecured HTTP connections.

### Other Changes

- Updated source code to build with Clang 11. (A community contribution, courtesy of _[davidchisnall](https://github.com/davidchisnall)_)

### Acknowledgments

Thank you to our developer community members who helped to make Azure Core better with their contributions to this release:

- David Chisnall _([GitHub](https://github.com/davidchisnall))_

## 1.1.0 (2021-07-02)

### Bugs Fixed

- Fixed a memory leak issue in `Base64Encode()`. (A community contribution, courtesy of _[jorgen](https://github.com/jorgen)_)

### Other Changes

- Made internal-only changes to support the Azure Key Vault client library.

### Acknowledgments

Thank you to our developer community members who helped to make Azure Core better with their contributions to this release:

- Jorgen Lind _([GitHub](https://github.com/jorgen))_

## 1.0.0 (2021-06-04)

### Bug Fixes

- Make `RequestFailedException` copiable so it can be propagated across thread.
- By default, add `x-ms-request-id` header to the allow list of headers to log.

## 1.0.0-beta.9 (2021-05-18)

### New Features

- Added `Azure::PagedResponse<T>`.

### Breaking Changes

- Added `final` specifier to classes and structures that are are not expected to be inheritable at the moment.
- Removed `Context::GetApplicationContext()` in favor of a new static data member `Context::ApplicationContext`.
- Renamed `Request::IsDownloadViaStream()` to `ShouldBufferResponse()`.
- Removed the `Azure::Core::Http::Request` ctor overload that takes both a `bodyStream` and a `bufferedDownload` boolean since it is not useful.
- Changed integer size parameters for buffers from `int64_t` to `size_t` in various places such as `Azure::Core::IO::BodyStream::Read()` APIs.
- Removed the `Azure::Core::Diagnostics::Logger::Listener` typedef.

### Bug Fixes

- Do not re-use a libcurl connection to same host but different port.
- Fixed curl transport issue to avoid crash at exit when curl connection pool cleanup thread is running.
- Ensure uniqueness of `Azure::Core::Uuid` on POSIX platforms.

### Other Changes and Improvements

- Modified precondition validation of function arguments to now result in assert failures rather than throwing an exception.
- Remove exposing windows.h header from our public headers.
- Improved performance of the WinHTTP transport layer on Windows for uploading large payloads.

## 1.0.0-beta.8 (2021-04-07)

### New Features

- Added `Azure::Core::Url::GetScheme()`.
- Added `Azure::Core::Context::TryGetValue()`.
- Added `Azure::Core::Context::GetDeadline()`.
- Added `Azure::Core::Credentials::TokenCredentialOptions`.
- Added useful fields to the `Azure::Core::RequestFailedException` class such as `StatusCode`, `ReasonPhrase`, and the `RawResponse`, for better diagnosis of errors.

### Breaking Changes

- Simplified the `Response<T>` API surface to expose two public fields with direct access: `T Value` and a `unique_ptr` to an `Azure::Core::Http::RawResponse`.
- Renamed `Azure::Nullable<T>::GetValue()` to `Value()`.
- Removed from `Azure::Core::Http::Request`:
  - `SetUploadChunkSize()`.
  - `GetHTTPMessagePreBody()`.
  - `GetUploadChunkSize()`.
  - `GetHeadersAsString()`.
- Changes to `Azure::Core::Http::RawResponse`:
  - Removed `SetHeader(std::string const& header)`
  - Removed `SetHeader(uint8_t const* const first, uint8_t const* const last)`.
  - Removed `GetMajorVersion()`.
  - Removed `GetMinorVersion()`.
  - Renamed `GetBodyStream()` to `ExtractBodyStream()`.
- Changes to `Azure::Core::Context`:
  - Removed `Get()` and `HasKey()` in favor of a new method `TryGetValue()`.
  - Changed input parameter type of `WithDeadline()` to `Azure::DateTime`.
- Removed `Azure::Core::PackageVersion`.
- Removed from `Azure::Core::Http::Policies` namespace: `HttpPolicyOrder`, `TransportPolicy`, `RetryPolicy`, `RequestIdPolicy`, `TelemetryPolicy`, `BearerTokenAuthenticationPolicy`, `LogPolicy`.
- Removed `AppendQueryParameters()`, `GetUrlWithoutQuery()` and `GetUrlAuthorityWithScheme()` from `Azure::Core::Url`.
- Changed the `Azure::Core::Http::HttpMethod` regular enum into an extensible enum class and removed the `HttpMethodToString()` helper method.
- Introduced `Azure::Core::Context::Key` class which takes place of `std::string` used for `Azure::Core::Context` keys previously.
- Changed the casing of `SSL` in API names to `Ssl`:
  - Renamed type `Azure::Core::Http::CurlTransportSSLOptions` to `CurlTransportSslOptions`.
  - Renamed member `Azure::Core::Http::CurlTransportOptions::SSLOptions` to `SslOptions`.
  - Renamed member `Azure::Core::Http::CurlTransportOptions::SSLVerifyPeer` to `SslVerifyPeer`.

### Other Changes and Improvements

- Moved `Azure::Core::Http::Request` to its own header file from `http.hpp` to `inc/azure/core/http/raw_response.hpp`.
- Moved `Azure::Core::Http::HttpStatusCode` to its own header file from `http.hpp` to `inc/azure/core/http/http_status_code.hpp`.

## 1.0.0-beta.7 (2021-03-11)

### New Features

- Added `HttpPolicyOrder` for adding custom Http policies to SDK clients.
- Added `Azure::Core::Operation<T>::GetRawResponse()`.
- Added `Azure::Core::PackageVersion`.
- Added support for logging to console when `AZURE_LOG_LEVEL` environment variable is set.

### Breaking Changes

- Changes to `Azure::Core` namespace:
  - Removed `Response<void>`, `ValueBase`, and `ContextValue`.
  - Removed `Context::operator[]`, `Get()` introduced instead.
  - Renamed `Uuid::GetUuidString()` to `ToString()`.
  - Changed return type of `Operation<T>::Poll()` from `std::unique_ptr<RawResponse>` to `RawResponse const&`.
  - Moved `GetApplicationContext()` to `Context::GetApplicationContext()`
  - Moved the `Base64Encode()` and `Base64Decode()` functions to be static members of a `Convert` class.
  - Moved `Logging` namespace entities to `Diagnostics::Logger` class.
  - Moved `AccessToken`, `TokenCredential`, and `AuthenticationException` to `Credentials` namespace.
  - Moved `Context` to be the last parameter for consistency, instead of first in various azure-core types. For example:
    - `BodyStream::Read(uint8_t* buffer, int64_t count, Context const& context)`
    - `BodyStream::ReadToEnd(BodyStream& body, Context const& context)`
    - `HttpPolicy::Send(Request& request, NextHttpPolicy policy, Context const& context)`
    - `Operation<T>::PollUntilDone(std::chrono::milliseconds period, Context& context)`
    - `TokenCredential::GetToken(Http::TokenRequestOptions const& tokenRequestOptions, Context const& context)`
  - Moved from `Azure::Core` to `Azure` namespace:
    - `Response<T>`, `ETag`, and `Nullable<T>`.
    - Split `RequestConditions` into `MatchConditions` and `ModifiedConditions`.
    - Renamed `DateTime::GetString()` to `ToString()`, and removed `DateTime::GetRfc3339String()`.
- Changes to `Azure::Core::Http` namespace:
  - Removed `HttpPipeline`, `TransportKind`, `NullBodyStream`, and `LimitBodyStream`.
  - Removed `Request::StartTry()`.
  - Removed `InvalidHeaderException` and throw `std::invalid_argument` if the user provides invalid header arguments.
  - Renamed `CurlTransportSSLOptions::NoRevoke` to `EnableCertificateRevocationListCheck`.
  - Renamed `Range` to `HttpRange`.
  - Renamed `TokenRequestOptions` to `TokenRequestContext`, and moved it to `Azure::Core::Credentials` namespace.
  - Moved `Url` to `Azure::Core` namespace.
  - `Request` and `RawResponse`:
    - Renamed `AddHeader()` to `SetHeader()`.
    - Introduced `Azure::Core::CaseInsensitiveMap` which is now used to store headers.
  - `BodyStream` and the types that derive from it:
    - Moved to `Azure::Core::IO` namespace.
    - Changed the static methods `BodyStream::ReadToCount()` and `BodyStream::ReadToEnd()` into instance methods.
    - Changed the constructor of `FileBodyStream` to accept a file name directly and take ownership of opening/closing the file, instead of accepting a file descriptor, offset, and length.
  - HTTP policies and their options:
    - Moved to `Policies` namespace.
    - Renamed `TransportPolicyOptions` to `TransportOptions`.
    - Renamed `TelemetryPolicyOptions` to `TelemetryOptions`.
    - Changed type of `RetryOptions::StatusCodes` from `std::vector` to `std::set`.
    - Renamed `LoggingPolicy` to `LogPolicy`, and introduced `LogOptions` as mandatory parameter for the constructor.
- Moved header files:
  - Renamed `azure/core/credentials.hpp` to `azure/core/credentials/credentials.hpp`.
  - Renamed `azure/core/logger.hpp` to `azure/core/diagnostics/logger.hpp`.
  - Renamed `azure/core/http/body_stream.hpp` to `azure/core/io/body_stream.hpp`.
  - Renamed `azure/core/http/policy.hpp` to `azure/core/http/policies/policy.hpp`.
  - Renamed `azure/core/http/curl/curl.hpp` to `azure/core/http/curl_transport.hpp`.
  - Renamed `azure/core/http/winhttp/win_http_client.hpp` to `azure/core/http/win_http_transport.hpp`.

### Bug Fixes

- Make sure to rewind the body stream at the start of each request retry attempt, including the first.
- Connection pool resets when all connections are closed.
- Fix `Azure::Context` to support `std::unique_ptr`.
- Throw `std::runtime_error` from `Response<T>::GetRawResponse()` if the response was already extracted.

## 1.0.0-beta.6 (2021-02-09)

### New Features

- Added support for HTTP conditional requests `MatchConditions` and `RequestConditions`.
- Added the `Hash` base class and MD5 hashing APIs to the `Azure::Core::Cryptography` namespace available from `azure/core/cryptography/hash.hpp`.

### Breaking Changes

- Removed `Context::CancelWhen()`.
- Removed `LogClassification` and related functionality, added `LogLevel` instead.

### Bug Fixes

- Fixed computation of the token expiration time in `BearerTokenAuthenticationPolicy`. (A community contribution, courtesy of _[sjoubert](https://github.com/sjoubert)_)
- Fixed `Retry-After` HTTP header to be treated as case-insensitive. (A community contribution, courtesy of _[sjoubert](https://github.com/sjoubert)_)
- Fixed compilation dependency issue for MacOS when consuming the SDK from VcPkg.
- Fixed support for sending requests to endpoints with a custom port within the url on Windows when using the WinHttp transport.

### Acknowledgments

Thank you to our developer community members who helped to make Azure Core better with their contributions to this release:

- Sylvain Joubert _([GitHub](https://github.com/sjoubert))_

## 1.0.0-beta.5 (2021-02-02)

### New Features

- Added support for HTTP validators `ETag`.

### Breaking Changes

- Make `ToLower()` and `LocaleInvariantCaseInsensitiveEqual()` internal by moving them from `Azure::Core::Strings` to `Azure::Core::Internal::Strings`.
- `BearerTokenAuthenticationPolicy` constructor takes `TokenRequestOptions` struct instead of scopes vector. `TokenRequestOptions` struct has scopes vector as data member.
- `TokenCredential::GetToken()` takes `TokenRequestOptions` instead of scopes vector.

### Bug Fixes

- Fixed the parsing of the last chunk of a chunked response when using the curl transport adapter.
- Fixed reading the value from `retry-after` header in `RetryPolicy`.
- Fix link errors when producing a DLL and add UWP compilation support.
- Do not pass a placeholder user-agent string as a fallback when using WinHttp.
- Initialize local variables in implementation to fix warning within release builds on Linux.

## 1.0.0-beta.4 (2021-01-13)

### New Features

- Added a WinHTTP-based `HttpTransport` called `WinHttpTransport` and use that as the default `TransportPolicyOptions.Transport` on Windows when sending and receiving requests and responses over the wire.
- Added `Range` type to `Azure::Core::Http` namespace.
- Added support for long-running operations with `Operation<T>`.
- Added support for setting a custom transport adapter by implementing the method `std::shared_ptr<HttpTransport> ::AzureSdkGetCustomHttpTransport()`.
- Added interoperability between `std::chrono::system_clock` types and `DateTime`.
- Added default constructor to `DateTime` and support for dates since 0001.
- Added Base64 encoding and decoding utility APIs to the `Azure::Core` namespace available from `azure/core/base64.hpp`.
- Added `Http::Response<void>` template specialization.
- Added `GetHeadersAsString()` on the `Azure::Core::Http::Request` class.
- Added a `platform.hpp` header file for defining commonly used OS-specific `#define` constants.
- Added `IsCancelled()` on the `Azure::Core::Context` class.

### Breaking Changes

- Removed `DateTime::operator Duration()`, `DateTime::Duration` typedef and `DateTime::Now()`.
- Moved `Azure::Core::BearerTokenAuthenticationPolicy`, defined in `azure/core/credentials.hpp` to `Azure::Core::Http` namespace in `azure/core/http/policy.hpp` header.
- Changed type of `Token::ExpiresOn` to `DateTime`.
- Renamed exception `OperationCanceledException` to `OperationCancelledException` and `ThrowIfCanceled()` to `ThrowIfCancelled()` on the `Context` class.
- Moved `Azure::Core::Version`, defined in `azure/core/version.hpp` to the `Azure::Core::Details` namespace.
- Changed `Azure::Core::AuthenticationException` to derive from `std::exception` instead of `std::runtime_error`.
- Changed the `BodyStream::Read` API from being a pure virtual function to non-virtual.
- Removed `CurlConnection`, `CurlConnectionPool`, `CurlSession`, and `CurlNetworkConnection` by making headers meant as implementation, private.
- Removed option `AllowBeast` from `CurlTransportSSLOptions` in `CurlTransportOptions`.
- Changed default option `NoRevoke` from `CurlTransportSSLOptions` for the `CurlTransportOptions` to `true`. This disables the revocation list checking by default.

### Bug Fixes

- Fixed the Curl transport adapter connection pooling when setting options.
- Fixed setting up the default transport adapter.
- Fixed linker error of missing pthread on Linux.
- Initialize class data members to avoid MSVC warning.
- Throw `Azure::Core::Http::TransportException` if `curl_easy_init()` returns a null handle. (A community contribution, courtesy of _[ku-sourav](https://github.com/ku-sourav)_)

### Other Changes and Improvements

- Added support for distributing the C++ SDK as a source package via vcpkg.
- Fixed installation error when the SDK is being installed under a non-standard prefix. (A community contribution, courtesy of _[juchem](https://github.com/juchem)_)
- Fixed linker error when pthread is missing on Linux. (A community contribution, courtesy of _[lordgamez](https://github.com/lordgamez)_)

### Acknowledgments

Thank you to our developer community members who helped to make Azure Core better with their contributions to this release:

- Gabor Gyimesi _([GitHub](https://github.com/lordgamez))_
- Marcelo Juchem _([GitHub](https://github.com/juchem))_
- `ku-sourav` _([GitHub](https://github.com/ku-sourav))_

## 1.0.0-beta.3 (2020-11-11)

### New Features

- Added `strings.hpp` with `Azure::Core::Strings::LocaleInvariantCaseInsensitiveEqual` and `Azure::Core::Strings::ToLower`.
- Added `GetPort()` to `Url`.
- Added `TransportPolicyOptions`.
- Added `TelemetryPolicyOptions`.
- Added `RequestFailedException` deriving from `std::runtime_error`.
- Added `CurlTransportOptions` for the `CurlTransport`.
- Added `DateTime` supporting dates since 1601.
- Added `OperationCanceledException`.
- Added `Encode` and `Decode` to `Url`.

### Breaking Changes

- Removed `azure.hpp`.
- Removed macro `AZURE_UNREFERENCED_PARAMETER`.
- Bump CMake version from 3.12 to 3.13.
- Bump libcurl version from 7.4 to 7.44.
- Moved `ClientSecretCredential` and `EnvironmentCredential` to the Identity library.
- `Url` class changes:
  - `AppendPath` now does not encode the input by default.
  - Signature updated for `SetHost`, `SetPath` and `AppendPath`.
  - Removed `SetFragment`.
  - Renamed `AppendQueries` to `AppendQueryParameters`.
  - Renamed `AppendQuery` to `AppendQueryParameter`.
  - Renamed `RemoveQuery` to `RemoveQueryParameter`.
  - Renamed `GetQuery` to `GetQueryParameters`.

### Bug Fixes

- Prevent pipeline of length zero to be created.
- Avoid re-using a connection when a request to upload data fails while using the `CurlTransport`.
- Add entropy to `Uuid` generation.

### Other Changes and Improvements

- Add high-level and simplified core.hpp file for simpler include experience for customers.
- Add code coverage using gcov with gcc.
- Update SDK-defined exception types to be classes instead of structs.
- Updated `TransportException` and `InvalidHeaderException` to derive from `RequestFailedException`.
- Vcpkg dependency version updated to 2020.11.
- Make libcurl network requests cancelable by Context::Cancel().
- Validate HTTP headers for invalid characters.
- Calling `Cancel()` from context now throws `OperationCanceledException`.

## 1.0.0-beta.2 (2020-10-09)

### Breaking Changes

- Throw Azure::Http::TransportException if creating new connection fails.
- Response objects store Nullable\<T\>.

### Bug Fixes

- Switched to a more stable wait on sockets to address connection timeouts.
- Replace `Nullable(const T&)` with `Nullable(T)` to avoid extra copy when initialized with an rvalue.

### Other Changes and Improvements

- Improved performance on windows when using libcurl.
- Pinned the version of package dependencies.
- Added NOTICE.txt for 3rd party dependencies.
- Added build instructions for running tests. (A community contribution, courtesy of _[ku-sourav](https://github.com/ku-sourav)_)
- Updated vcpkg build instructions. (A community contribution, courtesy of _[ku-sourav](https://github.com/ku-sourav)_)

### Acknowledgments

Thank you to our developer community members who helped to make Azure Core better with their contributions to this release:

- `ku-sourav` _([GitHub](https://github.com/ku-sourav))_

## 1.0.0-beta.1 (2020-09-09)

- Initial release<|MERGE_RESOLUTION|>--- conflicted
+++ resolved
@@ -7,6 +7,8 @@
 ### Breaking Changes
 
 ### Bugs Fixed
+
+- [[#5154]](https://github.com/Azure/azure-sdk-for-cpp/issues/5154) WinHttp Transport logging (and exception strings) have dangling periods making it harder to read.
 
 ### Other Changes
 
@@ -23,11 +25,7 @@
 
 - [[#5172]](https://github.com/Azure/azure-sdk-for-cpp/issues/5172) `Azure::Nullable::Emplace()` does not set `HasValue()` to `true`.
 - [[#5130]](https://github.com/Azure/azure-sdk-for-cpp/issues/5130) `Url::AppendPath()` and `Url::SetPath()` may end up with a double slash at the beginning of a path.
-<<<<<<< HEAD
-- [[#5154]](https://github.com/Azure/azure-sdk-for-cpp/issues/5154) WinHttp Transport logging (and exception strings) have dangling periods making it harder to read.
-=======
 - [[#5007]](https://github.com/Azure/azure-sdk-for-cpp/issues/5007) Some versions of GCC no longer include stdint.h in cstdint.
->>>>>>> 3bff8437
 
 ### Other Changes
 
