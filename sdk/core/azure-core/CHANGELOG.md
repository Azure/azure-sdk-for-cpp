# Release History

## 1.0.0-beta.4 (Unreleased)

### New Features

- Added a WinHTTP-based `HttpTransport` called `WinHttpTransport` and use that as the default `TransportPolicyOptions.Transport` on Windows when sending and receiving requests and responses over the wire.
- Added `Range` type to `Azure::Core::Http` namespace. 
- Added support for long-running operations with `Operation<T>`.
- Added support for setting a custom transport adapter by implementing the method `std::shared_ptr<HttpTransport> ::AzureSdkGetCustomHttpTransport()`.

### Breaking Changes

- Removed `DateTime::operator Duration()`.
- Moved `Azure::Core::BearerTokenAuthenticationPolicy`, defined in `azure/core/credentials.hpp` to `Azure::Core::Http` namespace in `azure/core/http/policy.hpp` header.
- Removed option `AllowBeast` from `CurlTransportSSLOptions` in `CurlTransportOptions`.
- Changed default option `NoRevoke` from `CurlTransportSSLOptions` for the `CurlTransportOptions` to `true`. This disables the revocation list checking by default.

### Bug Fixes

<<<<<<< HEAD
- Fixed for the Curl transport adapter when setting options.
- Fixed for setting up the default transport adapter.
=======
- Fixed the Curl transport adapter connection pooling when setting options.
>>>>>>> 43a3d023

## 1.0.0-beta.3 (2020-11-11)

### New Features
- Added `strings.hpp` with `Azure::Core::Strings::LocaleInvariantCaseInsensitiveEqual` and `Azure::Core::Strings::ToLower`.
- Added `GetPort()` to `Url`.
- Added `TransportPolicyOptions`.
- Added `TelemetryPolicyOptions`.
- Added `RequestFailedException` deriving from `std::runtime_error`.
- Added `CurlTransportOptions` for the `CurlTransport`.
- Added `DateTime` supporting dates since 1601.
- Added `OperationCanceledException`.
- Added `Encode` and `Decode` to `Url`.

### Breaking Changes

- Removed `azure.hpp`.
- Removed macro `AZURE_UNREFERENCED_PARAMETER`.
- Bump CMake version from 3.12 to 3.13.
- Bump libcurl version from 7.4 to 7.44.
- Moved `ClientSecretCredential` and `EnvironmentCredential` to the Identity library.
- `Url` class changes:
  - `AppendPath` now does not encode the input by default.
  - Signature updated for `SetHost`, `SetPath` and `AppendPath`.
  - Removed `SetFragment`.
  - Renamed `AppendQueries` to `AppendQueryParameters`.
  - Renamed `AppendQuery` to `AppendQueryParameter`.
  - Renamed `RemoveQuery` to `RemoveQueryParameter`.
  - Renamed `GetQuery` to `GetQueryParameters`.

### Bug Fixes

- Prevent pipeline of length zero to be created.
- Avoid re-using a connection when a request to upload data fails while using the `CurlTransport`.
- Add entropy to `Uuid` generation.

### Other changes and Improvements

- Add high-level and simplified core.hpp file for simpler include experience for customers.
- Add code coverage using gcov with gcc.
- Update SDK-defined exception types to be classes instead of structs.
- Updated `TransportException` and `InvalidHeaderException` to derive from `RequestFailedException`.
- Vcpkg dependency version updated to 2020.11.
- Make libcurl network requests cancelable by Context::Cancel().
- Validate HTTP headers for invalid characters.
- Calling `Cancel()` from context now throws `OperationCanceledException`.

## 1.0.0-beta.2 (2020-10-09)

### Breaking Changes

- Throw Azure::Http::TransportException if creating new connection fails.
- Response objects store Nullable\<T\>.

### Bug Fixes

- Switched to a more stable wait on sockets to address connection timeouts.
- Replace `Nullable(const T&)` with `Nullable(T)` to avoid extra copy when initialized with an rvalue.

### Other changes and Improvements

- Improved performance on windows when using libcurl.
- Pinned the version of package dependencies.
- Added NOTICE.txt for 3rd party dependencies.

## 1.0.0-beta.1 (2020-09-09)

- Initial release<|MERGE_RESOLUTION|>--- conflicted
+++ resolved
@@ -18,12 +18,8 @@
 
 ### Bug Fixes
 
-<<<<<<< HEAD
-- Fixed for the Curl transport adapter when setting options.
+- Fixed the Curl transport adapter connection pooling when setting options.
 - Fixed for setting up the default transport adapter.
-=======
-- Fixed the Curl transport adapter connection pooling when setting options.
->>>>>>> 43a3d023
 
 ## 1.0.0-beta.3 (2020-11-11)
 
