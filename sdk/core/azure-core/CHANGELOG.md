# Release History

## 1.0.0-beta.7 (Unreleased)

### New Features
- Added `HttpPolicyOrder` for adding custom Http policies to sdk clients.

### Breaking Changes

- Removed `Azure::Core::Http::HttpPipeline` by making it internal, used only within the SDK.
- Split `Azure::Core::RequestConditions` into `Azure::Core::MatchConditions` and `Azure::Core::ModifiedConditions`.
- Removed `TransportKind` enum from `Azure::Core::Http`.
- Renamed `NoRevoke` to `EnableCertificateRevocationListCheck` for `Azure::Core::Http::CurlTransportSSLOptions`.
- Renamed `GetString()` to `ToString()` in `Azure::Core::DateTime`.
- Renamed `GetUuidString()` to `ToString()` in `Azure::Core::Uuid`.
- Moved `BodyStream` and its derived types from `Azure::Core::Http` namespace to `Azure::IO`, and moved the `body_stream.hpp` header from `azure/core/http` to `azure/core/io`.
- Moved `NullBodyStream` to internal usage only. It is not meant for public use.
- Removed `LimitBodyStream`.
- Introduced `Azure::Core::CaseInsensitiveMap` which is now used to store headers in `Azure::Core::Http::Request` and `Azure::Core::Http::RawResponse`.
<<<<<<< HEAD
- Renamed `TransportPolicyOptions` to `TransportOptions`.
- Renamed `TelemetryPolicyOptions` to `TelemetryOptions`.
- Renamed `ValuePolicyOptions` to `ValueOptions`.
=======
- Removed `StartTry()` from `Azure::Core::Http::Request`.
>>>>>>> a5ff4741

### Bug Fixes

- Make sure to rewind the body stream at the start of each request retry attempt, including the first.

## 1.0.0-beta.6 (2021-02-09)

### New Features

- Added support for HTTP conditional requests `MatchConditions` and `RequestConditions`.
- Added the `Hash` base class and MD5 hashing APIs to the `Azure::Core::Cryptography` namespace available from `azure/core/cryptography/hash.hpp`.

### Breaking Changes

- Removed `Context::CancelWhen()`.
- Removed `LogClassification` and related functionality, added `LogLevel` instead.

### Bug Fixes

- Fixed computation of the token expiration time in `BearerTokenAuthenticationPolicy`.
- Fixed compilation dependency issue for MacOS when consuming the SDK from VcPkg.
- Fixed support for sending requests to endpoints with a custom port within the url on Windows when using the WinHttp transport.

## 1.0.0-beta.5 (2021-02-02)

### New Features

- Added support for HTTP validators `ETag`.

### Breaking Changes

- Make `ToLower()` and `LocaleInvariantCaseInsensitiveEqual()` internal by moving them from `Azure::Core::Strings` to `Azure::Core::Internal::Strings`.
- `BearerTokenAuthenticationPolicy` constructor takes `TokenRequestOptions` struct instead of scopes vector. `TokenRequestOptions` struct has scopes vector as data member.
- `TokenCredential::GetToken()` takes `TokenRequestOptions` instead of scopes vector.

### Bug Fixes

- Fixed the parsing of the last chunk of a chunked response when using the curl transport adapter.
- Fixed reading the value from `retry-after` header in `RetryPolicy`.
- Fix link errors when producing a DLL and add UWP compilation support.
- Do not pass a placeholder user-agent string as a fallback when using WinHttp.
- Initialize local variables in implementation to fix warning within release builds on Linux.

## 1.0.0-beta.4 (2021-01-13)

### New Features

- Added a WinHTTP-based `HttpTransport` called `WinHttpTransport` and use that as the default `TransportPolicyOptions.Transport` on Windows when sending and receiving requests and responses over the wire.
- Added `Range` type to `Azure::Core::Http` namespace.
- Added support for long-running operations with `Operation<T>`.
- Added support for setting a custom transport adapter by implementing the method `std::shared_ptr<HttpTransport> ::AzureSdkGetCustomHttpTransport()`.
- Added interoperability between `std::chrono::system_clock` types and `DateTime`.
- Added default constructor to `DateTime` and support for dates since 0001.
- Added Base64 encoding and decoding utility APIs to the `Azure::Core` namespace available from `azure/core/base64.hpp`.
- Added `Http::Response<void>` template specialization.
- Added `GetHeadersAsString()` on the `Azure::Core::Http::Request` class.
- Added a `platform.hpp` header file for defining commonly used OS-specific `#define` constants.
- Added `IsCancelled()` on the `Azure::Core::Context` class.

### Breaking Changes

- Removed `DateTime::operator Duration()`, `DateTime::Duration` typedef and `DateTime::Now()`.
- Moved `Azure::Core::BearerTokenAuthenticationPolicy`, defined in `azure/core/credentials.hpp` to `Azure::Core::Http` namespace in `azure/core/http/policy.hpp` header.
- Changed type of `Token::ExpiresOn` to `DateTime`.
- Renamed exception `OperationCanceledException` to `OperationCancelledException` and `ThrowIfCanceled()` to `ThrowIfCancelled()` on the `Context` class.
- Moved `Azure::Core::Version`, defined in `azure/core/version.hpp` to the `Azure::Core::Details` namespace.
- Changed `Azure::Core::AuthenticationException` to derive from `std::exception` instead of `std::runtime_error`.
- Changed the `BodyStream::Read` API from being a pure virtual function to non-virtual.
- Removed `CurlConnection`, `CurlConnectionPool`, `CurlSession`, and `CurlNetworkConnection` by making headers meant as implementation, private.
- Removed option `AllowBeast` from `CurlTransportSSLOptions` in `CurlTransportOptions`.
- Changed default option `NoRevoke` from `CurlTransportSSLOptions` for the `CurlTransportOptions` to `true`. This disables the revocation list checking by default.

### Bug Fixes

- Fixed the Curl transport adapter connection pooling when setting options.
- Fixed setting up the default transport adapter.
- Fixed linker error of missing pthread on Linux.
- Initialize class data members to avoid MSVC warning.
- Throw `Azure::Core::Http::TransportException` if `curl_easy_init()` returns a null handle.

### Other changes and Improvements

- Added support for distributing the C++ SDK as a source package via vcpkg.

## 1.0.0-beta.3 (2020-11-11)

### New Features

- Added `strings.hpp` with `Azure::Core::Strings::LocaleInvariantCaseInsensitiveEqual` and `Azure::Core::Strings::ToLower`.
- Added `GetPort()` to `Url`.
- Added `TransportPolicyOptions`.
- Added `TelemetryPolicyOptions`.
- Added `RequestFailedException` deriving from `std::runtime_error`.
- Added `CurlTransportOptions` for the `CurlTransport`.
- Added `DateTime` supporting dates since 1601.
- Added `OperationCanceledException`.
- Added `Encode` and `Decode` to `Url`.

### Breaking Changes

- Removed `azure.hpp`.
- Removed macro `AZURE_UNREFERENCED_PARAMETER`.
- Bump CMake version from 3.12 to 3.13.
- Bump libcurl version from 7.4 to 7.44.
- Moved `ClientSecretCredential` and `EnvironmentCredential` to the Identity library.
- `Url` class changes:
  - `AppendPath` now does not encode the input by default.
  - Signature updated for `SetHost`, `SetPath` and `AppendPath`.
  - Removed `SetFragment`.
  - Renamed `AppendQueries` to `AppendQueryParameters`.
  - Renamed `AppendQuery` to `AppendQueryParameter`.
  - Renamed `RemoveQuery` to `RemoveQueryParameter`.
  - Renamed `GetQuery` to `GetQueryParameters`.

### Bug Fixes

- Prevent pipeline of length zero to be created.
- Avoid re-using a connection when a request to upload data fails while using the `CurlTransport`.
- Add entropy to `Uuid` generation.

### Other changes and Improvements

- Add high-level and simplified core.hpp file for simpler include experience for customers.
- Add code coverage using gcov with gcc.
- Update SDK-defined exception types to be classes instead of structs.
- Updated `TransportException` and `InvalidHeaderException` to derive from `RequestFailedException`.
- Vcpkg dependency version updated to 2020.11.
- Make libcurl network requests cancelable by Context::Cancel().
- Validate HTTP headers for invalid characters.
- Calling `Cancel()` from context now throws `OperationCanceledException`.

## 1.0.0-beta.2 (2020-10-09)

### Breaking Changes

- Throw Azure::Http::TransportException if creating new connection fails.
- Response objects store Nullable\<T\>.

### Bug Fixes

- Switched to a more stable wait on sockets to address connection timeouts.
- Replace `Nullable(const T&)` with `Nullable(T)` to avoid extra copy when initialized with an rvalue.

### Other changes and Improvements

- Improved performance on windows when using libcurl.
- Pinned the version of package dependencies.
- Added NOTICE.txt for 3rd party dependencies.

## 1.0.0-beta.1 (2020-09-09)

- Initial release<|MERGE_RESOLUTION|>--- conflicted
+++ resolved
@@ -17,13 +17,10 @@
 - Moved `NullBodyStream` to internal usage only. It is not meant for public use.
 - Removed `LimitBodyStream`.
 - Introduced `Azure::Core::CaseInsensitiveMap` which is now used to store headers in `Azure::Core::Http::Request` and `Azure::Core::Http::RawResponse`.
-<<<<<<< HEAD
 - Renamed `TransportPolicyOptions` to `TransportOptions`.
 - Renamed `TelemetryPolicyOptions` to `TelemetryOptions`.
 - Renamed `ValuePolicyOptions` to `ValueOptions`.
-=======
 - Removed `StartTry()` from `Azure::Core::Http::Request`.
->>>>>>> a5ff4741
 
 ### Bug Fixes
 
