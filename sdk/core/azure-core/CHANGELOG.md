--- conflicted
+++ resolved
@@ -1,11 +1,8 @@
 # Release History
 
-<<<<<<< HEAD
-=======
 ## 1.0.0-beta.5 (Unreleased)
 
 
->>>>>>> a5f113e6
 ## 1.0.0-beta.4 (2021-01-13)
 
 ### New Features
