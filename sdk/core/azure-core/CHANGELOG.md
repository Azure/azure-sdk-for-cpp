--- conflicted
+++ resolved
@@ -2,19 +2,13 @@
 
 ## 1.14.1 (2024-10-10)
 
-### Features Added
-
-<<<<<<< HEAD
+### Bugs Fixed
+
+- Fixed warning for an unused function in curl.cpp when building the SDK using a version of libcurl older than 7.77.0.
+
+### Other Changes
+
 - [[#6064]](https://github.com/Azure/azure-sdk-for-cpp/issues/6064) Added internal support for the SDK packages to access more of telemetry features.
-=======
-### Breaking Changes
-
-### Bugs Fixed
-
-- Fixed warning for an unused function in curl.cpp when building the SDK using a version of libcurl older than 7.77.0.
-
-### Other Changes
->>>>>>> 0e48f058
 
 ## 1.14.0 (2024-10-03)
 
