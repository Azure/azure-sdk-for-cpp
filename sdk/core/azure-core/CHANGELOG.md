--- conflicted
+++ resolved
@@ -24,8 +24,6 @@
 
 ### Other Changes
 
-<<<<<<< HEAD
-=======
 ## 1.8.0-beta.1 (2022-10-06)
 
 ### Features Added
@@ -45,7 +43,6 @@
 
   If the original behavior is desired, customers can adjust these timeouts by changing the `RetryDelay` and `MaxRetryDelay` fields in the `RetryOptions` structure.
 
->>>>>>> 378ee6cb
 ## 1.7.2 (2022-09-01)
 
 ### Bugs Fixed
