# Release History

## 1.4.0-beta.1 (Unreleased)

### Features Added

- Enabled environment-controlled console logging on UWP.

### Breaking Changes

<<<<<<< HEAD
- `azure/core/azure_assert.hpp` header is moved to internal. `AzureNoReturnPath()` function is removed from global namespace. Associated macros, such as `AZURE_ASSERT` are renamed to indicate that they are internal. If your code was using the `AZURE_ASSERT` macro, consider using the standard library's `assert` as an alternative.
- Removed the two parameter `RequestFailedException` ctor, it has no use case and wasn't intended for public use.
=======
- Removed the `AzureNoReturnPath()` function from the global namespace, and deprecated the associated macros, such as `AZURE_ASSERT` since they are meant for internal use only. If your code was using the `AZURE_ASSERT` macro, consider using the standard library's `assert` as an alternative.
>>>>>>> 679f5ecb

### Bugs Fixed

- Fixed `Azure::DateTime::Parse()` validation if the result is going to exceed `9999-12-31T23:59:59.9999999` due to time zone, leap second, or fractional digits rounding up adjustments.
- [[#3224]](https://github.com/Azure/azure-sdk-for-cpp/issues/3224) Fixed intermittent crash on macOS when logging is turned on.

### Other Changes

## 1.3.1 (2021-11-05)

### Bugs Fixed

- Fixed linking error when Azure SDK is being built as DLL.

## 1.3.0 (2021-11-04)

### Features Added

- Add `NoSignal` option to the `CurlTransportAdapter`.
- Add `ConnectionTimeout` option to the `CurlTransportAdapter`.

### Bugs Fixed

[2848](https://github.com/Azure/azure-sdk-for-cpp/issues/2848) Update the libcurl transport adapter to work with HTTP/1.1 only.

### Other Changes

- Updated `base64` implementation to remove external dependency.
- Updated `Uuid` implementation for Linux to remove external dependency.

## 1.2.1 (2021-09-02)

### Bugs Fixed

- [2785](https://github.com/Azure/azure-sdk-for-cpp/issues/2785) Fix to build on g++ 5.5.

### Other Changes

- Fixed compilation error on POSIX platforms where OpenSSL was not available.
- Support CMake version 3.12

## 1.2.0 (2021-08-05)

### Features Added

- Added `Azure::Core::IO::ProgressBodyStream` type that wraps an existing BodyStream based type stream and reports progress via callback when the stream position is updated.

### Bugs Fixed

- [2647](https://github.com/Azure/azure-sdk-for-cpp/issues/2647) Make the curl transport adapter to check the connection close header.
- [2474](https://github.com/Azure/azure-sdk-for-cpp/issues/2474) Fix compiling with MSVC and `/analyze`.
- Make WinHTTP transport adapter to NOT use SSL/TLS for unsecured HTTP connections.

### Other Changes

- Updated source code to build with Clang 11. (A community contribution, courtesy of _[davidchisnall](https://github.com/davidchisnall)_)

### Acknowledgments

Thank you to our developer community members who helped to make Azure Core better with their contributions to this release:

- David Chisnall _([GitHub](https://github.com/davidchisnall))_

## 1.1.0 (2021-07-02)

### Bugs Fixed

- Fixed a memory leak issue in `Base64Encode()`. (A community contribution, courtesy of _[jorgen](https://github.com/jorgen)_)

### Other Changes

- Made internal-only changes to support the Azure Key Vault client library.

### Acknowledgments

Thank you to our developer community members who helped to make Azure Core better with their contributions to this release:

- Jorgen Lind _([GitHub](https://github.com/jorgen))_

## 1.0.0 (2021-06-04)

### Bug Fixes

- Make `RequestFailedException` copiable so it can be propagated across thread.
- By default, add `x-ms-request-id` header to the allow list of headers to log.

## 1.0.0-beta.9 (2021-05-18)

### New Features

- Added `Azure::PagedResponse<T>`.

### Breaking Changes

- Added `final` specifier to classes and structures that are are not expected to be inheritable at the moment.
- Removed `Context::GetApplicationContext()` in favor of a new static data member `Context::ApplicationContext`.
- Renamed `Request::IsDownloadViaStream()` to `ShouldBufferResponse()`.
- Removed the `Azure::Core::Http::Request` ctor overload that takes both a `bodyStream` and a `bufferedDownload` boolean since it is not useful.
- Changed integer size parameters for buffers from `int64_t` to `size_t` in various places such as `Azure::Core::IO::BodyStream::Read()` APIs.
- Removed the `Azure::Core::Diagnostics::Logger::Listener` typedef.

### Bug Fixes

- Do not re-use a libcurl connection to same host but different port.
- Fixed curl transport issue to avoid crash at exit when curl connection pool cleanup thread is running.
- Ensure uniqueness of `Azure::Core::Uuid` on POSIX platforms.

### Other Changes and Improvements

- Modified precondition validation of function arguments to now result in assert failures rather than throwing an exception.
- Remove exposing windows.h header from our public headers.
- Improved performance of the WinHTTP transport layer on Windows for uploading large payloads.

## 1.0.0-beta.8 (2021-04-07)

### New Features

- Added `Azure::Core::Url::GetScheme()`.
- Added `Azure::Core::Context::TryGetValue()`.
- Added `Azure::Core::Context::GetDeadline()`.
- Added `Azure::Core::Credentials::TokenCredentialOptions`.
- Added useful fields to the `Azure::Core::RequestFailedException` class such as `StatusCode`, `ReasonPhrase`, and the `RawResponse`, for better diagnosis of errors.

### Breaking Changes

- Simplified the `Response<T>` API surface to expose two public fields with direct access: `T Value` and a `unique_ptr` to an `Azure::Core::Http::RawResponse`.
- Renamed `Azure::Nullable<T>::GetValue()` to `Value()`.
- Removed from `Azure::Core::Http::Request`:
  - `SetUploadChunkSize()`.
  - `GetHTTPMessagePreBody()`.
  - `GetUploadChunkSize()`.
  - `GetHeadersAsString()`.
- Changes to `Azure::Core::Http::RawResponse`:
  - Removed `SetHeader(std::string const& header)`
  - Removed `SetHeader(uint8_t const* const first, uint8_t const* const last)`.
  - Removed `GetMajorVersion()`.
  - Removed `GetMinorVersion()`.
  - Renamed `GetBodyStream()` to `ExtractBodyStream()`.
- Changes to `Azure::Core::Context`:
  - Removed `Get()` and `HasKey()` in favor of a new method `TryGetValue()`.
  - Changed input parameter type of `WithDeadline()` to `Azure::DateTime`.
- Removed `Azure::Core::PackageVersion`.
- Removed from `Azure::Core::Http::Policies` namespace: `HttpPolicyOrder`, `TransportPolicy`, `RetryPolicy`, `RequestIdPolicy`, `TelemetryPolicy`, `BearerTokenAuthenticationPolicy`, `LogPolicy`.
- Removed `AppendQueryParameters()`, `GetUrlWithoutQuery()` and `GetUrlAuthorityWithScheme()` from `Azure::Core::Url`.
- Changed the `Azure::Core::Http::HttpMethod` regular enum into an extensible enum class and removed the `HttpMethodToString()` helper method.
- Introduced `Azure::Core::Context::Key` class which takes place of `std::string` used for `Azure::Core::Context` keys previously.
- Changed the casing of `SSL` in API names to `Ssl`:
  - Renamed type `Azure::Core::Http::CurlTransportSSLOptions` to `CurlTransportSslOptions`.
  - Renamed member `Azure::Core::Http::CurlTransportOptions::SSLOptions` to `SslOptions`.
  - Renamed member `Azure::Core::Http::CurlTransportOptions::SSLVerifyPeer` to `SslVerifyPeer`.

### Other Changes and Improvements

- Moved `Azure::Core::Http::Request` to its own header file from `http.hpp` to `inc/azure/core/http/raw_response.hpp`.
- Moved `Azure::Core::Http::HttpStatusCode` to its own header file from `http.hpp` to `inc/azure/core/http/http_status_code.hpp`.

## 1.0.0-beta.7 (2021-03-11)

### New Features

- Added `HttpPolicyOrder` for adding custom Http policies to SDK clients.
- Added `Azure::Core::Operation<T>::GetRawResponse()`.
- Added `Azure::Core::PackageVersion`.
- Added support for logging to console when `AZURE_LOG_LEVEL` environment variable is set.

### Breaking Changes

- Changes to `Azure::Core` namespace:
  - Removed `Response<void>`, `ValueBase`, and `ContextValue`.
  - Removed `Context::operator[]`, `Get()` introduced instead.
  - Renamed `Uuid::GetUuidString()` to `ToString()`.
  - Changed return type of `Operation<T>::Poll()` from `std::unique_ptr<RawResponse>` to `RawResponse const&`.
  - Moved `GetApplicationContext()` to `Context::GetApplicationContext()`
  - Moved the `Base64Encode()` and `Base64Decode()` functions to be static members of a `Convert` class.
  - Moved `Logging` namespace entities to `Diagnostics::Logger` class.
  - Moved `AccessToken`, `TokenCredential`, and `AuthenticationException` to `Credentials` namespace.
  - Moved `Context` to be the last parameter for consistency, instead of first in various azure-core types. For example:
    - `BodyStream::Read(uint8_t* buffer, int64_t count, Context const& context)`
    - `BodyStream::ReadToEnd(BodyStream& body, Context const& context)`
    - `HttpPolicy::Send(Request& request, NextHttpPolicy policy, Context const& context)`
    - `Operation<T>::PollUntilDone(std::chrono::milliseconds period, Context& context)`
    - `TokenCredential::GetToken(Http::TokenRequestOptions const& tokenRequestOptions, Context const& context)`
  - Moved from `Azure::Core` to `Azure` namespace:
    - `Response<T>`, `ETag`, and `Nullable<T>`.
    - Split `RequestConditions` into `MatchConditions` and `ModifiedConditions`.
    - Renamed `DateTime::GetString()` to `ToString()`, and removed `DateTime::GetRfc3339String()`.
- Changes to `Azure::Core::Http` namespace:
  - Removed `HttpPipeline`, `TransportKind`, `NullBodyStream`, and `LimitBodyStream`.
  - Removed `Request::StartTry()`.
  - Removed `InvalidHeaderException` and throw `std::invalid_argument` if the user provides invalid header arguments.
  - Renamed `CurlTransportSSLOptions::NoRevoke` to `EnableCertificateRevocationListCheck`.
  - Renamed `Range` to `HttpRange`.
  - Renamed `TokenRequestOptions` to `TokenRequestContext`, and moved it to `Azure::Core::Credentials` namespace.
  - Moved `Url` to `Azure::Core` namespace.
  - `Request` and `RawResponse`:
    - Renamed `AddHeader()` to `SetHeader()`.
    - Introduced `Azure::Core::CaseInsensitiveMap` which is now used to store headers.
  - `BodyStream` and the types that derive from it:
    - Moved to `Azure::Core::IO` namespace.
    - Changed the static methods `BodyStream::ReadToCount()` and `BodyStream::ReadToEnd()` into instance methods.
    - Changed the constructor of `FileBodyStream` to accept a file name directly and take ownership of opening/closing the file, instead of accepting a file descriptor, offset, and length.
  - HTTP policies and their options:
    - Moved to `Policies` namespace.
    - Renamed `TransportPolicyOptions` to `TransportOptions`.
    - Renamed `TelemetryPolicyOptions` to `TelemetryOptions`.
    - Changed type of `RetryOptions::StatusCodes` from `std::vector` to `std::set`.
    - Renamed `LoggingPolicy` to `LogPolicy`, and introduced `LogOptions` as mandatory parameter for the constructor.
- Moved header files:
  - Renamed `azure/core/credentials.hpp` to `azure/core/credentials/credentials.hpp`.
  - Renamed `azure/core/logger.hpp` to `azure/core/diagnostics/logger.hpp`.
  - Renamed `azure/core/http/body_stream.hpp` to `azure/core/io/body_stream.hpp`.
  - Renamed `azure/core/http/policy.hpp` to `azure/core/http/policies/policy.hpp`.
  - Renamed `azure/core/http/curl/curl.hpp` to `azure/core/http/curl_transport.hpp`.
  - Renamed `azure/core/http/winhttp/win_http_client.hpp` to `azure/core/http/win_http_transport.hpp`.

### Bug Fixes

- Make sure to rewind the body stream at the start of each request retry attempt, including the first.
- Connection pool resets when all connections are closed.
- Fix `Azure::Context` to support `std::unique_ptr`.
- Throw `std::runtime_error` from `Response<T>::GetRawResponse()` if the response was already extracted.

## 1.0.0-beta.6 (2021-02-09)

### New Features

- Added support for HTTP conditional requests `MatchConditions` and `RequestConditions`.
- Added the `Hash` base class and MD5 hashing APIs to the `Azure::Core::Cryptography` namespace available from `azure/core/cryptography/hash.hpp`.

### Breaking Changes

- Removed `Context::CancelWhen()`.
- Removed `LogClassification` and related functionality, added `LogLevel` instead.

### Bug Fixes

- Fixed computation of the token expiration time in `BearerTokenAuthenticationPolicy`. (A community contribution, courtesy of _[sjoubert](https://github.com/sjoubert)_)
- Fixed `Retry-After` HTTP header to be treated as case-insensitive. (A community contribution, courtesy of _[sjoubert](https://github.com/sjoubert)_)
- Fixed compilation dependency issue for MacOS when consuming the SDK from VcPkg.
- Fixed support for sending requests to endpoints with a custom port within the url on Windows when using the WinHttp transport.

### Acknowledgments

Thank you to our developer community members who helped to make Azure Core better with their contributions to this release:

- Sylvain Joubert _([GitHub](https://github.com/sjoubert))_

## 1.0.0-beta.5 (2021-02-02)

### New Features

- Added support for HTTP validators `ETag`.

### Breaking Changes

- Make `ToLower()` and `LocaleInvariantCaseInsensitiveEqual()` internal by moving them from `Azure::Core::Strings` to `Azure::Core::Internal::Strings`.
- `BearerTokenAuthenticationPolicy` constructor takes `TokenRequestOptions` struct instead of scopes vector. `TokenRequestOptions` struct has scopes vector as data member.
- `TokenCredential::GetToken()` takes `TokenRequestOptions` instead of scopes vector.

### Bug Fixes

- Fixed the parsing of the last chunk of a chunked response when using the curl transport adapter.
- Fixed reading the value from `retry-after` header in `RetryPolicy`.
- Fix link errors when producing a DLL and add UWP compilation support.
- Do not pass a placeholder user-agent string as a fallback when using WinHttp.
- Initialize local variables in implementation to fix warning within release builds on Linux.

## 1.0.0-beta.4 (2021-01-13)

### New Features

- Added a WinHTTP-based `HttpTransport` called `WinHttpTransport` and use that as the default `TransportPolicyOptions.Transport` on Windows when sending and receiving requests and responses over the wire.
- Added `Range` type to `Azure::Core::Http` namespace.
- Added support for long-running operations with `Operation<T>`.
- Added support for setting a custom transport adapter by implementing the method `std::shared_ptr<HttpTransport> ::AzureSdkGetCustomHttpTransport()`.
- Added interoperability between `std::chrono::system_clock` types and `DateTime`.
- Added default constructor to `DateTime` and support for dates since 0001.
- Added Base64 encoding and decoding utility APIs to the `Azure::Core` namespace available from `azure/core/base64.hpp`.
- Added `Http::Response<void>` template specialization.
- Added `GetHeadersAsString()` on the `Azure::Core::Http::Request` class.
- Added a `platform.hpp` header file for defining commonly used OS-specific `#define` constants.
- Added `IsCancelled()` on the `Azure::Core::Context` class.

### Breaking Changes

- Removed `DateTime::operator Duration()`, `DateTime::Duration` typedef and `DateTime::Now()`.
- Moved `Azure::Core::BearerTokenAuthenticationPolicy`, defined in `azure/core/credentials.hpp` to `Azure::Core::Http` namespace in `azure/core/http/policy.hpp` header.
- Changed type of `Token::ExpiresOn` to `DateTime`.
- Renamed exception `OperationCanceledException` to `OperationCancelledException` and `ThrowIfCanceled()` to `ThrowIfCancelled()` on the `Context` class.
- Moved `Azure::Core::Version`, defined in `azure/core/version.hpp` to the `Azure::Core::Details` namespace.
- Changed `Azure::Core::AuthenticationException` to derive from `std::exception` instead of `std::runtime_error`.
- Changed the `BodyStream::Read` API from being a pure virtual function to non-virtual.
- Removed `CurlConnection`, `CurlConnectionPool`, `CurlSession`, and `CurlNetworkConnection` by making headers meant as implementation, private.
- Removed option `AllowBeast` from `CurlTransportSSLOptions` in `CurlTransportOptions`.
- Changed default option `NoRevoke` from `CurlTransportSSLOptions` for the `CurlTransportOptions` to `true`. This disables the revocation list checking by default.

### Bug Fixes

- Fixed the Curl transport adapter connection pooling when setting options.
- Fixed setting up the default transport adapter.
- Fixed linker error of missing pthread on Linux.
- Initialize class data members to avoid MSVC warning.
- Throw `Azure::Core::Http::TransportException` if `curl_easy_init()` returns a null handle. (A community contribution, courtesy of _[ku-sourav](https://github.com/ku-sourav)_)

### Other Changes and Improvements

- Added support for distributing the C++ SDK as a source package via vcpkg.
- Fixed installation error when the SDK is being installed under a non-standard prefix. (A community contribution, courtesy of _[juchem](https://github.com/juchem)_)
- Fixed linker error when pthread is missing on Linux. (A community contribution, courtesy of _[lordgamez](https://github.com/lordgamez)_)

### Acknowledgments

Thank you to our developer community members who helped to make Azure Core better with their contributions to this release:

- Gabor Gyimesi _([GitHub](https://github.com/lordgamez))_
- Marcelo Juchem _([GitHub](https://github.com/juchem))_
- `ku-sourav` _([GitHub](https://github.com/ku-sourav))_

## 1.0.0-beta.3 (2020-11-11)

### New Features

- Added `strings.hpp` with `Azure::Core::Strings::LocaleInvariantCaseInsensitiveEqual` and `Azure::Core::Strings::ToLower`.
- Added `GetPort()` to `Url`.
- Added `TransportPolicyOptions`.
- Added `TelemetryPolicyOptions`.
- Added `RequestFailedException` deriving from `std::runtime_error`.
- Added `CurlTransportOptions` for the `CurlTransport`.
- Added `DateTime` supporting dates since 1601.
- Added `OperationCanceledException`.
- Added `Encode` and `Decode` to `Url`.

### Breaking Changes

- Removed `azure.hpp`.
- Removed macro `AZURE_UNREFERENCED_PARAMETER`.
- Bump CMake version from 3.12 to 3.13.
- Bump libcurl version from 7.4 to 7.44.
- Moved `ClientSecretCredential` and `EnvironmentCredential` to the Identity library.
- `Url` class changes:
  - `AppendPath` now does not encode the input by default.
  - Signature updated for `SetHost`, `SetPath` and `AppendPath`.
  - Removed `SetFragment`.
  - Renamed `AppendQueries` to `AppendQueryParameters`.
  - Renamed `AppendQuery` to `AppendQueryParameter`.
  - Renamed `RemoveQuery` to `RemoveQueryParameter`.
  - Renamed `GetQuery` to `GetQueryParameters`.

### Bug Fixes

- Prevent pipeline of length zero to be created.
- Avoid re-using a connection when a request to upload data fails while using the `CurlTransport`.
- Add entropy to `Uuid` generation.

### Other Changes and Improvements

- Add high-level and simplified core.hpp file for simpler include experience for customers.
- Add code coverage using gcov with gcc.
- Update SDK-defined exception types to be classes instead of structs.
- Updated `TransportException` and `InvalidHeaderException` to derive from `RequestFailedException`.
- Vcpkg dependency version updated to 2020.11.
- Make libcurl network requests cancelable by Context::Cancel().
- Validate HTTP headers for invalid characters.
- Calling `Cancel()` from context now throws `OperationCanceledException`.

## 1.0.0-beta.2 (2020-10-09)

### Breaking Changes

- Throw Azure::Http::TransportException if creating new connection fails.
- Response objects store Nullable\<T\>.

### Bug Fixes

- Switched to a more stable wait on sockets to address connection timeouts.
- Replace `Nullable(const T&)` with `Nullable(T)` to avoid extra copy when initialized with an rvalue.

### Other Changes and Improvements

- Improved performance on windows when using libcurl.
- Pinned the version of package dependencies.
- Added NOTICE.txt for 3rd party dependencies.
- Added build instructions for running tests. (A community contribution, courtesy of _[ku-sourav](https://github.com/ku-sourav)_)
- Updated vcpkg build instructions. (A community contribution, courtesy of _[ku-sourav](https://github.com/ku-sourav)_)

### Acknowledgments

Thank you to our developer community members who helped to make Azure Core better with their contributions to this release:

- `ku-sourav` _([GitHub](https://github.com/ku-sourav))_

## 1.0.0-beta.1 (2020-09-09)

- Initial release<|MERGE_RESOLUTION|>--- conflicted
+++ resolved
@@ -8,12 +8,8 @@
 
 ### Breaking Changes
 
-<<<<<<< HEAD
-- `azure/core/azure_assert.hpp` header is moved to internal. `AzureNoReturnPath()` function is removed from global namespace. Associated macros, such as `AZURE_ASSERT` are renamed to indicate that they are internal. If your code was using the `AZURE_ASSERT` macro, consider using the standard library's `assert` as an alternative.
+- Removed the `AzureNoReturnPath()` function from the global namespace, and deprecated the associated macros, such as `AZURE_ASSERT` since they are meant for internal use only. If your code was using the `AZURE_ASSERT` macro, consider using the standard library's `assert` as an alternative.
 - Removed the two parameter `RequestFailedException` ctor, it has no use case and wasn't intended for public use.
-=======
-- Removed the `AzureNoReturnPath()` function from the global namespace, and deprecated the associated macros, such as `AZURE_ASSERT` since they are meant for internal use only. If your code was using the `AZURE_ASSERT` macro, consider using the standard library's `assert` as an alternative.
->>>>>>> 679f5ecb
 
 ### Bugs Fixed
 
