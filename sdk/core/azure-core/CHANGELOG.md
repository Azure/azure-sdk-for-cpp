--- conflicted
+++ resolved
@@ -8,11 +8,8 @@
 
 ### Breaking Changes
 
-<<<<<<< HEAD
 - Bearer token authentication will not work for endpoint URL protocol schemes other than `"https"`. This ensures token security and is consistent with the Azure SDKs for other languages.
-=======
 - Removed `noexcept` specification from `Azure::DateTime::clock::now()`.
->>>>>>> 152a847d
 
 ### Bugs Fixed
 
