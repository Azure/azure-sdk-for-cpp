--- conflicted
+++ resolved
@@ -1,23 +1,15 @@
 # Release History
 
-## 1.12.0-beta.1 (Unreleased)
-
-### Features Added
-
-### Breaking Changes
-
-### Bugs Fixed
-
-<<<<<<< HEAD
+## 1.12.0-beta.1 (2024-04-09)
+
+### Bugs Fixed
+
 - [[#5450]](https://github.com/Azure/azure-sdk-for-cpp/issues/5450) Fixed libcurl connection pool to use `Connection` response header values.
-=======
-### Other Changes
 
 ## 1.11.3 (2024-04-09)
 
 ### Bugs Fixed
 
->>>>>>> 7f2f593b
 - [[#5450]](https://github.com/Azure/azure-sdk-for-cpp/issues/5450) Reverted libcurl connection pool to use more conservative caching strategy.
 - [[#4352]](https://github.com/Azure/azure-sdk-for-cpp/pull/5371) Fixed compilation error on Visual Studio 2017. (A community contribution, courtesy of _[morten-ofstad](https://github.com/morten-ofstad)_)
 
