--- conflicted
+++ resolved
@@ -14,13 +14,10 @@
 - Moved `NullBodyStream` to internal usage only. It is not meant for public use.
 - Removed `LimitBodyStream`.
 - Introduced `Azure::Core::CaseInsensitiveMap` which is now used to store headers in `Azure::Core::Http::Request` and `Azure::Core::Http::RawResponse`.
-<<<<<<< HEAD
+- Removed `StartTry()` from `Azure::Core::Http::Request`.
 - Changed type of `Azure::Core::Http::RetryOptions::StatusCodes` from `std::vector` to `std::set`.
 - Introduced `Azure::Core::Http::LoggingPolicyOptions`, a mandatory parameter for `LoggingPolicy` construction. Entities that are not specified in the allow lists are hidden in the log.
 - Moved `Azure::Core::Logging` namespace entities to `Azure::Core::Logger` class.
-=======
-- Removed `StartTry()` from `Azure::Core::Http::Request`.
->>>>>>> a5ff4741
 
 ### Bug Fixes
 
