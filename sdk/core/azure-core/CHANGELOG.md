--- conflicted
+++ resolved
@@ -10,8 +10,6 @@
 
 ### Bugs Fixed
 
-<<<<<<< HEAD
-=======
 ### Other Changes
 
 ## 1.6.0 (2022-05-05)
@@ -22,7 +20,6 @@
 
 ### Bugs Fixed
 
->>>>>>> 593464ce
 - [[#3537]](https://github.com/Azure/azure-sdk-for-cpp/issues/3537) Updated field type `CurlTransportOptions.Proxy` from `std::string` to `Azure::Nullable<std::string>`. This allows libcurl to ignore the proxy settings from the environment when the string is empty.
 - [[#3548]](https://github.com/Azure/azure-sdk-for-cpp/issues/3548), [[#1098]](https://github.com/Azure/azure-sdk-for-cpp/issues/1098) Improve performance of the Http transport on Windows by reusing the same session handle across all requests.
 
