--- conflicted
+++ resolved
@@ -1,11 +1,5 @@
 # Release History
 
-<<<<<<< HEAD
-## 1.7.0-beta.1 (Unreleased)
-
-### Features Added
-
-=======
 ## 1.7.0-beta.2 (Unreleased)
 
 ### Features Added
@@ -22,16 +16,10 @@
 
 - Added prototypes and initial service support for Distributed Tracing.
 
->>>>>>> fd403430
 ### Breaking Changes
 
 - Removed `noexcept` specification from `Azure::Core::Context::IsCancelled()`.
 
-<<<<<<< HEAD
-### Bugs Fixed
-
-### Other Changes
-
 ## 1.6.0 (2022-05-05)
 
 ### Features Added
@@ -40,16 +28,6 @@
 
 ### Bugs Fixed
 
-=======
-## 1.6.0 (2022-05-05)
-
-### Features Added
-
-- Add `Azure::Core::Http::Request` constructor overload to support payload and non-buffered response.
-
-### Bugs Fixed
-
->>>>>>> fd403430
 - [[#3537]](https://github.com/Azure/azure-sdk-for-cpp/issues/3537) Updated field type `CurlTransportOptions.Proxy` from `std::string` to `Azure::Nullable<std::string>`. This allows libcurl to ignore the proxy settings from the environment when the string is empty.
 - [[#3548]](https://github.com/Azure/azure-sdk-for-cpp/issues/3548), [[#1098]](https://github.com/Azure/azure-sdk-for-cpp/issues/1098) Improve performance of the Http transport on Windows by reusing the same session handle across all requests.
 
