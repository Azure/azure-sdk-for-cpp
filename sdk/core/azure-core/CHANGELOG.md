# Release History

## 1.6.0-beta.1 (Unreleased)

### Features Added

- Add `Azure::Core::Http::Request` constructor overload to support payload and non-buffered response.

### Breaking Changes

### Bugs Fixed

<<<<<<< HEAD
- [[#3537]](https://github.com/Azure/azure-sdk-for-cpp/issues/3537) Updated field type `CurlTransportOptions.Proxy` from `std::string` to `Azure::Nullable<std::string>`. This change allow to se an empty string to make libcurl ignore proxy settings from environment.
=======
- Updated field type `CurlTransportOptions.Proxy` from `std::string` to `Azure::Nullable<std::string>`. This change allow to se an empty string to make libcurl ignore proxy settings from environment [](https://github.com/Azure/azure-sdk-for-cpp/issues/3537).
- [[#3548]](https://github.com/Azure/azure-sdk-for-cpp/issues/3548), [[#1098]](https://github.com/Azure/azure-sdk-for-cpp/issues/1098) Improve performance of the Http transport on Windows by reusing the same session handle across all requests.
>>>>>>> 218784d8

### Other Changes

- [[#3581]](https://github.com/Azure/azure-sdk-for-cpp/issues/3581) Update log level in retry policy from warning to informational.

## 1.5.0 (2022-03-31)

### Features Added

- When a `RequestFailedException` exception is thrown, the `what()` method now includes information about the HTTP request which failed.
- Adding option `WinHttpTransportOptions.IgnoreUnknownCertificateAuthority`. It can be used to disable verifying server certificate for the `WinHttpTransport`.

### Breaking Changes

- Enforce TLS 1.2 or greater for `CurlTransport` and `WinHttpTransport`.

### Other Changes

- Improve output message for `Azure::Core::Http::TransportException`.

## 1.4.0 (2022-03-03)

### Features Added

- Stabilized the beta features and changes.

## 1.4.0-beta.1 (2022-02-04)

### Features Added

- Enabled environment-controlled console logging on UWP.

### Breaking Changes

- Removed the `AzureNoReturnPath()` function from the global namespace, and deprecated the associated macros, such as `AZURE_ASSERT` since they are meant for internal use only. If your code was using the `AZURE_ASSERT` macro, consider using the standard library's `assert` as an alternative.
- Removed the two parameter `RequestFailedException` ctor, it has no use case and wasn't intended for public use.

### Bugs Fixed

- Fixed `Azure::DateTime::Parse()` validation if the result is going to exceed `9999-12-31T23:59:59.9999999` due to time zone, leap second, or fractional digits rounding up adjustments.
- [[#3224]](https://github.com/Azure/azure-sdk-for-cpp/issues/3224) Fixed intermittent crash on macOS when logging is turned on.
- The `Base64::Decode` API will throw a `std::runtime_error` exception if presented with invalid inputs.

### Other Changes

## 1.3.1 (2021-11-05)

### Bugs Fixed

- Fixed linking error when Azure SDK is being built as DLL.

## 1.3.0 (2021-11-04)

### Features Added

- Add `NoSignal` option to the `CurlTransportAdapter`.
- Add `ConnectionTimeout` option to the `CurlTransportAdapter`.

### Bugs Fixed

[2848](https://github.com/Azure/azure-sdk-for-cpp/issues/2848) Update the libcurl transport adapter to work with HTTP/1.1 only.

### Other Changes

- Updated `base64` implementation to remove external dependency.
- Updated `Uuid` implementation for Linux to remove external dependency.

## 1.2.1 (2021-09-02)

### Bugs Fixed

- [2785](https://github.com/Azure/azure-sdk-for-cpp/issues/2785) Fix to build on g++ 5.5.

### Other Changes

- Fixed compilation error on POSIX platforms where OpenSSL was not available.
- Support CMake version 3.12

## 1.2.0 (2021-08-05)

### Features Added

- Added `Azure::Core::IO::ProgressBodyStream` type that wraps an existing BodyStream based type stream and reports progress via callback when the stream position is updated.

### Bugs Fixed

- [2647](https://github.com/Azure/azure-sdk-for-cpp/issues/2647) Make the curl transport adapter to check the connection close header.
- [2474](https://github.com/Azure/azure-sdk-for-cpp/issues/2474) Fix compiling with MSVC and `/analyze`.
- Make WinHTTP transport adapter to NOT use SSL/TLS for unsecured HTTP connections.

### Other Changes

- Updated source code to build with Clang 11. (A community contribution, courtesy of _[davidchisnall](https://github.com/davidchisnall)_)

### Acknowledgments

Thank you to our developer community members who helped to make Azure Core better with their contributions to this release:

- David Chisnall _([GitHub](https://github.com/davidchisnall))_

## 1.1.0 (2021-07-02)

### Bugs Fixed

- Fixed a memory leak issue in `Base64Encode()`. (A community contribution, courtesy of _[jorgen](https://github.com/jorgen)_)

### Other Changes

- Made internal-only changes to support the Azure Key Vault client library.

### Acknowledgments

Thank you to our developer community members who helped to make Azure Core better with their contributions to this release:

- Jorgen Lind _([GitHub](https://github.com/jorgen))_

## 1.0.0 (2021-06-04)

### Bug Fixes

- Make `RequestFailedException` copiable so it can be propagated across thread.
- By default, add `x-ms-request-id` header to the allow list of headers to log.

## 1.0.0-beta.9 (2021-05-18)

### New Features

- Added `Azure::PagedResponse<T>`.

### Breaking Changes

- Added `final` specifier to classes and structures that are are not expected to be inheritable at the moment.
- Removed `Context::GetApplicationContext()` in favor of a new static data member `Context::ApplicationContext`.
- Renamed `Request::IsDownloadViaStream()` to `ShouldBufferResponse()`.
- Removed the `Azure::Core::Http::Request` ctor overload that takes both a `bodyStream` and a `bufferedDownload` boolean since it is not useful.
- Changed integer size parameters for buffers from `int64_t` to `size_t` in various places such as `Azure::Core::IO::BodyStream::Read()` APIs.
- Removed the `Azure::Core::Diagnostics::Logger::Listener` typedef.

### Bug Fixes

- Do not re-use a libcurl connection to same host but different port.
- Fixed curl transport issue to avoid crash at exit when curl connection pool cleanup thread is running.
- Ensure uniqueness of `Azure::Core::Uuid` on POSIX platforms.

### Other Changes and Improvements

- Modified precondition validation of function arguments to now result in assert failures rather than throwing an exception.
- Remove exposing windows.h header from our public headers.
- Improved performance of the WinHTTP transport layer on Windows for uploading large payloads.

## 1.0.0-beta.8 (2021-04-07)

### New Features

- Added `Azure::Core::Url::GetScheme()`.
- Added `Azure::Core::Context::TryGetValue()`.
- Added `Azure::Core::Context::GetDeadline()`.
- Added `Azure::Core::Credentials::TokenCredentialOptions`.
- Added useful fields to the `Azure::Core::RequestFailedException` class such as `StatusCode`, `ReasonPhrase`, and the `RawResponse`, for better diagnosis of errors.

### Breaking Changes

- Simplified the `Response<T>` API surface to expose two public fields with direct access: `T Value` and a `unique_ptr` to an `Azure::Core::Http::RawResponse`.
- Renamed `Azure::Nullable<T>::GetValue()` to `Value()`.
- Removed from `Azure::Core::Http::Request`:
  - `SetUploadChunkSize()`.
  - `GetHTTPMessagePreBody()`.
  - `GetUploadChunkSize()`.
  - `GetHeadersAsString()`.
- Changes to `Azure::Core::Http::RawResponse`:
  - Removed `SetHeader(std::string const& header)`
  - Removed `SetHeader(uint8_t const* const first, uint8_t const* const last)`.
  - Removed `GetMajorVersion()`.
  - Removed `GetMinorVersion()`.
  - Renamed `GetBodyStream()` to `ExtractBodyStream()`.
- Changes to `Azure::Core::Context`:
  - Removed `Get()` and `HasKey()` in favor of a new method `TryGetValue()`.
  - Changed input parameter type of `WithDeadline()` to `Azure::DateTime`.
- Removed `Azure::Core::PackageVersion`.
- Removed from `Azure::Core::Http::Policies` namespace: `HttpPolicyOrder`, `TransportPolicy`, `RetryPolicy`, `RequestIdPolicy`, `TelemetryPolicy`, `BearerTokenAuthenticationPolicy`, `LogPolicy`.
- Removed `AppendQueryParameters()`, `GetUrlWithoutQuery()` and `GetUrlAuthorityWithScheme()` from `Azure::Core::Url`.
- Changed the `Azure::Core::Http::HttpMethod` regular enum into an extensible enum class and removed the `HttpMethodToString()` helper method.
- Introduced `Azure::Core::Context::Key` class which takes place of `std::string` used for `Azure::Core::Context` keys previously.
- Changed the casing of `SSL` in API names to `Ssl`:
  - Renamed type `Azure::Core::Http::CurlTransportSSLOptions` to `CurlTransportSslOptions`.
  - Renamed member `Azure::Core::Http::CurlTransportOptions::SSLOptions` to `SslOptions`.
  - Renamed member `Azure::Core::Http::CurlTransportOptions::SSLVerifyPeer` to `SslVerifyPeer`.

### Other Changes and Improvements

- Moved `Azure::Core::Http::Request` to its own header file from `http.hpp` to `inc/azure/core/http/raw_response.hpp`.
- Moved `Azure::Core::Http::HttpStatusCode` to its own header file from `http.hpp` to `inc/azure/core/http/http_status_code.hpp`.

## 1.0.0-beta.7 (2021-03-11)

### New Features

- Added `HttpPolicyOrder` for adding custom Http policies to SDK clients.
- Added `Azure::Core::Operation<T>::GetRawResponse()`.
- Added `Azure::Core::PackageVersion`.
- Added support for logging to console when `AZURE_LOG_LEVEL` environment variable is set.

### Breaking Changes

- Changes to `Azure::Core` namespace:
  - Removed `Response<void>`, `ValueBase`, and `ContextValue`.
  - Removed `Context::operator[]`, `Get()` introduced instead.
  - Renamed `Uuid::GetUuidString()` to `ToString()`.
  - Changed return type of `Operation<T>::Poll()` from `std::unique_ptr<RawResponse>` to `RawResponse const&`.
  - Moved `GetApplicationContext()` to `Context::GetApplicationContext()`
  - Moved the `Base64Encode()` and `Base64Decode()` functions to be static members of a `Convert` class.
  - Moved `Logging` namespace entities to `Diagnostics::Logger` class.
  - Moved `AccessToken`, `TokenCredential`, and `AuthenticationException` to `Credentials` namespace.
  - Moved `Context` to be the last parameter for consistency, instead of first in various azure-core types. For example:
    - `BodyStream::Read(uint8_t* buffer, int64_t count, Context const& context)`
    - `BodyStream::ReadToEnd(BodyStream& body, Context const& context)`
    - `HttpPolicy::Send(Request& request, NextHttpPolicy policy, Context const& context)`
    - `Operation<T>::PollUntilDone(std::chrono::milliseconds period, Context& context)`
    - `TokenCredential::GetToken(Http::TokenRequestOptions const& tokenRequestOptions, Context const& context)`
  - Moved from `Azure::Core` to `Azure` namespace:
    - `Response<T>`, `ETag`, and `Nullable<T>`.
    - Split `RequestConditions` into `MatchConditions` and `ModifiedConditions`.
    - Renamed `DateTime::GetString()` to `ToString()`, and removed `DateTime::GetRfc3339String()`.
- Changes to `Azure::Core::Http` namespace:
  - Removed `HttpPipeline`, `TransportKind`, `NullBodyStream`, and `LimitBodyStream`.
  - Removed `Request::StartTry()`.
  - Removed `InvalidHeaderException` and throw `std::invalid_argument` if the user provides invalid header arguments.
  - Renamed `CurlTransportSSLOptions::NoRevoke` to `EnableCertificateRevocationListCheck`.
  - Renamed `Range` to `HttpRange`.
  - Renamed `TokenRequestOptions` to `TokenRequestContext`, and moved it to `Azure::Core::Credentials` namespace.
  - Moved `Url` to `Azure::Core` namespace.
  - `Request` and `RawResponse`:
    - Renamed `AddHeader()` to `SetHeader()`.
    - Introduced `Azure::Core::CaseInsensitiveMap` which is now used to store headers.
  - `BodyStream` and the types that derive from it:
    - Moved to `Azure::Core::IO` namespace.
    - Changed the static methods `BodyStream::ReadToCount()` and `BodyStream::ReadToEnd()` into instance methods.
    - Changed the constructor of `FileBodyStream` to accept a file name directly and take ownership of opening/closing the file, instead of accepting a file descriptor, offset, and length.
  - HTTP policies and their options:
    - Moved to `Policies` namespace.
    - Renamed `TransportPolicyOptions` to `TransportOptions`.
    - Renamed `TelemetryPolicyOptions` to `TelemetryOptions`.
    - Changed type of `RetryOptions::StatusCodes` from `std::vector` to `std::set`.
    - Renamed `LoggingPolicy` to `LogPolicy`, and introduced `LogOptions` as mandatory parameter for the constructor.
- Moved header files:
  - Renamed `azure/core/credentials.hpp` to `azure/core/credentials/credentials.hpp`.
  - Renamed `azure/core/logger.hpp` to `azure/core/diagnostics/logger.hpp`.
  - Renamed `azure/core/http/body_stream.hpp` to `azure/core/io/body_stream.hpp`.
  - Renamed `azure/core/http/policy.hpp` to `azure/core/http/policies/policy.hpp`.
  - Renamed `azure/core/http/curl/curl.hpp` to `azure/core/http/curl_transport.hpp`.
  - Renamed `azure/core/http/winhttp/win_http_client.hpp` to `azure/core/http/win_http_transport.hpp`.

### Bug Fixes

- Make sure to rewind the body stream at the start of each request retry attempt, including the first.
- Connection pool resets when all connections are closed.
- Fix `Azure::Context` to support `std::unique_ptr`.
- Throw `std::runtime_error` from `Response<T>::GetRawResponse()` if the response was already extracted.

## 1.0.0-beta.6 (2021-02-09)

### New Features

- Added support for HTTP conditional requests `MatchConditions` and `RequestConditions`.
- Added the `Hash` base class and MD5 hashing APIs to the `Azure::Core::Cryptography` namespace available from `azure/core/cryptography/hash.hpp`.

### Breaking Changes

- Removed `Context::CancelWhen()`.
- Removed `LogClassification` and related functionality, added `LogLevel` instead.

### Bug Fixes

- Fixed computation of the token expiration time in `BearerTokenAuthenticationPolicy`. (A community contribution, courtesy of _[sjoubert](https://github.com/sjoubert)_)
- Fixed `Retry-After` HTTP header to be treated as case-insensitive. (A community contribution, courtesy of _[sjoubert](https://github.com/sjoubert)_)
- Fixed compilation dependency issue for MacOS when consuming the SDK from VcPkg.
- Fixed support for sending requests to endpoints with a custom port within the url on Windows when using the WinHttp transport.

### Acknowledgments

Thank you to our developer community members who helped to make Azure Core better with their contributions to this release:

- Sylvain Joubert _([GitHub](https://github.com/sjoubert))_

## 1.0.0-beta.5 (2021-02-02)

### New Features

- Added support for HTTP validators `ETag`.

### Breaking Changes

- Make `ToLower()` and `LocaleInvariantCaseInsensitiveEqual()` internal by moving them from `Azure::Core::Strings` to `Azure::Core::Internal::Strings`.
- `BearerTokenAuthenticationPolicy` constructor takes `TokenRequestOptions` struct instead of scopes vector. `TokenRequestOptions` struct has scopes vector as data member.
- `TokenCredential::GetToken()` takes `TokenRequestOptions` instead of scopes vector.

### Bug Fixes

- Fixed the parsing of the last chunk of a chunked response when using the curl transport adapter.
- Fixed reading the value from `retry-after` header in `RetryPolicy`.
- Fix link errors when producing a DLL and add UWP compilation support.
- Do not pass a placeholder user-agent string as a fallback when using WinHttp.
- Initialize local variables in implementation to fix warning within release builds on Linux.

## 1.0.0-beta.4 (2021-01-13)

### New Features

- Added a WinHTTP-based `HttpTransport` called `WinHttpTransport` and use that as the default `TransportPolicyOptions.Transport` on Windows when sending and receiving requests and responses over the wire.
- Added `Range` type to `Azure::Core::Http` namespace.
- Added support for long-running operations with `Operation<T>`.
- Added support for setting a custom transport adapter by implementing the method `std::shared_ptr<HttpTransport> ::AzureSdkGetCustomHttpTransport()`.
- Added interoperability between `std::chrono::system_clock` types and `DateTime`.
- Added default constructor to `DateTime` and support for dates since 0001.
- Added Base64 encoding and decoding utility APIs to the `Azure::Core` namespace available from `azure/core/base64.hpp`.
- Added `Http::Response<void>` template specialization.
- Added `GetHeadersAsString()` on the `Azure::Core::Http::Request` class.
- Added a `platform.hpp` header file for defining commonly used OS-specific `#define` constants.
- Added `IsCancelled()` on the `Azure::Core::Context` class.

### Breaking Changes

- Removed `DateTime::operator Duration()`, `DateTime::Duration` typedef and `DateTime::Now()`.
- Moved `Azure::Core::BearerTokenAuthenticationPolicy`, defined in `azure/core/credentials.hpp` to `Azure::Core::Http` namespace in `azure/core/http/policy.hpp` header.
- Changed type of `Token::ExpiresOn` to `DateTime`.
- Renamed exception `OperationCanceledException` to `OperationCancelledException` and `ThrowIfCanceled()` to `ThrowIfCancelled()` on the `Context` class.
- Moved `Azure::Core::Version`, defined in `azure/core/version.hpp` to the `Azure::Core::Details` namespace.
- Changed `Azure::Core::AuthenticationException` to derive from `std::exception` instead of `std::runtime_error`.
- Changed the `BodyStream::Read` API from being a pure virtual function to non-virtual.
- Removed `CurlConnection`, `CurlConnectionPool`, `CurlSession`, and `CurlNetworkConnection` by making headers meant as implementation, private.
- Removed option `AllowBeast` from `CurlTransportSSLOptions` in `CurlTransportOptions`.
- Changed default option `NoRevoke` from `CurlTransportSSLOptions` for the `CurlTransportOptions` to `true`. This disables the revocation list checking by default.

### Bug Fixes

- Fixed the Curl transport adapter connection pooling when setting options.
- Fixed setting up the default transport adapter.
- Fixed linker error of missing pthread on Linux.
- Initialize class data members to avoid MSVC warning.
- Throw `Azure::Core::Http::TransportException` if `curl_easy_init()` returns a null handle. (A community contribution, courtesy of _[ku-sourav](https://github.com/ku-sourav)_)

### Other Changes and Improvements

- Added support for distributing the C++ SDK as a source package via vcpkg.
- Fixed installation error when the SDK is being installed under a non-standard prefix. (A community contribution, courtesy of _[juchem](https://github.com/juchem)_)
- Fixed linker error when pthread is missing on Linux. (A community contribution, courtesy of _[lordgamez](https://github.com/lordgamez)_)

### Acknowledgments

Thank you to our developer community members who helped to make Azure Core better with their contributions to this release:

- Gabor Gyimesi _([GitHub](https://github.com/lordgamez))_
- Marcelo Juchem _([GitHub](https://github.com/juchem))_
- `ku-sourav` _([GitHub](https://github.com/ku-sourav))_

## 1.0.0-beta.3 (2020-11-11)

### New Features

- Added `strings.hpp` with `Azure::Core::Strings::LocaleInvariantCaseInsensitiveEqual` and `Azure::Core::Strings::ToLower`.
- Added `GetPort()` to `Url`.
- Added `TransportPolicyOptions`.
- Added `TelemetryPolicyOptions`.
- Added `RequestFailedException` deriving from `std::runtime_error`.
- Added `CurlTransportOptions` for the `CurlTransport`.
- Added `DateTime` supporting dates since 1601.
- Added `OperationCanceledException`.
- Added `Encode` and `Decode` to `Url`.

### Breaking Changes

- Removed `azure.hpp`.
- Removed macro `AZURE_UNREFERENCED_PARAMETER`.
- Bump CMake version from 3.12 to 3.13.
- Bump libcurl version from 7.4 to 7.44.
- Moved `ClientSecretCredential` and `EnvironmentCredential` to the Identity library.
- `Url` class changes:
  - `AppendPath` now does not encode the input by default.
  - Signature updated for `SetHost`, `SetPath` and `AppendPath`.
  - Removed `SetFragment`.
  - Renamed `AppendQueries` to `AppendQueryParameters`.
  - Renamed `AppendQuery` to `AppendQueryParameter`.
  - Renamed `RemoveQuery` to `RemoveQueryParameter`.
  - Renamed `GetQuery` to `GetQueryParameters`.

### Bug Fixes

- Prevent pipeline of length zero to be created.
- Avoid re-using a connection when a request to upload data fails while using the `CurlTransport`.
- Add entropy to `Uuid` generation.

### Other Changes and Improvements

- Add high-level and simplified core.hpp file for simpler include experience for customers.
- Add code coverage using gcov with gcc.
- Update SDK-defined exception types to be classes instead of structs.
- Updated `TransportException` and `InvalidHeaderException` to derive from `RequestFailedException`.
- Vcpkg dependency version updated to 2020.11.
- Make libcurl network requests cancelable by Context::Cancel().
- Validate HTTP headers for invalid characters.
- Calling `Cancel()` from context now throws `OperationCanceledException`.

## 1.0.0-beta.2 (2020-10-09)

### Breaking Changes

- Throw Azure::Http::TransportException if creating new connection fails.
- Response objects store Nullable\<T\>.

### Bug Fixes

- Switched to a more stable wait on sockets to address connection timeouts.
- Replace `Nullable(const T&)` with `Nullable(T)` to avoid extra copy when initialized with an rvalue.

### Other Changes and Improvements

- Improved performance on windows when using libcurl.
- Pinned the version of package dependencies.
- Added NOTICE.txt for 3rd party dependencies.
- Added build instructions for running tests. (A community contribution, courtesy of _[ku-sourav](https://github.com/ku-sourav)_)
- Updated vcpkg build instructions. (A community contribution, courtesy of _[ku-sourav](https://github.com/ku-sourav)_)

### Acknowledgments

Thank you to our developer community members who helped to make Azure Core better with their contributions to this release:

- `ku-sourav` _([GitHub](https://github.com/ku-sourav))_

## 1.0.0-beta.1 (2020-09-09)

- Initial release<|MERGE_RESOLUTION|>--- conflicted
+++ resolved
@@ -10,12 +10,8 @@
 
 ### Bugs Fixed
 
-<<<<<<< HEAD
 - [[#3537]](https://github.com/Azure/azure-sdk-for-cpp/issues/3537) Updated field type `CurlTransportOptions.Proxy` from `std::string` to `Azure::Nullable<std::string>`. This change allow to se an empty string to make libcurl ignore proxy settings from environment.
-=======
-- Updated field type `CurlTransportOptions.Proxy` from `std::string` to `Azure::Nullable<std::string>`. This change allow to se an empty string to make libcurl ignore proxy settings from environment [](https://github.com/Azure/azure-sdk-for-cpp/issues/3537).
 - [[#3548]](https://github.com/Azure/azure-sdk-for-cpp/issues/3548), [[#1098]](https://github.com/Azure/azure-sdk-for-cpp/issues/1098) Improve performance of the Http transport on Windows by reusing the same session handle across all requests.
->>>>>>> 218784d8
 
 ### Other Changes
 
