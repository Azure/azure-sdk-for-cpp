--- conflicted
+++ resolved
@@ -11,17 +11,11 @@
 
 add_executable (
      ${TARGET_NAME}
-<<<<<<< HEAD
-     credential
-     http
-     main
-     string 
-)
-=======
      main.cpp
      nullable.cpp
-     http.cpp)
->>>>>>> 692cab56
+     http.cpp
+     string.cpp
+     credential.cpp)
 
 target_link_libraries(${TARGET_NAME} PRIVATE azure-core)
 add_gtest(${TARGET_NAME})
