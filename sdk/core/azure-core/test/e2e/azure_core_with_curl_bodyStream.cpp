// Copyright (c) Microsoft Corporation. All rights reserved.
// SPDX-License-Identifier: MIT

/**
 * @brief Simulates customer application that is linked with azure-core and azure-transport-curl
 * with Stream Body
 *
 */

#include "http/pipeline.hpp"

#include <array>
#include <http/curl/curl.hpp>
#include <http/http.hpp>
#include <iostream>
#include <memory>
#include <vector>

using namespace Azure::Core;
using namespace Azure::Core::Http;
using namespace std;

// For bodyBuffer
constexpr auto BufferSize = 50;
std::vector<uint8_t> buffer(BufferSize);

// For StreamBody
constexpr auto StreamSize = 1024; // 100 MB
std::array<uint8_t, StreamSize> bufferStream;

void doGetRequest(Context context, HttpPipeline& pipeline);
void doNoPathGetRequest(Context context, HttpPipeline& pipeline);
void doPutRequest(Context context, HttpPipeline& pipeline);
void doPutStreamRequest(Context context, HttpPipeline& pipeline);
void printStream(Azure::Core::Context& context, std::unique_ptr<Http::RawResponse> response);

int main()
{
  try
  {

    // Create the Transport
    std::shared_ptr<HttpTransport> transport = std::make_unique<CurlTransport>();

    std::vector<std::unique_ptr<HttpPolicy>> policies;
    policies.push_back(std::make_unique<RequestIdPolicy>());

    RetryOptions retryOptions;
    policies.push_back(std::make_unique<RetryPolicy>(retryOptions));

    // Add the transport policy
    policies.push_back(std::make_unique<TransportPolicy>(std::move(transport)));

    auto httpPipeline = Http::HttpPipeline(policies);

<<<<<<< HEAD
    std::unique_ptr<Http::Response> response;
    auto context = Azure::Core::GetApplicationContext();
=======
    std::unique_ptr<Http::RawResponse> response;
    auto context = Context();
>>>>>>> b0b348e9

    doGetRequest(context, httpPipeline);
    doPutStreamRequest(context, httpPipeline);
    doNoPathGetRequest(context, httpPipeline);
    doPutRequest(context, httpPipeline);
  }
  catch (Http::CouldNotResolveHostException const& e)
  {
    cout << e.what() << endl;
  }
  catch (Http::TransportException const& e)
  {
    cout << e.what() << endl;
  }

  return 0;
}

// Request GET with no path
void doNoPathGetRequest(Context context, HttpPipeline& pipeline)
{
  string host("https://httpbin.org");
  cout << "Creating a GET request to" << endl << "Host: " << host << endl;

  auto request = Http::Request(Http::HttpMethod::Get, host);
  request.AddHeader("Host", "httpbin.org");

  printStream(context, std::move(pipeline.Send(context, request)));
}

// Request GET with no body that produces stream response
void doGetRequest(Context context, HttpPipeline& pipeline)
{
  string host("https://httpbin.org/get//////?arg=1&arg2=2");
  cout << "Creating a GET request to" << endl << "Host: " << host << endl;

  auto request = Http::Request(Http::HttpMethod::Get, host);
  request.AddHeader("one", "header");
  request.AddHeader("other", "header2");
  request.AddHeader("header", "value");

  request.AddHeader("Host", "httpbin.org");

  request.AddQueryParameter("dynamicArg", "3");
  request.AddQueryParameter("dynamicArg2", "4");

  auto response = pipeline.Send(context, request);
  printStream(context, std::move(response));
}

// Put Request with bodyBufferBody that produces stream
void doPutRequest(Context context, HttpPipeline& pipeline)
{
  string host("https://httpbin.org/put/?a=1");
  cout << "Creating a PUT request to" << endl << "Host: " << host << endl;

  std::fill(buffer.begin(), buffer.end(), 'x');
  buffer[0] = '{';
  buffer[1] = '\"';
  buffer[3] = '\"';
  buffer[4] = ':';
  buffer[5] = '\"';
  buffer[BufferSize - 2] = '\"';
  buffer[BufferSize - 1] = '}'; // set buffer to look like a Json `{"x":"xxx...xxx"}`

  MemoryBodyStream requestBodyStream(buffer.data(), buffer.size());
  auto request = Http::Request(Http::HttpMethod::Put, host, &requestBodyStream);
  request.AddHeader("one", "header");
  request.AddHeader("other", "header2");
  request.AddHeader("header", "value");

  request.AddHeader("Content-Length", std::to_string(BufferSize));

  printStream(context, std::move(pipeline.Send(context, request)));
}

// Put Request with stream body that produces stream
void doPutStreamRequest(Context context, HttpPipeline& pipeline)
{
  string host("https://putsreq.com/SDywlz7z6j90bJFNvyTO");
  cout << "Creating a PUT request to" << endl << "Host: " << host << endl;

  bufferStream.fill('1');
  bufferStream[0] = '{';
  bufferStream[1] = '\"';
  bufferStream[3] = '\"';
  bufferStream[4] = ':';
  bufferStream[5] = '\"';
  bufferStream[StreamSize - 2] = '\"';
  bufferStream[StreamSize - 1] = '}'; // set buffer to look like a Json `{"1":"111...111"}`

  auto requestBodyStream
      = std::make_unique<MemoryBodyStream>(bufferStream.data(), bufferStream.size());
  auto request = Http::Request(Http::HttpMethod::Put, host, requestBodyStream.get());
  request.AddHeader("one", "header");
  request.AddHeader("other", "header2");
  request.AddHeader("header", "value");

  request.AddHeader("Content-Length", std::to_string(StreamSize));

  request.AddQueryParameter("dynamicArg", "1");
  request.AddQueryParameter("dynamicArg2", "1");
  request.AddQueryParameter("dynamicArg3", "1");

  printStream(context, std::move(pipeline.Send(context, request)));
}

void printStream(Context& context, std::unique_ptr<Http::RawResponse> response)
{
  if (response == nullptr)
  {
    cout << "Error. Response returned as null";
    // std::cin.ignore();
    return;
  }

  cout << static_cast<typename std::underlying_type<Http::HttpStatusCode>::type>(
              response->GetStatusCode())
       << endl;
  cout << response->GetReasonPhrase() << endl;
  cout << "headers:" << endl;
  for (auto header : response->GetHeaders())
  {
    cout << header.first << " : " << header.second << endl;
  }
  cout << "Body (stream):" << endl;

  uint8_t b[100];
  auto bodyStream = response->GetBodyStream();
  int64_t readCount;
  do
  {
    readCount = bodyStream->Read(context, b, 10);
    cout << std::string(b, b + readCount);

  } while (readCount > 0);

  cout << endl << "Press any key to continue..." << endl;
  // std::cin.ignore();

  return;
}<|MERGE_RESOLUTION|>--- conflicted
+++ resolved
@@ -53,13 +53,8 @@
 
     auto httpPipeline = Http::HttpPipeline(policies);
 
-<<<<<<< HEAD
-    std::unique_ptr<Http::Response> response;
+    std::unique_ptr<Http::RawResponse> response;
     auto context = Azure::Core::GetApplicationContext();
-=======
-    std::unique_ptr<Http::RawResponse> response;
-    auto context = Context();
->>>>>>> b0b348e9
 
     doGetRequest(context, httpPipeline);
     doPutStreamRequest(context, httpPipeline);
@@ -177,7 +172,7 @@
   }
 
   cout << static_cast<typename std::underlying_type<Http::HttpStatusCode>::type>(
-              response->GetStatusCode())
+      response->GetStatusCode())
        << endl;
   cout << response->GetReasonPhrase() << endl;
   cout << "headers:" << endl;
