--- conflicted
+++ resolved
@@ -1,13 +1,5 @@
-<<<<<<< HEAD
-//  Copyright (c) Microsoft Corporation. All rights reserved.
-// SPDX-License-Identifier: MIT
-//
-// Dummy parameter to handle defaults the script passes in
-param testApplicationOid string = ''
-=======
 @description('The base resource name.')
 param baseName string = resourceGroup().name
->>>>>>> a3e9ad1d
 
 @description('The client OID to grant access to test resources.')
 param testApplicationOid string
