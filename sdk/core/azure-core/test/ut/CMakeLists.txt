--- conflicted
+++ resolved
@@ -31,12 +31,8 @@
   azure-core-test
     base64.cpp
     bodystream.cpp
-<<<<<<< HEAD
     case_insensitive_containers.cpp
-=======
-    case_insensitive_map.cpp
     client_options.cpp
->>>>>>> 501a9827
     context.cpp
     ${CURL_CONNECTION_POOL_TESTS}
     ${CURL_OPTIONS_TESTS}
