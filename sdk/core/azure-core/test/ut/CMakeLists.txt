# Copyright (c) Microsoft Corporation. All rights reserved.
# SPDX-License-Identifier: MIT

cmake_minimum_required (VERSION 3.13)

set(azure-core-test)

# Create test data for FileUpload test (100K) by writing 1K * 100 times
set(RANGE 0)
set(1K "XXXXXXXXXXXXXXXXXXXXXXXXXXXXXXXXXXXXXXXXXXXXXXXXXXXXXXXXXXXXXXXXXXXXXXXXXXXXXXXXXXXXXXXXXXXXXXXXXXXXXXXXXXXXXXXXXXXXXXXXXXXXXXXXXXXXXXXXXXXXXXXXXXXXXXXXXXXXXXXXXXXXXXXXXXXXXXXXXXXXXXXXXXXXXXXXXXXXXXXXXXXXXXXXXXXXXXXXXXXXXXXXXXXXXXXXXXXXXXXXXXXXXXXXXXXXXXXXXXXXXXXXXXXXXXXXXXXXXXXXXXXXXXXXXXXXXXXXXXXXXXXXXXXXXXXXXXXXXXXXXXXXXXXXXXXXXXXXXXXXXXXXXXXXXXXXXXXXXXXXXXXXXXXXXXXXXXXXXXXXXXXXXXXXXXXXXXXXXXXXXXXXXXXXXXXXXXXXXXXXXXXXXXXXXXXXXXXXXXXXXXXXXXXXXXXXXXXXXXXXXXXXXXXXXXXXXXXXXXXXXXXXXXXXXXXXXXXXXXXXXXXXXXXXXXXXXXXXXXXXXXXXXXXXXXXXXXXXXXXXXXXXXXXXXXXXXXXXXXXXXXXXXXXXXXXXXXXXXXXXXXXXXXXXXXXXXXXXXXXXXXXXXXXXXXXXXXXXXXXXXXXXXXXXXXXXXXXXXXXXXXXXXXXXXXXXXXXXXXXXXXXXXXXXXXXXXXXXXXXXXXXXXXXXXXXXXXXXXXXXXXXXXXXXXXXXXXXXXXXXXXXXXXXXXXXXXXXXXXXXXXXXXXXXXXXXXXXXXXXXXXXXXXXXXXXXXXXXXXXXXXXXXXXXXXXXXXXXXXXXXXXXXXXXXXXXXXXXXXXXXXXXXXXXXXXXXXXXXXXXXXXXXXXXXXXXXXXXXXXXXXXXXXXXXXXXXXXXXXXXXXXXXXXXXXXXXXXXXXXXXXXXXXXXXXXXXXXXXXXXXXXXXXXXXXXXXXXXXXXXXXXXXXXXXXXXXXXXXXXXXXXXXXXXXXXXXXXXXXXXXXXXXXXXXXXXXXXXXXXXXXXXXXXXXXXXXXXXXXXXXXXX")
file(WRITE ${CMAKE_BINARY_DIR}/fileData "")
while(RANGE LESS 100)
     file(APPEND ${CMAKE_BINARY_DIR}/fileData "${1K}")
     MATH(EXPR RANGE "${RANGE}+1")
endwhile()
add_compile_definitions(AZURE_TEST_DATA_PATH="${CMAKE_BINARY_DIR}")

project (azure-core-test LANGUAGES CXX)
set(CMAKE_CXX_STANDARD 14)
set(CMAKE_CXX_STANDARD_REQUIRED True)

if(BUILD_TRANSPORT_CURL)
  SET(CURL_OPTIONS_TESTS curl_options.cpp)
  SET(CURL_SESSION_TESTS curl_session_test.cpp)
  SET(CURL_CONNECTION_POOL_TESTS curl_connection_pool.cpp)
endif()

include(GoogleTest)

add_executable (
  azure-core-test
    base64.cpp
    context.cpp
    ${CURL_CONNECTION_POOL_TESTS}
    ${CURL_OPTIONS_TESTS}
    ${CURL_SESSION_TESTS}
    datetime.cpp
    etag.cpp
    http.cpp
    json.cpp
    logging.cpp
    main.cpp
<<<<<<< HEAD
    md5.cpp
=======
    match_conditions.cpp
>>>>>>> 06f7028b
    nullable.cpp
    operation.cpp
    operation_status.cpp
    pipeline.cpp
    policy.cpp
    request_conditions.cpp
    simplified_header.cpp
    string.cpp
    telemetry_policy.cpp
    transport_adapter_base.cpp
    transport_adapter_implementation.cpp
    url.cpp
    uuid.cpp
)

if (MSVC)
  # Disable warnings:
  # - C26495: Variable
  #             - 'testing::internal::Mutex::critical_section_'
  #             - 'testing::internal::Mutex::critical_section_init_phase_'
  #             - 'testing::internal::Mutex::owner_thread_id_'
  #             - 'testing::internal::Mutex::type_'
  #           is uninitialized. Always initialize member variables (type.6).
  # - C26812: The enum type
  #             - 'testing::internal::Mutex::StaticConstructorSelector'
  #             - 'testing::TestPartResult::Type'
  #           is unscoped. Prefer 'enum class' over 'enum' (Enum.3)
  target_compile_options(azure-core-test PUBLIC /wd26495 /wd26812)
endif()

# Adding private headers from CORE to the tests so we can test the private APIs with no relative paths include.
target_include_directories (azure-core-test PRIVATE $<BUILD_INTERFACE:${CMAKE_CURRENT_SOURCE_DIR}/../../src>)

target_link_libraries(azure-core-test PRIVATE azure-core gtest gmock)

# gtest_discover_tests will scan the test from azure-core-test and call add_test
# for each test to ctest. This enables `ctest -r` to run specific tests directly.
gtest_discover_tests(azure-core-test
     TEST_PREFIX azure-core.
     NO_PRETTY_TYPES
     NO_PRETTY_VALUES)<|MERGE_RESOLUTION|>--- conflicted
+++ resolved
@@ -40,11 +40,8 @@
     json.cpp
     logging.cpp
     main.cpp
-<<<<<<< HEAD
+    match_conditions.cpp
     md5.cpp
-=======
-    match_conditions.cpp
->>>>>>> 06f7028b
     nullable.cpp
     operation.cpp
     operation_status.cpp
