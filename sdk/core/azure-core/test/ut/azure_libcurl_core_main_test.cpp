--- conflicted
+++ resolved
@@ -26,10 +26,7 @@
 
 #include <csignal>
 #include <cstdlib>
-<<<<<<< HEAD
-=======
 #include <thread>
->>>>>>> a11a93b4
 
 #include <gtest/gtest.h>
 
