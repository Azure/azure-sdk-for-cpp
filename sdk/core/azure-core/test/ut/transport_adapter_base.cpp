--- conflicted
+++ resolved
@@ -445,13 +445,8 @@
 #else
 #error "Unknown platform"
 #endif
-<<<<<<< HEAD
-
-    auto requestBodyStream = Azure::IO::FileBodyStream(testDataPath);
-=======
-    auto requestBodyStream
-        = Azure::Core::IO::FileBodyStream(f, 0, Azure::Core::Test::Datails::FileSize);
->>>>>>> 865f7075
+
+    auto requestBodyStream = Azure::Core::IO::FileBodyStream(testDataPath);
     auto request = Azure::Core::Http::Request(
         Azure::Core::Http::HttpMethod::Put, host, &requestBodyStream, true);
     // Make transport adapter to read all stream content for uploading instead of chunks
@@ -478,12 +473,7 @@
 #error "Unknown platform"
 #endif
 
-<<<<<<< HEAD
-    auto requestBodyStream = Azure::IO::FileBodyStream(testDataPath);
-=======
-    auto requestBodyStream
-        = Azure::Core::IO::FileBodyStream(f, 0, Azure::Core::Test::Datails::FileSize);
->>>>>>> 865f7075
+    auto requestBodyStream = Azure::Core::IO::FileBodyStream(testDataPath);
     auto request = Azure::Core::Http::Request(
         Azure::Core::Http::HttpMethod::Put, host, &requestBodyStream, true);
     // Make transport adapter to read default chunk size
@@ -509,12 +499,7 @@
 #error "Unknown platform"
 #endif
 
-<<<<<<< HEAD
-    auto requestBodyStream = Azure::IO::FileBodyStream(testDataPath);
-=======
-    auto requestBodyStream
-        = Azure::Core::IO::FileBodyStream(f, 0, Azure::Core::Test::Datails::FileSize);
->>>>>>> 865f7075
+    auto requestBodyStream = Azure::Core::IO::FileBodyStream(testDataPath);
     auto request = Azure::Core::Http::Request(
         Azure::Core::Http::HttpMethod::Put, host, &requestBodyStream, true);
     // Make transport adapter to read more than file size (5Mb)
