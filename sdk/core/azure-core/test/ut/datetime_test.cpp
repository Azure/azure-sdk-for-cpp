// Copyright (c) Microsoft Corporation. All rights reserved.
// SPDX-License-Identifier: MIT

#include <gtest/gtest.h>

#include <azure/core/datetime.hpp>

#include <chrono>
#include <ctime>
#include <limits>

using namespace Azure;

// cspell:words AGMT, CEST

TEST(DateTime, ParseDateAndTimeBasic)
{
  auto dt1 = DateTime::Parse("20130517T00:00:00Z", DateTime::DateFormat::Rfc3339);
  auto dt2 = DateTime::Parse("Fri, 17 May 2013 00:00:00 GMT", DateTime::DateFormat::Rfc1123);

  EXPECT_NE(0, dt2.time_since_epoch().count());
  EXPECT_EQ(dt1, dt2);
}

TEST(DateTime, ParseDateAndTimeExtended)
{
  auto dt1 = DateTime::Parse("2013-05-17T00:00:00Z", DateTime::DateFormat::Rfc3339);
  EXPECT_NE(0, dt1.time_since_epoch().count());

  auto dt2 = DateTime::Parse("Fri, 17 May 2013 00:00:00 GMT", DateTime::DateFormat::Rfc1123);
  EXPECT_NE(0, dt2.time_since_epoch().count());
  EXPECT_EQ(dt1, dt2);
}

TEST(DateTime, ParseDateBasic)
{
  {
    auto dt = DateTime::Parse("20130517", DateTime::DateFormat::Rfc3339);
    EXPECT_NE(0, dt.time_since_epoch().count());
    EXPECT_EQ(dt.ToString(), "2013-05-17T00:00:00Z");
  }
}

TEST(DateTime, ParseDateExtended)
{
  auto dt = DateTime::Parse("2013-05-17", DateTime::DateFormat::Rfc3339);
  EXPECT_NE(0, dt.time_since_epoch().count());
}

namespace {
template <DateTime::TimeFractionFormat TF = DateTime::TimeFractionFormat::DropTrailingZeros>
void TestDateTimeRoundtrip(std::string const& str, std::string const& strExpected)
{
  auto dt = DateTime::Parse(str, DateTime::DateFormat::Rfc3339);
  auto const str2 = dt.ToString(DateTime::DateFormat::Rfc3339, TF);
  EXPECT_EQ(str2, strExpected);
}

template <DateTime::TimeFractionFormat TF = DateTime::TimeFractionFormat::DropTrailingZeros>
void TestDateTimeRoundtrip(std::string const& str)
{
  TestDateTimeRoundtrip<TF>(str, str);
}
} // namespace

TEST(DateTime, ParseTimeRoundrip1)
{
  // Preserve all 7 digits after the comma:
  TestDateTimeRoundtrip("2013-11-19T14:30:59.1234567Z");
}

TEST(DateTime, ParseTimeRoundrip2)
{
  // lose the last '000'
  TestDateTimeRoundtrip("2013-11-19T14:30:59.1234567000Z", "2013-11-19T14:30:59.1234567Z");

  // Round up
  TestDateTimeRoundtrip("2013-11-19T14:30:59.123456650Z", "2013-11-19T14:30:59.1234567Z");

  // Round up
  TestDateTimeRoundtrip("2013-11-19T14:30:59.999999950Z", "2013-11-19T14:31:00Z");

  // Round down
  TestDateTimeRoundtrip("2013-11-19T14:30:59.123456749Z", "2013-11-19T14:30:59.1234567Z");
}

TEST(DateTime, decimals)
{
  {
    std::string strExpected("2020-10-13T21:06:15.3300000Z");
    auto dt = DateTime::Parse("2020-10-13T21:06:15.33Z", DateTime::DateFormat::Rfc3339);
    auto const str2
        = dt.ToString(DateTime::DateFormat::Rfc3339, DateTime::TimeFractionFormat::AllDigits);
    EXPECT_EQ(str2, strExpected);
  }

  {
    std::string strExpected("2020-10-13T21:06:15.0000000Z");
    auto dt = DateTime::Parse("2020-10-13T21:06:15Z", DateTime::DateFormat::Rfc3339);
    auto const str2
        = dt.ToString(DateTime::DateFormat::Rfc3339, DateTime::TimeFractionFormat::AllDigits);
    EXPECT_EQ(str2, strExpected);
  }

  {
    std::string strExpected("2020-10-13T21:06:15.1234500Z");
    auto dt = DateTime::Parse("2020-10-13T21:06:15.12345Z", DateTime::DateFormat::Rfc3339);
    auto const str2
        = dt.ToString(DateTime::DateFormat::Rfc3339, DateTime::TimeFractionFormat::AllDigits);
    EXPECT_EQ(str2, strExpected);
  }
}

TEST(DateTime, noDecimals)
{
  {
    std::string strExpected("2020-10-13T21:06:15Z");
    auto dt = DateTime::Parse("2020-10-13T21:06:15Z", DateTime::DateFormat::Rfc3339);
    auto const str2
        = dt.ToString(DateTime::DateFormat::Rfc3339, DateTime::TimeFractionFormat::Truncate);
    EXPECT_EQ(str2, strExpected);
  }

  {
    std::string strExpected("2020-10-13T21:06:15Z");
    auto dt = DateTime::Parse("2020-10-13T21:06:15.99999Z", DateTime::DateFormat::Rfc3339);
    auto const str2
        = dt.ToString(DateTime::DateFormat::Rfc3339, DateTime::TimeFractionFormat::Truncate);
    EXPECT_EQ(str2, strExpected);
  }
}

TEST(DateTime, sameResultFromDefaultRfc3339)
{
  {
    auto dt = DateTime::Parse("2020-10-13T21:06:15.33000000Z", DateTime::DateFormat::Rfc3339);
    auto dt2 = DateTime::Parse("2020-10-13T21:06:15.330000000Z", DateTime::DateFormat::Rfc3339);
    auto const str1 = dt.ToString(
        DateTime::DateFormat::Rfc3339, DateTime::TimeFractionFormat::DropTrailingZeros);
    auto const str2 = dt2.ToString(DateTime::DateFormat::Rfc3339);
    EXPECT_EQ(str1, str2);
    EXPECT_EQ(str1, dt2.ToString());
  }
}

TEST(DateTime, ParseTimeRoundrip3)
{
  // leading 0-s after the comma, tricky to parse correctly
  TestDateTimeRoundtrip("2013-11-19T14:30:59.00123Z");
}

TEST(DateTime, ParseTimeRoundrip4)
{
  // another leading 0 test
  TestDateTimeRoundtrip("2013-11-19T14:30:59.0000001Z");
}

TEST(DateTime, ParseTimeRoundrip5)
{
  // this is going to be truncated
  TestDateTimeRoundtrip("2013-11-19T14:30:59.00000001Z", "2013-11-19T14:30:59Z");
}

TEST(DateTime, ParseTimeRoundrip6)
{
  // Only one digit after the dot
  TestDateTimeRoundtrip("2013-11-19T14:30:59.5Z");
}

TEST(DateTime, ParseTimeRoundripYear0001) { TestDateTimeRoundtrip("0001-01-01T00:00:00Z"); }

TEST(DateTime, ParseTimeRoundripYear9999) { TestDateTimeRoundtrip("9999-12-31T23:59:59.9999999Z"); }

TEST(DateTime, EmittingTimeCorrectDay)
{
  DateTime const test
      = DateTime() + std::chrono::seconds(63691573964LL); // 2019-04-22T23:52:44 is a Monday
  auto const actual = test.ToString(DateTime::DateFormat::Rfc1123);
  std::string const expected("Mon");
  EXPECT_EQ(actual.substr(0, 3), expected);
}

namespace {
void TestRfc1123IsTimeT(char const* str, int64_t t)
{
  auto const dt = DateTime::Parse(str, DateTime::DateFormat::Rfc1123);
  int64_t interval = dt.time_since_epoch().count();

  EXPECT_EQ(0, interval % 10000000);
  interval /= 10000000;
  interval -= 11644473600; // NT epoch adjustment
  interval -= 50491123200; // Diff between NT epoch and year 0001
  EXPECT_EQ(t, interval);
}
} // namespace

TEST(DateTime, ParseTimeRfc1123AcceptsEachDay)
{
  TestRfc1123IsTimeT("1 Jan 1970 00:00:00 GMT", 0);
  TestRfc1123IsTimeT("01 Jan 1970 00:00:00 GMT", 0);
  TestRfc1123IsTimeT("Fri, 2 Jan 1970 00:00:00 GMT", 86400 * 1);
  TestRfc1123IsTimeT("Fri, 02 Jan 1970 00:00:00 GMT", 86400 * 1);
  TestRfc1123IsTimeT("Sat, 03 Jan 1970 00:00:00 GMT", 86400 * 2);
  TestRfc1123IsTimeT("Sun, 04 Jan 1970 00:00:00 GMT", 86400 * 3);
  TestRfc1123IsTimeT("Mon, 05 Jan 1970 00:00:00 GMT", 86400 * 4);
  TestRfc1123IsTimeT("Tue, 06 Jan 1970 00:00:00 GMT", 86400 * 5);
  TestRfc1123IsTimeT("Wed, 07 Jan 1970 00:00:00 GMT", 86400 * 6);
}

TEST(DateTime, ParseTimeRfc1123BoundaryCases)
{
  TestRfc1123IsTimeT("01 Jan 1970 00:00:00 GMT", 0);
  TestRfc1123IsTimeT(
      "19 Jan 2038 03:14:06 GMT", static_cast<int64_t>(std::numeric_limits<int>::max()) - 1);
  TestRfc1123IsTimeT("19 Jan 2038 03:13:07 -0001", std::numeric_limits<int>::max());
  TestRfc1123IsTimeT("19 Jan 2038 03:14:07 -0000", std::numeric_limits<int>::max());
  TestRfc1123IsTimeT("14 Jan 2019 23:16:21 +0000", 1547507781);
  TestRfc1123IsTimeT("14 Jan 2019 23:16:21 -0001", 1547507841);
  TestRfc1123IsTimeT("14 Jan 2019 23:16:21 +0001", 1547507721);
  TestRfc1123IsTimeT("14 Jan 2019 23:16:21 -0100", 1547511381);
  TestRfc1123IsTimeT("14 Jan 2019 23:16:21 +0100", 1547504181);
}

TEST(DateTime, ParseTimeRfc1123UseEachField)
{
  TestRfc1123IsTimeT("02 Jan 1970 00:00:00 GMT", 86400);
  TestRfc1123IsTimeT("12 Jan 1970 00:00:00 GMT", 950400);
  TestRfc1123IsTimeT("01 Feb 1970 00:00:00 GMT", 2678400);
  TestRfc1123IsTimeT("01 Jan 2000 00:00:00 GMT", 946684800);
  TestRfc1123IsTimeT("01 Jan 2100 00:00:00 GMT", 4102444800);
  TestRfc1123IsTimeT("01 Jan 1990 00:00:00 GMT", 631152000);
  TestRfc1123IsTimeT("01 Jan 1971 00:00:00 GMT", 31536000);
  TestRfc1123IsTimeT("01 Jan 1970 10:00:00 GMT", 36000);
  TestRfc1123IsTimeT("01 Jan 1970 01:00:00 GMT", 3600);
  TestRfc1123IsTimeT("01 Jan 1970 00:10:00 GMT", 600);
  TestRfc1123IsTimeT("01 Jan 1970 00:01:00 GMT", 60);
  TestRfc1123IsTimeT("01 Jan 1970 00:00:10 GMT", 10);
  TestRfc1123IsTimeT("01 Jan 1970 00:00:01 GMT", 1);
  TestRfc1123IsTimeT("01 Jan 1970 10:00:00 GMT", 36000);
  TestRfc1123IsTimeT("01 Jan 1970 02:00:00 PST", 36000);
  TestRfc1123IsTimeT("01 Jan 1970 03:00:00 PDT", 36000);
  TestRfc1123IsTimeT("01 Jan 1970 03:00:00 MST", 36000);
  TestRfc1123IsTimeT("01 Jan 1970 04:00:00 MDT", 36000);
  TestRfc1123IsTimeT("01 Jan 1970 04:00:00 CST", 36000);
  TestRfc1123IsTimeT("01 Jan 1970 05:00:00 CDT", 36000);
  TestRfc1123IsTimeT("01 Jan 1970 05:00:00 EST", 36000);
  TestRfc1123IsTimeT("01 Jan 1970 06:00:00 EDT", 36000);
  TestRfc1123IsTimeT("01 Jan 1970 06:00:00 -0400", 36000);
  TestRfc1123IsTimeT("01 Jan 1970 05:59:00 -0401", 36000);
}

TEST(DateTime, ParseTimeRfc1123MaxDays)
{
  TestRfc1123IsTimeT("31 Jan 1970 00:00:00 GMT", 2592000);
  TestRfc1123IsTimeT("28 Feb 2019 00:00:00 GMT", 1551312000); // non leap year allows feb 28
  TestRfc1123IsTimeT("29 Feb 2020 00:00:00 GMT", 1582934400); // leap year allows feb 29
  TestRfc1123IsTimeT("31 Mar 1970 00:00:00 GMT", 7689600);
  TestRfc1123IsTimeT("30 Apr 1970 00:00:00 GMT", 10281600);
  TestRfc1123IsTimeT("31 May 1970 00:00:00 GMT", 12960000);
  TestRfc1123IsTimeT("30 Jun 1970 00:00:00 GMT", 15552000);
  TestRfc1123IsTimeT("31 Jul 1970 00:00:00 GMT", 18230400);
  TestRfc1123IsTimeT("31 Aug 1970 00:00:00 GMT", 20908800);
  TestRfc1123IsTimeT("30 Sep 1970 00:00:00 GMT", 23500800);
  TestRfc1123IsTimeT("31 Oct 1970 00:00:00 GMT", 26179200);
  TestRfc1123IsTimeT("30 Nov 1970 00:00:00 GMT", 28771200);
  TestRfc1123IsTimeT("31 Dec 1970 00:00:00 GMT", 31449600);
}

TEST(DateTime, ParseTimeRfc1123InvalidCases)
{
  std::string const badStrings[] = {
      "Ahu, 01 Jan 1970 00:00:00 GMT", // bad letters in each place
      "TAu, 01 Jan 1970 00:00:00 GMT",
      "ThA, 01 Jan 1970 00:00:00 GMT",
      "ThuA 01 Jan 1970 00:00:00 GMT",
      "Thu,A01 Jan 1970 00:00:00 GMT",
      "Thu, A1 Jan 1970 00:00:00 GMT",
      "Thu, 0A Jan 1970 00:00:00 GMT",
      "Thu, 01AJan 1970 00:00:00 GMT",
      "Thu, 01 Aan 1970 00:00:00 GMT",
      "Thu, 01 JAn 1970 00:00:00 GMT",
      "Thu, 01 JaA 1970 00:00:00 GMT",
      "Thu, 01 JanA1970 00:00:00 GMT",
      "Thu, 01 Jan A970 00:00:00 GMT",
      "Thu, 01 Jan 1A70 00:00:00 GMT",
      "Thu, 01 Jan 19A0 00:00:00 GMT",
      "Thu, 01 Jan 197A 00:00:00 GMT",
      "Thu, 01 Jan 1970A00:00:00 GMT",
      "Thu, 01 Jan 1970 A0:00:00 GMT",
      "Thu, 01 Jan 1970 0A:00:00 GMT",
      "Thu, 01 Jan 1970 00A00:00 GMT",
      "Thu, 01 Jan 1970 00:A0:00 GMT",
      "Thu, 01 Jan 1970 00:0A:00 GMT",
      "Thu, 01 Jan 1970 00:00A00 GMT",
      "Thu, 01 Jan 1970 00:00:A0 GMT",
      "Thu, 01 Jan 1970 00:00:0A GMT",
      "Thu, 01 Jan 1970 00:00:00AGMT",
      "Thu, 01 Jan 1970 00:00:00 AMT",
      "Thu, 01 Jan 1970 00:00:00 GAT",
      "Thu, 01 Jan 1970 00:00:00 GMA",
      "", // truncation
      "T",
      "Th",
      "Thu",
      "Thu,",
      "Thu, ",
      "Thu, 0",
      "Thu, 01",
      "Thu, 01 ",
      "Thu, 01 J",
      "Thu, 01 Ja",
      "Thu, 01 Jan",
      "Thu, 01 Jan ",
      "Thu, 01 Jan 1",
      "Thu, 01 Jan 19",
      "Thu, 01 Jan 197",
      "Thu, 01 Jan 1970",
      "Thu, 01 Jan 1970 ",
      "Thu, 01 Jan 1970 0",
      "Thu, 01 Jan 1970 00",
      "Thu, 01 Jan 1970 00:",
      "Thu, 01 Jan 1970 00:0",
      "Thu, 01 Jan 1970 00:00",
      "Thu, 01 Jan 1970 00:00:",
      "Thu, 01 Jan 1970 00:00:0",
      "Thu, 01 Jan 1970 00:00:00",
      "Thu, 01 Jan 1970 00:00:00 ",
      "Thu, 01 Jan 1970 00:00:00 G",
      "Thu, 01 Jan 1970 00:00:00 GM",
      "Fri, 01 Jan 1970 00:00:00 GMT", // wrong day
      "01 Jan 0000 00:00:00 GMT", // year too small
      "01 Xxx 1971 00:00:00 GMT", // month bad
      "00 Jan 1971 00:00:00 GMT", // day too small
      "32 Jan 1971 00:00:00 GMT", // day too big
      "30 Feb 1971 00:00:00 GMT", // day too big for feb
      "30 Feb 1971 00:00:00 GMT", // day too big for feb (non-leap year)
      "32 Mar 1971 00:00:00 GMT", // other months
      "31 Apr 1971 00:00:00 GMT",
      "32 May 1971 00:00:00 GMT",
      "31 Jun 1971 00:00:00 GMT",
      "32 Jul 1971 00:00:00 GMT",
      "32 Aug 1971 00:00:00 GMT",
      "31 Sep 1971 00:00:00 GMT",
      "32 Oct 1971 00:00:00 GMT",
      "31 Nov 1971 00:00:00 GMT",
      "32 Dec 1971 00:00:00 GMT",
      "01 Jan 1971 70:00:00 GMT", // hour too big
      "01 Jan 1971 24:00:00 GMT",
      "01 Jan 1971 00:60:00 GMT", // minute too big
      "01 Jan 1971 00:00:70 GMT", // second too big
      "01 Jan 1971 00:00:61 GMT",
      "01 Jan 1969 00:00:00 CEST", // bad tz
      "14 Jan 2019 23:16:21 G0100", // bad tz offsets
      //"01 Jan 1970 00:00:00 +2400",
      //"01 Jan 1970 00:00:00 -3000",
      "01 Jan 1970 00:00:00 +2160",
      //"01 Jan 1970 00:00:00 -2400",
      "01 Jan 1970 00:00:00 -2160",
      "00 Jan 1971 00:00:00 GMT", // zero month day
  };

  for (auto const& str : badStrings)
  {
    EXPECT_THROW(DateTime::Parse(str, DateTime::DateFormat::Rfc1123), std::invalid_argument);
  }
}

TEST(DateTime, ParseTimeRfc3339BoundaryCases)
{
  // boundary cases:
  TestDateTimeRoundtrip("1970-01-01T00:00:00Z"); // epoch
  TestDateTimeRoundtrip("2038-01-19T03:14:06+00:00", "2038-01-19T03:14:06Z"); // INT_MAX - 1
  TestDateTimeRoundtrip(
      "2038-01-19T03:13:07-00:01",
      "2038-01-19T03:14:07Z"); // INT_MAX after subtacting 1
  TestDateTimeRoundtrip("2038-01-19T03:14:07-00:00", "2038-01-19T03:14:07Z");

  // No ':' in time zone offset
  EXPECT_THROW(
      DateTime::Parse("2001-01-01T00:00:00+12345", DateTime::DateFormat::Rfc3339),
      std::invalid_argument);
}

TEST(DateTime, ParseUnrecognizedFormat)
{
  EXPECT_THROW(
      DateTime::Parse("2001-01-01T00:00:00", static_cast<DateTime::DateFormat>(42)),
      std::invalid_argument);
}

TEST(DateTime, ParseTimeRfc3339UsesEachTimezoneDigit)
{
  TestDateTimeRoundtrip("2019-01-14T23:16:21+00:00", "2019-01-14T23:16:21Z");
  TestDateTimeRoundtrip("2019-01-14T23:16:21-00:01", "2019-01-14T23:17:21Z");
  TestDateTimeRoundtrip("2019-01-14T23:16:21+00:01", "2019-01-14T23:15:21Z");
  TestDateTimeRoundtrip("2019-01-14T23:16:21-01:00", "2019-01-15T00:16:21Z");
  TestDateTimeRoundtrip("2019-01-14T23:16:21+01:00", "2019-01-14T22:16:21Z");
}

TEST(DateTime, ParseTimeRfc3339UsesEachDigit)
{
  TestDateTimeRoundtrip("1970-01-01T00:00:01Z");
  TestDateTimeRoundtrip("1970-01-01T00:01:00Z");
  TestDateTimeRoundtrip("1970-01-01T01:00:00Z");
  TestDateTimeRoundtrip("1970-01-02T00:00:00Z");
  TestDateTimeRoundtrip("1970-02-01T00:00:00Z");
  TestDateTimeRoundtrip("1971-01-01T00:00:00Z");

  TestDateTimeRoundtrip("1999-01-01T00:00:00Z");
  TestDateTimeRoundtrip("1970-12-01T00:00:00Z");
  TestDateTimeRoundtrip("1970-09-01T00:00:00Z");
  TestDateTimeRoundtrip("1970-01-30T00:00:00Z");
  TestDateTimeRoundtrip("1970-01-31T00:00:00Z");
  TestDateTimeRoundtrip("1970-01-01T23:00:00Z");
  TestDateTimeRoundtrip("1970-01-01T19:00:00Z");
  TestDateTimeRoundtrip("1970-01-01T00:59:00Z");
  TestDateTimeRoundtrip("1970-01-01T00:00:59Z");
  TestDateTimeRoundtrip("1970-01-01T00:00:60Z", "1970-01-01T00:01:00Z"); // leap seconds
}

TEST(DateTime, ParseTimeRfc3339AcceptsMonthMaxDays)
{
  TestDateTimeRoundtrip("1970-01-31T00:00:00Z"); // jan
  TestDateTimeRoundtrip("2019-02-28T00:00:00Z"); // non leap year allows feb 28
  TestDateTimeRoundtrip("2020-02-29T00:00:00Z"); // leap year allows feb 29
  TestDateTimeRoundtrip("1970-03-31T00:00:00Z"); // mar
  TestDateTimeRoundtrip("1970-04-30T00:00:00Z"); // apr
  TestDateTimeRoundtrip("1970-05-31T00:00:00Z"); // may
  TestDateTimeRoundtrip("1970-06-30T00:00:00Z"); // jun
  TestDateTimeRoundtrip("1970-07-31T00:00:00Z"); // jul
  TestDateTimeRoundtrip("1970-08-31T00:00:00Z"); // aug
  TestDateTimeRoundtrip("1970-09-30T00:00:00Z"); // sep
  TestDateTimeRoundtrip("1970-10-31T00:00:00Z"); // oct
  TestDateTimeRoundtrip("1970-11-30T00:00:00Z"); // nov
  TestDateTimeRoundtrip("1970-12-31T00:00:00Z"); // dec
}

TEST(DateTime, ParseTimeRfc3339AcceptsLowercaseTZ)
{
  TestDateTimeRoundtrip("1970-01-01t00:00:00Z", "1970-01-01T00:00:00Z");
  TestDateTimeRoundtrip("1970-01-01T00:00:00z", "1970-01-01T00:00:00Z");
}

TEST(DateTime, ParsingTimeRoundtripLeapYearLastDay)
{
  TestDateTimeRoundtrip("2016-12-31T20:59:59Z");
  TestDateTimeRoundtrip("2020-12-31T20:59:59Z");
  TestDateTimeRoundtrip("2021-01-01T20:59:59Z");
}

TEST(DateTime, ParseTimeRoundtripAcceptsInvalidNoTrailingTimezone)
{
  // No digits after the dot, or non-digits. This is not a valid input, but we should not choke on
  // it, Simply ignore the bad fraction
  std::string const badStrings[] = {"2013-11-19T14:30:59.Z", "2013-11-19T14:30:59.a12Z"};
  std::string const strCorrected = "2013-11-19T14:30:59Z";

  for (auto const& str : badStrings)
  {
    auto const dt = DateTime::Parse(str, DateTime::DateFormat::Rfc3339);
    auto const str2 = dt.ToString(DateTime::DateFormat::Rfc3339);
    EXPECT_EQ(str2, strCorrected);
  }
}

TEST(DateTime, ToStringNoArg)
{
  auto dt = DateTime::Parse("2013-05-17T01:02:03.1230000Z", DateTime::DateFormat::Rfc3339);
  EXPECT_EQ(dt.ToString(), "2013-05-17T01:02:03.123Z");
}

TEST(DateTime, ToStringOneArg)
{
  auto dt = DateTime::Parse("2013-05-17T01:02:03.1230000Z", DateTime::DateFormat::Rfc3339);
  EXPECT_EQ(dt.ToString(DateTime::DateFormat::Rfc3339), "2013-05-17T01:02:03.123Z");
  EXPECT_EQ(dt.ToString(DateTime::DateFormat::Rfc1123), "Fri, 17 May 2013 01:02:03 GMT");
}

TEST(DateTime, ToStringInvalid)
{
  auto dt = DateTime::Parse("2013-05-17T01:02:03.1230000Z", DateTime::DateFormat::Rfc3339);

  EXPECT_THROW(dt.ToString(static_cast<DateTime::DateFormat>(2)), std::invalid_argument);

  EXPECT_THROW(
      dt.ToString(DateTime::DateFormat::Rfc1123, DateTime::TimeFractionFormat::AllDigits),
      std::invalid_argument);
  EXPECT_THROW(
      dt.ToString(DateTime::DateFormat::Rfc1123, DateTime::TimeFractionFormat::DropTrailingZeros),
      std::invalid_argument);
  EXPECT_THROW(
      dt.ToString(DateTime::DateFormat::Rfc1123, DateTime::TimeFractionFormat::Truncate),
      std::invalid_argument);
  EXPECT_THROW(
      dt.ToString(DateTime::DateFormat::Rfc1123, static_cast<DateTime::TimeFractionFormat>(3)),
      std::invalid_argument);
}

TEST(DateTime, ParseTimeInvalid2)
{
  // Various unsupported cases. In all cases, we have produce an empty date time
  std::string const badStrings[] = {
      "", // empty
      ".Z", // too short
      ".Zx", // no trailing Z
      "3.14Z" // not a valid date
      "a971-01-01T00:00:00Z", // any non digits or valid separators
      "1a71-01-01T00:00:00Z",
      "19a1-01-01T00:00:00Z",
      "197a-01-01T00:00:00Z",
      "1971a01-01T00:00:00Z",
      "1971-a1-01T00:00:00Z",
      "1971-0a-01T00:00:00Z",
      "1971-01a01T00:00:00Z",
      "1971-01-a1T00:00:00Z",
      "1971-01-0aT00:00:00Z",
      // "1971-01-01a00:00:00Z", parsed as complete date
      "1971-01-01Ta0:00:00Z",
      "1971-01-01T0a:00:00Z",
      "1971-01-01T00a00:00Z",
      "1971-01-01T00:a0:00Z",
      "1971-01-01T00:0a:00Z",
      "1971-01-01T00:00a00Z",
      "1971-01-01T00:00:a0Z",
      "1971-01-01T00:00:0aZ",
      // "1971-01-01T00:00:00a", accepted as per invalid_no_trailing_timezone above
      "1", // truncation
      "19",
      "197",
      "1970",
      "1970-",
      "1970-0",
      "1970-01",
      "1970-01-",
      "1970-01-0",
      // "1970-01-01", complete date
      "1970-01-01T",
      "1970-01-01T0",
      "1970-01-01T00",
      "1970-01-01T00:",
      "1970-01-01T00:0",
      "1970-01-01T00:00",
      "1970-01-01T00:00:",
      "1970-01-01T00:00:0",
      // "1970-01-01T00:00:00", // accepted as invalid timezone above
      "0000-01-01T00:00:00Z", // year too small
      "1971-00-01T00:00:00Z", // month too small
      "1971-20-01T00:00:00Z", // month too big
      "1971-13-01T00:00:00Z",
      "1971-01-00T00:00:00Z", // day too small
      "1971-01-32T00:00:00Z", // day too big
      "1971-02-30T00:00:00Z", // day too big for feb
      "1971-02-30T00:00:00Z", // day too big for feb (non-leap year)
      "1971-03-32T00:00:00Z", // other months
      "1971-04-31T00:00:00Z",
      "1971-05-32T00:00:00Z",
      "1971-06-31T00:00:00Z",
      "1971-07-32T00:00:00Z",
      "1971-08-32T00:00:00Z",
      "1971-09-31T00:00:00Z",
      "1971-10-32T00:00:00Z",
      "1971-11-31T00:00:00Z",
      "1971-12-32T00:00:00Z",
      "1971-01-01T70:00:00Z", // hour too big
      "1971-01-01T24:00:00Z",
      "1971-01-01T00:60:00Z", // minute too big
      "1971-01-01T00:00:70Z", // second too big
      "1971-01-01T00:00:61Z",
      "0001-01-01T00:00:00+00:01", // time zone underflow
      // "1970-01-01T00:00:00.Z", // accepted as invalid timezone above
      //"1970-01-01T00:00:00+24:00", // bad tz offsets
      //"1970-01-01T00:00:00-30:00",
      "1970-01-01T00:00:00+21:60",
      //"1970-01-01T00:00:00-24:00",
      "1970-01-01T00:00:00-21:60",
      "1971-01-00", // zero month day
  };

  for (auto const& str : badStrings)
  {
    EXPECT_THROW(DateTime::Parse(str, DateTime::DateFormat::Rfc3339), std::invalid_argument);
  }
}

TEST(DateTime, ParseDatesBefore1900)
{
  TestDateTimeRoundtrip("1899-01-01T00:00:00Z");
  auto dt1 = DateTime::Parse("1899-01-01T00:00:00Z", DateTime::DateFormat::Rfc3339);
  auto dt2 = DateTime::Parse("Sun, 1 Jan 1899 00:00:00 GMT", DateTime::DateFormat::Rfc1123);
  EXPECT_EQ(dt1, dt2);

  TestDateTimeRoundtrip("0001-01-01T00:00:00Z");
  auto dt3 = DateTime::Parse("0001-01-01T00:00:00Z", DateTime::DateFormat::Rfc3339);
  auto dt4 = DateTime::Parse("Mon, 1 Jan 0001 00:00:00 GMT", DateTime::DateFormat::Rfc1123);
  EXPECT_EQ(dt3, dt4);
  EXPECT_EQ(0, dt3.time_since_epoch().count());
}

TEST(DateTime, ConstructorAndDuration)
{
  auto dt1 = DateTime::Parse("2020-11-03T15:30:45.1234567Z", DateTime::DateFormat::Rfc3339);
  auto dt2 = DateTime(2020, 11, 03, 15, 30, 45);
  dt2 += std::chrono::duration_cast<DateTime::duration>(std::chrono::nanoseconds(123456700));
  EXPECT_EQ(dt1, dt2);

  using namespace std::chrono_literals;
  auto duration = 8h + 29min + 14s + 876543300ns;

  auto dt3 = dt1 + duration;

  auto dt4 = DateTime::Parse("2020-11-04T00:00:00Z", DateTime::DateFormat::Rfc3339);
  EXPECT_EQ(dt3, dt4);
}

TEST(DateTime, ArithmeticOperators)
{
  auto const dt1 = DateTime(2020, 11, 03, 15, 30, 45);
  auto const dt2 = DateTime(2020, 11, 04, 15, 30, 45);
  auto dt3 = dt1;
  EXPECT_EQ(dt3, dt1);
  EXPECT_EQ(dt1, dt3);
  EXPECT_NE(dt3, dt2);
  EXPECT_NE(dt2, dt3);
  EXPECT_LT(dt1, dt2);
  EXPECT_LE(dt1, dt2);
  EXPECT_LE(dt1, dt3);
  EXPECT_LE(dt3, dt1);
  EXPECT_LE(dt3, dt2);
  EXPECT_GT(dt2, dt1);
  EXPECT_GE(dt2, dt1);

  using namespace std::chrono_literals;
  auto const diff = dt2 - dt1;
  EXPECT_EQ(24h, diff);
  EXPECT_LE(24h, diff);
  EXPECT_GE(24h, diff);

  dt3 += 24h;
  EXPECT_EQ(dt3, dt2);
  EXPECT_NE(dt3, dt1);

  dt3 -= 24h;
  EXPECT_EQ(dt3, dt1);
  EXPECT_NE(dt3, dt2);

  dt3 = dt1 + 12h;
  EXPECT_GT(dt3, dt1);
  EXPECT_LT(dt3, dt2);

  dt3 = dt2 - 24h;
  EXPECT_EQ(dt3, dt1);
}

TEST(DateTime, DefaultConstructible)
{
  DateTime dt;
  EXPECT_EQ(0, dt.time_since_epoch().count());
}

TEST(DateTime, ComparisonOperators)
{
  std::chrono::system_clock::time_point const chronoPast = std::chrono::system_clock::now();
  std::chrono::system_clock::time_point const chronoFuture = chronoPast + std::chrono::hours(1);

  DateTime const azcorePast = chronoPast;
  DateTime const azcoreFuture = chronoFuture;

  EXPECT_LT(azcorePast, chronoFuture);
  EXPECT_LT(chronoPast, azcoreFuture);

  EXPECT_GT(azcoreFuture, chronoPast);
  EXPECT_GT(chronoFuture, azcorePast);

  EXPECT_NE(azcorePast, chronoFuture);
  EXPECT_NE(azcoreFuture, chronoPast);
  EXPECT_NE(chronoPast, azcoreFuture);
  EXPECT_NE(chronoFuture, azcorePast);

  EXPECT_EQ(azcorePast, chronoPast);
  EXPECT_EQ(azcoreFuture, chronoFuture);
  EXPECT_EQ(chronoPast, azcorePast);
  EXPECT_EQ(chronoFuture, azcoreFuture);

  EXPECT_LE(azcorePast, chronoFuture);
  EXPECT_LE(azcorePast, chronoPast);
  EXPECT_LE(azcoreFuture, chronoFuture);
  EXPECT_LE(chronoPast, azcoreFuture);
  EXPECT_LE(chronoPast, azcorePast);
  EXPECT_LE(chronoFuture, azcoreFuture);

  EXPECT_GE(azcoreFuture, chronoPast);
  EXPECT_GE(azcorePast, chronoPast);
  EXPECT_GE(azcoreFuture, chronoFuture);
  EXPECT_GE(chronoFuture, azcorePast);
  EXPECT_GE(chronoPast, azcorePast);
  EXPECT_GE(chronoFuture, azcoreFuture);
}

TEST(DateTime, TimeRoundtrip)
{
  TestDateTimeRoundtrip<DateTime::TimeFractionFormat::AllDigits>("2021-02-05T00:00:00.0000000Z");

  TestDateTimeRoundtrip<DateTime::TimeFractionFormat::AllDigits>("2021-02-05T00:00:00.0000001Z");
  TestDateTimeRoundtrip<DateTime::TimeFractionFormat::AllDigits>("2021-02-05T00:00:00.0000002Z");
  TestDateTimeRoundtrip<DateTime::TimeFractionFormat::AllDigits>("2021-02-05T00:00:00.0000003Z");
  TestDateTimeRoundtrip<DateTime::TimeFractionFormat::AllDigits>("2021-02-05T00:00:00.0000004Z");
  TestDateTimeRoundtrip<DateTime::TimeFractionFormat::AllDigits>("2021-02-05T00:00:00.0000005Z");
  TestDateTimeRoundtrip<DateTime::TimeFractionFormat::AllDigits>("2021-02-05T00:00:00.0000006Z");
  TestDateTimeRoundtrip<DateTime::TimeFractionFormat::AllDigits>("2021-02-05T00:00:00.0000007Z");
  TestDateTimeRoundtrip<DateTime::TimeFractionFormat::AllDigits>("2021-02-05T00:00:00.0000008Z");
  TestDateTimeRoundtrip<DateTime::TimeFractionFormat::AllDigits>("2021-02-05T00:00:00.0000009Z");

  TestDateTimeRoundtrip<DateTime::TimeFractionFormat::AllDigits>("2021-02-05T00:00:00.0000010Z");
  TestDateTimeRoundtrip<DateTime::TimeFractionFormat::AllDigits>("2021-02-05T00:00:00.0000020Z");
  TestDateTimeRoundtrip<DateTime::TimeFractionFormat::AllDigits>("2021-02-05T00:00:00.0000030Z");
  TestDateTimeRoundtrip<DateTime::TimeFractionFormat::AllDigits>("2021-02-05T00:00:00.0000040Z");
  TestDateTimeRoundtrip<DateTime::TimeFractionFormat::AllDigits>("2021-02-05T00:00:00.0000050Z");
  TestDateTimeRoundtrip<DateTime::TimeFractionFormat::AllDigits>("2021-02-05T00:00:00.0000060Z");
  TestDateTimeRoundtrip<DateTime::TimeFractionFormat::AllDigits>("2021-02-05T00:00:00.0000070Z");
  TestDateTimeRoundtrip<DateTime::TimeFractionFormat::AllDigits>("2021-02-05T00:00:00.0000080Z");
  TestDateTimeRoundtrip<DateTime::TimeFractionFormat::AllDigits>("2021-02-05T00:00:00.0000090Z");

  TestDateTimeRoundtrip<DateTime::TimeFractionFormat::AllDigits>("2021-02-05T00:00:00.0000100Z");
  TestDateTimeRoundtrip<DateTime::TimeFractionFormat::AllDigits>("2021-02-05T00:00:00.0000200Z");
  TestDateTimeRoundtrip<DateTime::TimeFractionFormat::AllDigits>("2021-02-05T00:00:00.0000300Z");
  TestDateTimeRoundtrip<DateTime::TimeFractionFormat::AllDigits>("2021-02-05T00:00:00.0000400Z");
  TestDateTimeRoundtrip<DateTime::TimeFractionFormat::AllDigits>("2021-02-05T00:00:00.0000500Z");
  TestDateTimeRoundtrip<DateTime::TimeFractionFormat::AllDigits>("2021-02-05T00:00:00.0000600Z");
  TestDateTimeRoundtrip<DateTime::TimeFractionFormat::AllDigits>("2021-02-05T00:00:00.0000700Z");
  TestDateTimeRoundtrip<DateTime::TimeFractionFormat::AllDigits>("2021-02-05T00:00:00.0000800Z");
  TestDateTimeRoundtrip<DateTime::TimeFractionFormat::AllDigits>("2021-02-05T00:00:00.0000900Z");

  TestDateTimeRoundtrip<DateTime::TimeFractionFormat::AllDigits>("2021-02-05T00:00:00.0001000Z");
  TestDateTimeRoundtrip<DateTime::TimeFractionFormat::AllDigits>("2021-02-05T00:00:00.0002000Z");
  TestDateTimeRoundtrip<DateTime::TimeFractionFormat::AllDigits>("2021-02-05T00:00:00.0003000Z");
  TestDateTimeRoundtrip<DateTime::TimeFractionFormat::AllDigits>("2021-02-05T00:00:00.0004000Z");
  TestDateTimeRoundtrip<DateTime::TimeFractionFormat::AllDigits>("2021-02-05T00:00:00.0005000Z");
  TestDateTimeRoundtrip<DateTime::TimeFractionFormat::AllDigits>("2021-02-05T00:00:00.0006000Z");
  TestDateTimeRoundtrip<DateTime::TimeFractionFormat::AllDigits>("2021-02-05T00:00:00.0007000Z");
  TestDateTimeRoundtrip<DateTime::TimeFractionFormat::AllDigits>("2021-02-05T00:00:00.0008000Z");
  TestDateTimeRoundtrip<DateTime::TimeFractionFormat::AllDigits>("2021-02-05T00:00:00.0009000Z");

  TestDateTimeRoundtrip<DateTime::TimeFractionFormat::AllDigits>("2021-02-05T00:00:00.0010000Z");
  TestDateTimeRoundtrip<DateTime::TimeFractionFormat::AllDigits>("2021-02-05T00:00:00.0020000Z");
  TestDateTimeRoundtrip<DateTime::TimeFractionFormat::AllDigits>("2021-02-05T00:00:00.0030000Z");
  TestDateTimeRoundtrip<DateTime::TimeFractionFormat::AllDigits>("2021-02-05T00:00:00.0040000Z");
  TestDateTimeRoundtrip<DateTime::TimeFractionFormat::AllDigits>("2021-02-05T00:00:00.0050000Z");
  TestDateTimeRoundtrip<DateTime::TimeFractionFormat::AllDigits>("2021-02-05T00:00:00.0060000Z");
  TestDateTimeRoundtrip<DateTime::TimeFractionFormat::AllDigits>("2021-02-05T00:00:00.0070000Z");
  TestDateTimeRoundtrip<DateTime::TimeFractionFormat::AllDigits>("2021-02-05T00:00:00.0080000Z");
  TestDateTimeRoundtrip<DateTime::TimeFractionFormat::AllDigits>("2021-02-05T00:00:00.0090000Z");

  TestDateTimeRoundtrip<DateTime::TimeFractionFormat::AllDigits>("2021-02-05T00:00:00.0100000Z");
  TestDateTimeRoundtrip<DateTime::TimeFractionFormat::AllDigits>("2021-02-05T00:00:00.0200000Z");
  TestDateTimeRoundtrip<DateTime::TimeFractionFormat::AllDigits>("2021-02-05T00:00:00.0300000Z");
  TestDateTimeRoundtrip<DateTime::TimeFractionFormat::AllDigits>("2021-02-05T00:00:00.0400000Z");
  TestDateTimeRoundtrip<DateTime::TimeFractionFormat::AllDigits>("2021-02-05T00:00:00.0500000Z");
  TestDateTimeRoundtrip<DateTime::TimeFractionFormat::AllDigits>("2021-02-05T00:00:00.0600000Z");
  TestDateTimeRoundtrip<DateTime::TimeFractionFormat::AllDigits>("2021-02-05T00:00:00.0700000Z");
  TestDateTimeRoundtrip<DateTime::TimeFractionFormat::AllDigits>("2021-02-05T00:00:00.0800000Z");
  TestDateTimeRoundtrip<DateTime::TimeFractionFormat::AllDigits>("2021-02-05T00:00:00.0900000Z");

  TestDateTimeRoundtrip<DateTime::TimeFractionFormat::AllDigits>("2021-02-05T00:00:00.1000000Z");
  TestDateTimeRoundtrip<DateTime::TimeFractionFormat::AllDigits>("2021-02-05T00:00:00.2000000Z");
  TestDateTimeRoundtrip<DateTime::TimeFractionFormat::AllDigits>("2021-02-05T00:00:00.3000000Z");
  TestDateTimeRoundtrip<DateTime::TimeFractionFormat::AllDigits>("2021-02-05T00:00:00.4000000Z");
  TestDateTimeRoundtrip<DateTime::TimeFractionFormat::AllDigits>("2021-02-05T00:00:00.5000000Z");
  TestDateTimeRoundtrip<DateTime::TimeFractionFormat::AllDigits>("2021-02-05T00:00:00.6000000Z");
  TestDateTimeRoundtrip<DateTime::TimeFractionFormat::AllDigits>("2021-02-05T00:00:00.7000000Z");
  TestDateTimeRoundtrip<DateTime::TimeFractionFormat::AllDigits>("2021-02-05T00:00:00.8000000Z");
  TestDateTimeRoundtrip<DateTime::TimeFractionFormat::AllDigits>("2021-02-05T00:00:00.9000000Z");

  TestDateTimeRoundtrip<DateTime::TimeFractionFormat::AllDigits>("2021-02-05T00:00:01.0000000Z");
  TestDateTimeRoundtrip<DateTime::TimeFractionFormat::AllDigits>("2021-02-05T00:00:02.0000000Z");
  TestDateTimeRoundtrip<DateTime::TimeFractionFormat::AllDigits>("2021-02-05T00:00:03.0000000Z");
  TestDateTimeRoundtrip<DateTime::TimeFractionFormat::AllDigits>("2021-02-05T00:00:04.0000000Z");
  TestDateTimeRoundtrip<DateTime::TimeFractionFormat::AllDigits>("2021-02-05T00:00:05.0000000Z");
  TestDateTimeRoundtrip<DateTime::TimeFractionFormat::AllDigits>("2021-02-05T00:00:06.0000000Z");
  TestDateTimeRoundtrip<DateTime::TimeFractionFormat::AllDigits>("2021-02-05T00:00:07.0000000Z");
  TestDateTimeRoundtrip<DateTime::TimeFractionFormat::AllDigits>("2021-02-05T00:00:08.0000000Z");
  TestDateTimeRoundtrip<DateTime::TimeFractionFormat::AllDigits>("2021-02-05T00:00:09.0000000Z");

  TestDateTimeRoundtrip<DateTime::TimeFractionFormat::AllDigits>("2021-02-05T00:00:10.0000000Z");
  TestDateTimeRoundtrip<DateTime::TimeFractionFormat::AllDigits>("2021-02-05T00:00:20.0000000Z");
  TestDateTimeRoundtrip<DateTime::TimeFractionFormat::AllDigits>("2021-02-05T00:00:30.0000000Z");
  TestDateTimeRoundtrip<DateTime::TimeFractionFormat::AllDigits>("2021-02-05T00:00:40.0000000Z");
  TestDateTimeRoundtrip<DateTime::TimeFractionFormat::AllDigits>("2021-02-05T00:00:50.0000000Z");

  TestDateTimeRoundtrip<DateTime::TimeFractionFormat::AllDigits>("2021-02-05T00:01:00.0000000Z");
  TestDateTimeRoundtrip<DateTime::TimeFractionFormat::AllDigits>("2021-02-05T00:02:00.0000000Z");
  TestDateTimeRoundtrip<DateTime::TimeFractionFormat::AllDigits>("2021-02-05T00:03:00.0000000Z");
  TestDateTimeRoundtrip<DateTime::TimeFractionFormat::AllDigits>("2021-02-05T00:04:00.0000000Z");
  TestDateTimeRoundtrip<DateTime::TimeFractionFormat::AllDigits>("2021-02-05T00:05:00.0000000Z");
  TestDateTimeRoundtrip<DateTime::TimeFractionFormat::AllDigits>("2021-02-05T00:06:00.0000000Z");
  TestDateTimeRoundtrip<DateTime::TimeFractionFormat::AllDigits>("2021-02-05T00:07:00.0000000Z");
  TestDateTimeRoundtrip<DateTime::TimeFractionFormat::AllDigits>("2021-02-05T00:08:00.0000000Z");
  TestDateTimeRoundtrip<DateTime::TimeFractionFormat::AllDigits>("2021-02-05T00:09:00.0000000Z");

  TestDateTimeRoundtrip<DateTime::TimeFractionFormat::AllDigits>("2021-02-05T00:10:00.0000000Z");
  TestDateTimeRoundtrip<DateTime::TimeFractionFormat::AllDigits>("2021-02-05T00:20:00.0000000Z");
  TestDateTimeRoundtrip<DateTime::TimeFractionFormat::AllDigits>("2021-02-05T00:30:00.0000000Z");
  TestDateTimeRoundtrip<DateTime::TimeFractionFormat::AllDigits>("2021-02-05T00:40:00.0000000Z");
  TestDateTimeRoundtrip<DateTime::TimeFractionFormat::AllDigits>("2021-02-05T00:50:00.0000000Z");

  TestDateTimeRoundtrip<DateTime::TimeFractionFormat::AllDigits>("2021-02-05T01:00:00.0000000Z");
  TestDateTimeRoundtrip<DateTime::TimeFractionFormat::AllDigits>("2021-02-05T02:00:00.0000000Z");
  TestDateTimeRoundtrip<DateTime::TimeFractionFormat::AllDigits>("2021-02-05T03:00:00.0000000Z");
  TestDateTimeRoundtrip<DateTime::TimeFractionFormat::AllDigits>("2021-02-05T04:00:00.0000000Z");
  TestDateTimeRoundtrip<DateTime::TimeFractionFormat::AllDigits>("2021-02-05T05:00:00.0000000Z");
  TestDateTimeRoundtrip<DateTime::TimeFractionFormat::AllDigits>("2021-02-05T06:00:00.0000000Z");
  TestDateTimeRoundtrip<DateTime::TimeFractionFormat::AllDigits>("2021-02-05T07:00:00.0000000Z");
  TestDateTimeRoundtrip<DateTime::TimeFractionFormat::AllDigits>("2021-02-05T08:00:00.0000000Z");
  TestDateTimeRoundtrip<DateTime::TimeFractionFormat::AllDigits>("2021-02-05T09:00:00.0000000Z");

  TestDateTimeRoundtrip<DateTime::TimeFractionFormat::AllDigits>("2021-02-05T10:00:00.0000000Z");
  TestDateTimeRoundtrip<DateTime::TimeFractionFormat::AllDigits>("2021-02-05T20:00:00.0000000Z");
}

<<<<<<< HEAD
TEST(DateTime, ToSystemClock)
{
  if (DateTime(std::chrono::system_clock::time_point::min())
      > DateTime(DateTime::time_point::min()))
  {
    EXPECT_THROW(
        static_cast<void>(static_cast<std::chrono::system_clock::time_point>(
            DateTime(DateTime::time_point::min()))),
        std::invalid_argument);
  }

  if (DateTime(std::chrono::system_clock::time_point::max())
      > DateTime(DateTime::time_point::max()))
  {
    EXPECT_THROW(
        static_cast<void>(static_cast<std::chrono::system_clock::time_point>(
            DateTime(DateTime::time_point::max()))),
        std::invalid_argument);
  }

  {
    auto const tt = std::chrono::system_clock::to_time_t(
        static_cast<std::chrono::system_clock::time_point>(DateTime(2021, 7, 8, 15, 34, 56)));

#ifdef _MSC_VER
#pragma warning(push)
// warning C4996: 'gmtime': This function or variable may be unsafe. Consider using gmtime_s
// instead.
#pragma warning(disable : 4996)
#endif
    auto const tm = std::gmtime(&tt);
#ifdef _MSC_VER
#pragma warning(pop)
#endif

    // https://en.cppreference.com/w/cpp/chrono/c/tm
    EXPECT_EQ(tm->tm_year, (2021 - 1900)); // std::tm::tm_year is 1900-based.
    EXPECT_EQ(tm->tm_mon, 6); // std::tm::tm_mon is 0-based.
    EXPECT_EQ(tm->tm_mday, 8);
    EXPECT_EQ(tm->tm_hour, 15);
    EXPECT_EQ(tm->tm_min, 34);
    EXPECT_EQ(tm->tm_sec, 56);
  }
}

TEST(DateTime, OutOfToStringRange)
{
  using namespace std::literals::chrono_literals;

  const DateTime underflow(DateTime(0001) - 1s);
  const DateTime overflow(DateTime(9999, 12, 31, 23, 59, 59) + 1s);

  EXPECT_THROW(static_cast<void>(underflow.ToString()), std::invalid_argument);
  EXPECT_THROW(static_cast<void>(overflow.ToString()), std::invalid_argument);
}

TEST(DateTime, LeapYear)
{
  EXPECT_NO_THROW(static_cast<void>(DateTime(2021, 1, 29)));
  EXPECT_NO_THROW(static_cast<void>(DateTime(2021, 2, 28)));
  EXPECT_THROW(static_cast<void>(DateTime(2021, 2, 29)), std::invalid_argument);
=======
TEST(DateTime, ParseRoundUpInvalidDate)
{
  EXPECT_THROW(
      static_cast<void>(
          DateTime::Parse("9999-12-31T23:59:00-00:01", DateTime::DateFormat::Rfc3339)),
      std::invalid_argument);

  EXPECT_THROW(
      static_cast<void>(
          DateTime::Parse("9999-12-31T23:59:59.99999995", DateTime::DateFormat::Rfc3339)),
      std::invalid_argument);

  EXPECT_THROW(
      static_cast<void>(DateTime::Parse("9999-12-31T23:59:60", DateTime::DateFormat::Rfc3339)),
      std::invalid_argument);
>>>>>>> 12a2ca31
}<|MERGE_RESOLUTION|>--- conflicted
+++ resolved
@@ -816,7 +816,23 @@
   TestDateTimeRoundtrip<DateTime::TimeFractionFormat::AllDigits>("2021-02-05T20:00:00.0000000Z");
 }
 
-<<<<<<< HEAD
+TEST(DateTime, ParseRoundUpInvalidDate)
+{
+  EXPECT_THROW(
+      static_cast<void>(
+          DateTime::Parse("9999-12-31T23:59:00-00:01", DateTime::DateFormat::Rfc3339)),
+      std::invalid_argument);
+
+  EXPECT_THROW(
+      static_cast<void>(
+          DateTime::Parse("9999-12-31T23:59:59.99999995", DateTime::DateFormat::Rfc3339)),
+      std::invalid_argument);
+
+  EXPECT_THROW(
+      static_cast<void>(DateTime::Parse("9999-12-31T23:59:60", DateTime::DateFormat::Rfc3339)),
+      std::invalid_argument);
+}
+
 TEST(DateTime, ToSystemClock)
 {
   if (DateTime(std::chrono::system_clock::time_point::min())
@@ -860,39 +876,4 @@
     EXPECT_EQ(tm->tm_min, 34);
     EXPECT_EQ(tm->tm_sec, 56);
   }
-}
-
-TEST(DateTime, OutOfToStringRange)
-{
-  using namespace std::literals::chrono_literals;
-
-  const DateTime underflow(DateTime(0001) - 1s);
-  const DateTime overflow(DateTime(9999, 12, 31, 23, 59, 59) + 1s);
-
-  EXPECT_THROW(static_cast<void>(underflow.ToString()), std::invalid_argument);
-  EXPECT_THROW(static_cast<void>(overflow.ToString()), std::invalid_argument);
-}
-
-TEST(DateTime, LeapYear)
-{
-  EXPECT_NO_THROW(static_cast<void>(DateTime(2021, 1, 29)));
-  EXPECT_NO_THROW(static_cast<void>(DateTime(2021, 2, 28)));
-  EXPECT_THROW(static_cast<void>(DateTime(2021, 2, 29)), std::invalid_argument);
-=======
-TEST(DateTime, ParseRoundUpInvalidDate)
-{
-  EXPECT_THROW(
-      static_cast<void>(
-          DateTime::Parse("9999-12-31T23:59:00-00:01", DateTime::DateFormat::Rfc3339)),
-      std::invalid_argument);
-
-  EXPECT_THROW(
-      static_cast<void>(
-          DateTime::Parse("9999-12-31T23:59:59.99999995", DateTime::DateFormat::Rfc3339)),
-      std::invalid_argument);
-
-  EXPECT_THROW(
-      static_cast<void>(DateTime::Parse("9999-12-31T23:59:60", DateTime::DateFormat::Rfc3339)),
-      std::invalid_argument);
->>>>>>> 12a2ca31
 }