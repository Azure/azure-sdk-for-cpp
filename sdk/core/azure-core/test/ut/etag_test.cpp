// Copyright (c) Microsoft Corporation. All rights reserved.
// SPDX-License-Identifier: MIT
<<<<<<< HEAD
=======
#include "test_traits.hpp"
#include <gtest/gtest.h>
>>>>>>> 99b1ef55

#include <azure/core/etag.hpp>

#include <limits>

#include <gtest/gtest.h>

using namespace Azure;

TEST(ETag, ToString)
{
  auto et1 = ETag("tag");
  EXPECT_EQ(et1.ToString(), "tag");

  auto et2 = ETag("\"tag\"");
  EXPECT_EQ(et2.ToString(), "\"tag\"");

  auto et3 = ETag("W/\"weakETag\"");
  EXPECT_EQ(et3.ToString(), "W/\"weakETag\"");

  auto strongETag
      = ETag("\"#$%&'()*+,-./"
             "0123456789:;<=>?@ABCDEFGHIJKLMNOPQRSTUVWXYZ[\\]^_`abcdefghijklmnopqrstuvwxyz{|}~\"");

  EXPECT_EQ(
      strongETag.ToString(),
      "\"#$%&'()*+,-./"
      "0123456789:;<=>?@ABCDEFGHIJKLMNOPQRSTUVWXYZ[\\]^_`abcdefghijklmnopqrstuvwxyz{|}~\"");
}

TEST(ETag, IsWeak)
{
  {
    auto et1 = ETag("tag");
    EXPECT_FALSE(et1.IsWeak());

    auto et2 = ETag("\"tag\"");
    EXPECT_FALSE(et2.IsWeak());

    auto et3 = ETag("W/\"weakETag\"");
    EXPECT_TRUE(et3.IsWeak());

    auto et4 = ETag("W/\"\"");
    EXPECT_TRUE(et4.IsWeak());

    auto any = ETag::Any();
    EXPECT_FALSE(any.IsWeak());
  }

  {
    auto strong000 = ETag();
    auto strong00 = ETag("W/\"");
    auto strong0 = ETag("Xxxx"); // cspell:disable-line
    auto strong1 = ETag("Wxxx"); // cspell:disable-line
    auto strong2 = ETag("W/xx");
    auto strong3 = ETag("W/\"x");
    auto weak = ETag("W/\"/\"");

    ASSERT_FALSE(strong000.IsWeak());
    ASSERT_FALSE(strong00.IsWeak());
    ASSERT_FALSE(strong0.IsWeak());
    ASSERT_FALSE(strong1.IsWeak());
    ASSERT_FALSE(strong2.IsWeak());
    ASSERT_FALSE(strong3.IsWeak());
    ASSERT_TRUE(weak.IsWeak());
  }
}

TEST(ETag, Equals)
{
  ETag empty;
  ETag empty2;

  auto weakTag = ETag("W/\"\"");
  auto weakTag1 = ETag("W/\"1\"");
  auto weakTag2 = ETag("W/\"Two\"");
  auto strongTag1 = ETag("\"1\"");
  auto strongTag2 = ETag("\"Two\"");
  auto strongTagValidChars
      = ETag("\"#$%&'()*+,-./"
             "0123456789:;<=>?@ABCDEFGHIJKLMNOPQRSTUVWXYZ[\\]^_`abcdefghijklmnopqrstuvwxyz{|}~\"");
  auto weakTagValidChars
      = ETag("W/\"#$%&'()*+,-./"
             "0123456789:;<=>?@ABCDEFGHIJKLMNOPQRSTUVWXYZ[\\]^_`abcdefghijklmnopqrstuvwxyz{|}~\"");

  EXPECT_TRUE(empty == empty);
  EXPECT_TRUE(empty2 == empty2);
  EXPECT_TRUE(empty == empty2);

  EXPECT_FALSE(weakTag == weakTag);
  EXPECT_FALSE(weakTag1 == weakTag1);
  EXPECT_FALSE(weakTag2 == weakTag2);
  EXPECT_FALSE(weakTagValidChars == weakTagValidChars);
  EXPECT_TRUE(strongTag1 == strongTag1);
  EXPECT_TRUE(strongTag2 == strongTag2);
  EXPECT_TRUE(strongTagValidChars == strongTagValidChars);

  EXPECT_TRUE(weakTag != weakTag);
  EXPECT_TRUE(weakTag1 != weakTag1);
  EXPECT_TRUE(weakTag2 != weakTag2);
  EXPECT_TRUE(weakTagValidChars != weakTagValidChars);
  EXPECT_FALSE(strongTag1 != strongTag1);
  EXPECT_FALSE(strongTag2 != strongTag2);
  EXPECT_FALSE(strongTagValidChars != strongTagValidChars);

  EXPECT_FALSE(weakTag == weakTag1);
  EXPECT_FALSE(weakTag1 == weakTag);
  EXPECT_FALSE(weakTagValidChars == strongTagValidChars);

  EXPECT_TRUE(weakTag != weakTag1);
  EXPECT_TRUE(weakTag1 != weakTag);
  EXPECT_TRUE(weakTagValidChars != strongTagValidChars);

  EXPECT_FALSE(weakTag1 == weakTag2);
  EXPECT_FALSE(weakTag1 == strongTag1);
  EXPECT_FALSE(strongTag1 == weakTag1);

  EXPECT_TRUE(weakTag1 != weakTag2);
  EXPECT_TRUE(weakTag1 != strongTag1);
  EXPECT_TRUE(strongTag1 != weakTag1);

  EXPECT_FALSE(weakTag2 == strongTag2);
  EXPECT_FALSE(strongTag2 == weakTag2);

  EXPECT_TRUE(weakTag2 != strongTag2);
  EXPECT_TRUE(strongTag2 != weakTag2);
}

TEST(ETag, Any)
{
  auto nullETag = ETag();
  auto anyETag = ETag::Any();
  auto star = ETag("*");
  auto weakStar = ETag("W\"*\"");
  auto quotedStar = ETag("\"*\"");

  auto strongETag
      = ETag("\"#$%&'()*+,-./"
             "0123456789:;<=>?@ABCDEFGHIJKLMNOPQRSTUVWXYZ[\\]^_`abcdefghijklmnopqrstuvwxyz{|}~\"");

  EXPECT_TRUE(anyETag == anyETag);
  EXPECT_TRUE(anyETag == ETag::Any());
  EXPECT_FALSE(anyETag == strongETag);

  EXPECT_TRUE(star == star);
  EXPECT_TRUE(star == ETag::Any());
  EXPECT_TRUE(star == anyETag);

  EXPECT_FALSE(star == weakStar);
  EXPECT_FALSE(weakStar == anyETag);
  EXPECT_FALSE(quotedStar == weakStar);

  EXPECT_FALSE(star == quotedStar);
  EXPECT_TRUE(anyETag == star);

  EXPECT_EQ(nullETag, nullETag);
  EXPECT_EQ(anyETag, anyETag);
  EXPECT_NE(nullETag, anyETag);
  EXPECT_NE(anyETag, nullETag);
}

TEST(ETag, EqualsStrong)
{
  // W/""
  auto weakTag = ETag("W/\"\"");
  // W/"1"
  auto weakTag1 = ETag("W/\"1\"");
  // W/"Two"
  auto weakTagTwo = ETag("W/\"Two\"");
  // W/"two"
  auto weakTagtwo = ETag("W/\"two\"");
  // "1"
  auto strongTag1 = ETag("\"1\"");
  // "Two"
  auto strongTagTwo = ETag("\"Two\"");
  // "two"
  auto strongTagtwo = ETag("\"two\"");

  EXPECT_FALSE(ETag::Equals(weakTag, weakTag, ETag::ETagComparison::Strong));
  EXPECT_FALSE(ETag::Equals(weakTag1, weakTag1, ETag::ETagComparison::Strong));
  EXPECT_FALSE(ETag::Equals(weakTagTwo, weakTagTwo, ETag::ETagComparison::Strong));
  EXPECT_FALSE(ETag::Equals(weakTagtwo, weakTagtwo, ETag::ETagComparison::Strong));

  EXPECT_TRUE(ETag::Equals(strongTag1, strongTag1, ETag::ETagComparison::Strong));
  EXPECT_TRUE(ETag::Equals(strongTagTwo, strongTagTwo, ETag::ETagComparison::Strong));
  EXPECT_TRUE(ETag::Equals(strongTagtwo, strongTagtwo, ETag::ETagComparison::Strong));

  EXPECT_FALSE(ETag::Equals(weakTag, weakTag1, ETag::ETagComparison::Strong));
  EXPECT_FALSE(ETag::Equals(weakTag1, weakTag, ETag::ETagComparison::Strong));

  EXPECT_FALSE(ETag::Equals(weakTag1, weakTagTwo, ETag::ETagComparison::Strong));
  EXPECT_FALSE(ETag::Equals(weakTagTwo, weakTag1, ETag::ETagComparison::Strong));

  EXPECT_FALSE(ETag::Equals(weakTag1, strongTag1, ETag::ETagComparison::Strong));
  EXPECT_FALSE(ETag::Equals(strongTag1, weakTag1, ETag::ETagComparison::Strong));

  EXPECT_FALSE(ETag::Equals(weakTagTwo, strongTagTwo, ETag::ETagComparison::Strong));
  EXPECT_FALSE(ETag::Equals(strongTagTwo, weakTagTwo, ETag::ETagComparison::Strong));

  EXPECT_FALSE(ETag::Equals(strongTagTwo, weakTag1, ETag::ETagComparison::Strong));
  EXPECT_FALSE(ETag::Equals(weakTag1, strongTagTwo, ETag::ETagComparison::Strong));

  EXPECT_FALSE(ETag::Equals(strongTagTwo, strongTagtwo, ETag::ETagComparison::Strong));
  EXPECT_FALSE(ETag::Equals(strongTagtwo, strongTagTwo, ETag::ETagComparison::Strong));

  EXPECT_FALSE(ETag::Equals(weakTagTwo, weakTagtwo, ETag::ETagComparison::Strong));
  EXPECT_FALSE(ETag::Equals(weakTagtwo, weakTagTwo, ETag::ETagComparison::Strong));
}

TEST(ETag, EqualsWeak)
{
  // W/""
  auto weakTag = ETag("W/\"\"");
  // W/"1"
  auto weakTag1 = ETag("W/\"1\"");
  // W/"Two"
  auto weakTagTwo = ETag("W/\"Two\"");
  // W/"two"
  auto weakTagtwo = ETag("W/\"two\"");
  // "1"
  auto strongTag1 = ETag("\"1\"");
  // "Two"
  auto strongTagTwo = ETag("\"Two\"");
  // "two"
  auto strongTagtwo = ETag("\"two\"");

  EXPECT_TRUE(ETag::Equals(weakTag, weakTag, ETag::ETagComparison::Weak));
  EXPECT_TRUE(ETag::Equals(weakTag1, weakTag1, ETag::ETagComparison::Weak));
  EXPECT_TRUE(ETag::Equals(weakTagTwo, weakTagTwo, ETag::ETagComparison::Weak));
  EXPECT_TRUE(ETag::Equals(weakTagtwo, weakTagtwo, ETag::ETagComparison::Weak));

  EXPECT_TRUE(ETag::Equals(strongTag1, strongTag1, ETag::ETagComparison::Weak));
  EXPECT_TRUE(ETag::Equals(strongTagTwo, strongTagTwo, ETag::ETagComparison::Weak));

  EXPECT_FALSE(ETag::Equals(weakTag, weakTag1, ETag::ETagComparison::Weak));
  EXPECT_FALSE(ETag::Equals(weakTag1, weakTag, ETag::ETagComparison::Weak));

  EXPECT_FALSE(ETag::Equals(weakTag1, weakTagTwo, ETag::ETagComparison::Weak));
  EXPECT_FALSE(ETag::Equals(weakTagTwo, weakTag1, ETag::ETagComparison::Weak));

  EXPECT_TRUE(ETag::Equals(weakTag1, strongTag1, ETag::ETagComparison::Weak));
  EXPECT_TRUE(ETag::Equals(strongTag1, weakTag1, ETag::ETagComparison::Weak));

  EXPECT_TRUE(ETag::Equals(weakTagTwo, strongTagTwo, ETag::ETagComparison::Weak));
  EXPECT_TRUE(ETag::Equals(strongTagTwo, weakTagTwo, ETag::ETagComparison::Weak));

  EXPECT_FALSE(ETag::Equals(strongTagTwo, weakTag1, ETag::ETagComparison::Weak));
  EXPECT_FALSE(ETag::Equals(weakTag1, strongTagTwo, ETag::ETagComparison::Weak));

  EXPECT_FALSE(ETag::Equals(strongTagTwo, weakTagtwo, ETag::ETagComparison::Weak));
  EXPECT_FALSE(ETag::Equals(weakTagtwo, strongTagTwo, ETag::ETagComparison::Weak));

  EXPECT_FALSE(ETag::Equals(strongTagTwo, strongTagtwo, ETag::ETagComparison::Weak));
  EXPECT_FALSE(ETag::Equals(strongTagtwo, strongTagTwo, ETag::ETagComparison::Weak));

  EXPECT_FALSE(ETag::Equals(weakTagTwo, weakTagtwo, ETag::ETagComparison::Weak));
  EXPECT_FALSE(ETag::Equals(weakTagtwo, weakTagTwo, ETag::ETagComparison::Weak));
}

TEST(Etag, Assignable)
{
  EXPECT_TRUE(ClassTraits<ETag>::is_assignable<ETag>());
  EXPECT_TRUE(ClassTraits<ETag>::is_assignable<const ETag>());
  EXPECT_FALSE(ClassTraits<ETag>::is_trivially_assignable<ETag>());
  EXPECT_FALSE(ClassTraits<ETag>::is_trivially_assignable<const ETag>());
  EXPECT_TRUE(ClassTraits<ETag>::is_nothrow_assignable<ETag>());
  EXPECT_FALSE(ClassTraits<ETag>::is_nothrow_assignable<const ETag>());
}

TEST(Etag, Constructible)
{
  EXPECT_TRUE((ClassTraits<ETag, const std::string&>::is_constructible()));
  EXPECT_FALSE((ClassTraits<ETag, const std::string&>::is_trivially_constructible()));
  EXPECT_FALSE((ClassTraits<ETag, const std::string&>::is_nothrow_constructible()));
  EXPECT_TRUE(ClassTraits<ETag>::is_default_constructible());
  EXPECT_FALSE(ClassTraits<ETag>::is_trivially_default_constructible());
  EXPECT_FALSE(ClassTraits<ETag>::is_nothrow_default_constructible());
}

TEST(Etag, CopyAndMoveConstructible)
{
  EXPECT_TRUE(ClassTraits<ETag>::is_copy_constructible());
  EXPECT_FALSE(ClassTraits<ETag>::is_trivially_copy_constructible());
  EXPECT_FALSE(ClassTraits<ETag>::is_nothrow_copy_constructible());
  EXPECT_TRUE(ClassTraits<ETag>::is_move_constructible());
  EXPECT_FALSE(ClassTraits<ETag>::is_trivially_move_constructible());
  EXPECT_TRUE(ClassTraits<ETag>::is_nothrow_move_constructible());
}

TEST(Etag, CopyAndMoveAssignable)
{
  EXPECT_TRUE(ClassTraits<ETag>::is_copy_assignable());
  EXPECT_FALSE(ClassTraits<ETag>::is_trivially_copy_assignable());
  EXPECT_FALSE(ClassTraits<ETag>::is_nothrow_copy_assignable());
  EXPECT_TRUE(ClassTraits<ETag>::is_move_assignable());
  EXPECT_FALSE(ClassTraits<ETag>::is_trivially_move_assignable());
  EXPECT_TRUE(ClassTraits<ETag>::is_nothrow_move_assignable());
}

TEST(Etag, Destructible)
{
  EXPECT_TRUE(ClassTraits<ETag>::is_destructible());
  EXPECT_FALSE(ClassTraits<ETag>::is_trivially_destructible());
  EXPECT_TRUE(ClassTraits<ETag>::is_nothrow_destructible());
  EXPECT_FALSE(ClassTraits<ETag>::has_virtual_destructor());
}

#if GTEST_HAS_DEATH_TEST
TEST(ETag, PreCondition)
{
  ETag emptyTag;

#if defined(NDEBUG)
  // Release build won't provide assert msg
  ASSERT_DEATH(emptyTag.ToString(), "");
#else
  ASSERT_DEATH(emptyTag.ToString(), "Empty ETag");
#endif
}
#endif<|MERGE_RESOLUTION|>--- conflicted
+++ resolved
@@ -1,10 +1,7 @@
 // Copyright (c) Microsoft Corporation. All rights reserved.
 // SPDX-License-Identifier: MIT
-<<<<<<< HEAD
-=======
 #include "test_traits.hpp"
 #include <gtest/gtest.h>
->>>>>>> 99b1ef55
 
 #include <azure/core/etag.hpp>
 
