// Copyright (c) Microsoft Corporation. All rights reserved.
// SPDX-License-Identifier: MIT

#include "transport_adapter.hpp"
<<<<<<< HEAD
#include <context.hpp>
=======
#include <response.hpp>
>>>>>>> b0b348e9
#include <string>

namespace Azure { namespace Core { namespace Test {

  static std::vector<std::unique_ptr<Azure::Core::Http::HttpPolicy>> CreatePolicies()
  {
    std::vector<std::unique_ptr<Azure::Core::Http::HttpPolicy>> p;
    std::shared_ptr<Azure::Core::Http::HttpTransport> transport
        = std::make_shared<Azure::Core::Http::CurlTransport>();

    p.push_back(std::make_unique<Azure::Core::Http::TransportPolicy>(std::move(transport)));
    return p;
  }

  std::vector<std::unique_ptr<Azure::Core::Http::HttpPolicy>> TransportAdapter::policies
      = CreatePolicies();

  Azure::Core::Http::HttpPipeline TransportAdapter::pipeline(policies);
  Azure::Core::Context TransportAdapter::context = Azure::Core::GetApplicationContext();

  void TransportAdapter::CheckBodyFromBuffer(
      Azure::Core::Http::Response& response,
      int64_t size,
      std::string expectedBody)
  {
    auto body = response.GetBodyStream();
    EXPECT_EQ(body, nullptr);
    std::vector<uint8_t> bodyVector = response.GetBody();
    int64_t bodySize = bodyVector.size();

    if (size > 0)
    { // only for known body size
      EXPECT_EQ(bodyVector.size(), size);
    }

    if (expectedBody.size() > 0)
    {
      auto bodyString = std::string(bodyVector.begin(), bodyVector.end());
      EXPECT_STREQ(expectedBody.data(), bodyString.data());
    }
  }

  void TransportAdapter::CheckBodyFromStream(
      Azure::Core::Http::Response& response,
      int64_t size,
      std::string expectedBody)
  {
    auto body = response.GetBodyStream();
    EXPECT_NE(body, nullptr);

    std::vector<uint8_t> bodyVector = Azure::Core::Http::BodyStream::ReadToEnd(context, *body);
    int64_t bodySize = body->Length();
    EXPECT_EQ(bodySize, size);
    bodySize = bodyVector.size();

    if (size > 0)
    { // only for known body size
      EXPECT_EQ(bodyVector.size(), size);
    }

    if (expectedBody.size() > 0)
    {
      auto bodyString = std::string(bodyVector.begin(), bodyVector.end());
      EXPECT_STREQ(expectedBody.data(), bodyString.data());
    }
  } // namespace Test

  TEST_F(TransportAdapter, get)
  {
    std::string host("http://httpbin.org/get");

    auto request = Azure::Core::Http::Request(Azure::Core::Http::HttpMethod::Get, host);
    auto response = pipeline.Send(context, request);
    EXPECT_TRUE(response->GetStatusCode() == Azure::Core::Http::HttpStatusCode::Ok);
    auto expectedResponseBodySize = std::stoull(response->GetHeaders().at("content-length"));
    CheckBodyFromBuffer(*response, expectedResponseBodySize);

    // Add a header and send again. RawResponse should return that header in the body
    request.AddHeader("123", "456");
    response = pipeline.Send(context, request);
    EXPECT_TRUE(response->GetStatusCode() == Azure::Core::Http::HttpStatusCode::Ok);
    // header length is 6 (data) + 13 (formating) -> `    "123": "456"\r\n,`
    CheckBodyFromBuffer(*response, expectedResponseBodySize + 6 + 13);
  }

  TEST_F(TransportAdapter, getLoop)
  {
    std::string host("http://httpbin.org/get");

    auto request = Azure::Core::Http::Request(Azure::Core::Http::HttpMethod::Get, host);

    // loop sending request
    for (auto i = 0; i < 20; i++)
    {
      auto response = pipeline.Send(context, request);
      auto expectedResponseBodySize = std::stoull(response->GetHeaders().at("content-length"));
      EXPECT_TRUE(response->GetStatusCode() == Azure::Core::Http::HttpStatusCode::Ok);
      CheckBodyFromBuffer(*response, expectedResponseBodySize);
    }
  }

  TEST_F(TransportAdapter, head)
  {
    std::string host("http://httpbin.org/get");
    auto expectedResponseBodySize = 0;

    auto request = Azure::Core::Http::Request(Azure::Core::Http::HttpMethod::Head, host);
    auto response = pipeline.Send(context, request);
    EXPECT_TRUE(response->GetStatusCode() == Azure::Core::Http::HttpStatusCode::Ok);
    CheckBodyFromBuffer(*response, expectedResponseBodySize);

    // Check content-length header to be greater than 0
    int64_t contentLengthHeader = std::stoull(response->GetHeaders().at("content-length"));
    EXPECT_TRUE(contentLengthHeader > 0);
  }

  TEST_F(TransportAdapter, put)
  {
    std::string host("http://httpbin.org/put");

    // PUT 1MB
    auto requestBodyVector = std::vector<uint8_t>(1024 * 1024, 'x');
    auto bodyRequest = Azure::Core::Http::MemoryBodyStream(requestBodyVector);
    auto request
        = Azure::Core::Http::Request(Azure::Core::Http::HttpMethod::Put, host, &bodyRequest);
    auto response = pipeline.Send(context, request);
    EXPECT_TRUE(response->GetStatusCode() == Azure::Core::Http::HttpStatusCode::Ok);
    auto expectedResponseBodySize = std::stoull(response->GetHeaders().at("content-length"));

    CheckBodyFromBuffer(*response, expectedResponseBodySize);
  }

  TEST_F(TransportAdapter, deleteRequest)
  {
    std::string host("http://httpbin.org/delete");

    // Delete with 1MB payload
    auto requestBodyVector = std::vector<uint8_t>(1024 * 1024, 'x');
    auto bodyRequest = Azure::Core::Http::MemoryBodyStream(requestBodyVector);
    auto request
        = Azure::Core::Http::Request(Azure::Core::Http::HttpMethod::Delete, host, &bodyRequest);
    auto response = pipeline.Send(context, request);
    EXPECT_TRUE(response->GetStatusCode() == Azure::Core::Http::HttpStatusCode::Ok);

    auto expectedResponseBodySize = std::stoull(response->GetHeaders().at("content-length"));
    CheckBodyFromBuffer(*response, expectedResponseBodySize);
  }

  TEST_F(TransportAdapter, patch)
  {
    std::string host("http://httpbin.org/patch");

    // Patch with 1kb payload
    auto requestBodyVector = std::vector<uint8_t>(1024, 'x');
    auto bodyRequest = Azure::Core::Http::MemoryBodyStream(requestBodyVector);
    auto request
        = Azure::Core::Http::Request(Azure::Core::Http::HttpMethod::Patch, host, &bodyRequest);
    auto response = pipeline.Send(context, request);
    EXPECT_TRUE(response->GetStatusCode() == Azure::Core::Http::HttpStatusCode::Ok);

    auto expectedResponseBodySize = std::stoull(response->GetHeaders().at("content-length"));
    CheckBodyFromBuffer(*response, expectedResponseBodySize);
  }

  TEST_F(TransportAdapter, getChunk)
  {
    std::string host("http://anglesharp.azurewebsites.net/Chunked");
    auto expectedResponseBodySize = -1; // chunked will return unknown body length
    auto expectedChunkResponse = std::string(
        "<!DOCTYPE html>\r\n<html lang=en>\r\n<head>\r\n<meta charset='utf-8'>\r\n<title>Chunked "
        "transfer encoding test</title>\r\n</head>\r\n<body><h1>Chunked transfer encoding "
        "test</h1><h5>This is a chunked response after 100 ms.</h5><h5>This is a chunked "
        "response after 1 second. The server should not close the stream before all chunks are "
        "sent to a client.</h5></body></html>");

    auto request = Azure::Core::Http::Request(Azure::Core::Http::HttpMethod::Get, host);
    auto response = pipeline.Send(context, request);

    EXPECT_TRUE(response->GetStatusCode() == Azure::Core::Http::HttpStatusCode::Ok);
    CheckBodyFromBuffer(*response, expectedResponseBodySize, expectedChunkResponse);
  }

  // **********************
  // ***Same tests but getting stream to pull from socket, simulating the Download Op
  // **********************

  TEST_F(TransportAdapter, getWithStream)
  {
    std::string host("http://httpbin.org/get");

    auto request = Azure::Core::Http::Request(Azure::Core::Http::HttpMethod::Get, host);
    auto ctx = Azure::Core::Http::TransportPolicy::DownloadViaStream(context);
    auto response = pipeline.Send(ctx, request);
    EXPECT_TRUE(response->GetStatusCode() == Azure::Core::Http::HttpStatusCode::Ok);
    auto expectedResponseBodySize = std::stoull(response->GetHeaders().at("content-length"));
    CheckBodyFromStream(*response, expectedResponseBodySize);

    // Add a header and send again. Response should return that header in the body
    request.AddHeader("123", "456");
    response = pipeline.Send(ctx, request);
    EXPECT_TRUE(response->GetStatusCode() == Azure::Core::Http::HttpStatusCode::Ok);
    // header length is 6 (data) + 13 (formating) -> `    "123": "456"\r\n,`
    CheckBodyFromStream(*response, expectedResponseBodySize + 6 + 13);
  }

  TEST_F(TransportAdapter, getLoopWithStream)
  {
    std::string host("http://httpbin.org/get");

    auto request = Azure::Core::Http::Request(Azure::Core::Http::HttpMethod::Get, host);

    // loop sending request
    for (auto i = 0; i < 20; i++)
    {
      auto ctx = Azure::Core::Http::TransportPolicy::DownloadViaStream(context);
      auto response = pipeline.Send(ctx, request);
      auto expectedResponseBodySize = std::stoull(response->GetHeaders().at("content-length"));
      EXPECT_TRUE(response->GetStatusCode() == Azure::Core::Http::HttpStatusCode::Ok);
      CheckBodyFromStream(*response, expectedResponseBodySize);
    }
  }

  TEST_F(TransportAdapter, headWithStream)
  {
    std::string host("http://httpbin.org/get");
    auto expectedResponseBodySize = 0;

    auto request = Azure::Core::Http::Request(Azure::Core::Http::HttpMethod::Head, host);
    auto ctx = Azure::Core::Http::TransportPolicy::DownloadViaStream(context);
    auto response = pipeline.Send(ctx, request);
    EXPECT_TRUE(response->GetStatusCode() == Azure::Core::Http::HttpStatusCode::Ok);
    CheckBodyFromStream(*response, expectedResponseBodySize);

    // Check content-length header to be greater than 0
    int64_t contentLengthHeader = std::stoull(response->GetHeaders().at("content-length"));
    EXPECT_TRUE(contentLengthHeader > 0);
  }

  TEST_F(TransportAdapter, putWithStream)
  {
    std::string host("http://httpbin.org/put");

    // PUT 1MB
    auto requestBodyVector = std::vector<uint8_t>(1024 * 1024, 'x');
    auto bodyRequest = Azure::Core::Http::MemoryBodyStream(requestBodyVector);
    auto request
        = Azure::Core::Http::Request(Azure::Core::Http::HttpMethod::Put, host, &bodyRequest);
    auto ctx = Azure::Core::Http::TransportPolicy::DownloadViaStream(context);
    auto response = pipeline.Send(ctx, request);
    EXPECT_TRUE(response->GetStatusCode() == Azure::Core::Http::HttpStatusCode::Ok);
    auto expectedResponseBodySize = std::stoull(response->GetHeaders().at("content-length"));

    CheckBodyFromStream(*response, expectedResponseBodySize);
  }

  TEST_F(TransportAdapter, deleteRequestWithStream)
  {
    std::string host("http://httpbin.org/delete");

    // Delete with 1MB payload
    auto requestBodyVector = std::vector<uint8_t>(1024 * 1024, 'x');
    auto bodyRequest = Azure::Core::Http::MemoryBodyStream(requestBodyVector);
    auto request
        = Azure::Core::Http::Request(Azure::Core::Http::HttpMethod::Delete, host, &bodyRequest);
    auto ctx = Azure::Core::Http::TransportPolicy::DownloadViaStream(context);
    auto response = pipeline.Send(ctx, request);
    EXPECT_TRUE(response->GetStatusCode() == Azure::Core::Http::HttpStatusCode::Ok);

    auto expectedResponseBodySize = std::stoull(response->GetHeaders().at("content-length"));
    CheckBodyFromStream(*response, expectedResponseBodySize);
  }

  TEST_F(TransportAdapter, patchWithStream)
  {
    std::string host("http://httpbin.org/patch");

    // Patch with 1kb payload
    auto requestBodyVector = std::vector<uint8_t>(1024, 'x');
    auto bodyRequest = Azure::Core::Http::MemoryBodyStream(requestBodyVector);
    auto request
        = Azure::Core::Http::Request(Azure::Core::Http::HttpMethod::Patch, host, &bodyRequest);
    auto ctx = Azure::Core::Http::TransportPolicy::DownloadViaStream(context);
    auto response = pipeline.Send(ctx, request);
    EXPECT_TRUE(response->GetStatusCode() == Azure::Core::Http::HttpStatusCode::Ok);

    auto expectedResponseBodySize = std::stoull(response->GetHeaders().at("content-length"));
    CheckBodyFromStream(*response, expectedResponseBodySize);
  }

  TEST_F(TransportAdapter, getChunkWithStream)
  {
    std::string host("http://anglesharp.azurewebsites.net/Chunked");
    auto expectedResponseBodySize = -1; // chunked will return unknown body length
    auto expectedChunkResponse = std::string(
        "<!DOCTYPE html>\r\n<html lang=en>\r\n<head>\r\n<meta charset='utf-8'>\r\n<title>Chunked "
        "transfer encoding test</title>\r\n</head>\r\n<body><h1>Chunked transfer encoding "
        "test</h1><h5>This is a chunked response after 100 ms.</h5><h5>This is a chunked "
        "response after 1 second. The server should not close the stream before all chunks are "
        "sent to a client.</h5></body></html>");

    auto request = Azure::Core::Http::Request(Azure::Core::Http::HttpMethod::Get, host);
    auto ctx = Azure::Core::Http::TransportPolicy::DownloadViaStream(context);
    auto response = pipeline.Send(ctx, request);

    EXPECT_TRUE(response->GetStatusCode() == Azure::Core::Http::HttpStatusCode::Ok);
    CheckBodyFromStream(*response, expectedResponseBodySize, expectedChunkResponse);
  }

  TEST_F(TransportAdapter, createResponseT)
  {
    std::string host("http://httpbin.org/get");
    std::string expectedType("This is the Response Type");

    auto request = Azure::Core::Http::Request(Azure::Core::Http::HttpMethod::Get, host);
    auto response = pipeline.Send(context, request);

    Azure::Core::Response<std::string> responseT(expectedType, std::move(response));
    auto& r = responseT.GetRawResponse();

    EXPECT_TRUE(r.GetStatusCode() == Azure::Core::Http::HttpStatusCode::Ok);
    auto body = r.GetBodyStream();
    auto expectedResponseBodySize = std::stoull(r.GetHeaders().at("content-length"));
    CheckBodyStreamLength(*body, expectedResponseBodySize);

    // Direct access
    EXPECT_STREQ((*responseT).data(), expectedType.data());
    EXPECT_STREQ(responseT->data(), expectedType.data());
    // extracting T out of response
    auto result = responseT.ExtractValue();
    EXPECT_STREQ(result.data(), expectedType.data());
    // Test that calling getValue again will return empty
    result = responseT.ExtractValue();
    EXPECT_STREQ(result.data(), std::string("").data());
  }

}}} // namespace Azure::Core::Test<|MERGE_RESOLUTION|>--- conflicted
+++ resolved
@@ -2,11 +2,8 @@
 // SPDX-License-Identifier: MIT
 
 #include "transport_adapter.hpp"
-<<<<<<< HEAD
 #include <context.hpp>
-=======
 #include <response.hpp>
->>>>>>> b0b348e9
 #include <string>
 
 namespace Azure { namespace Core { namespace Test {
@@ -28,7 +25,7 @@
   Azure::Core::Context TransportAdapter::context = Azure::Core::GetApplicationContext();
 
   void TransportAdapter::CheckBodyFromBuffer(
-      Azure::Core::Http::Response& response,
+      Azure::Core::Http::RawResponse& response,
       int64_t size,
       std::string expectedBody)
   {
@@ -50,7 +47,7 @@
   }
 
   void TransportAdapter::CheckBodyFromStream(
-      Azure::Core::Http::Response& response,
+      Azure::Core::Http::RawResponse& response,
       int64_t size,
       std::string expectedBody)
   {
