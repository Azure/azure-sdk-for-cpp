--- conflicted
+++ resolved
@@ -92,11 +92,7 @@
     EXPECT_TRUE(Http::CurlConnectionPool::IsCleanerRunning());
 
     // Wait for 3 secs to make sure any previous connection is removed by the cleaner
-<<<<<<< HEAD
-    std::this_thread::sleep_for(std::chrono::milliseconds(1000 * 3));
-=======
     std::this_thread::sleep_for(std::chrono::milliseconds(1000 * 4));
->>>>>>> e6e74e2f
     // Make sure to read index first because getting the pool size will insert the index
     EXPECT_EQ(Http::CurlSession::s_ConnectionsIndexOnPool(), 0);
     EXPECT_EQ(Http::CurlSession::s_ConnectionsOnPool("httpbin.org"), 0);
@@ -119,11 +115,7 @@
 
     // At this point, cleaner should be ON and will clean connections after on second.
     // After 2 seconds connection pool should have been cleaned
-<<<<<<< HEAD
-    std::this_thread::sleep_for(std::chrono::milliseconds(1000 * 4));
-=======
     std::this_thread::sleep_for(std::chrono::milliseconds(1000 * 5));
->>>>>>> e6e74e2f
 
     EXPECT_EQ(Http::CurlSession::s_ConnectionsIndexOnPool(), 0);
     EXPECT_EQ(Http::CurlSession::s_ConnectionsOnPool("httpbin.org"), 0);
