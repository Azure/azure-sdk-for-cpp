--- conflicted
+++ resolved
@@ -89,15 +89,9 @@
       {
         // Creating a new connection with options
         Azure::Core::Http::CurlTransportOptions options;
-<<<<<<< HEAD
         options.SSLVerifyPeer = false;
-        auto connection = Azure::Core::Http::CurlConnectionPool::GetCurlConnection(req, options);
-=======
-        options.CAInfo = CAinfo;
-        auto connection
-            = Azure::Core::Http::CurlConnectionPool::ExtractOrCreateCurlConnection(req, options);
-
->>>>>>> ddd7a093
+        auto connection
+            = Azure::Core::Http::CurlConnectionPool::ExtractOrCreateCurlConnection(req, options);
         EXPECT_EQ(connection->GetConnectionKey(), secondExpectedKey);
         // One connection still in the pool after getting a new connection and with first expected
         // key
@@ -129,16 +123,9 @@
       {
         // Creating a new connection with default options
         Azure::Core::Http::CurlTransportOptions options;
-<<<<<<< HEAD
-        auto connection = Azure::Core::Http::CurlConnectionPool::GetCurlConnection(req, options);
+        auto connection
+            = Azure::Core::Http::CurlConnectionPool::ExtractOrCreateCurlConnection(req, options);
         EXPECT_EQ(connection->GetConnectionKey(), expectedConnectionKey);
-=======
-        options.CAInfo = CAinfo;
-        auto connection
-            = Azure::Core::Http::CurlConnectionPool::ExtractOrCreateCurlConnection(req, options);
-
-        EXPECT_EQ(connection->GetConnectionKey(), secondExpectedKey);
->>>>>>> ddd7a093
         // One connection still in the pool after getting a new connection and with first expected
         // key
         EXPECT_EQ(Azure::Core::Http::CurlConnectionPool::ConnectionPoolIndex.size(), 1);
