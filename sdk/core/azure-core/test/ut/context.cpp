// Copyright (c) Microsoft Corporation. All rights reserved.
// SPDX-License-Identifier: MIT

#include <gtest/gtest.h>

#include <azure/core/context.hpp>

#include <chrono>
#include <memory>
#include <string>
#include <thread>
#include <vector>

using namespace Azure::Core;

TEST(Context, Basic)
{
  Context context;
  Context::Key const key;

  EXPECT_FALSE(context.HasKey(key));
}

TEST(Context, BasicBool)
{
  Context context;
  Context::Key const key;

  // New context from previous
  auto c2 = context.WithValue(key, true);
  auto& value = c2.GetValue<bool>(key);
  EXPECT_TRUE(value == true);
}

TEST(Context, BasicInt)
{
  Context context;
  Context::Key const key;

  // New context from previous
  auto c2 = context.WithValue(key, 123);
  auto& value = c2.GetValue<int>(key);
  EXPECT_TRUE(value == 123);
}

TEST(Context, BasicStdString)
{
  std::string s("Test String");

  Context context;
  Context::Key const key;

  // New context from previous
  auto c2 = context.WithValue(key, s);
  auto& value = c2.GetValue<std::string>(key);
  EXPECT_TRUE(value == s);
}

TEST(Context, BasicChar)
{
  const char* str = "Test String";
  std::string s(str);

  Context context;
  Context::Key const key;

  // New context from previous
  auto c2 = context.WithValue(key, str);
  auto& value = c2.GetValue<const char*>(key);
  EXPECT_TRUE(value == s);
  EXPECT_TRUE(value == str);
}

TEST(Context, IsCancelled)
{
  auto duration = std::chrono::milliseconds(250);
  auto deadline = std::chrono::system_clock::now() + duration;

  Context context;
  auto c2 = context.WithDeadline(deadline);
  EXPECT_FALSE(c2.IsCancelled());
  std::this_thread::sleep_for(duration);
  EXPECT_TRUE(c2.IsCancelled());
}

TEST(Context, NestedIsCancelled)
{
  auto duration = std::chrono::milliseconds(250);
  auto deadline = std::chrono::system_clock::now() + duration;

  Context context;
  Context::Key const key;

  auto c2 = context.WithValue(key, "Value");
  EXPECT_FALSE(c2.IsCancelled());
  EXPECT_TRUE(c2.HasKey(key));
  EXPECT_FALSE(context.HasKey(key));

  auto c3 = context.WithDeadline(deadline);
  EXPECT_FALSE(context.IsCancelled());
  EXPECT_FALSE(c2.IsCancelled());
  EXPECT_FALSE(c3.IsCancelled());
  std::this_thread::sleep_for(duration);

  EXPECT_FALSE(context.IsCancelled());
  EXPECT_FALSE(c2.IsCancelled());
  EXPECT_TRUE(c3.IsCancelled());

  EXPECT_TRUE(c2.HasKey(key));
  EXPECT_FALSE(context.HasKey(key));
  EXPECT_FALSE(c3.HasKey(key));
}

TEST(Context, CancelWithValue)
{
  Context context;
  Context::Key const key;

  auto c2 = context.WithValue(key, "Value");
  EXPECT_FALSE(context.IsCancelled());
  EXPECT_FALSE(c2.IsCancelled());
  EXPECT_TRUE(c2.HasKey(key));
  EXPECT_FALSE(context.HasKey(key));

  c2.Cancel();
  EXPECT_TRUE(c2.IsCancelled());
  EXPECT_FALSE(context.IsCancelled());

  EXPECT_TRUE(c2.HasKey(key));
  EXPECT_FALSE(context.HasKey(key));
}

TEST(Context, ThrowIfCancelled)
{
  auto duration = std::chrono::milliseconds(250);
  auto deadline = std::chrono::system_clock::now() + duration;

  Context context;
  auto c2 = context.WithDeadline(deadline);
  EXPECT_NO_THROW(c2.ThrowIfCancelled());
  std::this_thread::sleep_for(duration);
  EXPECT_THROW(c2.ThrowIfCancelled(), Azure::Core::OperationCancelledException);
}

TEST(Context, Chain)
{
  Context context;
  Context::Key const key2;
  Context::Key const key3;
  Context::Key const key4;
  Context::Key const key5;
  Context::Key const key6;
  Context::Key const key7;
  Context::Key const keyFinal;

  // New context from previous
  auto c2 = context.WithValue(key2, 123);
  auto c3 = c2.WithValue(key3, 456);
  auto c4 = c3.WithValue(key4, 789);
  auto c5 = c4.WithValue(key5, "5");
  auto c6 = c5.WithValue(key6, "6");
  auto c7 = c6.WithValue(key7, "7");
  auto finalContext = c7.WithValue(keyFinal, "Final");

  auto& valueT2 = finalContext.GetValue<int>(key2);
  auto& valueT3 = finalContext.GetValue<int>(key3);
  auto& valueT4 = finalContext.GetValue<int>(key4);
  auto& valueT5 = finalContext.GetValue<const char*>(key5);
  auto& valueT6 = finalContext.GetValue<const char*>(key6);
  auto& valueT7 = finalContext.GetValue<const char*>(key7);
  auto& valueT8 = finalContext.GetValue<const char*>(keyFinal);

  EXPECT_TRUE(valueT2 == 123);
  EXPECT_TRUE(valueT3 == 456);
  EXPECT_TRUE(valueT4 == 789);
  EXPECT_TRUE(valueT5 == std::string("5"));
  EXPECT_TRUE(valueT6 == std::string("6"));
  EXPECT_TRUE(valueT7 == std::string("7"));
  EXPECT_TRUE(valueT8 == std::string("Final"));
}

TEST(Context, MatchingKeys)
{
  Context context;
  Context::Key const key;

  // New context from previous
  auto c2 = context.WithValue(key, 123);
  auto c3 = c2.WithValue(key, 456);

  auto& valueT2 = c2.GetValue<int>(key);
  auto& valueT3 = c3.GetValue<int>(key);

  EXPECT_TRUE(valueT2 == 123);
  EXPECT_TRUE(valueT3 == 456);
}

struct SomeStructForContext
{
  int someField = 12345;
};

TEST(Context, InstanceValue)
{
  Context::Key const key;
  auto contextP = Context::GetApplicationContext().WithValue(key, SomeStructForContext());
  auto& contextValueRef = contextP.GetValue<SomeStructForContext>(key);
  EXPECT_EQ(contextValueRef.someField, 12345);
}

TEST(Context, UniquePtr)
{
  Context::Key const key;
  auto contextP
      = Context::GetApplicationContext().WithValue(key, std::make_unique<SomeStructForContext>());
  auto& contextValueRef = contextP.GetValue<std::unique_ptr<SomeStructForContext>>(key);
  EXPECT_EQ(contextValueRef->someField, 12345);
}

TEST(Context, HeapLinkIntegrity)
{
  Context::Key const a;
  Context::Key const b;
  Context::Key const c;
  Context::Key const d;
  Context::Key const e;
  Context thirdGeneration; // To be used at the end
  {
    Context root;
    auto firstGeneration = root.WithValue(a, std::string("a"));
    EXPECT_TRUE(firstGeneration.HasKey(a));

    auto secondGeneration = firstGeneration.WithValue(b, std::string("b"));
    EXPECT_TRUE(secondGeneration.HasKey(a));
    EXPECT_EQ("a", secondGeneration.GetValue<std::string>(a));
    EXPECT_TRUE(secondGeneration.HasKey(b));
    EXPECT_EQ("b", secondGeneration.GetValue<std::string>(b));

    // Now overide the generation
    secondGeneration = secondGeneration.WithValue(c, std::string("c"));
    EXPECT_TRUE(
        secondGeneration.HasKey(a)); // Still know about first gen - The link is still in heap
    EXPECT_EQ("a", secondGeneration.GetValue<std::string>(a));
    EXPECT_TRUE(secondGeneration.HasKey(
        b)); // Still knows about the initial second gen, as a shared_ptr, it is still on heap
    EXPECT_EQ("b", secondGeneration.GetValue<std::string>(b));
    EXPECT_TRUE(secondGeneration.HasKey(c)); // Check new value
    EXPECT_EQ("c", secondGeneration.GetValue<std::string>(c));

    // One more override
    secondGeneration = secondGeneration.WithValue(d, std::string("d"));
    EXPECT_TRUE(secondGeneration.HasKey(a));
    EXPECT_EQ("a", secondGeneration.GetValue<std::string>(a));
    EXPECT_TRUE(secondGeneration.HasKey(b));
    EXPECT_EQ("b", secondGeneration.GetValue<std::string>(b));
    EXPECT_TRUE(secondGeneration.HasKey(c));
    EXPECT_EQ("c", secondGeneration.GetValue<std::string>(c));
    EXPECT_TRUE(secondGeneration.HasKey(d));
    EXPECT_EQ("d", secondGeneration.GetValue<std::string>(d));

    // New Gen
    thirdGeneration = secondGeneration.WithValue(e, std::string("e"));
  }
  // Went out of scope, root and secondGeneration are destroyed. but should remain in heap for the
  // third-generation since the previous geneations are still alive inside his heart <3.
<<<<<<< HEAD
  EXPECT_TRUE(thirdGeneration.HasKey("a"));
  EXPECT_EQ("a", thirdGeneration.Get<std::string>("a"));
  EXPECT_TRUE(thirdGeneration.HasKey("b"));
  EXPECT_EQ("b", thirdGeneration.Get<std::string>("b"));
  EXPECT_TRUE(thirdGeneration.HasKey("c"));
  EXPECT_EQ("c", thirdGeneration.Get<std::string>("c"));
  EXPECT_TRUE(thirdGeneration.HasKey("d"));
  EXPECT_EQ("d", thirdGeneration.Get<std::string>("d"));
  EXPECT_TRUE(thirdGeneration.HasKey("e"));
  EXPECT_EQ("e", thirdGeneration.Get<std::string>("e"));

=======
  EXPECT_TRUE(thirdGeneration.HasKey(a));
  EXPECT_EQ("a", thirdGeneration.GetValue<std::string>(a));
  EXPECT_TRUE(thirdGeneration.HasKey(b));
  EXPECT_EQ("b", thirdGeneration.GetValue<std::string>(b));
  EXPECT_TRUE(thirdGeneration.HasKey(c));
  EXPECT_EQ("c", thirdGeneration.GetValue<std::string>(c));
  EXPECT_TRUE(thirdGeneration.HasKey(d));
  EXPECT_EQ("d", thirdGeneration.GetValue<std::string>(d));
  EXPECT_TRUE(thirdGeneration.HasKey(e));
  EXPECT_EQ("e", thirdGeneration.GetValue<std::string>(e));
}

Context::Key const GlobalKey1;
Context::Key const GlobalKey2;

namespace {
Context::Key const UnnamedNamespaceKey1;
Context::Key const UnnamedNamespaceKey2;
} // namespace

TEST(Context, KeyComparison)
{
  EXPECT_EQ(GlobalKey1, GlobalKey1);
  EXPECT_EQ(GlobalKey2, GlobalKey2);

  EXPECT_NE(GlobalKey1, GlobalKey2);
  EXPECT_NE(GlobalKey2, GlobalKey1);

  EXPECT_EQ(UnnamedNamespaceKey1, UnnamedNamespaceKey1);
  EXPECT_EQ(UnnamedNamespaceKey2, UnnamedNamespaceKey2);

  EXPECT_NE(UnnamedNamespaceKey1, UnnamedNamespaceKey2);
  EXPECT_NE(UnnamedNamespaceKey2, UnnamedNamespaceKey1);

  Context::Key const localKey1;
  Context::Key const localKey2;

  EXPECT_EQ(localKey1, localKey1);
  EXPECT_EQ(localKey2, localKey2);

  EXPECT_NE(localKey1, localKey2);
  EXPECT_NE(localKey2, localKey1);

  Context::Key const localKey1Copy = localKey1;
  Context::Key const localKey2Copy = localKey2;

  EXPECT_EQ(localKey1Copy, localKey1Copy);
  EXPECT_EQ(localKey2Copy, localKey2Copy);

  EXPECT_NE(localKey1Copy, localKey2Copy);
  EXPECT_NE(localKey2Copy, localKey1Copy);

  EXPECT_EQ(localKey1, localKey1Copy);
  EXPECT_EQ(localKey2, localKey2Copy);
  EXPECT_EQ(localKey1Copy, localKey1);
  EXPECT_EQ(localKey2Copy, localKey2);

  EXPECT_NE(localKey1, localKey2Copy);
  EXPECT_NE(localKey2, localKey1Copy);
  EXPECT_NE(localKey1Copy, localKey2);
  EXPECT_NE(localKey2Copy, localKey1);
}

TEST(Context, Deadline)
{
  auto const deadline = Azure::DateTime(2021, 4, 1, 23, 45, 15);
  Context::Key const key1;
  Context::Key const key2;

  {
    Context ctx;
    EXPECT_EQ(ctx.GetDeadline(), Azure::DateTime::max());

    ctx.Cancel();
    EXPECT_EQ(ctx.GetDeadline(), Azure::DateTime::min());
  }

  {
    Context ctx;
    ctx = ctx.WithDeadline(deadline);
    EXPECT_EQ(ctx.GetDeadline(), deadline);
  }

  {
    Context ctx;
    auto childCtx = ctx.WithDeadline(deadline).WithValue(key1, "val").WithValue(key2, "val2");
    EXPECT_EQ(childCtx.GetDeadline(), deadline);
  }

  {
    Context ctx;
    ctx.Cancel();

    auto childCtx = ctx.WithDeadline(deadline).WithValue(key1, "val").WithValue(key2, "val2");

    EXPECT_EQ(childCtx.GetDeadline(), Azure::DateTime::min());
  }
>>>>>>> 63b2d21b
}<|MERGE_RESOLUTION|>--- conflicted
+++ resolved
@@ -263,19 +263,6 @@
   }
   // Went out of scope, root and secondGeneration are destroyed. but should remain in heap for the
   // third-generation since the previous geneations are still alive inside his heart <3.
-<<<<<<< HEAD
-  EXPECT_TRUE(thirdGeneration.HasKey("a"));
-  EXPECT_EQ("a", thirdGeneration.Get<std::string>("a"));
-  EXPECT_TRUE(thirdGeneration.HasKey("b"));
-  EXPECT_EQ("b", thirdGeneration.Get<std::string>("b"));
-  EXPECT_TRUE(thirdGeneration.HasKey("c"));
-  EXPECT_EQ("c", thirdGeneration.Get<std::string>("c"));
-  EXPECT_TRUE(thirdGeneration.HasKey("d"));
-  EXPECT_EQ("d", thirdGeneration.Get<std::string>("d"));
-  EXPECT_TRUE(thirdGeneration.HasKey("e"));
-  EXPECT_EQ("e", thirdGeneration.Get<std::string>("e"));
-
-=======
   EXPECT_TRUE(thirdGeneration.HasKey(a));
   EXPECT_EQ("a", thirdGeneration.GetValue<std::string>(a));
   EXPECT_TRUE(thirdGeneration.HasKey(b));
@@ -373,5 +360,4 @@
 
     EXPECT_EQ(childCtx.GetDeadline(), Azure::DateTime::min());
   }
->>>>>>> 63b2d21b
 }