--- conflicted
+++ resolved
@@ -27,13 +27,8 @@
   Context::Key const key;
 
   // New context from previous
-<<<<<<< HEAD
-  auto c2 = context.CreateChildContext("key", true);
-  auto& value = c2.GetValue<bool>("key");
-=======
   auto c2 = context.WithValue(key, true);
-  auto& value = c2.Get<bool>(key);
->>>>>>> a7fdea42
+  auto& value = c2.GetValue<bool>(key);
   EXPECT_TRUE(value == true);
 }
 
@@ -43,13 +38,8 @@
   Context::Key const key;
 
   // New context from previous
-<<<<<<< HEAD
-  auto c2 = context.CreateChildContext("key", 123);
-  auto& value = c2.GetValue<int>("key");
-=======
   auto c2 = context.WithValue(key, 123);
-  auto& value = c2.Get<int>(key);
->>>>>>> a7fdea42
+  auto& value = c2.GetValue<int>(key);
   EXPECT_TRUE(value == 123);
 }
 
@@ -61,13 +51,8 @@
   Context::Key const key;
 
   // New context from previous
-<<<<<<< HEAD
-  auto c2 = context.CreateChildContext("key", s);
-  auto& value = c2.GetValue<std::string>("key");
-=======
   auto c2 = context.WithValue(key, s);
-  auto& value = c2.Get<std::string>(key);
->>>>>>> a7fdea42
+  auto& value = c2.GetValue<std::string>(key);
   EXPECT_TRUE(value == s);
 }
 
@@ -80,13 +65,8 @@
   Context::Key const key;
 
   // New context from previous
-<<<<<<< HEAD
-  auto c2 = context.CreateChildContext("key", str);
-  auto& value = c2.GetValue<const char*>("key");
-=======
   auto c2 = context.WithValue(key, str);
-  auto& value = c2.Get<const char*>(key);
->>>>>>> a7fdea42
+  auto& value = c2.GetValue<const char*>(key);
   EXPECT_TRUE(value == s);
   EXPECT_TRUE(value == str);
 }
@@ -109,13 +89,9 @@
   auto deadline = std::chrono::system_clock::now() + duration;
 
   Context context;
-<<<<<<< HEAD
-  auto c2 = context.CreateChildContext("Key", "Value");
-=======
   Context::Key const key;
 
   auto c2 = context.WithValue(key, "Value");
->>>>>>> a7fdea42
   EXPECT_FALSE(c2.IsCancelled());
   EXPECT_TRUE(c2.HasKey(key));
   EXPECT_FALSE(context.HasKey(key));
@@ -138,13 +114,9 @@
 TEST(Context, CancelWithValue)
 {
   Context context;
-<<<<<<< HEAD
-  auto c2 = context.CreateChildContext("Key", "Value");
-=======
   Context::Key const key;
 
   auto c2 = context.WithValue(key, "Value");
->>>>>>> a7fdea42
   EXPECT_FALSE(context.IsCancelled());
   EXPECT_FALSE(c2.IsCancelled());
   EXPECT_TRUE(c2.HasKey(key));
@@ -182,23 +154,6 @@
   Context::Key const keyFinal;
 
   // New context from previous
-<<<<<<< HEAD
-  auto c2 = context.CreateChildContext("c2", 123);
-  auto c3 = c2.CreateChildContext("c3", 456);
-  auto c4 = c3.CreateChildContext("c4", 789);
-  auto c5 = c4.CreateChildContext("c5", "5");
-  auto c6 = c5.CreateChildContext("c6", "6");
-  auto c7 = c6.CreateChildContext("c7", "7");
-  auto finalContext = c7.CreateChildContext("finalContext", "Final");
-
-  auto& valueT2 = finalContext.GetValue<int>("c2");
-  auto& valueT3 = finalContext.GetValue<int>("c3");
-  auto& valueT4 = finalContext.GetValue<int>("c4");
-  auto& valueT5 = finalContext.GetValue<const char*>("c5");
-  auto& valueT6 = finalContext.GetValue<const char*>("c6");
-  auto& valueT7 = finalContext.GetValue<const char*>("c7");
-  auto& valueT8 = finalContext.GetValue<const char*>("finalContext");
-=======
   auto c2 = context.WithValue(key2, 123);
   auto c3 = c2.WithValue(key3, 456);
   auto c4 = c3.WithValue(key4, 789);
@@ -207,14 +162,13 @@
   auto c7 = c6.WithValue(key7, "7");
   auto finalContext = c7.WithValue(keyFinal, "Final");
 
-  auto& valueT2 = finalContext.Get<int>(key2);
-  auto& valueT3 = finalContext.Get<int>(key3);
-  auto& valueT4 = finalContext.Get<int>(key4);
-  auto& valueT5 = finalContext.Get<const char*>(key5);
-  auto& valueT6 = finalContext.Get<const char*>(key6);
-  auto& valueT7 = finalContext.Get<const char*>(key7);
-  auto& valueT8 = finalContext.Get<const char*>(keyFinal);
->>>>>>> a7fdea42
+  auto& valueT2 = finalContext.GetValue<int>(key2);
+  auto& valueT3 = finalContext.GetValue<int>(key3);
+  auto& valueT4 = finalContext.GetValue<int>(key4);
+  auto& valueT5 = finalContext.GetValue<const char*>(key5);
+  auto& valueT6 = finalContext.GetValue<const char*>(key6);
+  auto& valueT7 = finalContext.GetValue<const char*>(key7);
+  auto& valueT8 = finalContext.GetValue<const char*>(keyFinal);
 
   EXPECT_TRUE(valueT2 == 123);
   EXPECT_TRUE(valueT3 == 456);
@@ -231,19 +185,11 @@
   Context::Key const key;
 
   // New context from previous
-<<<<<<< HEAD
-  auto c2 = context.CreateChildContext("key", 123);
-  auto c3 = c2.CreateChildContext("key", 456);
-
-  auto& valueT2 = c2.GetValue<int>("key");
-  auto& valueT3 = c3.GetValue<int>("key");
-=======
   auto c2 = context.WithValue(key, 123);
   auto c3 = c2.WithValue(key, 456);
 
-  auto& valueT2 = c2.Get<int>(key);
-  auto& valueT3 = c3.Get<int>(key);
->>>>>>> a7fdea42
+  auto& valueT2 = c2.GetValue<int>(key);
+  auto& valueT3 = c3.GetValue<int>(key);
 
   EXPECT_TRUE(valueT2 == 123);
   EXPECT_TRUE(valueT3 == 456);
@@ -256,30 +202,18 @@
 
 TEST(Context, InstanceValue)
 {
-<<<<<<< HEAD
-  auto contextP
-      = Context::GetApplicationContext().CreateChildContext("struct", SomeStructForContext());
-  auto& contextValueRef = contextP.GetValue<SomeStructForContext>("struct");
-=======
   Context::Key const key;
   auto contextP = Context::GetApplicationContext().WithValue(key, SomeStructForContext());
-  auto& contextValueRef = contextP.Get<SomeStructForContext>(key);
->>>>>>> a7fdea42
+  auto& contextValueRef = contextP.GetValue<SomeStructForContext>(key);
   EXPECT_EQ(contextValueRef.someField, 12345);
 }
 
 TEST(Context, UniquePtr)
 {
-<<<<<<< HEAD
-  auto contextP = Context::GetApplicationContext().CreateChildContext(
-      "struct", std::make_unique<SomeStructForContext>());
-  auto& contextValueRef = contextP.GetValue<std::unique_ptr<SomeStructForContext>>("struct");
-=======
   Context::Key const key;
   auto contextP
       = Context::GetApplicationContext().WithValue(key, std::make_unique<SomeStructForContext>());
-  auto& contextValueRef = contextP.Get<std::unique_ptr<SomeStructForContext>>(key);
->>>>>>> a7fdea42
+  auto& contextValueRef = contextP.GetValue<std::unique_ptr<SomeStructForContext>>(key);
   EXPECT_EQ(contextValueRef->someField, 12345);
 }
 
@@ -293,129 +227,37 @@
   Context thirdGeneration; // To be used at the end
   {
     Context root;
-<<<<<<< HEAD
-    auto firstGeneration = root.CreateChildContext("a", std::string("a"));
-    EXPECT_TRUE(firstGeneration.HasKey("a"));
-
-    auto secondGeneration = firstGeneration.CreateChildContext("b", std::string("b"));
-    EXPECT_TRUE(secondGeneration.HasKey("a"));
-    EXPECT_EQ("a", secondGeneration.GetValue<std::string>("a"));
-    EXPECT_TRUE(secondGeneration.HasKey("b"));
-    EXPECT_EQ("b", secondGeneration.GetValue<std::string>("b"));
-
-    // Now overide the generation
-    secondGeneration = secondGeneration.CreateChildContext("c", std::string("c"));
-    EXPECT_TRUE(
-        secondGeneration.HasKey("a")); // Still know about first gen - The link is still in heap
-    EXPECT_EQ("a", secondGeneration.GetValue<std::string>("a"));
-    EXPECT_TRUE(secondGeneration.HasKey(
-        "b")); // Still knows about the initial second gen, as a shared_ptr, it is still on heap
-    EXPECT_EQ("b", secondGeneration.GetValue<std::string>("b"));
-    EXPECT_TRUE(secondGeneration.HasKey("c")); // Check new value
-    EXPECT_EQ("c", secondGeneration.GetValue<std::string>("c"));
-
-    // One more override
-    secondGeneration = secondGeneration.CreateChildContext("d", std::string("d"));
-    EXPECT_TRUE(secondGeneration.HasKey("a"));
-    EXPECT_EQ("a", secondGeneration.GetValue<std::string>("a"));
-    EXPECT_TRUE(secondGeneration.HasKey("b"));
-    EXPECT_EQ("b", secondGeneration.GetValue<std::string>("b"));
-    EXPECT_TRUE(secondGeneration.HasKey("c"));
-    EXPECT_EQ("c", secondGeneration.GetValue<std::string>("c"));
-    EXPECT_TRUE(secondGeneration.HasKey("d"));
-    EXPECT_EQ("d", secondGeneration.GetValue<std::string>("d"));
-
-    // New Gen
-    thirdGeneration = secondGeneration.CreateChildContext("e", std::string("e"));
-  }
-  // Went out of scope, root and secondGeneration are destroyed. but should remain in heap for the
-  // third-generation since the previous geneations are still alive inside his heart <3.
-  EXPECT_TRUE(thirdGeneration.HasKey("a"));
-  EXPECT_EQ("a", thirdGeneration.GetValue<std::string>("a"));
-  EXPECT_TRUE(thirdGeneration.HasKey("b"));
-  EXPECT_EQ("b", thirdGeneration.GetValue<std::string>("b"));
-  EXPECT_TRUE(thirdGeneration.HasKey("c"));
-  EXPECT_EQ("c", thirdGeneration.GetValue<std::string>("c"));
-  EXPECT_TRUE(thirdGeneration.HasKey("d"));
-  EXPECT_EQ("d", thirdGeneration.GetValue<std::string>("d"));
-  EXPECT_TRUE(thirdGeneration.HasKey("e"));
-  EXPECT_EQ("e", thirdGeneration.GetValue<std::string>("e"));
-}
-
-TEST(Context, Deadline)
-{
-  auto const deadline = Azure::DateTime(2021, 4, 1, 23, 45, 15);
-  {
-    Context ctx;
-    EXPECT_FALSE(ctx.HasDeadline());
-    EXPECT_EQ(ctx.GetDeadline(), Azure::DateTime::max());
-
-    ctx.Cancel();
-    EXPECT_TRUE(ctx.HasDeadline());
-    EXPECT_EQ(ctx.GetDeadline(), Azure::DateTime::min());
-  }
-
-  {
-    Context ctx;
-    ctx = ctx.CreateChildContext(deadline);
-
-    EXPECT_TRUE(ctx.HasDeadline());
-    EXPECT_EQ(ctx.GetDeadline(), deadline);
-  }
-
-  {
-    Context ctx;
-
-    auto childCtx = ctx.CreateChildContext(deadline)
-                        .CreateChildContext("key", "val")
-                        .CreateChildContext("key2", "val2");
-
-    EXPECT_TRUE(childCtx.HasDeadline());
-    EXPECT_EQ(childCtx.GetDeadline(), deadline);
-  }
-
-  {
-    Context ctx;
-    ctx.Cancel();
-
-    auto childCtx = ctx.CreateChildContext(deadline)
-                        .CreateChildContext("key", "val")
-                        .CreateChildContext("key2", "val2");
-
-    EXPECT_TRUE(childCtx.HasDeadline());
-    EXPECT_EQ(childCtx.GetDeadline(), Azure::DateTime::min());
-  }
-=======
+
     auto firstGeneration = root.WithValue(a, std::string("a"));
     EXPECT_TRUE(firstGeneration.HasKey(a));
 
     auto secondGeneration = firstGeneration.WithValue(b, std::string("b"));
     EXPECT_TRUE(secondGeneration.HasKey(a));
-    EXPECT_EQ("a", secondGeneration.Get<std::string>(a));
+    EXPECT_EQ("a", secondGeneration.GetValue<std::string>(a));
     EXPECT_TRUE(secondGeneration.HasKey(b));
-    EXPECT_EQ("b", secondGeneration.Get<std::string>(b));
+    EXPECT_EQ("b", secondGeneration.GetValue<std::string>(b));
 
     // Now overide the generation
     secondGeneration = secondGeneration.WithValue(c, std::string("c"));
     EXPECT_TRUE(
         secondGeneration.HasKey(a)); // Still know about first gen - The link is still in heap
-    EXPECT_EQ("a", secondGeneration.Get<std::string>(a));
+    EXPECT_EQ("a", secondGeneration.GetValue<std::string>(a));
     EXPECT_TRUE(secondGeneration.HasKey(
         b)); // Still knows about the initial second gen, as a shared_ptr, it is still on heap
-    EXPECT_EQ("b", secondGeneration.Get<std::string>(b));
+    EXPECT_EQ("b", secondGeneration.GetValue<std::string>(b));
     EXPECT_TRUE(secondGeneration.HasKey(c)); // Check new value
-    EXPECT_EQ("c", secondGeneration.Get<std::string>(c));
+    EXPECT_EQ("c", secondGeneration.GetValue<std::string>(c));
 
     // One more override
     secondGeneration = secondGeneration.WithValue(d, std::string("d"));
     EXPECT_TRUE(secondGeneration.HasKey(a));
-    EXPECT_EQ("a", secondGeneration.Get<std::string>(a));
+    EXPECT_EQ("a", secondGeneration.GetValue<std::string>(a));
     EXPECT_TRUE(secondGeneration.HasKey(b));
-    EXPECT_EQ("b", secondGeneration.Get<std::string>(b));
+    EXPECT_EQ("b", secondGeneration.GetValue<std::string>(b));
     EXPECT_TRUE(secondGeneration.HasKey(c));
-    EXPECT_EQ("c", secondGeneration.Get<std::string>(c));
+    EXPECT_EQ("c", secondGeneration.GetValue<std::string>(c));
     EXPECT_TRUE(secondGeneration.HasKey(d));
-    EXPECT_EQ("d", secondGeneration.Get<std::string>(d));
+    EXPECT_EQ("d", secondGeneration.GetValue<std::string>(d));
 
     // New Gen
     thirdGeneration = secondGeneration.WithValue(e, std::string("e"));
@@ -423,15 +265,15 @@
   // Went out of scope, root and secondGeneration are destroyed. but should remain in heap for the
   // third-generation since the previous geneations are still alive inside his heart <3.
   EXPECT_TRUE(thirdGeneration.HasKey(a));
-  EXPECT_EQ("a", thirdGeneration.Get<std::string>(a));
+  EXPECT_EQ("a", thirdGeneration.GetValue<std::string>(a));
   EXPECT_TRUE(thirdGeneration.HasKey(b));
-  EXPECT_EQ("b", thirdGeneration.Get<std::string>(b));
+  EXPECT_EQ("b", thirdGeneration.GetValue<std::string>(b));
   EXPECT_TRUE(thirdGeneration.HasKey(c));
-  EXPECT_EQ("c", thirdGeneration.Get<std::string>(c));
+  EXPECT_EQ("c", thirdGeneration.GetValue<std::string>(c));
   EXPECT_TRUE(thirdGeneration.HasKey(d));
-  EXPECT_EQ("d", thirdGeneration.Get<std::string>(d));
+  EXPECT_EQ("d", thirdGeneration.GetValue<std::string>(d));
   EXPECT_TRUE(thirdGeneration.HasKey(e));
-  EXPECT_EQ("e", thirdGeneration.Get<std::string>(e));
+  EXPECT_EQ("e", thirdGeneration.GetValue<std::string>(e));
 }
 
 Context::Key const GlobalKey1;
@@ -483,5 +325,52 @@
   EXPECT_NE(localKey2, localKey1Copy);
   EXPECT_NE(localKey1Copy, localKey2);
   EXPECT_NE(localKey2Copy, localKey1);
->>>>>>> a7fdea42
+}
+
+TEST(Context, Deadline)
+{
+  auto const deadline = Azure::DateTime(2021, 4, 1, 23, 45, 15);
+  Context::Key const key1;
+  Context::Key const key2;
+  
+  {
+    Context ctx;
+    EXPECT_FALSE(ctx.HasDeadline());
+    EXPECT_EQ(ctx.GetDeadline(), Azure::DateTime::max());
+
+    ctx.Cancel();
+    EXPECT_TRUE(ctx.HasDeadline());
+    EXPECT_EQ(ctx.GetDeadline(), Azure::DateTime::min());
+  }
+
+  {
+    Context ctx;
+    ctx = ctx.CreateChildContext(deadline);
+
+    EXPECT_TRUE(ctx.HasDeadline());
+    EXPECT_EQ(ctx.GetDeadline(), deadline);
+  }
+
+  {
+    Context ctx;
+
+    auto childCtx = ctx.CreateChildContext(deadline)
+                        .CreateChildContext(key, "val")
+                        .CreateChildContext(key2, "val2");
+
+    EXPECT_TRUE(childCtx.HasDeadline());
+    EXPECT_EQ(childCtx.GetDeadline(), deadline);
+  }
+
+  {
+    Context ctx;
+    ctx.Cancel();
+
+    auto childCtx = ctx.CreateChildContext(deadline)
+                        .CreateChildContext(key, "val")
+                        .CreateChildContext(key2, "val2");
+
+    EXPECT_TRUE(childCtx.HasDeadline());
+    EXPECT_EQ(childCtx.GetDeadline(), Azure::DateTime::min());
+  }
 }