// Copyright (c) Microsoft Corporation. All rights reserved.
// SPDX-License-Identifier: MIT

#include <gtest/gtest.h>

#include <azure/core/context.hpp>

#include <chrono>
#include <memory>
#include <string>
#include <thread>
#include <vector>

using namespace Azure::Core;

TEST(Context, Basic)
{
  Context context;
  EXPECT_FALSE(context.HasKey(""));
  EXPECT_FALSE(context.HasKey("key"));
}

TEST(Context, BasicBool)
{
  Context context;
  // New context from previous
  auto c2 = context.WithValue("key", true);
  auto& value = c2.Get<bool>("key");
  EXPECT_TRUE(value == true);
}

TEST(Context, BasicInt)
{
  Context context;
  // New context from previous
  auto c2 = context.WithValue("key", 123);
  auto& value = c2.Get<int>("key");
  EXPECT_TRUE(value == 123);
}

TEST(Context, BasicStdString)
{
  std::string s("Test String");

  Context context;
  // New context from previous
  auto c2 = context.WithValue("key", s);
  auto& value = c2.Get<std::string>("key");
  EXPECT_TRUE(value == s);
}

TEST(Context, BasicChar)
{
  const char* str = "Test String";
  std::string s(str);

  Context context;
  // New context from previous
  auto c2 = context.WithValue("key", str);
  auto& value = c2.Get<std::string>("key");
  EXPECT_TRUE(value == s);
}

<<<<<<< HEAD
TEST(Context, ApplicationContext)
{
  Context appContext = Context::GetApplicationContext();

  EXPECT_FALSE(appContext.HasKey("Key"));
  EXPECT_FALSE(appContext.HasKey("key"));
  EXPECT_FALSE(appContext.HasKey("Value"));
  EXPECT_FALSE(appContext.HasKey("value"));
  EXPECT_FALSE(appContext.HasKey("1"));
  EXPECT_FALSE(appContext.HasKey(""));

  auto duration = std::chrono::milliseconds(250);
  EXPECT_FALSE(appContext.IsCancelled());
  std::this_thread::sleep_for(duration);
  EXPECT_FALSE(appContext.IsCancelled());

  appContext.Cancel();
  EXPECT_TRUE(appContext.IsCancelled());

  // AppContext2 is the same context as AppContext
  //  The context should be cancelled
  Context appContext2 = Context::GetApplicationContext();
  EXPECT_TRUE(appContext.IsCancelled());
}

=======
>>>>>>> 7a93457f
TEST(Context, IsCancelled)
{
  auto duration = std::chrono::milliseconds(250);
  auto deadline = std::chrono::system_clock::now() + duration;

  Context context;
  auto c2 = context.WithDeadline(deadline);
  EXPECT_FALSE(c2.IsCancelled());
  std::this_thread::sleep_for(duration);
  EXPECT_TRUE(c2.IsCancelled());
}

TEST(Context, NestedIsCancelled)
{
  auto duration = std::chrono::milliseconds(250);
  auto deadline = std::chrono::system_clock::now() + duration;

  Context context;
  auto c2 = context.WithValue("Key", "Value");
  EXPECT_FALSE(c2.IsCancelled());
  EXPECT_TRUE(c2.HasKey("Key"));
  EXPECT_FALSE(context.HasKey("Key"));

  auto c3 = context.WithDeadline(deadline);
  EXPECT_FALSE(context.IsCancelled());
  EXPECT_FALSE(c2.IsCancelled());
  EXPECT_FALSE(c3.IsCancelled());
  std::this_thread::sleep_for(duration);

  EXPECT_FALSE(context.IsCancelled());
  EXPECT_FALSE(c2.IsCancelled());
  EXPECT_TRUE(c3.IsCancelled());

  EXPECT_TRUE(c2.HasKey("Key"));
  EXPECT_FALSE(context.HasKey("Key"));
  EXPECT_FALSE(c3.HasKey("Key"));
}

TEST(Context, CancelWithValue)
{
  Context context;
  auto c2 = context.WithValue("Key", "Value");
  EXPECT_FALSE(context.IsCancelled());
  EXPECT_FALSE(c2.IsCancelled());
  EXPECT_TRUE(c2.HasKey("Key"));
  EXPECT_FALSE(context.HasKey("Key"));

  c2.Cancel();
  EXPECT_TRUE(c2.IsCancelled());
  EXPECT_FALSE(context.IsCancelled());

  EXPECT_TRUE(c2.HasKey("Key"));
  EXPECT_FALSE(context.HasKey("Key"));
}

TEST(Context, ThrowIfCancelled)
{
  auto duration = std::chrono::milliseconds(250);
  auto deadline = std::chrono::system_clock::now() + duration;

  Context context;
  auto c2 = context.WithDeadline(deadline);
  EXPECT_NO_THROW(c2.ThrowIfCancelled());
  std::this_thread::sleep_for(duration);
  EXPECT_THROW(c2.ThrowIfCancelled(), Azure::Core::OperationCancelledException);
}

TEST(Context, Chain)
{
  Context context;
  // New context from previous
  auto c2 = context.WithValue("c2", 123);
  auto c3 = c2.WithValue("c3", 456);
  auto c4 = c3.WithValue("c4", 789);
  auto c5 = c4.WithValue("c5", "5");
  auto c6 = c5.WithValue("c6", "6");
  auto c7 = c6.WithValue("c7", "7");
  auto finalContext = c7.WithValue("finalContext", "Final");

  auto& valueT2 = finalContext.Get<int>("c2");
  auto& valueT3 = finalContext.Get<int>("c3");
  auto& valueT4 = finalContext.Get<int>("c4");
  auto& valueT5 = finalContext.Get<std::string>("c5");
  auto& valueT6 = finalContext.Get<std::string>("c6");
  auto& valueT7 = finalContext.Get<std::string>("c7");
  auto& valueT8 = finalContext.Get<std::string>("finalContext");

  EXPECT_TRUE(valueT2 == 123);
  EXPECT_TRUE(valueT3 == 456);
  EXPECT_TRUE(valueT4 == 789);
  EXPECT_TRUE(valueT5 == "5");
  EXPECT_TRUE(valueT6 == "6");
  EXPECT_TRUE(valueT7 == "7");
  EXPECT_TRUE(valueT8 == "Final");
}

TEST(Context, MatchingKeys)
{
  Context context;
  // New context from previous
  auto c2 = context.WithValue("key", 123);
  auto c3 = c2.WithValue("key", 456);

  auto& valueT2 = c2.Get<int>("key");
  auto& valueT3 = c3.Get<int>("key");

  EXPECT_TRUE(valueT2 == 123);
  EXPECT_TRUE(valueT3 == 456);
}

struct SomeStructForContext
{
  int someField = 12345;
};

TEST(Context, UniquePtr)
{
  auto contextP = Context::GetApplicationContext().WithValue("struct", SomeStructForContext());
  auto& contextValueRef = contextP.Get<SomeStructForContext>("struct");
  EXPECT_EQ(contextValueRef.someField, 12345);
}<|MERGE_RESOLUTION|>--- conflicted
+++ resolved
@@ -61,34 +61,6 @@
   EXPECT_TRUE(value == s);
 }
 
-<<<<<<< HEAD
-TEST(Context, ApplicationContext)
-{
-  Context appContext = Context::GetApplicationContext();
-
-  EXPECT_FALSE(appContext.HasKey("Key"));
-  EXPECT_FALSE(appContext.HasKey("key"));
-  EXPECT_FALSE(appContext.HasKey("Value"));
-  EXPECT_FALSE(appContext.HasKey("value"));
-  EXPECT_FALSE(appContext.HasKey("1"));
-  EXPECT_FALSE(appContext.HasKey(""));
-
-  auto duration = std::chrono::milliseconds(250);
-  EXPECT_FALSE(appContext.IsCancelled());
-  std::this_thread::sleep_for(duration);
-  EXPECT_FALSE(appContext.IsCancelled());
-
-  appContext.Cancel();
-  EXPECT_TRUE(appContext.IsCancelled());
-
-  // AppContext2 is the same context as AppContext
-  //  The context should be cancelled
-  Context appContext2 = Context::GetApplicationContext();
-  EXPECT_TRUE(appContext.IsCancelled());
-}
-
-=======
->>>>>>> 7a93457f
 TEST(Context, IsCancelled)
 {
   auto duration = std::chrono::milliseconds(250);
