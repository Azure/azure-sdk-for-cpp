--- conflicted
+++ resolved
@@ -224,11 +224,7 @@
   // which means we will retry up to the retry count in the options, unless the status code isn't
   // one that is retriable.
   {
-<<<<<<< HEAD
-    Azure::Core::Context context;
-=======
     Azure::Core::Context context = Azure::Core::Context();
->>>>>>> b8ac7f56
     auto policy = RetryPolicy(retryOptions);
 
     RawResponse const* responsePtrSent = nullptr;
