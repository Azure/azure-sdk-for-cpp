--- conflicted
+++ resolved
@@ -59,17 +59,10 @@
       Azure::Core::Http::Policies::NextHttpPolicy nextHttpPolicy,
       Azure::Core::Context const& ctx) const override
   {
-<<<<<<< HEAD
-    auto value = ctx.Get<std::string>("TheKey");
+    std::string valueHolder;
+    EXPECT_TRUE(ctx.TryGetValue(TheKey, valueHolder));
+    auto value = ctx.GetValue<std::string>(TheKey);
     EXPECT_EQ("TheValue", value);
-=======
-    EXPECT_TRUE(ctx.HasKey(TheKey));
-    if (ctx.HasKey(TheKey))
-    {
-      auto value = ctx.GetValue<std::string>(TheKey);
-      EXPECT_EQ("TheValue", value);
-    }
->>>>>>> 38d3535a
     return nextHttpPolicy.Send(request, ctx);
   }
 };
