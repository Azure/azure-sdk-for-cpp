--- conflicted
+++ resolved
@@ -145,13 +145,9 @@
 {
   using namespace Azure::Core;
   using namespace Azure::Core::Http;
-<<<<<<< HEAD
-  using namespace Azure::Core::Internal::Http;
+  using namespace Azure::Core::Http::Internal;;
   // Clean the validation global state
   retryCounterState = 0;
-=======
-  using namespace Azure::Core::Http::Internal;
->>>>>>> dd3c79c9
 
   // Check when there's no info about retry on the context
   auto initialContext = GetApplicationContext();
@@ -175,13 +171,9 @@
 {
   using namespace Azure::Core;
   using namespace Azure::Core::Http;
-<<<<<<< HEAD
-  using namespace Azure::Core::Internal::Http;
+  using namespace Azure::Core::Http::Internal;;
   // Clean the validation global state
   retryCounterState = 0;
-=======
-  using namespace Azure::Core::Http::Internal;
->>>>>>> dd3c79c9
 
   // Pipeline with retry test
   std::vector<std::unique_ptr<HttpPolicy>> policies;
