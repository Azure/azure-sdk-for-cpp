--- conflicted
+++ resolved
@@ -121,10 +121,6 @@
   }
 }
 
-<<<<<<< HEAD
-#include <thread>
-=======
->>>>>>> 84560cb5
 TEST(Md5Hash, multiThread)
 {
   auto hashThreadRoutine = [](int sleepFor) {
