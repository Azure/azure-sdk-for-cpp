// Copyright (c) Microsoft Corporation. All rights reserved.
// SPDX-License-Identifier: MIT

/**
 * @file This test assumes the application is already using libcurl.
 *
 */

#if !defined(WIN32_LEAN_AND_MEAN)
#define WIN32_LEAN_AND_MEAN
#endif

#if !defined(NOMINMAX)
#define NOMINMAX
#endif

#include <gtest/gtest.h>

#include <curl/curl.h>

#include <azure/core/context.hpp>
#include <azure/core/http/curl_transport.hpp>
#include <azure/core/http/http.hpp>
#include <azure/core/http/policies/policy.hpp>
#include <azure/core/io/body_stream.hpp>
#include <azure/core/response.hpp>

#include <http/curl/curl_connection_pool_private.hpp>
#include <http/curl/curl_connection_private.hpp>
#include <http/curl/curl_session_private.hpp>

#include <cstdlib>

namespace Azure { namespace Core { namespace Test {
  TEST(SdkWithLibcurl, globalCleanUp)
  {
    Azure::Core::Http::Request req(
        Azure::Core::Http::HttpMethod::Get, Azure::Core::Url("https://httpbin.org/get"));

    {
      // Creating a new connection with default options
      Azure::Core::Http::CurlTransportOptions options;
      auto connection = Azure::Core::Http::_detail::CurlConnectionPool::g_curlConnectionPool
                            .ExtractOrCreateCurlConnection(req, options);

      auto session = std::make_unique<Azure::Core::Http::CurlSession>(
          req, std::move(connection), options.HttpKeepAlive);
      session->Perform(Azure::Core::Context::GetApplicationContext());
      // Reading all the response
      session->ReadToEnd(Azure::Core::Context::GetApplicationContext());
    }
    // Check that after the connection is gone, it is moved back to the pool
    EXPECT_EQ(
<<<<<<< HEAD
        Azure::Core::Http::_detail::CurlConnectionPool::g_curlConnectionPool.ConnectionCounter, 1);
=======
        Azure::Core::Http::_detail::CurlConnectionPool::g_curlConnectionPool.ConnectionPoolIndex
            .size(),
        1);
>>>>>>> 3e1af936
  }
}}} // namespace Azure::Core::Test

int main(int argc, char** argv)
{
  testing::InitGoogleTest(&argc, argv);
  auto r = RUN_ALL_TESTS();
  return r;
}<|MERGE_RESOLUTION|>--- conflicted
+++ resolved
@@ -51,13 +51,9 @@
     }
     // Check that after the connection is gone, it is moved back to the pool
     EXPECT_EQ(
-<<<<<<< HEAD
-        Azure::Core::Http::_detail::CurlConnectionPool::g_curlConnectionPool.ConnectionCounter, 1);
-=======
         Azure::Core::Http::_detail::CurlConnectionPool::g_curlConnectionPool.ConnectionPoolIndex
             .size(),
         1);
->>>>>>> 3e1af936
   }
 }}} // namespace Azure::Core::Test
 
