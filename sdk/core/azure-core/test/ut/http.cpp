// Copyright (c) Microsoft Corporation. All rights reserved.
// SPDX-License-Identifier: MIT

#include <gtest/gtest.h>

#include "http.hpp"
#include <azure/core/http/http.hpp>
#include <azure/core/internal/null_body_stream.hpp>

#include <string>
#include <utility>
#include <vector>

using namespace Azure::Core;

namespace Azure { namespace Core { namespace Test {

  // Request - Add header
  TEST(TestHttp, add_headers)
  {
    Http::HttpMethod httpMethod = Http::HttpMethod::Post;
    Http::Url url("http://test.com");
    Http::Request req(httpMethod, url);
    std::pair<std::string, std::string> expected("valid", "header");

    EXPECT_NO_THROW(req.SetHeader(expected.first, expected.second));
    EXPECT_PRED2(
        [](Azure::Core::CaseInsensitiveMap headers, std::pair<std::string, std::string> expected) {
          auto firstHeader = headers.begin();
          return firstHeader->first == expected.first && firstHeader->second == expected.second
              && headers.size() == 1;
        },
        req.GetHeaders(),
        expected);

    EXPECT_THROW(req.SetHeader("invalid()", "header"), std::runtime_error);

    // same header will just override
    std::pair<std::string, std::string> expectedOverride("valid", "override");
    EXPECT_NO_THROW(req.SetHeader(expectedOverride.first, expectedOverride.second));
    EXPECT_PRED2(
        [](Azure::Core::CaseInsensitiveMap headers, std::pair<std::string, std::string> expected) {
          auto firstHeader = headers.begin();
          return firstHeader->first == expected.first && firstHeader->second == expected.second
              && headers.size() == 1;
        },
        req.GetHeaders(),
        expectedOverride);

    // adding header after one error happened before
    std::pair<std::string, std::string> expected2("valid2", "header2");
    EXPECT_NO_THROW(req.SetHeader(expected2.first, expected2.second));
    EXPECT_PRED2(
        [](Azure::Core::CaseInsensitiveMap headers, std::pair<std::string, std::string> expected) {
          auto secondHeader = headers.begin();
          secondHeader++;
          return secondHeader->first == expected.first && secondHeader->second == expected.second
              && headers.size() == 2;
        },
        req.GetHeaders(),
        expected2);
  }

  // Response - Add header
  TEST(TestHttp, response_add_headers)
  {

    Http::RawResponse response(1, 1, Http::HttpStatusCode::Accepted, "Test");
    std::pair<std::string, std::string> expected("valid", "header");

    EXPECT_NO_THROW(response.SetHeader(expected.first, expected.second));
    EXPECT_PRED2(
        [](Azure::Core::CaseInsensitiveMap headers, std::pair<std::string, std::string> expected) {
          auto firstHeader = headers.begin();
          return firstHeader->first == expected.first && firstHeader->second == expected.second
              && headers.size() == 1;
        },
        response.GetHeaders(),
        expected);

    EXPECT_THROW(
        response.SetHeader("invalid()", "header"), Azure::Core::Http::InvalidHeaderException);

    // same header will just override
    std::pair<std::string, std::string> expectedOverride("valid", "override");
    EXPECT_NO_THROW(response.SetHeader(expectedOverride.first, expectedOverride.second));
    EXPECT_PRED2(
        [](Azure::Core::CaseInsensitiveMap headers, std::pair<std::string, std::string> expected) {
          auto firstHeader = headers.begin();
          return firstHeader->first == expected.first && firstHeader->second == expected.second
              && headers.size() == 1;
        },
        response.GetHeaders(),
        expectedOverride);

    // adding header after on error happened
    std::pair<std::string, std::string> expected2("valid2", "header2");
    EXPECT_NO_THROW(response.SetHeader(expected2.first, expected2.second));
    EXPECT_PRED2(
        [](Azure::Core::CaseInsensitiveMap headers, std::pair<std::string, std::string> expected) {
          auto secondtHeader = headers.begin();
          secondtHeader++;
          return secondtHeader->first == expected.first && secondtHeader->second == expected.second
              && headers.size() == 2;
        },
        response.GetHeaders(),
        expected2);

    // Response SetHeader overload method to add from string
    EXPECT_THROW(response.SetHeader("inv(): header"), Azure::Core::Http::InvalidHeaderException);
    EXPECT_THROW(
        response.SetHeader("no delimiter header"), Azure::Core::Http::InvalidHeaderException);

    // adding header after previous error just happened on add from string
    EXPECT_NO_THROW(response.SetHeader("valid3: header3"));
    EXPECT_PRED2(
        [](Azure::Core::CaseInsensitiveMap headers, std::pair<std::string, std::string> expected) {
          auto secondtHeader = headers.begin();
          secondtHeader++;
          secondtHeader++;
          return secondtHeader->first == expected.first && secondtHeader->second == expected.second
              && headers.size() == 3;
        },
        response.GetHeaders(),
        (std::pair<std::string, std::string>("valid3", "header3")));
  }

  // HTTP Range
  TEST(TestHttp, Range)
  {
    {
      Http::Range r{10, 1};
      EXPECT_EQ(r.Offset, 10);
      EXPECT_TRUE(r.Length.HasValue());
      EXPECT_EQ(r.Length.GetValue(), 1);
    }
    {
      Http::Range r;
      r.Offset = 10;
      EXPECT_EQ(r.Offset, 10);
      EXPECT_FALSE(r.Length.HasValue());
    }
    {
      Http::Range r;
      r.Length = 10;
      EXPECT_EQ(r.Offset, 0);
      EXPECT_TRUE(r.Length.HasValue());
      EXPECT_EQ(r.Length.GetValue(), 10);
    }
    {
      Http::Range r;
      EXPECT_EQ(r.Offset, 0);
      EXPECT_FALSE(r.Length.HasValue());
    }
  }

  TEST(TestHttp, RequestStartTry)
  {
    {
      Http::HttpMethod httpMethod = Http::HttpMethod::Post;
      Http::Url url("http://test.com");
      Http::Request req(httpMethod, url);

      Azure::Core::IO::_internal::NullBodyStream* d
          = dynamic_cast<Azure::Core::IO::_internal::NullBodyStream*>(req.GetBodyStream());
      EXPECT_TRUE(d);

      req.StartTry();

      EXPECT_NO_THROW(req.SetHeader("namE", "retryValue"));

      auto headers = req.GetHeaders();

      EXPECT_TRUE(headers.count("name"));

      req.StartTry();
      headers = req.GetHeaders();

      EXPECT_FALSE(headers.count("name"));

      d = dynamic_cast<Azure::Core::IO::_internal::NullBodyStream*>(req.GetBodyStream());
      EXPECT_TRUE(d);
    }

    {
      Http::HttpMethod httpMethod = Http::HttpMethod::Post;
      Http::Url url("http://test.com");

      std::vector<uint8_t> data = {1, 2, 3, 4};
      Azure::Core::IO::MemoryBodyStream stream(data);

      // Change the offset of the stream to be non-zero by reading a byte.
      std::vector<uint8_t> temp(2);
      EXPECT_EQ(
<<<<<<< HEAD
          Azure::IO::BodyStream::ReadToCount(
              stream, temp.data(), 1, Context::GetApplicationContext()),
=======
          Azure::Core::IO::BodyStream::ReadToCount(stream, temp.data(), 1, GetApplicationContext()),
>>>>>>> 2562df66
          1);

      EXPECT_EQ(temp[0], 1);
      EXPECT_EQ(temp[1], 0);

      Http::Request req(httpMethod, url, &stream);

      Azure::Core::IO::MemoryBodyStream* d
          = dynamic_cast<Azure::Core::IO::MemoryBodyStream*>(req.GetBodyStream());
      EXPECT_TRUE(d);

      req.StartTry();

      d = dynamic_cast<Azure::Core::IO::MemoryBodyStream*>(req.GetBodyStream());
      EXPECT_TRUE(d);

      // Verify that StartTry rewound the stream back.
      auto getStream = req.GetBodyStream();
      EXPECT_EQ(
<<<<<<< HEAD
          Azure::IO::BodyStream::ReadToCount(
              *getStream, temp.data(), 2, Context::GetApplicationContext()),
=======
          Azure::Core::IO::BodyStream::ReadToCount(
              *getStream, temp.data(), 2, GetApplicationContext()),
>>>>>>> 2562df66
          2);

      EXPECT_EQ(temp[0], 1);
      EXPECT_EQ(temp[1], 2);
    }
  }

}}} // namespace Azure::Core::Test<|MERGE_RESOLUTION|>--- conflicted
+++ resolved
@@ -192,12 +192,7 @@
       // Change the offset of the stream to be non-zero by reading a byte.
       std::vector<uint8_t> temp(2);
       EXPECT_EQ(
-<<<<<<< HEAD
-          Azure::IO::BodyStream::ReadToCount(
-              stream, temp.data(), 1, Context::GetApplicationContext()),
-=======
-          Azure::Core::IO::BodyStream::ReadToCount(stream, temp.data(), 1, GetApplicationContext()),
->>>>>>> 2562df66
+          Azure::Core::IO::BodyStream::ReadToCount(stream, temp.data(), 1, Context::GetApplicationContext()),
           1);
 
       EXPECT_EQ(temp[0], 1);
@@ -217,13 +212,8 @@
       // Verify that StartTry rewound the stream back.
       auto getStream = req.GetBodyStream();
       EXPECT_EQ(
-<<<<<<< HEAD
-          Azure::IO::BodyStream::ReadToCount(
+          Azure::Core::IO::BodyStream::ReadToCount(
               *getStream, temp.data(), 2, Context::GetApplicationContext()),
-=======
-          Azure::Core::IO::BodyStream::ReadToCount(
-              *getStream, temp.data(), 2, GetApplicationContext()),
->>>>>>> 2562df66
           2);
 
       EXPECT_EQ(temp[0], 1);
