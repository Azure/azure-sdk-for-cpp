// Copyright (c) Microsoft Corporation. All rights reserved.
// SPDX-License-Identifier: MIT

#include <http/http.hpp>
#include <internal/credentials_internal.hpp>

#include "gtest/gtest.h"

#include <string>
#include <vector>

using namespace Azure::Core;

TEST(Http_Request, getters)
{
  Http::HttpMethod httpMethod = Http::HttpMethod::GET;
  std::string url = "http://test.url.com";
  Http::Request req(httpMethod, url);

  // EXPECT_PRED works better than just EQ because it will print values in log
  EXPECT_PRED2(
      [](Http::HttpMethod a, Http::HttpMethod b) { return a == b; }, req.getMethod(), httpMethod);
  EXPECT_PRED2([](std::string a, std::string b) { return a == b; }, req.getEncodedUrl(), url);
  /* EXPECT_PRED2(
      [](std::string a, std::string b) { return a == b; },
      req.getBodyStream(),
      Http::BodyStream::null);
  EXPECT_PRED2(
      [](std::string a, std::string b) { return a == b; },
      req.getBodyBuffer(),
      Http::BodyBuffer::null); */

  uint8_t buffer[] = { 0, 1, 2, 3, 4, 5, 6, 7, 8, 9 };
  auto bufferBody = Http::BodyBuffer(buffer, sizeof(buffer));
  Http::Request requestWithBody(httpMethod, url, &bufferBody);

  EXPECT_PRED2(
      [](Http::HttpMethod a, Http::HttpMethod b) { return a == b; },
      requestWithBody.getMethod(),
      httpMethod);
  EXPECT_PRED2(
      [](std::string a, std::string b) { return a == b; }, requestWithBody.getEncodedUrl(), url);
  /* EXPECT_PRED2(
      [](std::string a, std::string b) { return a == b; },
      requestWithBody.getBodyStream(),
      Http::BodyStream::null); */

  // body with buffer
  auto body = requestWithBody.getBodyBuffer();
  ASSERT_EQ(body->_bodyBufferSize, 10);
  for (auto i = 0; i < 10; i++)
  {
    ASSERT_EQ(body->_bodyBuffer[i], i);
  }

  EXPECT_NO_THROW(req.addHeader("name", "value"));
  EXPECT_NO_THROW(req.addHeader("name2", "value2"));

  auto headers = req.getHeaders();

  EXPECT_TRUE(headers.count("name"));
  EXPECT_TRUE(headers.count("name2"));
  EXPECT_FALSE(headers.count("newHeader"));

  auto value = headers.find("name");
  EXPECT_PRED2([](std::string a, std::string b) { return a == b; }, value->second, "value");
  auto value2 = headers.find("name2");
  EXPECT_PRED2([](std::string a, std::string b) { return a == b; }, value2->second, "value2");

  // now add to retry headers
  req.startRetry();
  // same headers first, then one new
  EXPECT_NO_THROW(req.addHeader("name", "retryValue"));
  EXPECT_NO_THROW(req.addHeader("name2", "retryValue2"));
  EXPECT_NO_THROW(req.addHeader("newHeader", "new"));

  headers = req.getHeaders();

  EXPECT_TRUE(headers.count("name"));
  EXPECT_TRUE(headers.count("name2"));
  EXPECT_TRUE(headers.count("newHeader"));

  value = headers.find("name");
  EXPECT_PRED2([](std::string a, std::string b) { return a == b; }, value->second, "retryValue");
  value2 = headers.find("name2");
  EXPECT_PRED2([](std::string a, std::string b) { return a == b; }, value2->second, "retryValue2");
  auto value3 = headers.find("newHeader");
  EXPECT_PRED2([](std::string a, std::string b) { return a == b; }, value3->second, "new");
}

TEST(Http_Request, query_parameter)
{
  Http::HttpMethod httpMethod = Http::HttpMethod::PUT;
  std::string url = "http://test.com";
  Http::Request req(httpMethod, url);

  EXPECT_NO_THROW(req.addQueryParameter("query", "value"));
  EXPECT_PRED2(
      [](std::string a, std::string b) { return a == b; },
      req.getEncodedUrl(),
      url + "?query=value");

  std::string url_with_query = "http://test.com?query=1";
  Http::Request req_with_query(httpMethod, url_with_query);

  // ignore if adding same query parameter key that is already in url
  EXPECT_NO_THROW(req_with_query.addQueryParameter("query", "value"));
  EXPECT_PRED2(
      [](std::string a, std::string b) { return a == b; },
      req_with_query.getEncodedUrl(),
      url_with_query);

  // retry query params testing
  req.startRetry();
  // same query parameter should override previous
  EXPECT_NO_THROW(req.addQueryParameter("query", "retryValue"));

  EXPECT_PRED2(
      [](std::string a, std::string b) { return a == b; },
      req.getEncodedUrl(),
      url + "?query=retryValue");
}

TEST(Http_Request, add_path)
{
  Http::HttpMethod httpMethod = Http::HttpMethod::POST;
  std::string url = "http://test.com";
  Http::Request req(httpMethod, url);

  EXPECT_NO_THROW(req.addPath("path"));
  EXPECT_PRED2(
      [](std::string a, std::string b) { return a == b; }, req.getEncodedUrl(), url + "/path");

  EXPECT_NO_THROW(req.addQueryParameter("query", "value"));
  EXPECT_PRED2(
      [](std::string a, std::string b) { return a == b; },
      req.getEncodedUrl(),
      url + "/path?query=value");

  EXPECT_NO_THROW(req.addPath("path2"));
  EXPECT_PRED2(
      [](std::string a, std::string b) { return a == b; },
      req.getEncodedUrl(),
      url + "/path/path2?query=value");

  EXPECT_NO_THROW(req.addPath("path3"));
  EXPECT_PRED2(
      [](std::string a, std::string b) { return a == b; },
      req.getEncodedUrl(),
      url + "/path/path2/path3?query=value");
}

class azure::core::credentials::detail::CredentialTest : public ClientSecretCredential
{
public:
  CredentialTest(
      std::string const& tenantId,
      std::string const& clientId,
      std::string const& clientSecret)
      : ClientSecretCredential(tenantId, clientId, clientSecret)
  {
  }

  std::string NewTokenString;
  std::chrono::system_clock::time_point NewExpiration;
  bool IsExpired;

  std::string GetTenantId() const
  {
    return this->ClientSecretCredential::m_clientSecret->m_tenantId;
  }

  std::string GetClientId() const
  {
    return this->ClientSecretCredential::m_clientSecret->m_clientId;
  }

  std::string GetClientSecret() const
  {
    return this->ClientSecretCredential::m_clientSecret->m_clientSecret;
  }

  std::string GetScopes() const { return this->ClientSecretCredential::m_clientSecret->m_scopes; }

  bool IsTokenPtrNull() const { return !this->TokenCredential::m_token; }

  std::string GetTokenString() const { return this->TokenCredential::m_token->m_tokenString; }

  std::chrono::system_clock::time_point GetExpiration() const
  {
    return this->TokenCredential::m_token->m_expiresAt;
  }

private:
  void RefreshToken(
      std::string& newTokenString,
      std::chrono::system_clock::time_point& newExpiration) override
  {
    newTokenString = this->NewTokenString;
    newExpiration = this->NewExpiration;
  }

  bool IsTokenExpired(std::chrono::system_clock::time_point const&) const override
  {
    return this->IsExpired;
  }
};

TEST(Credential, ClientSecretCredential)
{
  // Client Secret credential properties
<<<<<<< HEAD
  Credentials::ClientSecretCredential clientSecretCredential(
      "tenantId", "clientId", "clientSecret");

  EXPECT_EQ(
      Credentials::ClientSecretCredential::Internal::GetTenantId(clientSecretCredential),
      "tenantId");

  EXPECT_EQ(
      Credentials::ClientSecretCredential::Internal::GetClientId(clientSecretCredential),
      "clientId");

  EXPECT_EQ(
      Credentials::ClientSecretCredential::Internal::GetClientSecret(clientSecretCredential),
      "clientSecret");
=======
  std::string const tenantId = "tenantId";
  std::string const clientId = "clientId";
  std::string const clientSecret = "clientSecret";

  credentials::detail::CredentialTest clientSecretCredential(tenantId, clientId, clientSecret);

  EXPECT_EQ(clientSecretCredential.GetTenantId(), tenantId);
  EXPECT_EQ(clientSecretCredential.GetClientId(), clientId);
  EXPECT_EQ(clientSecretCredential.GetClientSecret(), clientSecret);
>>>>>>> 3370f252

  // Token credential
  {
    auto const emptyString = std::string();
    auto const defaultTime = std::chrono::system_clock::time_point();
    {
      // Default values
      {
<<<<<<< HEAD
        auto const initialToken
            = Credentials::TokenCredential::Internal::GetToken(clientSecretCredential);

        EXPECT_EQ(initialToken.TokenString, emptyString);
        EXPECT_EQ(initialToken.Scopes, emptyString);
        EXPECT_EQ(initialToken.ExpiresAt, defaultTime);
=======
        EXPECT_EQ(clientSecretCredential.IsTokenPtrNull(), true);
>>>>>>> 3370f252
      }

      {
        // Set scopes
        std::string const scopes = "scope";
        {
<<<<<<< HEAD
          Credentials::Credential::Internal::SetScopes(clientSecretCredential, scopes);

          auto const scopedToken
              = Credentials::TokenCredential::Internal::GetToken(clientSecretCredential);

          EXPECT_EQ(scopedToken.TokenString, emptyString);
          EXPECT_EQ(scopedToken.Scopes, scopes);
          EXPECT_EQ(scopedToken.ExpiresAt, defaultTime);
=======
          credentials::Credential::Internal::SetScopes(clientSecretCredential, scopes);
          EXPECT_EQ(clientSecretCredential.IsTokenPtrNull(), true);
>>>>>>> 3370f252
        }

        // Get token
        {
          std::string const olderToken = "olderToken";
          std::string const newToken = "newToken";
          auto const olderTime = defaultTime + std::chrono::minutes(10);
          auto const newTime = olderTime + std::chrono::minutes(10);

          {
            clientSecretCredential.IsExpired = true;
            clientSecretCredential.NewTokenString = olderToken;
            clientSecretCredential.NewExpiration = olderTime;

            auto const tokenReceived
                = credentials::TokenCredential::Internal::GetToken(clientSecretCredential);

            EXPECT_EQ(clientSecretCredential.IsTokenPtrNull(), false);
            EXPECT_EQ(tokenReceived, olderToken);
            EXPECT_EQ(clientSecretCredential.GetTokenString(), olderToken);
            EXPECT_EQ(clientSecretCredential.GetScopes(), scopes);
            EXPECT_EQ(clientSecretCredential.GetExpiration(), olderTime);
          }

          // Attemp to get the token when it is not expired yet
          {
            clientSecretCredential.IsExpired = false;
            clientSecretCredential.NewTokenString = newToken;
            clientSecretCredential.NewExpiration = newTime;

            auto const tokenReceived
                = credentials::TokenCredential::Internal::GetToken(clientSecretCredential);

            EXPECT_EQ(tokenReceived, olderToken);
            EXPECT_EQ(clientSecretCredential.GetTokenString(), olderToken);
            EXPECT_EQ(clientSecretCredential.GetScopes(), scopes);
            EXPECT_EQ(clientSecretCredential.GetExpiration(), olderTime);
          }

          // Attempt to get token after it expired
          {
<<<<<<< HEAD
            Credentials::TokenCredential::Internal::SetToken(
                clientSecretCredential, token, recentTime);

            auto const refreshedToken
                = Credentials::TokenCredential::Internal::GetToken(clientSecretCredential);
=======
            clientSecretCredential.IsExpired = true;

            auto const tokenReceived
                = credentials::TokenCredential::Internal::GetToken(clientSecretCredential);
>>>>>>> 3370f252

            EXPECT_EQ(tokenReceived, newToken);
            EXPECT_EQ(clientSecretCredential.GetTokenString(), newToken);
            EXPECT_EQ(clientSecretCredential.GetScopes(), scopes);
            EXPECT_EQ(clientSecretCredential.GetExpiration(), newTime);

            clientSecretCredential.IsExpired = false;
          }

          // Setting the very same scopes set earlier does not reset token
          {
<<<<<<< HEAD
            Credentials::Credential::Internal::SetScopes(
                clientSecretCredential, std::string(scopes));

            auto const rescopedToken
                = Credentials::TokenCredential::Internal::GetToken(clientSecretCredential);
=======
            std::string const scopesCopy
                = scopes.substr(0, scopes.length() / 2) + scopes.substr(scopes.length() / 2);

            {
              auto const scopesPtr = scopes.c_str();
              auto const scopesCopyPtr = scopesCopy.c_str();
              EXPECT_NE(scopesPtr, scopesCopyPtr);
              EXPECT_EQ(scopes, scopesCopy);
            }
            

            credentials::Credential::Internal::SetScopes(clientSecretCredential, scopesCopy);

            EXPECT_EQ(clientSecretCredential.GetTenantId(), tenantId);
            EXPECT_EQ(clientSecretCredential.GetClientId(), clientId);
            EXPECT_EQ(clientSecretCredential.GetClientSecret(), clientSecret);

            auto const tokenReceived
                = credentials::TokenCredential::Internal::GetToken(clientSecretCredential);
>>>>>>> 3370f252

            EXPECT_EQ(tokenReceived, newToken);
            EXPECT_EQ(clientSecretCredential.GetTokenString(), newToken);
            EXPECT_EQ(clientSecretCredential.GetScopes(), scopes);
            EXPECT_EQ(clientSecretCredential.GetExpiration(), newTime);
          }

          // Updating scopes does reset the token
          {
            clientSecretCredential.IsExpired = false;

<<<<<<< HEAD
        Credentials::Credential::Internal::SetScopes(
            clientSecretCredential, std::string(another_scopes));

        auto const resetToken
            = Credentials::TokenCredential::Internal::GetToken(clientSecretCredential);
=======
            std::string const anotherScopes = "anotherScopes";
            std::string const anotherToken = "anotherToken";
            auto const anotherTime = newTime + std::chrono::minutes(10);

            clientSecretCredential.NewTokenString = anotherToken;
            clientSecretCredential.NewExpiration = anotherTime;
>>>>>>> 3370f252

            auto tokenReceived
                = credentials::TokenCredential::Internal::GetToken(clientSecretCredential);

            EXPECT_EQ(tokenReceived, newToken);
            EXPECT_EQ(clientSecretCredential.GetTokenString(), newToken);
            EXPECT_EQ(clientSecretCredential.GetScopes(), scopes);
            EXPECT_EQ(clientSecretCredential.GetExpiration(), newTime);

            credentials::Credential::Internal::SetScopes(
                clientSecretCredential, std::string(anotherScopes));


            EXPECT_EQ(clientSecretCredential.GetTenantId(), tenantId);
            EXPECT_EQ(clientSecretCredential.GetClientId(), clientId);
            EXPECT_EQ(clientSecretCredential.GetClientSecret(), clientSecret);
            EXPECT_EQ(clientSecretCredential.GetScopes(), anotherScopes);
            EXPECT_EQ(clientSecretCredential.IsTokenPtrNull(), true);

            tokenReceived
                = credentials::TokenCredential::Internal::GetToken(clientSecretCredential);

            EXPECT_EQ(clientSecretCredential.IsTokenPtrNull(), false);
            EXPECT_EQ(tokenReceived, anotherToken);
            EXPECT_EQ(clientSecretCredential.GetTokenString(), anotherToken);
            EXPECT_EQ(clientSecretCredential.GetScopes(), anotherScopes);
            EXPECT_EQ(clientSecretCredential.GetExpiration(), anotherTime);
          }
        }
      }
    }
  }
}<|MERGE_RESOLUTION|>--- conflicted
+++ resolved
@@ -9,33 +9,33 @@
 #include <string>
 #include <vector>
 
-using namespace Azure::Core;
+using namespace azure::core;
 
 TEST(Http_Request, getters)
 {
-  Http::HttpMethod httpMethod = Http::HttpMethod::GET;
+  http::HttpMethod httpMethod = http::HttpMethod::GET;
   std::string url = "http://test.url.com";
-  Http::Request req(httpMethod, url);
+  http::Request req(httpMethod, url);
 
   // EXPECT_PRED works better than just EQ because it will print values in log
   EXPECT_PRED2(
-      [](Http::HttpMethod a, Http::HttpMethod b) { return a == b; }, req.getMethod(), httpMethod);
+      [](http::HttpMethod a, http::HttpMethod b) { return a == b; }, req.getMethod(), httpMethod);
   EXPECT_PRED2([](std::string a, std::string b) { return a == b; }, req.getEncodedUrl(), url);
   /* EXPECT_PRED2(
       [](std::string a, std::string b) { return a == b; },
       req.getBodyStream(),
-      Http::BodyStream::null);
+      http::BodyStream::null);
   EXPECT_PRED2(
       [](std::string a, std::string b) { return a == b; },
       req.getBodyBuffer(),
-      Http::BodyBuffer::null); */
+      http::BodyBuffer::null); */
 
   uint8_t buffer[] = { 0, 1, 2, 3, 4, 5, 6, 7, 8, 9 };
-  auto bufferBody = Http::BodyBuffer(buffer, sizeof(buffer));
-  Http::Request requestWithBody(httpMethod, url, &bufferBody);
-
-  EXPECT_PRED2(
-      [](Http::HttpMethod a, Http::HttpMethod b) { return a == b; },
+  auto bufferBody = http::BodyBuffer(buffer, sizeof(buffer));
+  http::Request requestWithBody(httpMethod, url, &bufferBody);
+
+  EXPECT_PRED2(
+      [](http::HttpMethod a, http::HttpMethod b) { return a == b; },
       requestWithBody.getMethod(),
       httpMethod);
   EXPECT_PRED2(
@@ -43,7 +43,7 @@
   /* EXPECT_PRED2(
       [](std::string a, std::string b) { return a == b; },
       requestWithBody.getBodyStream(),
-      Http::BodyStream::null); */
+      http::BodyStream::null); */
 
   // body with buffer
   auto body = requestWithBody.getBodyBuffer();
@@ -90,9 +90,9 @@
 
 TEST(Http_Request, query_parameter)
 {
-  Http::HttpMethod httpMethod = Http::HttpMethod::PUT;
+  http::HttpMethod httpMethod = http::HttpMethod::PUT;
   std::string url = "http://test.com";
-  Http::Request req(httpMethod, url);
+  http::Request req(httpMethod, url);
 
   EXPECT_NO_THROW(req.addQueryParameter("query", "value"));
   EXPECT_PRED2(
@@ -101,7 +101,7 @@
       url + "?query=value");
 
   std::string url_with_query = "http://test.com?query=1";
-  Http::Request req_with_query(httpMethod, url_with_query);
+  http::Request req_with_query(httpMethod, url_with_query);
 
   // ignore if adding same query parameter key that is already in url
   EXPECT_NO_THROW(req_with_query.addQueryParameter("query", "value"));
@@ -123,9 +123,9 @@
 
 TEST(Http_Request, add_path)
 {
-  Http::HttpMethod httpMethod = Http::HttpMethod::POST;
+  http::HttpMethod httpMethod = http::HttpMethod::POST;
   std::string url = "http://test.com";
-  Http::Request req(httpMethod, url);
+  http::Request req(httpMethod, url);
 
   EXPECT_NO_THROW(req.addPath("path"));
   EXPECT_PRED2(
@@ -209,22 +209,6 @@
 TEST(Credential, ClientSecretCredential)
 {
   // Client Secret credential properties
-<<<<<<< HEAD
-  Credentials::ClientSecretCredential clientSecretCredential(
-      "tenantId", "clientId", "clientSecret");
-
-  EXPECT_EQ(
-      Credentials::ClientSecretCredential::Internal::GetTenantId(clientSecretCredential),
-      "tenantId");
-
-  EXPECT_EQ(
-      Credentials::ClientSecretCredential::Internal::GetClientId(clientSecretCredential),
-      "clientId");
-
-  EXPECT_EQ(
-      Credentials::ClientSecretCredential::Internal::GetClientSecret(clientSecretCredential),
-      "clientSecret");
-=======
   std::string const tenantId = "tenantId";
   std::string const clientId = "clientId";
   std::string const clientSecret = "clientSecret";
@@ -234,7 +218,6 @@
   EXPECT_EQ(clientSecretCredential.GetTenantId(), tenantId);
   EXPECT_EQ(clientSecretCredential.GetClientId(), clientId);
   EXPECT_EQ(clientSecretCredential.GetClientSecret(), clientSecret);
->>>>>>> 3370f252
 
   // Token credential
   {
@@ -243,35 +226,15 @@
     {
       // Default values
       {
-<<<<<<< HEAD
-        auto const initialToken
-            = Credentials::TokenCredential::Internal::GetToken(clientSecretCredential);
-
-        EXPECT_EQ(initialToken.TokenString, emptyString);
-        EXPECT_EQ(initialToken.Scopes, emptyString);
-        EXPECT_EQ(initialToken.ExpiresAt, defaultTime);
-=======
         EXPECT_EQ(clientSecretCredential.IsTokenPtrNull(), true);
->>>>>>> 3370f252
       }
 
       {
         // Set scopes
         std::string const scopes = "scope";
         {
-<<<<<<< HEAD
-          Credentials::Credential::Internal::SetScopes(clientSecretCredential, scopes);
-
-          auto const scopedToken
-              = Credentials::TokenCredential::Internal::GetToken(clientSecretCredential);
-
-          EXPECT_EQ(scopedToken.TokenString, emptyString);
-          EXPECT_EQ(scopedToken.Scopes, scopes);
-          EXPECT_EQ(scopedToken.ExpiresAt, defaultTime);
-=======
           credentials::Credential::Internal::SetScopes(clientSecretCredential, scopes);
           EXPECT_EQ(clientSecretCredential.IsTokenPtrNull(), true);
->>>>>>> 3370f252
         }
 
         // Get token
@@ -313,18 +276,10 @@
 
           // Attempt to get token after it expired
           {
-<<<<<<< HEAD
-            Credentials::TokenCredential::Internal::SetToken(
-                clientSecretCredential, token, recentTime);
-
-            auto const refreshedToken
-                = Credentials::TokenCredential::Internal::GetToken(clientSecretCredential);
-=======
             clientSecretCredential.IsExpired = true;
 
             auto const tokenReceived
                 = credentials::TokenCredential::Internal::GetToken(clientSecretCredential);
->>>>>>> 3370f252
 
             EXPECT_EQ(tokenReceived, newToken);
             EXPECT_EQ(clientSecretCredential.GetTokenString(), newToken);
@@ -336,13 +291,6 @@
 
           // Setting the very same scopes set earlier does not reset token
           {
-<<<<<<< HEAD
-            Credentials::Credential::Internal::SetScopes(
-                clientSecretCredential, std::string(scopes));
-
-            auto const rescopedToken
-                = Credentials::TokenCredential::Internal::GetToken(clientSecretCredential);
-=======
             std::string const scopesCopy
                 = scopes.substr(0, scopes.length() / 2) + scopes.substr(scopes.length() / 2);
 
@@ -362,7 +310,6 @@
 
             auto const tokenReceived
                 = credentials::TokenCredential::Internal::GetToken(clientSecretCredential);
->>>>>>> 3370f252
 
             EXPECT_EQ(tokenReceived, newToken);
             EXPECT_EQ(clientSecretCredential.GetTokenString(), newToken);
@@ -374,20 +321,12 @@
           {
             clientSecretCredential.IsExpired = false;
 
-<<<<<<< HEAD
-        Credentials::Credential::Internal::SetScopes(
-            clientSecretCredential, std::string(another_scopes));
-
-        auto const resetToken
-            = Credentials::TokenCredential::Internal::GetToken(clientSecretCredential);
-=======
             std::string const anotherScopes = "anotherScopes";
             std::string const anotherToken = "anotherToken";
             auto const anotherTime = newTime + std::chrono::minutes(10);
 
             clientSecretCredential.NewTokenString = anotherToken;
             clientSecretCredential.NewExpiration = anotherTime;
->>>>>>> 3370f252
 
             auto tokenReceived
                 = credentials::TokenCredential::Internal::GetToken(clientSecretCredential);
