--- conflicted
+++ resolved
@@ -2,10 +2,6 @@
 // SPDX-License-Identifier: MIT
 
 #include <http/http.hpp>
-<<<<<<< HEAD
-#include <http/request.hpp>
-=======
->>>>>>> 61b8cdc3
 #include <internal/credentials_internal.hpp>
 
 #include "gtest/gtest.h"
@@ -154,7 +150,6 @@
       url + "/path/path2/path3?query=value");
 }
 
-<<<<<<< HEAD
 class azure::core::credentials::detail::CredentialTest : public ClientSecretCredential
 {
 public:
@@ -223,25 +218,6 @@
   EXPECT_EQ(clientSecretCredential.GetTenantId(), tenantId);
   EXPECT_EQ(clientSecretCredential.GetClientId(), clientId);
   EXPECT_EQ(clientSecretCredential.GetClientSecret(), clientSecret);
-=======
-TEST(Credential, ClientSecretCredential)
-{
-  // Client Secret credential properties
-  credentials::ClientSecretCredential clientSecretCredential(
-      "tenantId", "clientId", "clientSecret");
-
-  EXPECT_EQ(
-      credentials::ClientSecretCredential::Internal::GetTenantId(clientSecretCredential),
-      "tenantId");
-
-  EXPECT_EQ(
-      credentials::ClientSecretCredential::Internal::GetClientId(clientSecretCredential),
-      "clientId");
-
-  EXPECT_EQ(
-      credentials::ClientSecretCredential::Internal::GetClientSecret(clientSecretCredential),
-      "clientSecret");
->>>>>>> 61b8cdc3
 
   // Token credential
   {
@@ -250,16 +226,7 @@
     {
       // Default values
       {
-<<<<<<< HEAD
         EXPECT_EQ(clientSecretCredential.IsTokenPtrNull(), true);
-=======
-        auto const initialToken
-            = credentials::TokenCredential::Internal::GetToken(clientSecretCredential);
-
-        EXPECT_EQ(initialToken.TokenString, emptyString);
-        EXPECT_EQ(initialToken.Scopes, emptyString);
-        EXPECT_EQ(initialToken.ExpiresAt, defaultTime);
->>>>>>> 61b8cdc3
       }
 
       {
@@ -267,7 +234,6 @@
         std::string const scopes = "scope";
         {
           credentials::Credential::Internal::SetScopes(clientSecretCredential, scopes);
-<<<<<<< HEAD
           EXPECT_EQ(clientSecretCredential.IsTokenPtrNull(), true);
         }
 
@@ -321,37 +287,10 @@
             EXPECT_EQ(clientSecretCredential.GetExpiration(), newTime);
 
             clientSecretCredential.IsExpired = false;
-=======
-
-          auto const scopedToken
-              = credentials::TokenCredential::Internal::GetToken(clientSecretCredential);
-
-          EXPECT_EQ(scopedToken.TokenString, emptyString);
-          EXPECT_EQ(scopedToken.Scopes, scopes);
-          EXPECT_EQ(scopedToken.ExpiresAt, defaultTime);
-        }
-
-        // Set token
-        {
-          std::string const token = "token";
-          auto const recentTime = std::chrono::system_clock::now();
-
-          {
-            credentials::TokenCredential::Internal::SetToken(
-                clientSecretCredential, token, recentTime);
-
-            auto const refreshedToken
-                = credentials::TokenCredential::Internal::GetToken(clientSecretCredential);
-
-            EXPECT_EQ(refreshedToken.TokenString, token);
-            EXPECT_EQ(refreshedToken.Scopes, scopes);
-            EXPECT_EQ(refreshedToken.ExpiresAt, recentTime);
->>>>>>> 61b8cdc3
           }
 
           // Setting the very same scopes set earlier does not reset token
           {
-<<<<<<< HEAD
             std::string const scopesCopy
                 = scopes.substr(0, scopes.length() / 2) + scopes.substr(scopes.length() / 2);
 
@@ -417,34 +356,6 @@
             EXPECT_EQ(clientSecretCredential.GetExpiration(), anotherTime);
           }
         }
-=======
-            credentials::Credential::Internal::SetScopes(
-                clientSecretCredential, std::string(scopes));
-
-            auto const rescopedToken
-                = credentials::TokenCredential::Internal::GetToken(clientSecretCredential);
-
-            EXPECT_EQ(rescopedToken.TokenString, token);
-            EXPECT_EQ(rescopedToken.Scopes, scopes);
-            EXPECT_EQ(rescopedToken.ExpiresAt, recentTime);
-          }
-        }
-      }
-
-      // Updating scopes does reset the token
-      {
-        std::string const another_scopes = "another_scopes";
-
-        credentials::Credential::Internal::SetScopes(
-            clientSecretCredential, std::string(another_scopes));
-
-        auto const resetToken
-            = credentials::TokenCredential::Internal::GetToken(clientSecretCredential);
-
-        EXPECT_EQ(resetToken.TokenString, emptyString);
-        EXPECT_EQ(resetToken.Scopes, another_scopes);
-        EXPECT_EQ(resetToken.ExpiresAt, defaultTime);
->>>>>>> 61b8cdc3
       }
     }
   }
