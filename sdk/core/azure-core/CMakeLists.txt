--- conflicted
+++ resolved
@@ -25,11 +25,8 @@
   src/http/request.cpp
   src/http/raw_response.cpp
   src/http/retry_policy.cpp
-<<<<<<< HEAD
   src/http/transport_policy.cpp
-=======
   src/http/telemetry_policy.cpp
->>>>>>> b0b348e9
   src/http/url.cpp
   src/http/winhttp/win_http_transport.cpp
   src/strings.cpp
