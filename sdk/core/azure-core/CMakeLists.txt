# Copyright (c) Microsoft Corporation. All rights reserved.
# SPDX-License-Identifier: MIT

cmake_minimum_required (VERSION 3.13)
project(azure-core LANGUAGES CXX)

set(CMAKE_CXX_STANDARD 14)
set(CMAKE_CXX_STANDARD_REQUIRED True)
set(CMAKE_WINDOWS_EXPORT_ALL_SYMBOLS ON)

list(APPEND CMAKE_MODULE_PATH "${CMAKE_CURRENT_SOURCE_DIR}/../../../cmake-modules")

include(az_version)
include(CodeCoverage)
include(DefineTransportAdapter)
include(doxygen_common)
include(global_compile_options)

find_package(Threads REQUIRED)

# min version for `CURLSSLOPT_NO_REVOKE`
# https://curl.haxx.se/libcurl/c/CURLOPT_SSL_OPTIONS.html
set(CURL_MIN_REQUIRED_VERSION 7.44)
find_package(CURL ${CURL_MIN_REQUIRED_VERSION} CONFIG QUIET)
if(NOT CURL_FOUND)
  find_package(CURL ${CURL_MIN_REQUIRED_VERSION} REQUIRED)
endif()
message("Libcurl version ${CURL_VERSION_STRING}")

# Storage requires 3.6.0 version for using `contains` feature
set(NLOHMANN_JSON_MIN_REQUIRED_VERSION 3.6.0)
# Try to find the config cmake file. Typically for when the integration is made at CMake level
# (CMake project available with a configuration file to consume)
find_package(nlohmann_json ${NLOHMANN_JSON_MIN_REQUIRED_VERSION} CONFIG QUIET)
if(NOT nlohmann_json_FOUND)
  # If CMake project/config is not found, last option is to find the library installed. The integration is done by the linker directly. 
  find_package(nlohmann_json ${NLOHMANN_JSON_MIN_REQUIRED_VERSION} REQUIRED)
endif()
message("nlohmann json version ${nlohmann_json_VERSION}")

if(BUILD_TRANSPORT_CURL)
  SET(CURL_TRANSPORT_ADAPTER_SRC src/http/curl/curl.cpp)
  SET(CURL_TRANSPORT_ADAPTER_INC inc/azure/core/http/curl/curl.hpp)
endif()
if(BUILD_TRANSPORT_WINHTTP)
  SET(WIN_TRANSPORT_ADAPTER_SRC src/http/winhttp/win_http_transport.cpp)
  SET(WIN_TRANSPORT_ADAPTER_INC inc/azure/core/http/winhttp/win_http_client.hpp)
endif()

set(
  AZURE_CORE_HEADER
    ${CURL_TRANSPORT_ADAPTER_INC}
    ${WIN_TRANSPORT_ADAPTER_INC}
    inc/azure/core/http/body_stream.hpp
    inc/azure/core/http/http.hpp
    inc/azure/core/http/pipeline.hpp
    inc/azure/core/http/policy.hpp
    inc/azure/core/http/transport.hpp
    inc/azure/core/internal/contract.hpp
    inc/azure/core/internal/log.hpp
    inc/azure/core/logging/logging.hpp
    inc/azure/core/context.hpp
    inc/azure/core/credentials.hpp
    inc/azure/core/datetime.hpp
    inc/azure/core/exception.hpp
    inc/azure/core/nullable.hpp
    inc/azure/core/platform.hpp
    inc/azure/core/response.hpp
    inc/azure/core/strings.hpp
    inc/azure/core/uuid.hpp
    inc/azure/core/version.hpp
    inc/azure/core.hpp
)

set(
  AZURE_CORE_SOURCE
    ${CURL_TRANSPORT_ADAPTER_SRC}
    ${WIN_TRANSPORT_ADAPTER_SRC}
    src/http/bearer_token_authentication_policy.cpp
    src/http/body_stream.cpp
<<<<<<< HEAD
    ${CURL_TRANSPORT_ADAPTER_SRC}
    ${WIN_TRANSPORT_ADAPTER_SRC}
=======
>>>>>>> 828bb409
    src/http/http.cpp
    src/http/logging_policy.cpp
    src/http/policy.cpp
    src/http/raw_response.cpp
    src/http/request.cpp
    src/http/retry_policy.cpp
    src/http/telemetry_policy.cpp
    src/http/transport_policy.cpp
    src/http/url.cpp
    src/logging/logging.cpp
    src/context.cpp
    src/datetime.cpp
    src/strings.cpp
    src/version.cpp
)

add_library(azure-core ${AZURE_CORE_HEADER} ${AZURE_CORE_SOURCE})

target_include_directories(
  azure-core
    PUBLIC
      $<BUILD_INTERFACE:${CMAKE_CURRENT_SOURCE_DIR}/inc>
      $<INSTALL_INTERFACE:include/az_core>
)

# make sure that users can consume the project as a library.
add_library(Azure::Core ALIAS azure-core)

# coverage. Has no effect if BUILD_CODE_COVERAGE is OFF
create_code_coverage(core azure-core "azure-core-test")

target_include_directories(azure-core PUBLIC ${CURL_INCLUDE_DIRS})

if(BUILD_TRANSPORT_WINHTTP)
  SET(WIN_HTTP_LIB Winhttp.lib)
endif()

target_link_libraries(azure-core PRIVATE CURL::libcurl ${WIN_HTTP_LIB} Threads::Threads)
target_link_libraries(azure-core INTERFACE nlohmann_json::nlohmann_json)

get_az_version("${CMAKE_CURRENT_SOURCE_DIR}/inc/azure/core/version.hpp")
generate_documentation(azure-core ${AZ_LIBRARY_VERSION})<|MERGE_RESOLUTION|>--- conflicted
+++ resolved
@@ -78,11 +78,6 @@
     ${WIN_TRANSPORT_ADAPTER_SRC}
     src/http/bearer_token_authentication_policy.cpp
     src/http/body_stream.cpp
-<<<<<<< HEAD
-    ${CURL_TRANSPORT_ADAPTER_SRC}
-    ${WIN_TRANSPORT_ADAPTER_SRC}
-=======
->>>>>>> 828bb409
     src/http/http.cpp
     src/http/logging_policy.cpp
     src/http/policy.cpp
