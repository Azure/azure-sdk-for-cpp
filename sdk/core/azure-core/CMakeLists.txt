# Copyright (c) Microsoft Corporation. All rights reserved.
# SPDX-License-Identifier: MIT

cmake_minimum_required (VERSION 3.12)
set(TARGET_NAME "azure-core")
project(${TARGET_NAME} LANGUAGES CXX)

set(CMAKE_CXX_STANDARD 14)
set(CMAKE_CXX_STANDARD_REQUIRED True)

set(CURL_MIN_REQUIRED_VERSION 7.4)
find_package(CURL ${CURL_MIN_REQUIRED_VERSION} CONFIG) 
if(NOT CURL_FOUND)
  find_package(CURL ${CURL_MIN_REQUIRED_VERSION} REQUIRED)
endif()

add_library (
  ${TARGET_NAME}
  src/context.cpp
  src/credentials/credentials.cpp
<<<<<<< HEAD
=======
  src/credentials/policy/policies.cpp
  src/http/http.cpp
>>>>>>> ad2e63af
  src/http/policy.cpp
  src/http/request.cpp
  src/http/response.cpp
  src/http/stream.cpp
  src/http/url.cpp
  src/http/curl/curl.cpp
  src/http/winhttp/win_http_transport.cpp
  )

target_include_directories (${TARGET_NAME} PUBLIC $<BUILD_INTERFACE:${CMAKE_CURRENT_SOURCE_DIR}/inc> $<INSTALL_INTERFACE:include/az_core>)

# make sure that users can consume the project as a library.
add_library (Azure::Core ALIAS ${TARGET_NAME})

target_include_directories(${TARGET_NAME} PUBLIC ${CURL_INCLUDE_DIRS})
target_link_libraries(${TARGET_NAME} PRIVATE CURL::libcurl)

generate_documentation(${TARGET_NAME} 1.0.0-preview.1)<|MERGE_RESOLUTION|>--- conflicted
+++ resolved
@@ -18,11 +18,7 @@
   ${TARGET_NAME}
   src/context.cpp
   src/credentials/credentials.cpp
-<<<<<<< HEAD
-=======
   src/credentials/policy/policies.cpp
-  src/http/http.cpp
->>>>>>> ad2e63af
   src/http/policy.cpp
   src/http/request.cpp
   src/http/response.cpp
