# Copyright (c) Microsoft Corporation. All rights reserved.
# SPDX-License-Identifier: MIT

# setting CMAKE_TOOLCHAIN_FILE must happen before creating the project
list(APPEND CMAKE_MODULE_PATH "${CMAKE_CURRENT_SOURCE_DIR}/../../../cmake-modules")
include(AzureVcpkg)
az_vcpkg_integrate()

# Azure core is compatible with CMake 3.12
cmake_minimum_required (VERSION 3.12)
project(azure-core LANGUAGES CXX)

set(CMAKE_CXX_STANDARD 14)
set(CMAKE_CXX_STANDARD_REQUIRED True)
set(CMAKE_WINDOWS_EXPORT_ALL_SYMBOLS ON)

include(AzureVersion)
include(AzureCodeCoverage)
include(AzureTransportAdapters)
include(AzureDoxygen)
include(AzureGlobalCompileOptions)
include(AzureConfigRTTI)
# Add create_map_file function
include(CreateMapFile)

find_package(Threads REQUIRED)

if(BUILD_TRANSPORT_CURL)
  # min version for `CURLSSLOPT_NO_REVOKE`
  # https://curl.haxx.se/libcurl/c/CURLOPT_SSL_OPTIONS.html
  set(CURL_MIN_REQUIRED_VERSION 7.44)
  find_package(CURL ${CURL_MIN_REQUIRED_VERSION} CONFIG QUIET)
  if(NOT CURL_FOUND)
    find_package(CURL ${CURL_MIN_REQUIRED_VERSION} REQUIRED)
  endif()
  message("Libcurl version ${CURL_VERSION_STRING}")
endif()

if(BUILD_TRANSPORT_CURL)
  SET(CURL_TRANSPORT_ADAPTER_SRC
    src/http/curl/curl_connection_pool_private.hpp
    src/http/curl/curl_connection_private.hpp
    src/http/curl/curl_session_private.hpp
    src/http/curl/curl.cpp
  )
  SET(CURL_TRANSPORT_ADAPTER_INC
    inc/azure/core/http/curl_transport.hpp
  )
endif()
if(BUILD_TRANSPORT_WINHTTP)
  SET(WIN_TRANSPORT_ADAPTER_SRC src/http/winhttp/win_http_transport.cpp)
  SET(WIN_TRANSPORT_ADAPTER_INC inc/azure/core/http/win_http_transport.hpp)
endif()

set(
  AZURE_CORE_HEADER
    ${CURL_TRANSPORT_ADAPTER_INC}
    ${WIN_TRANSPORT_ADAPTER_INC}
    inc/azure/core/credentials/credentials.hpp
    inc/azure/core/credentials/token_credential_options.hpp
    inc/azure/core/cryptography/hash.hpp
    inc/azure/core/diagnostics/logger.hpp
    inc/azure/core/http/policies/policy.hpp
    inc/azure/core/http/http.hpp
    inc/azure/core/http/http_status_code.hpp
    inc/azure/core/http/raw_response.hpp
    inc/azure/core/http/transport.hpp
    inc/azure/core/internal/cryptography/sha_hash.hpp
    inc/azure/core/internal/diagnostics/log.hpp
    inc/azure/core/internal/http/pipeline.hpp
    inc/azure/core/internal/io/null_body_stream.hpp
    inc/azure/core/internal/json/json.hpp
    inc/azure/core/internal/json/json_optional.hpp
    inc/azure/core/internal/json/json_serializable.hpp
    inc/azure/core/internal/client_options.hpp
    inc/azure/core/internal/contract.hpp
    inc/azure/core/internal/environment.hpp
    inc/azure/core/internal/extendable_enumeration.hpp
    inc/azure/core/internal/strings.hpp
    inc/azure/core/internal/tracing/service_tracing.hpp
    inc/azure/core/io/body_stream.hpp
    inc/azure/core/azure_assert.hpp
    inc/azure/core/base64.hpp
    inc/azure/core/case_insensitive_containers.hpp
    inc/azure/core/context.hpp
    inc/azure/core/datetime.hpp
    inc/azure/core/dll_import_export.hpp
    inc/azure/core/etag.hpp
    inc/azure/core/exception.hpp
    inc/azure/core/match_conditions.hpp
    inc/azure/core/modified_conditions.hpp
    inc/azure/core/nullable.hpp
    inc/azure/core/operation.hpp
<<<<<<< HEAD
    inc/azure/core/paged_response.hpp
    inc/azure/core/tracing/tracing.hpp
=======
>>>>>>> 80cf3d09
    inc/azure/core/operation_status.hpp
    inc/azure/core/paged_response.hpp
    inc/azure/core/platform.hpp
    inc/azure/core/response.hpp
    inc/azure/core/rtti.hpp
    inc/azure/core/url.hpp
    inc/azure/core/uuid.hpp
    inc/azure/core.hpp)

set(
  AZURE_CORE_SOURCE
    ${CURL_TRANSPORT_ADAPTER_SRC}
    ${WIN_TRANSPORT_ADAPTER_SRC}
    src/cryptography/md5.cpp
    src/cryptography/sha_hash.cpp
    src/http/bearer_token_authentication_policy.cpp
    src/http/http.cpp
    src/http/log_policy.cpp
    src/http/policy.cpp
    src/http/raw_response.cpp
    src/http/request.cpp
    src/http/retry_policy.cpp
    src/http/telemetry_policy.cpp
    src/http/transport_policy.cpp
    src/http/url.cpp
    src/io/body_stream.cpp
    src/io/random_access_file_body_stream.cpp
    src/private/environment_log_level_listener.hpp
    src/private/package_version.hpp
    src/azure_assert.cpp
    src/base64.cpp
    src/context.cpp
    src/datetime.cpp
    src/environment.cpp
    src/environment_log_level_listener.cpp
    src/etag.cpp
    src/exception.cpp
    src/logger.cpp
    src/operation_status.cpp
    src/strings.cpp
    src/uuid.cpp
    src/tracing/tracing.cpp)

add_library(azure-core ${AZURE_CORE_HEADER} ${AZURE_CORE_SOURCE})

target_include_directories(
  azure-core
    PUBLIC
      $<BUILD_INTERFACE:${CMAKE_CURRENT_SOURCE_DIR}/inc>
      $<INSTALL_INTERFACE:include>
)

# make sure that users can consume the project as a library.
add_library(Azure::azure-core ALIAS azure-core)

# coverage. Has no effect if BUILD_CODE_COVERAGE is OFF
create_code_coverage(core azure-core azure-core-test "tests?/*;samples?/*;inc/azure/core/internal/json/json.hpp")

target_link_libraries(azure-core INTERFACE Threads::Threads)

if(WIN32)
    target_link_libraries(azure-core PRIVATE bcrypt crypt32)
else()
    # Required for Hashing ( md5 and sha ).
    find_package(OpenSSL REQUIRED)
    target_link_libraries(azure-core PRIVATE OpenSSL::SSL)
endif()

if(BUILD_TRANSPORT_CURL)
  target_link_libraries(azure-core PUBLIC CURL::libcurl)
endif()
if(BUILD_TRANSPORT_WINHTTP)
  target_link_libraries(azure-core PRIVATE winhttp)
endif()

get_az_version("${CMAKE_CURRENT_SOURCE_DIR}/src/private/package_version.hpp")
generate_documentation(azure-core ${AZ_LIBRARY_VERSION})

az_vcpkg_export(
    azure-core
    CORE
    "azure/core/dll_import_export.hpp"
  )

az_rtti_setup(
  azure-core
  CORE
  "azure/core/rtti.hpp"
)

if(BUILD_TESTING)
  # define a symbol that enables some test hooks in code
  add_compile_definitions(TESTING_BUILD)
  
  if (NOT AZ_ALL_LIBRARIES)
    include(AddGoogleTest)
    enable_testing ()
  endif()
  
  add_subdirectory(test/ut)
  if(DEFINED ENV{AZURE_CORE_ENABLE_JSON_TESTS})
    add_subdirectory(test/nlohmann-json-test)
  endif()
  add_subdirectory(test/fault-injector)
endif()

if (BUILD_PERFORMANCE_TESTS)
  add_subdirectory(test/perf)
endif()<|MERGE_RESOLUTION|>--- conflicted
+++ resolved
@@ -91,16 +91,12 @@
     inc/azure/core/modified_conditions.hpp
     inc/azure/core/nullable.hpp
     inc/azure/core/operation.hpp
-<<<<<<< HEAD
-    inc/azure/core/paged_response.hpp
-    inc/azure/core/tracing/tracing.hpp
-=======
->>>>>>> 80cf3d09
     inc/azure/core/operation_status.hpp
     inc/azure/core/paged_response.hpp
     inc/azure/core/platform.hpp
     inc/azure/core/response.hpp
     inc/azure/core/rtti.hpp
+    inc/azure/core/tracing/tracing.hpp
     inc/azure/core/url.hpp
     inc/azure/core/uuid.hpp
     inc/azure/core.hpp)
