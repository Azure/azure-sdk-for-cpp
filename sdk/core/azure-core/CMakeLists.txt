# Copyright (c) Microsoft Corporation. All rights reserved.
# SPDX-License-Identifier: MIT

cmake_minimum_required (VERSION 3.13)
project(azure-core LANGUAGES CXX)

set(CMAKE_CXX_STANDARD 14)
set(CMAKE_CXX_STANDARD_REQUIRED True)
set(CMAKE_WINDOWS_EXPORT_ALL_SYMBOLS ON)

list(APPEND CMAKE_MODULE_PATH "${CMAKE_CURRENT_SOURCE_DIR}/../../../cmake-modules")

include(AzureVcpkg)
include(AzureVersion)
include(AzureCodeCoverage)
include(AzureTransportAdapters)
include(AzureDoxygen)
include(AzureGlobalCompileOptions)

az_vcpkg_integrate()

find_package(Threads REQUIRED)

if(BUILD_TRANSPORT_CURL)
  # min version for `CURLSSLOPT_NO_REVOKE`
  # https://curl.haxx.se/libcurl/c/CURLOPT_SSL_OPTIONS.html
  set(CURL_MIN_REQUIRED_VERSION 7.44)
  find_package(CURL ${CURL_MIN_REQUIRED_VERSION} CONFIG QUIET)
  if(NOT CURL_FOUND)
    find_package(CURL ${CURL_MIN_REQUIRED_VERSION} REQUIRED)
  endif()
  message("Libcurl version ${CURL_VERSION_STRING}")
endif()

if(BUILD_TRANSPORT_CURL)
  SET(CURL_TRANSPORT_ADAPTER_SRC src/http/curl/curl.cpp)
  SET(CURL_TRANSPORT_ADAPTER_INC inc/azure/core/http/curl/curl.hpp)
endif()
if(BUILD_TRANSPORT_WINHTTP)
  SET(WIN_TRANSPORT_ADAPTER_SRC src/http/winhttp/win_http_transport.cpp)
  SET(WIN_TRANSPORT_ADAPTER_INC inc/azure/core/http/winhttp/win_http_client.hpp)
endif()

set(
  AZURE_CORE_HEADER
    ${CURL_TRANSPORT_ADAPTER_INC}
    ${WIN_TRANSPORT_ADAPTER_INC}
    inc/azure/core/http/body_stream.hpp
    inc/azure/core/http/http.hpp
    inc/azure/core/http/pipeline.hpp
    inc/azure/core/http/policy.hpp
    inc/azure/core/http/transport.hpp
    inc/azure/core/internal/contract.hpp
    inc/azure/core/internal/json_serializable.hpp
    inc/azure/core/internal/json.hpp
    inc/azure/core/internal/log.hpp
    inc/azure/core/internal/strings.hpp
    inc/azure/core/logging/logging.hpp
    inc/azure/core/base64.hpp
    inc/azure/core/context.hpp
    inc/azure/core/credentials.hpp
    inc/azure/core/datetime.hpp
    inc/azure/core/dll_import_export.hpp
    inc/azure/core/etag.hpp
    inc/azure/core/exception.hpp
    inc/azure/core/match_conditions.hpp
    inc/azure/core/md5.hpp
    inc/azure/core/nullable.hpp
    inc/azure/core/operation.hpp
    inc/azure/core/operation_status.hpp
    inc/azure/core/platform.hpp
    inc/azure/core/request_conditions.hpp
    inc/azure/core/response.hpp
    inc/azure/core/uuid.hpp
    inc/azure/core/version.hpp
    inc/azure/core.hpp
)

set(
  AZURE_CORE_SOURCE
    ${CURL_TRANSPORT_ADAPTER_SRC}
    ${WIN_TRANSPORT_ADAPTER_SRC}
    src/http/bearer_token_authentication_policy.cpp
    src/http/body_stream.cpp
    src/http/http.cpp
    src/http/logging_policy.cpp
    src/http/policy.cpp
    src/http/raw_response.cpp
    src/http/request.cpp
    src/http/retry_policy.cpp
    src/http/telemetry_policy.cpp
    src/http/transport_policy.cpp
    src/http/url.cpp
    src/logging/logging.cpp
    src/base64.cpp
    src/context.cpp
    src/datetime.cpp
    src/md5.cpp
    src/operation_status.cpp
    src/strings.cpp
    src/version.cpp
)

add_library(azure-core ${AZURE_CORE_HEADER} ${AZURE_CORE_SOURCE})

target_include_directories(
  azure-core
    PUBLIC
      $<BUILD_INTERFACE:${CMAKE_CURRENT_SOURCE_DIR}/inc>
      $<INSTALL_INTERFACE:include>
)

# make sure that users can consume the project as a library.
add_library(Azure::azure-core ALIAS azure-core)

# coverage. Has no effect if BUILD_CODE_COVERAGE is OFF
create_code_coverage(core azure-core azure-core-test)

target_link_libraries(azure-core INTERFACE Threads::Threads)

<<<<<<< HEAD
if(MSVC)
=======
if(WIN32)
>>>>>>> 568d4bcc
    target_link_libraries(azure-core PRIVATE bcrypt crypt32)
else()
    find_package(OpenSSL REQUIRED)
    target_link_libraries(azure-core PRIVATE OpenSSL::SSL)
endif()

if(BUILD_TRANSPORT_CURL)
  target_link_libraries(azure-core PUBLIC CURL::libcurl)
endif()
if(BUILD_TRANSPORT_WINHTTP)
  target_link_libraries(azure-core PRIVATE winhttp)
endif()

get_az_version("${CMAKE_CURRENT_SOURCE_DIR}/inc/azure/core/version.hpp")
generate_documentation(azure-core ${AZ_LIBRARY_VERSION})

az_vcpkg_export(
    azure-core
    CORE
    "azure/core/dll_import_export.hpp"
  )<|MERGE_RESOLUTION|>--- conflicted
+++ resolved
@@ -118,11 +118,7 @@
 
 target_link_libraries(azure-core INTERFACE Threads::Threads)
 
-<<<<<<< HEAD
-if(MSVC)
-=======
 if(WIN32)
->>>>>>> 568d4bcc
     target_link_libraries(azure-core PRIVATE bcrypt crypt32)
 else()
     find_package(OpenSSL REQUIRED)
