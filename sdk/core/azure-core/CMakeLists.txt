# Copyright (c) Microsoft Corporation. All rights reserved.
# SPDX-License-Identifier: MIT

cmake_minimum_required (VERSION 3.13)
project(azure-core LANGUAGES CXX)

set(CMAKE_CXX_STANDARD 14)
set(CMAKE_CXX_STANDARD_REQUIRED True)
set(CMAKE_WINDOWS_EXPORT_ALL_SYMBOLS ON)

list(APPEND CMAKE_MODULE_PATH "${CMAKE_CURRENT_SOURCE_DIR}/../../../cmake-modules")

include(AzureVcpkg)
include(AzureVersion)
include(AzureCodeCoverage)
include(AzureTransportAdapters)
include(AzureDoxygen)
include(AzureGlobalCompileOptions)

az_vcpkg_integrate()

find_package(Threads REQUIRED)

if(BUILD_TRANSPORT_CURL)
  # min version for `CURLSSLOPT_NO_REVOKE`
  # https://curl.haxx.se/libcurl/c/CURLOPT_SSL_OPTIONS.html
  set(CURL_MIN_REQUIRED_VERSION 7.44)
  find_package(CURL ${CURL_MIN_REQUIRED_VERSION} CONFIG QUIET)
  if(NOT CURL_FOUND)
    find_package(CURL ${CURL_MIN_REQUIRED_VERSION} REQUIRED)
  endif()
  message("Libcurl version ${CURL_VERSION_STRING}")
endif()

if(BUILD_TRANSPORT_CURL)
  SET(CURL_TRANSPORT_ADAPTER_SRC src/http/curl/curl.cpp)
  SET(CURL_TRANSPORT_ADAPTER_INC inc/azure/core/http/curl/curl.hpp)
endif()
if(BUILD_TRANSPORT_WINHTTP)
  SET(WIN_TRANSPORT_ADAPTER_SRC src/http/winhttp/win_http_transport.cpp)
  SET(WIN_TRANSPORT_ADAPTER_INC inc/azure/core/http/winhttp/win_http_client.hpp)
endif()

set(
  AZURE_CORE_HEADER
    ${CURL_TRANSPORT_ADAPTER_INC}
    ${WIN_TRANSPORT_ADAPTER_INC}
    inc/azure/core/http/body_stream.hpp
    inc/azure/core/http/http.hpp
    inc/azure/core/http/pipeline.hpp
    inc/azure/core/http/policy.hpp
    inc/azure/core/http/transport.hpp
    inc/azure/core/internal/contract.hpp
    inc/azure/core/internal/json_serializable.hpp
    inc/azure/core/internal/json.hpp
    inc/azure/core/internal/log.hpp
    inc/azure/core/internal/strings.hpp
    inc/azure/core/logging/logging.hpp
    inc/azure/core/base64.hpp
    inc/azure/core/context.hpp
    inc/azure/core/credentials.hpp
    inc/azure/core/datetime.hpp
    inc/azure/core/dll_import_export.hpp
    inc/azure/core/etag.hpp
    inc/azure/core/exception.hpp
<<<<<<< HEAD
    inc/azure/core/md5.hpp
=======
    inc/azure/core/match_conditions.hpp
>>>>>>> 06f7028b
    inc/azure/core/nullable.hpp
    inc/azure/core/operation.hpp
    inc/azure/core/operation_status.hpp
    inc/azure/core/platform.hpp
    inc/azure/core/request_conditions.hpp
    inc/azure/core/response.hpp
    inc/azure/core/uuid.hpp
    inc/azure/core/version.hpp
    inc/azure/core.hpp
)

set(
  AZURE_CORE_SOURCE
    ${CURL_TRANSPORT_ADAPTER_SRC}
    ${WIN_TRANSPORT_ADAPTER_SRC}
    src/http/bearer_token_authentication_policy.cpp
    src/http/body_stream.cpp
    src/http/http.cpp
    src/http/logging_policy.cpp
    src/http/policy.cpp
    src/http/raw_response.cpp
    src/http/request.cpp
    src/http/retry_policy.cpp
    src/http/telemetry_policy.cpp
    src/http/transport_policy.cpp
    src/http/url.cpp
    src/logging/logging.cpp
    src/base64.cpp
    src/context.cpp
    src/datetime.cpp
    src/md5.cpp
    src/operation_status.cpp
    src/strings.cpp
    src/version.cpp
)

add_library(azure-core ${AZURE_CORE_HEADER} ${AZURE_CORE_SOURCE})

target_include_directories(
  azure-core
    PUBLIC
      $<BUILD_INTERFACE:${CMAKE_CURRENT_SOURCE_DIR}/inc>
      $<INSTALL_INTERFACE:include>
)

# make sure that users can consume the project as a library.
add_library(Azure::azure-core ALIAS azure-core)

# coverage. Has no effect if BUILD_CODE_COVERAGE is OFF
create_code_coverage(core azure-core azure-core-test)

target_link_libraries(azure-core INTERFACE Threads::Threads)

if(MSVC)
    target_link_libraries(azure-core PRIVATE bcrypt crypt32)
else()
    message("Find the OpenSSL package on MacOS, used for Base64 encoding.")
    find_package(OpenSSL REQUIRED)
    target_link_libraries(azure-core PRIVATE OpenSSL::SSL)
endif()

if(BUILD_TRANSPORT_CURL)
  target_link_libraries(azure-core PUBLIC CURL::libcurl)
endif()
if(BUILD_TRANSPORT_WINHTTP)
  target_link_libraries(azure-core PRIVATE winhttp)
endif()

get_az_version("${CMAKE_CURRENT_SOURCE_DIR}/inc/azure/core/version.hpp")
generate_documentation(azure-core ${AZ_LIBRARY_VERSION})

az_vcpkg_export(
    azure-core
    CORE
    "azure/core/dll_import_export.hpp"
  )<|MERGE_RESOLUTION|>--- conflicted
+++ resolved
@@ -63,11 +63,8 @@
     inc/azure/core/dll_import_export.hpp
     inc/azure/core/etag.hpp
     inc/azure/core/exception.hpp
-<<<<<<< HEAD
+    inc/azure/core/match_conditions.hpp
     inc/azure/core/md5.hpp
-=======
-    inc/azure/core/match_conditions.hpp
->>>>>>> 06f7028b
     inc/azure/core/nullable.hpp
     inc/azure/core/operation.hpp
     inc/azure/core/operation_status.hpp
