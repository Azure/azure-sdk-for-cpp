# Copyright (c) Microsoft Corporation. All rights reserved.
# SPDX-License-Identifier: MIT

# setting CMAKE_TOOLCHAIN_FILE must happen before creating the project
list(APPEND CMAKE_MODULE_PATH "${CMAKE_CURRENT_SOURCE_DIR}/../../../cmake-modules")
include(AzureVcpkg)
az_vcpkg_integrate()

# Azure core is compatible with CMake 3.12
cmake_minimum_required (VERSION 3.12)
project(azure-core LANGUAGES CXX)

set(CMAKE_CXX_STANDARD 14)
set(CMAKE_CXX_STANDARD_REQUIRED True)
set(CMAKE_WINDOWS_EXPORT_ALL_SYMBOLS ON)

include(AzureVersion)
include(AzureCodeCoverage)
include(AzureTransportAdapters)
include(AzureDoxygen)
include(AzureGlobalCompileOptions)
include(AzureConfigRTTI)
# Add create_map_file function
include(CreateMapFile)

find_package(Threads REQUIRED)

if(BUILD_TRANSPORT_CURL)
  # min version for `CURLSSLOPT_NO_REVOKE`
  # https://curl.haxx.se/libcurl/c/CURLOPT_SSL_OPTIONS.html
  set(CURL_MIN_REQUIRED_VERSION 7.44)
  find_package(CURL ${CURL_MIN_REQUIRED_VERSION} CONFIG QUIET)
  if(NOT CURL_FOUND)
    find_package(CURL ${CURL_MIN_REQUIRED_VERSION} REQUIRED)
  endif()
  message("Libcurl version ${CURL_VERSION_STRING}")
endif()

if(BUILD_TRANSPORT_WINHTTP)
  find_package(wil CONFIG REQUIRED)
endif()

if(BUILD_TRANSPORT_CURL)
  SET(CURL_TRANSPORT_ADAPTER_SRC
    src/http/curl/curl.cpp
    src/http/curl/curl_connection_pool_private.hpp
    src/http/curl/curl_connection_private.hpp
    src/http/curl/curl_session_private.hpp
    src/http/curl/curl_websockets.cpp
   )
  SET(CURL_TRANSPORT_ADAPTER_INC
    inc/azure/core/http/curl_transport.hpp
    inc/azure/core/http/websockets/curl_websockets_transport.hpp
  )
endif()
if(BUILD_TRANSPORT_WINHTTP)
  SET(WIN_TRANSPORT_ADAPTER_SRC 
    src/http/winhttp/win_http_transport.cpp
<<<<<<< HEAD
    src/http/winhttp/win_http_websockets.cpp
    )
 SET(WIN_TRANSPORT_ADAPTER_INC 
    inc/azure/core/http/win_http_transport.hpp
    inc/azure/core/http/websockets/win_http_websockets_transport.hpp
    )
=======
    src/http/winhttp/win_http_request.hpp
  )
  SET(WIN_TRANSPORT_ADAPTER_INC 
    inc/azure/core/http/win_http_transport.hpp
  )
>>>>>>> 66fd7dab
endif()

set(
  AZURE_CORE_HEADER
    ${CURL_TRANSPORT_ADAPTER_INC}
    ${WIN_TRANSPORT_ADAPTER_INC}
    inc/azure/core.hpp 
    inc/azure/core/azure_assert.hpp
    inc/azure/core/base64.hpp
    inc/azure/core/case_insensitive_containers.hpp
    inc/azure/core/context.hpp
    inc/azure/core/credentials/credentials.hpp
    inc/azure/core/credentials/token_credential_options.hpp
    inc/azure/core/cryptography/hash.hpp
    inc/azure/core/datetime.hpp
    inc/azure/core/diagnostics/logger.hpp
    inc/azure/core/dll_import_export.hpp
    inc/azure/core/etag.hpp
    inc/azure/core/exception.hpp
    inc/azure/core/http/http.hpp
    inc/azure/core/http/http_status_code.hpp
    inc/azure/core/http/policies/policy.hpp
    inc/azure/core/http/raw_response.hpp
    inc/azure/core/http/transport.hpp
    inc/azure/core/http/websockets/websockets.hpp
    inc/azure/core/http/websockets/websockets_transport.hpp
    inc/azure/core/internal/client_options.hpp
    inc/azure/core/internal/contract.hpp
    inc/azure/core/internal/cryptography/sha_hash.hpp
    inc/azure/core/internal/diagnostics/log.hpp
    inc/azure/core/internal/environment.hpp
    inc/azure/core/internal/extendable_enumeration.hpp
    inc/azure/core/internal/http/http_sanitizer.hpp
    inc/azure/core/internal/http/pipeline.hpp
    inc/azure/core/internal/http/user_agent.hpp
    inc/azure/core/internal/io/null_body_stream.hpp
    inc/azure/core/internal/json/json.hpp
    inc/azure/core/internal/json/json_optional.hpp
    inc/azure/core/internal/json/json_serializable.hpp
    inc/azure/core/internal/strings.hpp
    inc/azure/core/internal/tracing/service_tracing.hpp
    inc/azure/core/internal/tracing/tracing_impl.hpp
    inc/azure/core/io/body_stream.hpp
    inc/azure/core/match_conditions.hpp
    inc/azure/core/modified_conditions.hpp
    inc/azure/core/nullable.hpp
    inc/azure/core/operation.hpp
    inc/azure/core/operation_status.hpp
    inc/azure/core/paged_response.hpp
    inc/azure/core/platform.hpp
    inc/azure/core/response.hpp
    inc/azure/core/rtti.hpp
    inc/azure/core/tracing/tracing.hpp
    inc/azure/core/url.hpp
    inc/azure/core/uuid.hpp
    )

set(
  AZURE_CORE_SOURCE
    ${CURL_TRANSPORT_ADAPTER_SRC}
    ${WIN_TRANSPORT_ADAPTER_SRC}
    src/azure_assert.cpp
    src/base64.cpp
    src/context.cpp
    src/cryptography/md5.cpp
    src/cryptography/sha_hash.cpp
    src/datetime.cpp
    src/environment.cpp
    src/environment_log_level_listener.cpp
    src/etag.cpp
    src/exception.cpp
    src/http/bearer_token_authentication_policy.cpp
    src/http/http.cpp
    src/http/http_sanitizer.cpp
    src/http/log_policy.cpp
    src/http/policy.cpp
    src/http/raw_response.cpp
    src/http/request.cpp
    src/http/request_activity_policy.cpp
    src/http/retry_policy.cpp
    src/http/telemetry_policy.cpp
    src/http/transport_policy.cpp
    src/http/url.cpp
    src/http/user_agent.cpp
    src/http/websockets/websockets.cpp
    src/http/websockets/websockets_impl.cpp
    src/io/body_stream.cpp
    src/io/random_access_file_body_stream.cpp
    src/logger.cpp
    src/operation_status.cpp
    src/private/environment_log_level_listener.hpp
    src/private/package_version.hpp
    src/strings.cpp
    src/tracing/tracing.cpp
    src/uuid.cpp
    )

add_library(azure-core ${AZURE_CORE_HEADER} ${AZURE_CORE_SOURCE})

target_include_directories(
  azure-core
    PUBLIC
      $<BUILD_INTERFACE:${CMAKE_CURRENT_SOURCE_DIR}/inc>
      $<INSTALL_INTERFACE:include>
)

# make sure that users can consume the project as a library.
add_library(Azure::azure-core ALIAS azure-core)

# coverage. Has no effect if BUILD_CODE_COVERAGE is OFF
create_code_coverage(core azure-core azure-core-test "tests?/*;samples?/*;inc/azure/core/internal/json/json.hpp")

target_link_libraries(azure-core INTERFACE Threads::Threads)

if(WIN32)
    target_link_libraries(azure-core PRIVATE bcrypt crypt32)
else()
    # Required for Hashing ( md5 and sha ).
    find_package(OpenSSL REQUIRED)
    target_link_libraries(azure-core PRIVATE OpenSSL::SSL)
endif()

if(BUILD_TRANSPORT_CURL)
  target_link_libraries(azure-core PUBLIC CURL::libcurl)
endif()
if(BUILD_TRANSPORT_WINHTTP)
  target_link_libraries(azure-core PRIVATE winhttp WIL::WIL)
endif()

get_az_version("${CMAKE_CURRENT_SOURCE_DIR}/src/private/package_version.hpp")
generate_documentation(azure-core ${AZ_LIBRARY_VERSION})

az_vcpkg_export(
    azure-core
    CORE
    "azure/core/dll_import_export.hpp"
  )

az_rtti_setup(
  azure-core
  CORE
  "azure/core/rtti.hpp"
)

if(BUILD_TESTING)
  # define a symbol that enables some test hooks in code
  add_compile_definitions(TESTING_BUILD)
  
  if (NOT AZ_ALL_LIBRARIES)
    include(AddGoogleTest)
    enable_testing ()
  endif()
  
  add_subdirectory(test/ut)
  if(DEFINED ENV{AZURE_CORE_ENABLE_JSON_TESTS})
    add_subdirectory(test/nlohmann-json-test)
  endif()
  add_subdirectory(test/fault-injector)
  
  if(BUILD_TRANSPORT_CURL)
    add_subdirectory(test/libcurl-stress-test)
  endif()
endif()

if (BUILD_PERFORMANCE_TESTS)
  add_subdirectory(test/perf)
endif()<|MERGE_RESOLUTION|>--- conflicted
+++ resolved
@@ -56,20 +56,13 @@
 if(BUILD_TRANSPORT_WINHTTP)
   SET(WIN_TRANSPORT_ADAPTER_SRC 
     src/http/winhttp/win_http_transport.cpp
-<<<<<<< HEAD
+    src/http/winhttp/win_http_request.hpp
     src/http/winhttp/win_http_websockets.cpp
     )
- SET(WIN_TRANSPORT_ADAPTER_INC 
+  SET(WIN_TRANSPORT_ADAPTER_INC 
     inc/azure/core/http/win_http_transport.hpp
     inc/azure/core/http/websockets/win_http_websockets_transport.hpp
     )
-=======
-    src/http/winhttp/win_http_request.hpp
-  )
-  SET(WIN_TRANSPORT_ADAPTER_INC 
-    inc/azure/core/http/win_http_transport.hpp
-  )
->>>>>>> 66fd7dab
 endif()
 
 set(
