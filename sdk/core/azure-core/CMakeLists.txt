# Copyright (c) Microsoft Corporation. All rights reserved.
# SPDX-License-Identifier: MIT

cmake_minimum_required (VERSION 3.13)
set(azure-core)
project(azure-core LANGUAGES CXX)

set(CMAKE_CXX_STANDARD 14)
set(CMAKE_CXX_STANDARD_REQUIRED True)

set(CMAKE_THREAD_PREFER_PTHREAD TRUE)
set(THREADS_PREFER_PTHREAD_FLAG TRUE)
find_package(Threads REQUIRED)

# min version for `CURLSSLOPT_NO_REVOKE`
# https://curl.haxx.se/libcurl/c/CURLOPT_SSL_OPTIONS.html
set(CURL_MIN_REQUIRED_VERSION 7.44)
find_package(CURL ${CURL_MIN_REQUIRED_VERSION} CONFIG QUIET)
if(NOT CURL_FOUND)
  find_package(CURL ${CURL_MIN_REQUIRED_VERSION} REQUIRED)
endif()
message("Libcurl version ${CURL_VERSION_STRING}")

# Storage requires 3.6.0 version for using `contains` feature
set(NLOHMANN_JSON_MIN_REQUIRED_VERSION 3.6.0)
# Try to find the config cmake file. Typically for when the integration is made at CMake level
# (CMake project available with a configuration file to consume)
find_package(nlohmann_json ${NLOHMANN_JSON_MIN_REQUIRED_VERSION} CONFIG QUIET)
if(NOT nlohmann_json_FOUND)
  # If CMake project/config is not found, last option is to find the library installed. The integration is done by the linker directly. 
  find_package(nlohmann_json ${NLOHMANN_JSON_MIN_REQUIRED_VERSION} REQUIRED)
endif()
message("nlohmann json version ${nlohmann_json_VERSION}")

if(BUILD_TRANSPORT_CURL)
  SET(CURL_TRANSPORT_ADAPTER_SRC src/http/curl/curl.cpp)
endif()
if(BUILD_TRANSPORT_WINHTTP)
  SET(WIN_TRANSPORT_ADAPTER_SRC src/http/winhttp/win_http_transport.cpp)
endif()

# CodeCoverage will validate requirements
include(CodeCoverage)

add_library (
<<<<<<< HEAD
  ${TARGET_NAME}
  src/context.cpp
  src/credentials.cpp
  src/datetime.cpp
  src/http/body_stream.cpp
  ${CURL_TRANSPORT_ADAPTER_SRC}
  ${WIN_TRANSPORT_ADAPTER_SRC}
  src/http/http.cpp
  src/http/logging_policy.cpp
  src/http/policy.cpp
  src/http/raw_response.cpp
  src/http/request.cpp
  src/http/retry_policy.cpp
  src/http/telemetry_policy.cpp
  src/http/transport_policy.cpp
  src/http/url.cpp
  ${BUILD_WIN_TRANSPORT}
  src/logging/logging.cpp
  src/strings.cpp
  src/version.cpp
  )
=======
  azure-core
    src/context.cpp
    src/credentials.cpp
    src/datetime.cpp
    src/http/body_stream.cpp
    ${CURL_TRANSPORT_ADAPTER_SRC}
    src/http/http.cpp
    src/http/logging_policy.cpp
    src/http/policy.cpp
    src/http/raw_response.cpp
    src/http/request.cpp
    src/http/retry_policy.cpp
    src/http/telemetry_policy.cpp
    src/http/transport_policy.cpp
    src/http/url.cpp
    ${BUILD_WIN_TRANSPORT}
    src/logging/logging.cpp
    src/strings.cpp
    src/version.cpp
)
>>>>>>> bbe4b545

target_include_directories(
  azure-core
    PUBLIC
      $<BUILD_INTERFACE:${CMAKE_CURRENT_SOURCE_DIR}/inc>
      $<INSTALL_INTERFACE:include/az_core>
)

# make sure that users can consume the project as a library.
add_library (Azure::Core ALIAS azure-core)

# coverage. Has no effect if BUILD_CODE_COVERAGE is OFF
create_code_coverage(core azure-core azure-core-test)

<<<<<<< HEAD
target_include_directories(${TARGET_NAME} PUBLIC ${CURL_INCLUDE_DIRS})
target_link_libraries(${TARGET_NAME} PRIVATE CURL::libcurl Winhttp.lib Threads::Threads)
target_link_libraries(${TARGET_NAME} INTERFACE nlohmann_json::nlohmann_json)
=======
target_include_directories(azure-core PUBLIC ${CURL_INCLUDE_DIRS})
target_link_libraries(azure-core PRIVATE CURL::libcurl Threads::Threads)
target_link_libraries(azure-core INTERFACE nlohmann_json::nlohmann_json)
>>>>>>> bbe4b545

get_az_version("${CMAKE_CURRENT_SOURCE_DIR}/inc/azure/core/version.hpp")
generate_documentation(azure-core ${AZ_LIBRARY_VERSION})<|MERGE_RESOLUTION|>--- conflicted
+++ resolved
@@ -43,35 +43,13 @@
 include(CodeCoverage)
 
 add_library (
-<<<<<<< HEAD
-  ${TARGET_NAME}
-  src/context.cpp
-  src/credentials.cpp
-  src/datetime.cpp
-  src/http/body_stream.cpp
-  ${CURL_TRANSPORT_ADAPTER_SRC}
-  ${WIN_TRANSPORT_ADAPTER_SRC}
-  src/http/http.cpp
-  src/http/logging_policy.cpp
-  src/http/policy.cpp
-  src/http/raw_response.cpp
-  src/http/request.cpp
-  src/http/retry_policy.cpp
-  src/http/telemetry_policy.cpp
-  src/http/transport_policy.cpp
-  src/http/url.cpp
-  ${BUILD_WIN_TRANSPORT}
-  src/logging/logging.cpp
-  src/strings.cpp
-  src/version.cpp
-  )
-=======
   azure-core
     src/context.cpp
     src/credentials.cpp
     src/datetime.cpp
     src/http/body_stream.cpp
     ${CURL_TRANSPORT_ADAPTER_SRC}
+    ${WIN_TRANSPORT_ADAPTER_SRC}
     src/http/http.cpp
     src/http/logging_policy.cpp
     src/http/policy.cpp
@@ -86,7 +64,6 @@
     src/strings.cpp
     src/version.cpp
 )
->>>>>>> bbe4b545
 
 target_include_directories(
   azure-core
@@ -101,15 +78,9 @@
 # coverage. Has no effect if BUILD_CODE_COVERAGE is OFF
 create_code_coverage(core azure-core azure-core-test)
 
-<<<<<<< HEAD
-target_include_directories(${TARGET_NAME} PUBLIC ${CURL_INCLUDE_DIRS})
-target_link_libraries(${TARGET_NAME} PRIVATE CURL::libcurl Winhttp.lib Threads::Threads)
-target_link_libraries(${TARGET_NAME} INTERFACE nlohmann_json::nlohmann_json)
-=======
 target_include_directories(azure-core PUBLIC ${CURL_INCLUDE_DIRS})
-target_link_libraries(azure-core PRIVATE CURL::libcurl Threads::Threads)
+target_link_libraries(azure-core PRIVATE CURL::libcurl Winhttp.lib Threads::Threads)
 target_link_libraries(azure-core INTERFACE nlohmann_json::nlohmann_json)
->>>>>>> bbe4b545
 
 get_az_version("${CMAKE_CURRENT_SOURCE_DIR}/inc/azure/core/version.hpp")
 generate_documentation(azure-core ${AZ_LIBRARY_VERSION})