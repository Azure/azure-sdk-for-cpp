# Copyright (c) Microsoft Corporation. All rights reserved.
# SPDX-License-Identifier: MIT
#
Source: azure-core-cpp
Version: @AZ_LIBRARY_VERSION@
<<<<<<< HEAD
Build-Depends: curl
=======
Build-Depends: nlohmann-json
>>>>>>> 15182d5a
Description: Microsoft Azure Core SDK for C++
  This library provides shared primitives, abstractions, and helpers for modern Azure SDK client libraries written in the C++.
Homepage: https://github.com/Azure/azure-sdk-for-cpp/tree/master/sdk/core/azure-core
Default-Features: http

Feature: http
Build-Depends: azure-core-cpp[core, curl], azure-core-cpp[core, curl, winhttp] (windows&!uwp)
Description: Build all HTTP transport implementations, depending on the platform

Feature: curl
Build-Depends: azure-core-cpp[core], curl
Description: Build an HTTP transport implementation with LibCURL

Feature: winhttp
Build-Depends: azure-core-cpp[core]
Description: Build an HTTP transport implementation with WinHTTP<|MERGE_RESOLUTION|>--- conflicted
+++ resolved
@@ -3,11 +3,6 @@
 #
 Source: azure-core-cpp
 Version: @AZ_LIBRARY_VERSION@
-<<<<<<< HEAD
-Build-Depends: curl
-=======
-Build-Depends: nlohmann-json
->>>>>>> 15182d5a
 Description: Microsoft Azure Core SDK for C++
   This library provides shared primitives, abstractions, and helpers for modern Azure SDK client libraries written in the C++.
 Homepage: https://github.com/Azure/azure-sdk-for-cpp/tree/master/sdk/core/azure-core
