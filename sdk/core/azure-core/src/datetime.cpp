// Copyright (c) Microsoft Corporation. All rights reserved.
// SPDX-License-Identifier: MIT

#include "azure/core/datetime.hpp"
#include <azure/core/platform.hpp>

#include <cstdio>
#include <cstring>
#include <limits>
#include <stdexcept>

<<<<<<< HEAD
#ifdef _WIN32
#define NOMINMAX
#define WIN32_LEAN_AND_MEAN
#include <windows.h>
#else // !_WIN32
=======
#ifdef AZ_PLATFORM_WINDOWS
#ifndef WIN32_LEAN_AND_MEAN
#define WIN32_LEAN_AND_MEAN
#endif
#ifndef NOMINMAX
#define NOMINMAX
#endif
#include <windows.h>
#elif defined(AZ_PLATFORM_POSIX)
>>>>>>> ce98087f
#include <sys/time.h>
#endif // _WIN32

using namespace Azure::Core;

DateTime DateTime::Now()
{
#ifdef AZ_PLATFORM_WINDOWS
  FILETIME fileTime = {};
  GetSystemTimeAsFileTime(&fileTime);

  ULARGE_INTEGER largeInt = {};
  largeInt.LowPart = fileTime.dwLowDateTime;
  largeInt.HighPart = fileTime.dwHighDateTime;

  return DateTime(Duration(largeInt.QuadPart));
#elif defined(AZ_PLATFORM_POSIX)
  static constexpr int64_t WindowsToPosixOffsetSeconds = 11644473600LL;

  struct timeval time = {};
  if (gettimeofday(&time, nullptr) != 0)
  {
    return DateTime(Duration());
  }

  int64_t result = WindowsToPosixOffsetSeconds + time.tv_sec;
  result *= DateTime::Duration::period::den; // convert to 10e-7
  result += time.tv_usec * 10; // convert and add microseconds, 10e-6 to 10e-7

  return DateTime(Duration(result));
#endif
}

namespace {
struct ComputeYearResult
{
  int Year;
  int SecondsLeftThisYear;
};

constexpr auto MinYear = 1601;
constexpr auto MaxYear = 9999;

constexpr int SecondsInMinute = 60;
constexpr int SecondsInHour = SecondsInMinute * 60;
constexpr int SecondsInDay = 24 * SecondsInHour;

constexpr int DaysInYear = 365;

constexpr ComputeYearResult ComputeYear(int64_t secondsSince1601)
{
  constexpr int DaysIn4Years = DaysInYear * 4 + 1;

  constexpr int DaysIn100Years = DaysIn4Years * 25 - 1;
  constexpr int DaysIn400Years = DaysIn100Years * 4 + 1;

  constexpr int SecondsInYear = SecondsInDay * DaysInYear;
  constexpr int SecondsIn4Years = SecondsInDay * DaysIn4Years;

  constexpr int64_t SecondsIn100Years = static_cast<int64_t>(SecondsInDay) * DaysIn100Years;
  constexpr int64_t SecondsIn400Years = static_cast<int64_t>(SecondsInDay) * DaysIn400Years;

  int64_t secondsLeft = secondsSince1601;

  int year400 = static_cast<int>(secondsLeft / SecondsIn400Years);
  secondsLeft -= year400 * SecondsIn400Years;

  int year100 = static_cast<int>(secondsLeft / SecondsIn100Years);
  secondsLeft -= year100 * SecondsIn100Years;

  int year4 = static_cast<int>(secondsLeft / SecondsIn4Years);
  int secondsInt = static_cast<int>(secondsLeft - static_cast<int64_t>(year4) * SecondsIn4Years);

  int year1 = secondsInt / SecondsInYear;
  secondsInt -= year1 * SecondsInYear;

  return {year400 * 400 + year100 * 100 + year4 * 4 + year1, secondsInt};
}

constexpr bool IsLeapYear(int year)
{
  return (year % 4 == 0 && (year % 100 != 0 || year % 400 == 0));
}

// The following table assumes no leap year; leap year is added separately
constexpr unsigned short const CumulativeDaysToMonth[12] = {
    0, // Jan
    31, // Feb
    59, // Mar
    90, // Apr
    120, // May
    151, // Jun
    181, // Jul
    212, // Aug
    243, // Sep
    273, // Oct
    304, // Nov
    334 // Dec
};

constexpr unsigned short const CumulativeDaysToMonthLeap[12] = {
    0, // Jan
    31, // Feb
    60, // Mar
    91, // Apr
    121, // May
    152, // Jun
    182, // Jul
    213, // Aug
    244, // Sep
    274, // Oct
    305, // Nov
    335 // Dec
};

constexpr char const dayNames[] = "Sun\0Mon\0Tue\0Wed\0Thu\0Fri\0Sat";
constexpr char const monthNames[] = "Jan\0Feb\0Mar\0Apr\0May\0Jun\0Jul\0Aug\0Sep\0Oct\0Nov\0Dec";

} // namespace

std::string DateTime::GetString(DateFormat format, TimeFractionFormat fractionFormat) const
{
  static constexpr auto const EndOfYear9999 = 2650467743999999999LL;
  if (m_since1601.count() > EndOfYear9999)
  {
    throw std::invalid_argument("The requested year exceeds the year 9999.");
  }

  int64_t const epochAdjusted = m_since1601.count();
  int64_t const secondsSince1601 = epochAdjusted / Duration::period::den; // convert to seconds
  int const fracSec = static_cast<int>(epochAdjusted % Duration::period::den);

  auto const yearData = ComputeYear(secondsSince1601);
  int const year = yearData.Year + MinYear;
  int const yearDay = yearData.SecondsLeftThisYear / SecondsInDay;

  int leftover = yearData.SecondsLeftThisYear % SecondsInDay;
  int const hour = leftover / SecondsInHour;

  leftover = leftover % SecondsInHour;
  int const minute = leftover / SecondsInMinute;

  leftover = leftover % SecondsInMinute;

  auto const& monthTable = IsLeapYear(year) ? CumulativeDaysToMonthLeap : CumulativeDaysToMonth;
  int month = 0;
  while (month < 11 && monthTable[month + 1] <= yearDay)
  {
    ++month;
  }

  auto const monthDay = yearDay - monthTable[month] + 1;
  auto const weekday = static_cast<int>((secondsSince1601 / SecondsInDay + 1) % 7);

  char outBuffer[38]{}; // Thu, 01 Jan 1970 00:00:00 GMT\0
                        // 1970-01-01T00:00:00.1234567Z\0

  char* outCursor = outBuffer;
  switch (format)
  {
    case DateFormat::Rfc1123:
#ifdef _MSC_VER
      sprintf_s(
#else
      std::sprintf(
#endif
          outCursor,
#ifdef _MSC_VER
          26,
#endif
          "%s, %02d %s %04d %02d:%02d:%02d",
          dayNames + 4ULL * static_cast<uint64_t>(weekday),
          monthDay,
          monthNames + 4ULL * static_cast<uint64_t>(month),
          year,
          hour,
          minute,
          leftover);

      outCursor += 25;
      memcpy(outCursor, " GMT", 4);
      outCursor += 4;
      return std::string(outBuffer, outCursor);

    case DateFormat::Rfc3339:
#ifdef _MSC_VER
      sprintf_s(
#else
      std::sprintf(
#endif
          outCursor,
#ifdef _MSC_VER
          20,
#endif
          "%04d-%02d-%02dT%02d:%02d:%02d",
          year,
          month + 1,
          monthDay,
          hour,
          minute,
          leftover);

      outCursor += 19;
      if ((fracSec != 0 && fractionFormat != TimeFractionFormat::Truncate)
          || fractionFormat == TimeFractionFormat::AllDigits)
      {
        // Append fractional second, which is a 7-digit value with no trailing zeros
        // This way, '1200' becomes '00012'
        size_t appended =
#ifdef _MSC_VER
            sprintf_s(
#else
            std::sprintf(
#endif
                outCursor,
#ifdef _MSC_VER
                9,
#endif
                ".%07d",
                fracSec);

        if (fractionFormat != TimeFractionFormat::AllDigits)
        {
          while (outCursor[appended - 1] == '0')
          {
            --appended; // trim trailing zeros
          }
        }
        outCursor += appended;
      }

      *outCursor = 'Z';
      ++outCursor;
      return std::string(outBuffer, outCursor);

    default:
      throw std::invalid_argument("Unrecognized date format.");
  }
}

namespace {
constexpr bool StringStartsWith(char const* haystack, char const* needle)
{
  while (*needle)
  {
    if (*haystack != *needle)
    {
      return false;
    }

    ++haystack;
    ++needle;
  }

  return true;
}

template <int N = 9> constexpr bool IsDigit(char c)
{
  return ((unsigned char)((unsigned char)(c) - '0') <= N);
}

constexpr int StringToDoubleDigitInt(char const* str)
{
  return (static_cast<unsigned char>(str[0]) - '0') * 10
      + (static_cast<unsigned char>(str[1]) - '0');
}

constexpr bool ValidateDay(int day, int month, int year)
{
  if (day < 1)
  {
    return false;
  }

  // Month is 0-based
  switch (month)
  {
    case 1: // Feb
      return day <= (28 + IsLeapYear(year));
      break;
    case 3: // Apr
    case 5: // Jun
    case 8: // Sep
    case 10: // Nov
      return day <= 30;
      break;
    default:
      return day <= 31;
  }
}

constexpr int GetYearDay(int month, int monthDay, int year)
{
  return CumulativeDaysToMonth[month] + monthDay + (IsLeapYear(year) && month > 1) - 1;
}

constexpr int CountLeapYears(int yearsSince1601)
{
  int tmpYears = yearsSince1601;

  int const year400 = tmpYears / 400;
  tmpYears -= year400 * 400;

  int result = year400 * 97;

  int const year100 = tmpYears / 100;
  tmpYears -= year100 * 100;
  result += year100 * 24;

  result += tmpYears / 4;

  return result;
}

constexpr int64_t AdjustTimezone(
    int64_t result,
    unsigned char chSign,
    int adjustHours,
    int adjustMinutes)
{
  if (adjustHours > 23)
  {
    return -1;
  }

  // adjustMinutes > 59 is impossible due to digit 5 check
  int const tzAdjust = adjustMinutes * 60 + adjustHours * 60 * 60;
  if (chSign == '-')
  {
    if (std::numeric_limits<int64_t>::max() - result < tzAdjust)
    {
      return -1;
    }

    result += tzAdjust;
  }
  else
  {
    if (tzAdjust > result)
    {
      return -1;
    }

    result -= tzAdjust;
  }

  return result;
}
} // namespace

/*
https://tools.ietf.org/html/rfc822
https://tools.ietf.org/html/rfc1123

date-time   =  [ day "," ] date time        ; dd mm yy
                                            ;  hh:mm:ss zzz

day         =  "Mon"  / "Tue" /  "Wed"  / "Thu"
            /  "Fri"  / "Sat" /  "Sun"

date        =  1*2DIGIT month 2DIGIT        ; day month year
                                            ;  e.g. 20 Jun 82
RFC1123 changes this to:
date        =  1*2DIGIT month 2*4DIGIT        ; day month year
                                              ;  e.g. 20 Jun 1982
This implementation only accepts 4 digit years.

month       =  "Jan"  /  "Feb" /  "Mar"  /  "Apr"
            /  "May"  /  "Jun" /  "Jul"  /  "Aug"
            /  "Sep"  /  "Oct" /  "Nov"  /  "Dec"

time        =  hour zone                    ; ANSI and Military

hour        =  2DIGIT ":" 2DIGIT [":" 2DIGIT]
                                            ; 00:00:00 - 23:59:59

zone        =  "UT"  / "GMT"                ; Universal Time
                                            ; North American : UT
            /  "EST" / "EDT"                ;  Eastern:  - 5/ - 4
            /  "CST" / "CDT"                ;  Central:  - 6/ - 5
            /  "MST" / "MDT"                ;  Mountain: - 7/ - 6
            /  "PST" / "PDT"                ;  Pacific:  - 8/ - 7

// military time deleted by RFC 1123

            / ( ("+" / "-") 4DIGIT )        ; Local differential
                                            ;  hours+min. (HHMM)
*/

DateTime DateTime::Parse(std::string const& dateString, DateFormat format)
{
  int64_t secondsSince1601 = 0;
  uint64_t fracSec = 0;

  auto str = dateString.c_str();
  if (format == DateFormat::Rfc1123)
  {
    int parsedWeekday = 0;
    for (; parsedWeekday < 7; ++parsedWeekday)
    {
      if (StringStartsWith(str, dayNames + static_cast<uint64_t>(parsedWeekday) * 4ULL)
          && str[3] == ',' && str[4] == ' ')
      {
        str += 5; // parsed day of week
        break;
      }
    }

    int monthDay;
    if (IsDigit<3>(str[0]) && IsDigit(str[1]) && str[2] == ' ')
    {
      monthDay = StringToDoubleDigitInt(str); // validity checked later
      str += 3; // parsed day
    }
    else if (IsDigit(str[0]) && str[1] == ' ')
    {
      monthDay = str[0] - '0';
      str += 2; // parsed day
    }
    else
    {
      throw std::invalid_argument("Error parsing DateTime: Day of the month.");
    }

    if (monthDay == 0)
    {
      throw std::invalid_argument("Error parsing DateTime: Invalid month day number (0).");
    }

    int month = 0;
    for (;;)
    {
      if (StringStartsWith(str, monthNames + static_cast<uint64_t>(month) * 4ULL))
      {
        break;
      }

      ++month;
      if (month == 12)
      {
        throw std::invalid_argument("Error parsing DateTime: Month number.");
      }
    }

    if (str[3] != ' ')
    {
      throw std::invalid_argument("Error parsing DateTime.");
    }

    str += 4; // parsed month

    if (!IsDigit(str[0]) || !IsDigit(str[1]) || !IsDigit(str[2]) || !IsDigit(str[3])
        || str[4] != ' ')
    {
      throw std::invalid_argument("Error parsing DateTime: Year.");
    }

    int year = (str[0] - '0') * 1000 + (str[1] - '0') * 100 + (str[2] - '0') * 10 + (str[3] - '0');
    if (year < MinYear)
    {
      throw std::invalid_argument("Error parsing DateTime: Year is less than 1601.");
    }

    // days in month validity check
    if (!ValidateDay(monthDay, month, year))
    {
      throw std::invalid_argument("Error parsing DateTime: Invalid day in month.");
    }

    str += 5; // parsed year
    int const yearDay = GetYearDay(month, monthDay, year);

    if (!IsDigit<2>(str[0]) || !IsDigit(str[1]) || str[2] != ':' || !IsDigit<5>(str[3])
        || !IsDigit(str[4]))
    {
      throw std::invalid_argument("Error parsing DateTime: Hour and minutes.");
    }

    int const hour = StringToDoubleDigitInt(str);
    if (hour > 23)
    {
      throw std::invalid_argument("Error parsing DateTime: hour > 23.");
    }
    str += 3; // parsed hour

    int const minute = StringToDoubleDigitInt(str);
    str += 2; // parsed mins

    int sec = 0;
    if (str[0] == ':')
    {
      if (!IsDigit<6>(str[1]) || !IsDigit(str[2]) || str[3] != ' ')
      {
        throw std::invalid_argument("Error parsing DateTime.");
      }

      sec = StringToDoubleDigitInt(str + 1);
      str += 4; // parsed seconds
    }
    else if (str[0] == ' ')
    {
      str += 1; // parsed seconds
    }
    else
    {
      throw std::invalid_argument("Error parsing DateTime.");
    }

    if (sec > 60)
    { // 60 to allow leap seconds
      throw std::invalid_argument("Error parsing DateTime: Seconds > 60.");
    }

    year -= MinYear;
    int const daysSince1601 = year * DaysInYear + CountLeapYears(year) + yearDay;

    if (parsedWeekday != 7)
    {
      int const actualWeekday = (daysSince1601 + 1) % 7;
      if (parsedWeekday != actualWeekday)
      {
        throw std::invalid_argument("Error parsing DateTime: Weekday.");
      }
    }

    secondsSince1601 = static_cast<int64_t>(daysSince1601) * SecondsInDay
        + static_cast<int64_t>(hour) * SecondsInHour
        + static_cast<int64_t>(minute) * SecondsInMinute + sec;

    fracSec = 0;
    if (!StringStartsWith(str, "GMT") && !StringStartsWith(str, "UT"))
    {
      // some timezone adjustment necessary
      auto tzCh = '-';
      int tzHours;
      int tzMinutes = 0;
      if (StringStartsWith(str, "EDT"))
      {
        tzHours = 4;
      }
      else if (StringStartsWith(str, "EST") || StringStartsWith(str, "CDT"))
      {
        tzHours = 5;
      }
      else if (StringStartsWith(str, "CST") || StringStartsWith(str, "MDT"))
      {
        tzHours = 6;
      }
      else if (StringStartsWith(str, "MST") || StringStartsWith(str, "PDT"))
      {
        tzHours = 7;
      }
      else if (StringStartsWith(str, "PST"))
      {
        tzHours = 8;
      }
      else if (
          (str[0] == '+' || str[0] == '-') && IsDigit<2>(str[1]) && IsDigit(str[2])
          && IsDigit<5>(str[3]) && IsDigit(str[4]))
      {
        tzCh = str[0];
        tzHours = StringToDoubleDigitInt(str + 1);
        tzMinutes = StringToDoubleDigitInt(str + 3);
      }
      else
      {
        throw std::invalid_argument("Error parsing DateTime: Time zone.");
      }

      secondsSince1601
          = AdjustTimezone(secondsSince1601, static_cast<unsigned char>(tzCh), tzHours, tzMinutes);

      if (secondsSince1601 < 0)
      {
        throw std::invalid_argument(
            "Error parsing DateTime: year is < 1601 after time zone adjustments.");
      }
    }
  }
  else if (format == DateFormat::Rfc3339)
  {
    // parse year
    if (!IsDigit(str[0]) || !IsDigit(str[1]) || !IsDigit(str[2]) || !IsDigit(str[3]))
    {
      throw std::invalid_argument("Error parsing DateTime: Year.");
    }

    int year = (str[0] - '0') * 1000 + (str[1] - '0') * 100 + (str[2] - '0') * 10 + (str[3] - '0');
    if (year < MinYear)
    {
      throw std::invalid_argument("Error parsing DateTime: Year < 1601.");
    }

    str += 4;
    if (*str == '-')
    {
      ++str;
    }

    // parse month
    if (!IsDigit<1>(str[0]) || !IsDigit(str[1]))
    {
      throw std::invalid_argument("Error parsing DateTime: Month number.");
    }

    int month = StringToDoubleDigitInt(str);
    if (month < 1 || month > 12)
    {
      throw std::invalid_argument("Error parsing DateTime: Invalid month number.");
    }

    month -= 1;
    str += 2;

    if (*str == '-')
    {
      ++str;
    }

    // parse day
    if (!IsDigit<3>(str[0]) || !IsDigit(str[1]))
    {
      throw std::invalid_argument("Error parsing DateTime: Day.");
    }

    int monthDay = StringToDoubleDigitInt(str);
    if (!ValidateDay(monthDay, month, year))
    {
      throw std::invalid_argument("Error parsing DateTime: Day of the month.");
    }

    int const yearDay = GetYearDay(month, monthDay, year);

    str += 2;
    year -= MinYear;
    int daysSince1601 = year * DaysInYear + CountLeapYears(year) + yearDay;

    if (str[0] != 'T' && str[0] != 't')
    {
      // No time
      secondsSince1601 = static_cast<int64_t>(daysSince1601) * SecondsInDay;
      return DateTime(std::chrono::seconds(secondsSince1601) + DateTime::Duration(fracSec));
    }

    ++str; // skip 'T'

    // parse hour
    if (!IsDigit<2>(str[0]) || !IsDigit(str[1]))
    {
      throw std::invalid_argument("Error parsing DateTime: Hour.");
    }

    int const hour = StringToDoubleDigitInt(str);
    str += 2;
    if (hour > 23)
    {
      throw std::invalid_argument("Error parsing DateTime: Invalid hour number.");
    }

    if (*str == ':')
    {
      ++str;
    }

    // parse minute
    if (!IsDigit<5>(str[0]) || !IsDigit(str[1]))
    {
      throw std::invalid_argument("Error parsing DateTime: Minute.");
    }

    int const minute = StringToDoubleDigitInt(str);
    // minute > 59 is impossible because we checked that the first digit is <= 5 in the basic format
    // check above

    str += 2;

    if (*str == ':')
    {
      ++str;
    }

    // parse seconds
    if (!IsDigit<6>(str[0]) || !IsDigit(str[1]))
    {
      throw std::invalid_argument("Error parsing DateTime: Seconds.");
    }

    int const sec = StringToDoubleDigitInt(str);
    // We allow 60 to account for leap seconds
    if (sec > 60)
    {
      throw std::invalid_argument("Error parsing DateTime: Invalid seconds number.");
    }

    str += 2;
    if (str[0] == '.' && IsDigit(str[1]))
    {
      ++str;
      int digits = 7;
      for (;;)
      {
        fracSec *= 10;
        fracSec += static_cast<uint64_t>(*str) - static_cast<uint64_t>('0');

        --digits;
        ++str;

        if (digits == 0)
        {
          while (IsDigit(*str))
          {
            // consume remaining fractional second digits we can't use
            ++str;
          }

          break;
        }

        if (!IsDigit(*str))
        {
          // no more digits in the input, do the remaining multiplies we need
          for (; digits != 0; --digits)
          {
            fracSec *= 10;
          }

          break;
        }
      }
    }

    secondsSince1601 = static_cast<int64_t>(daysSince1601) * SecondsInDay
        + static_cast<int64_t>(hour) * SecondsInHour
        + static_cast<int64_t>(minute) * SecondsInMinute + sec;

    if (str[0] == 'Z' || str[0] == 'z')
    {
      // no adjustment needed for zulu time
    }
    else if (str[0] == '+' || str[0] == '-')
    {
      unsigned char const offsetDirection = static_cast<unsigned char>(str[0]);
      if (!IsDigit<2>(str[1]) || !IsDigit(str[2]) || str[3] != ':' || !IsDigit<5>(str[4])
          || !IsDigit(str[5]))
      {
        throw std::invalid_argument("Error parsing DateTime.");
      }

      secondsSince1601 = AdjustTimezone(
          secondsSince1601,
          offsetDirection,
          StringToDoubleDigitInt(str + 1),
          StringToDoubleDigitInt(str + 4));
      if (secondsSince1601 < 0)
      {
        throw std::invalid_argument("Error parsing DateTime.");
      }
    }
    else
    {
      // the timezone is malformed, but cpprestsdk currently accepts this as no timezone
    }
  }
  else
  {
    throw std::invalid_argument("Unrecognized date format.");
  }

  return DateTime(std::chrono::seconds(secondsSince1601) + DateTime::Duration(fracSec));
}

DateTime::DateTime(
    int16_t year,
    int8_t month,
    int8_t day,
    int8_t hour,
    int8_t minute,
    int8_t second)
{
  // We should combine creation/validation logic, so it is reusable from both parsing functions and
  // from this constructor
  if (year > MaxYear || year < MinYear)
  {
    throw std::invalid_argument(
        year > MaxYear ? "The requested year exceeds the year 9999."
                       : "The requested year is less than the year 1601.");
  }

  if (month <= 0 || month > 12)
  {
    throw std::invalid_argument("Invalid month value.");
  }

  if (day <= 0 || day > 31)
  {
    throw std::invalid_argument("Invalid day value.");
  }

  if (hour < 0 || hour > 23)
  {
    throw std::invalid_argument("Invalid hour value.");
  }

  if (minute < 0 || minute > 59)
  {
    throw std::invalid_argument("Invalid minute value.");
  }

  if (second < 0 || second > 60)
  {
    throw std::invalid_argument("Invalid seconds value.");
  }

  if (!ValidateDay(day, month - 1, year))
  {
    throw std::invalid_argument("Invalid day of the month.");
  }

  char outBuffer[38]{}; // Thu, 01 Jan 1970 00:00:00 GMT\0
                        // 1970-01-01T00:00:00.1234567Z\0

  char* outCursor = outBuffer;
#ifdef _MSC_VER
  sprintf_s(
#else
  std::sprintf(
#endif
      outCursor,
#ifdef _MSC_VER
      20,
#endif
      "%04d-%02d-%02dT%02d:%02d:%02d",
      year,
      month,
      day,
      hour,
      minute,
      second);

  outCursor += 19;

  *outCursor = 'Z';
  ++outCursor;
  auto const dt = DateTime::Parse(std::string(outBuffer, outCursor), DateFormat::Rfc3339);
  m_since1601 = dt.m_since1601;
}<|MERGE_RESOLUTION|>--- conflicted
+++ resolved
@@ -9,13 +9,6 @@
 #include <limits>
 #include <stdexcept>
 
-<<<<<<< HEAD
-#ifdef _WIN32
-#define NOMINMAX
-#define WIN32_LEAN_AND_MEAN
-#include <windows.h>
-#else // !_WIN32
-=======
 #ifdef AZ_PLATFORM_WINDOWS
 #ifndef WIN32_LEAN_AND_MEAN
 #define WIN32_LEAN_AND_MEAN
@@ -25,9 +18,8 @@
 #endif
 #include <windows.h>
 #elif defined(AZ_PLATFORM_POSIX)
->>>>>>> ce98087f
 #include <sys/time.h>
-#endif // _WIN32
+#endif
 
 using namespace Azure::Core;
 
