// Copyright (c) Microsoft Corporation. All rights reserved.
// SPDX-License-Identifier: MIT

#include "azure/core/datetime.hpp"
#include "azure/core/platform.hpp"

#include <algorithm>
#include <cctype>
#include <ctime>
#include <iomanip>
#include <limits>
#include <sstream>
#include <stdexcept>

using namespace Azure::Core;

namespace {
DateTime GetSystemClockEpoch()
{
  auto const systemClockEpochTimeT
      = std::chrono::system_clock::to_time_t(std::chrono::system_clock::time_point());

#ifdef _MSC_VER
#pragma warning(push)
// warning C4996: 'gmtime': This function or variable may be unsafe. Consider using gmtime_s
// instead.
#pragma warning(disable : 4996)
#endif
  auto const systemClockEpochUtcStructTm = std::gmtime(&systemClockEpochTimeT);
#ifdef _MSC_VER
#pragma warning(pop)
#endif

  return DateTime(
      static_cast<int16_t>(1900 + systemClockEpochUtcStructTm->tm_year),
      static_cast<int8_t>(1 + systemClockEpochUtcStructTm->tm_mon),
      static_cast<int8_t>(systemClockEpochUtcStructTm->tm_mday),
      static_cast<int8_t>(systemClockEpochUtcStructTm->tm_hour),
      static_cast<int8_t>(systemClockEpochUtcStructTm->tm_min),
      static_cast<int8_t>(systemClockEpochUtcStructTm->tm_sec));
}

template <typename T>
void ValidateDateElementRange(
    T value,
    decltype(value) minValue,
    decltype(value) maxValue,
    std::string const& valueName)
{
  auto outOfRange = 0;

  if (value < minValue)
  {
    outOfRange = -1;
  }
  else if (value > maxValue)
  {
    outOfRange = +1;
  }

  if (outOfRange != 0)
  {
    throw std::invalid_argument(
        "Azure::Core::DateTime " + valueName + " (" + std::to_string(value) + ") cannot be "
        + (outOfRange < 0 ? std::string("less than ") + std::to_string(minValue)
                          : std::string("greater than ") + std::to_string(maxValue))
        + ".");
  }
}

constexpr bool IsLeapYear(int16_t year)
{
  return (year % 4 == 0 && (year % 100 != 0 || year % 400 == 0));
}

constexpr int16_t LeapYarsSinceEpoch(int16_t year)
{
  int16_t const fourHundredYearPeriods = year / 400;
  int16_t const hundredYearPeriods = (year % 400) / 100;
  int16_t const remainder = year - (400 * fourHundredYearPeriods) - 100 * (hundredYearPeriods);
  return (fourHundredYearPeriods * 97) + (hundredYearPeriods * 24) + (remainder / 4);
}

constexpr int8_t const MaxDaysPerMonth[12] = {31, 29, 31, 30, 31, 30, 31, 31, 30, 31, 30, 31};

constexpr int16_t DayOfYear(int16_t year, int8_t month, int8_t day)
{
  int16_t daysInPrevMonths = 0;
  for (int i = 1; i < month; ++i)
  {
    daysInPrevMonths += MaxDaysPerMonth[i - 1];
  }

  if (month > 2 && !IsLeapYear(year))
  {
    daysInPrevMonths -= 1;
  }

  return daysInPrevMonths + day;
}

constexpr int32_t DaySinceEpoch(int16_t year, int8_t month, int8_t day)
{
  int16_t const priorYear = year - 1;
  auto const leapYears = LeapYarsSinceEpoch(priorYear);
  auto const nonLeapYears = priorYear - leapYears;
  return (nonLeapYears * 365) + (leapYears * 366) + DayOfYear(year, month, day);
}

constexpr int8_t GetDayOfWeek(int16_t year, int8_t month, int8_t day)
{
  return DaySinceEpoch(year, month, day) % 7;
}

constexpr int8_t WeekDayMonthDayOfYear(int8_t* month, int8_t* day, int16_t year, int16_t dayOfYear)
{
  auto remainder = dayOfYear;
  for (int8_t i = 1; i <= 12; ++i)
  {
    int8_t const MonthDays = MaxDaysPerMonth[i - 1] - ((i == 2 && !IsLeapYear(year)) ? 1 : 0);
    if (remainder <= MonthDays)
    {
      *month = i;
      *day = static_cast<int8_t>(remainder);
      break;
    }

    remainder -= MonthDays;
  }

  return GetDayOfWeek(year, *month, *day);
}

constexpr auto OneSecondIn100ns = 10000000LL;
constexpr auto OneMinuteIn100ns = 60 * OneSecondIn100ns;
constexpr auto OneHourIn100ns = 60 * OneMinuteIn100ns;
constexpr auto OneDayIn100ns = 24 * OneHourIn100ns;

void ValidateDate(
    int16_t year,
    int8_t month,
    int8_t day,
    int8_t hour,
    int8_t minute,
    int8_t second,
    int32_t fracSec,
    int8_t dayOfWeek,
    int8_t localDiffHours,
    int8_t localDiffMinutes,
    bool roundFracSecUp)
{
  ValidateDateElementRange(year, 1, 9999, "year");
  ValidateDateElementRange(month, 1, 12, "month");
  ValidateDateElementRange(day, 1, 31, "day");
  ValidateDateElementRange(hour, 0, 23, "hour");
  ValidateDateElementRange(minute, 0, 59, "minute");
  ValidateDateElementRange(second, 0, 60, "second");
  ValidateDateElementRange(fracSec, 0, 9999999, "fractional (10^-7) second");
  ValidateDateElementRange(localDiffHours, -99, +99, "local differential hours");
  ValidateDateElementRange(localDiffMinutes, -59, +59, "local differential minutes");

  auto const maxDay = MaxDaysPerMonth[month - 1];
  if (day > maxDay)
  {
    throw std::invalid_argument(
        "Azure::Core::DateTime: invalid month day number (month: " + std::to_string(month)
        + ", day: " + std::to_string(day) + ", maximum: " + std::to_string(maxDay) + ").");
  }

  if (!IsLeapYear(year) && month == 2 && day == 29)
  {
    throw std::invalid_argument(
        "Azure::Core::DateTime: year " + std::to_string(year)
        + "is not a leap year, and therefore does not have February 29th.");
  }

  if (dayOfWeek != -1)
  {
    ValidateDateElementRange(dayOfWeek, 0, 6, "day of week");
    auto const expectedDayOfWeek = GetDayOfWeek(year, month, day);
    if (dayOfWeek != expectedDayOfWeek)
    {
      throw std::invalid_argument(
          "Azure::Core::DateTime: incorrect day of week specified (actual: "
          + std::to_string(dayOfWeek) + ", expected: " + std::to_string(expectedDayOfWeek) + ").");
    }
  }

  {
    auto const fracSecTimeAdjustment
        = (localDiffHours * OneHourIn100ns) + (localDiffMinutes * OneMinuteIn100ns);

    if (fracSecTimeAdjustment > 0)
    {
      if (year == 1 && month == 1)
      {
        auto const fracSecSince0001_01_01 = ((static_cast<int64_t>(day) - 1) * OneDayIn100ns)
            + (hour * OneHourIn100ns) + (minute * OneMinuteIn100ns) + (second * OneSecondIn100ns)
            + fracSec + (roundFracSecUp ? 1 : 0);

        if ((fracSecSince0001_01_01 - fracSecTimeAdjustment) < 0)
        {
          throw std::invalid_argument(
              "Time zone time adjustments result in a UTC date prior to 0001-01-01.");
        }
      }
    }
    else if (year == 9999 && month == 12)
    {
      auto const fracSecSince9999_12_01 = ((static_cast<int64_t>(day) - 1) * OneDayIn100ns)
          + (hour * OneHourIn100ns) + (minute * OneMinuteIn100ns) + (second * OneSecondIn100ns)
          + fracSec + (roundFracSecUp ? 1 : 0);

      constexpr auto FracSecTo9999_12_31_23_59_59_9999999 = (31 * OneDayIn100ns)
          + (23 * OneHourIn100ns) + (59 * OneMinuteIn100ns) + (59 * OneSecondIn100ns) + 9999999;

      if (fracSecSince9999_12_01 - fracSecTimeAdjustment > FracSecTo9999_12_31_23_59_59_9999999)
      {
        throw std::invalid_argument(
            std::string(
                fracSecTimeAdjustment < 0
                    ? "Time zone"
                    : (second == 60 ? "Leap second" : "Second fraction round up"))
            + " time adjustments result in a UTC date after 9999-12-31T23:59:59.9999999.");
      }
    }
  }
}

static std::string const DayNames[7] = {"Sun", "Mon", "Tue", "Wed", "Thu", "Fri", "Sat"};
static std::string const MonthNames[12]
    = {"Jan", "Feb", "Mar", "Apr", "May", "Jun", "Jul", "Aug", "Sep", "Oct", "Nov", "Dec"};

constexpr int32_t DivideAndUpdateRemainder(int64_t* remainder, int64_t value)
{
  auto retval = static_cast<int32_t>(*remainder / value);
  *remainder %= value;
  return retval;
}

bool SubstringEquals(
    std::string const& str,
    std::string::size_type startAt,
    std::string::size_type len,
    std::string const& compareTo)
{
  for (decltype(len) i = 0; i < len; ++i)
  {
    if (str[startAt + i] != compareTo[i])
    {
      return false;
    }
  }

  return true;
}

template <int8_t N>
int8_t SubstringEqualsAny(
    std::string const& str,
    std::string::size_type startAt,
    std::string::size_type len,
    std::string const (&compareTo)[N])
{
  for (int8_t i = 0; i < static_cast<int8_t>(N); ++i)
  {
    if (SubstringEquals(str, startAt, len, compareTo[i]))
    {
      return i;
    }
  }

  return -1;
}

void ThrowParseError(char const* description)
{
  throw std::invalid_argument(std::string("Error parsing DateTime: ") + description + ".");
}

template <typename T>
T ParseNumber(
    std::string::size_type* cursor,
    std::string const& str,
    std::string::size_type strLen,
    char const* description,
    int minLength,
    int maxLength)
{
  if (*cursor + minLength <= strLen)
  {
    auto const MaxChars = std::min(static_cast<int>(strLen - *cursor), maxLength);
    int64_t value = 0;
    auto i = 0;
    for (; i < MaxChars; ++i)
    {
      int const ch = str[*cursor + i];
      if (std::isdigit(ch))
      {
        value = (value * 10) + (static_cast<decltype(value)>(ch) - '0');
        continue;
      }

      if (i < minLength)
      {
        value = -1;
      }

      break;
    }

    if (value >= 0 && value <= std::numeric_limits<T>::max())
    {
      *cursor += i;
      return static_cast<T>(value);
    }
  }

  ThrowParseError(description);
  return T();
}

template <typename T>
void IncreaseAndCheckMinLength(
    std::string::size_type* minLength,
    std::string::size_type actualLength,
    T increment)
{
  *minLength += static_cast<std::string::size_type>(increment);
  if (actualLength < *minLength)
  {
    ThrowParseError("too short");
  }
}

void ParseSingleChar(
    std::string::size_type* cursor,
    std::string const& str,
    char const* parsingArea,
    char ch)
{
  if (str[*cursor] != ch)
  {
    ThrowParseError(parsingArea);
  }
  ++*cursor;
}

void ParseSingleOptionalChar(
    std::string::size_type* cursor,
    std::string const& str,
    char ch,
    std::string::size_type* minLength,
    std::string::size_type actualLength)
{
  if (str[*cursor] == ch)
  {
    ++*cursor;
    IncreaseAndCheckMinLength(minLength, actualLength, 1);
  }
}
} // namespace

DateTime const DateTime::SystemClockEpoch = GetSystemClockEpoch();

DateTime::DateTime(
    int16_t year,
    int8_t month,
    int8_t day,
    int8_t hour,
    int8_t minute,
    int8_t second,
    int32_t fracSec,
    int8_t dayOfWeek,
    int8_t localDiffHours,
    int8_t localDiffMinutes,
    bool roundFracSecUp)
    : time_point(duration(
        (OneDayIn100ns * (static_cast<int64_t>(DaySinceEpoch(year, month, day)) - 1))
        + (OneHourIn100ns * (static_cast<int64_t>(hour) - localDiffHours))
        + (OneMinuteIn100ns * (static_cast<int64_t>(minute) - localDiffMinutes))
        + (OneSecondIn100ns * second) + (static_cast<int64_t>(fracSec) + (roundFracSecUp ? 1 : 0))))
{
  ValidateDate(
      year,
      month,
      day,
      hour,
      minute,
      second,
      fracSec,
      dayOfWeek,
      localDiffHours,
      localDiffMinutes,
      roundFracSecUp);
}

DateTime::operator std::chrono::system_clock::time_point() const
{
  static DateTime SystemClockMin(std::chrono::system_clock::time_point::min());
  static DateTime SystemClockMax(std::chrono::system_clock::time_point::max());

  auto outOfRange = 0;
  if (*this < SystemClockMin)
  {
    outOfRange = -1;
  }
  else if (*this > SystemClockMax)
  {
    outOfRange = +1;
  }

  if (outOfRange != 0)
  {
    throw std::invalid_argument(
        std::string("Cannot represent Azure::Core::DateTime as "
                    "std::chrono::system_clock::time_point: value is too ")
        + (outOfRange < 0 ? "small." : "big."));
  }

  return std::chrono::system_clock::time_point()
      + std::chrono::duration_cast<std::chrono::system_clock::duration>(*this - SystemClockEpoch);
}

DateTime DateTime::Parse(std::string const& dateTime, DateFormat format)
{
  // The values that are not supposed to be read before they are written are set to -123... to avoid
  // warnings on some compilers, yet provide a clearly bad value to make it obvious if things don't
  // work as expected.
  int16_t year = -12345;
  int8_t month = -123;
  int8_t day = -123;

  int8_t hour = 0;
  int8_t minute = 0;
  int8_t second = 0;
  int32_t fracSec = 0;
  int8_t dayOfWeek = -1;
  int8_t localDiffHours = 0;
  int8_t localDiffMinutes = 0;
  bool roundFracSecUp = false;
  {
    std::string::size_type const DateTimeLength = dateTime.length();
    std::string::size_type minDateTimeLength = 0;
    std::string::size_type cursor = 0;
    if (format == DateFormat::Rfc1123)
    {
      // Shortest possible string: "1 Jan 0001 00:00 UT"
      // Longest possible string: "Fri, 31 Dec 9999 23:59:60 +9959"
      IncreaseAndCheckMinLength(&minDateTimeLength, DateTimeLength, 19);

      if (dateTime[cursor + 3] == ',')
      {
        dayOfWeek = SubstringEqualsAny(dateTime, cursor, 3, DayNames);
        if (dayOfWeek == -1 || dateTime[cursor + 4] != ' ')
        {
          ThrowParseError("day of week");
        }

        cursor += 5;
        IncreaseAndCheckMinLength(&minDateTimeLength, DateTimeLength, 5);
      }

      {
        auto const parsingArea = "day";

        auto const oldCursor = cursor;
        day = ParseNumber<decltype(day)>(&cursor, dateTime, DateTimeLength, parsingArea, 1, 2);

        IncreaseAndCheckMinLength(&minDateTimeLength, DateTimeLength, (cursor - oldCursor) - 1);
        ParseSingleChar(&cursor, dateTime, parsingArea, ' ');
      }

      {
        month = 1 + SubstringEqualsAny(dateTime, cursor, 3, MonthNames);

        if (month == 0 || dateTime[cursor + 3] != ' ')
        {
          ThrowParseError("month");
        }

        cursor += 4;
      }

      {
        auto const parsingArea = "year";
        year = ParseNumber<decltype(year)>(&cursor, dateTime, DateTimeLength, parsingArea, 4, 4);
        ParseSingleChar(&cursor, dateTime, parsingArea, ' ');
      }

      {
        auto parsingArea = "hour and minute";

        hour = ParseNumber<decltype(hour)>(&cursor, dateTime, DateTimeLength, "hour", 2, 2);
        ParseSingleChar(&cursor, dateTime, parsingArea, ':');
        minute = ParseNumber<decltype(minute)>(&cursor, dateTime, DateTimeLength, "minute", 2, 2);

        if (dateTime[cursor] == ':')
        {
          ++cursor;
          parsingArea = "second";
          second
              = ParseNumber<decltype(second)>(&cursor, dateTime, DateTimeLength, parsingArea, 2, 2);

          IncreaseAndCheckMinLength(&minDateTimeLength, DateTimeLength, 3);
        }
        ParseSingleChar(&cursor, dateTime, parsingArea, ' ');
      }

      if (!SubstringEquals(dateTime, cursor, 2, "UT"))
      {
        IncreaseAndCheckMinLength(&minDateTimeLength, DateTimeLength, 1);
        if (!SubstringEquals(dateTime, cursor, 3, "GMT"))
        {
          static std::string const TimeZones[]
              = {"EST", "EDT", "CST", "CDT", "MST", "MDT", "PST", "PDT"};
          static int8_t const HourAdjustments[] = {-5, -4, -6, -5, -7, -6, -8, -7};

          auto tz = SubstringEqualsAny(dateTime, cursor, 3, TimeZones);
          if (tz >= 0)
          {
            localDiffHours = HourAdjustments[tz];
          }
          else
          {
            IncreaseAndCheckMinLength(&minDateTimeLength, DateTimeLength, 2);
            auto const parsingArea = "time zone";
            int8_t sign = 0;
            if (dateTime[cursor] == '+')
            {
              sign = +1;
            }
            else if (dateTime[cursor] == '-')
            {
              sign = -1;
            }
            else
            {
              ThrowParseError(parsingArea);
            }

            ++cursor;

            localDiffHours = sign
                * ParseNumber<decltype(localDiffHours)>(
                                 &cursor, dateTime, DateTimeLength, parsingArea, 2, 2);

            localDiffMinutes = sign
                * ParseNumber<decltype(localDiffMinutes)>(
                                   &cursor, dateTime, DateTimeLength, parsingArea, 2, 2);
          }
        }
      }
    }
    else if (format == DateFormat::Rfc3339)
    {
      // Shortest possible string: "00010101"
      // "Longest" possible string: "9999-12-31T23:59:60.1234567*+99:59"
      // * - any fractonal second digits after 7th are ignored.
      IncreaseAndCheckMinLength(&minDateTimeLength, DateTimeLength, 8);

      {
        auto const parsingArea = "year";
        year = ParseNumber<decltype(year)>(&cursor, dateTime, DateTimeLength, parsingArea, 4, 4);
        ParseSingleOptionalChar(&cursor, dateTime, '-', &minDateTimeLength, DateTimeLength);
      }

      {
        auto const parsingArea = "month";
        month = ParseNumber<decltype(month)>(&cursor, dateTime, DateTimeLength, parsingArea, 2, 2);
        ParseSingleOptionalChar(&cursor, dateTime, '-', &minDateTimeLength, DateTimeLength);
      }

      {
        auto const parsingArea = "day";
        day = ParseNumber<decltype(day)>(&cursor, dateTime, DateTimeLength, parsingArea, 2, 2);
      }

      if (cursor < DateTimeLength && (dateTime[cursor] == 'T' || dateTime[cursor] == 't'))
      {
        ++cursor;
        IncreaseAndCheckMinLength(&minDateTimeLength, DateTimeLength, 7);

        {
          auto const parsingArea = "hour";
          hour = ParseNumber<decltype(hour)>(&cursor, dateTime, DateTimeLength, parsingArea, 2, 2);
          ParseSingleOptionalChar(&cursor, dateTime, ':', &minDateTimeLength, DateTimeLength);
        }

        {
          auto const parsingArea = "minute";
          minute
              = ParseNumber<decltype(minute)>(&cursor, dateTime, DateTimeLength, parsingArea, 2, 2);
          ParseSingleOptionalChar(&cursor, dateTime, ':', &minDateTimeLength, DateTimeLength);
        }

        {
          auto const parsingArea = "second";
          second
              = ParseNumber<decltype(second)>(&cursor, dateTime, DateTimeLength, parsingArea, 2, 2);
        }

        if (cursor + 1 < DateTimeLength)
        {
          if (dateTime[cursor] == '.')
          {
            ++minDateTimeLength;
            ++cursor;
          }

          {
            auto oldCursor = cursor;
            fracSec = ParseNumber<decltype(fracSec)>(
                &cursor, dateTime, DateTimeLength, "second fraction", 0, 7);

            auto const charsRead = (cursor - oldCursor);
            {
              auto const zerosToAdd = static_cast<int>(7 - charsRead);
              for (auto i = 0; i < zerosToAdd; ++i)
              {
                fracSec *= 10;
              }
            }

            minDateTimeLength += charsRead;
            if (charsRead == 7 && (DateTimeLength - cursor) > 0)
            {
              int const ch = dateTime[cursor];
              if (std::isdigit(ch))
              {
                auto const num = static_cast<int>(ch - '0');
                if (num > 4)
                {
                  if (fracSec < 9999999)
                  {
                    ++fracSec;
                  }
                  else
                  {
                    roundFracSecUp = true;
                  }
                }

                ++cursor;
              }
            }
          }

          for (auto i = DateTimeLength - cursor; i > 0; --i)
          {
            if (std::isdigit(static_cast<int>(dateTime[cursor])))
            {
              ++minDateTimeLength;
              ++cursor;
            }
            else
            {
              break;
            }
          }

          if (DateTimeLength - cursor > 0)
          {
            auto const parsingArea = "time zone";
            int8_t sign = 0;
            if (dateTime[cursor] == '+')
            {
              sign = +1;
            }
            else if (dateTime[cursor] == '-')
            {
              sign = -1;
            }

            if (sign != 0)
            {
              ++cursor;
              IncreaseAndCheckMinLength(&minDateTimeLength, DateTimeLength, 6);

              localDiffHours = sign
                  * ParseNumber<decltype(localDiffHours)>(
                                   &cursor, dateTime, DateTimeLength, parsingArea, 2, 2);

              if (dateTime[cursor] == ':')
              {
                ++cursor;
              }
              else
              {
                ThrowParseError(parsingArea);
              }

              localDiffMinutes = sign
                  * ParseNumber<decltype(localDiffMinutes)>(
                                     &cursor, dateTime, DateTimeLength, parsingArea, 2, 2);
            }
          }
        }
      }
    }
    else
    {
      throw std::invalid_argument("Unrecognized date format.");
    }

    return DateTime(
        year,
        month,
        day,
        hour,
        minute,
        second,
        fracSec,
        dayOfWeek,
        localDiffHours,
        localDiffMinutes,
        roundFracSecUp);
  }
}

std::string DateTime::GetString(DateFormat format, TimeFractionFormat fractionFormat) const
{
  {
    static DateTime const Year0001 = DateTime();
    static DateTime const Eoy9999 = DateTime(9999, 12, 31, 23, 59, 59, 9999999, -1, 0, 0);

    auto outOfRange = 0;
    if (*this < Year0001)
    {
      outOfRange = -1;
    }
    else if (*this > Eoy9999)
    {
      outOfRange = +1;
    }

    if (outOfRange != 0)
    {
      throw std::invalid_argument(
          std::string("Cannot represent Azure::Core::DateTime as std::string: the date is ")
          + (outOfRange < 0 ? "before 0001-01-01." : "after 9999-12-31 23:59:59.9999999."));
    }
  }

  int16_t year = 1;
<<<<<<< HEAD
  int8_t month = 1;
  int8_t day = 1;
  int8_t hour;
  int8_t minute;
  int8_t second;
  int32_t fracSec;
  int8_t dayOfWeek;
=======

  // The values that are not supposed to be read before they are written are set to -123... to avoid
  // warnings on some compilers, yet provide a clearly bad value to make it obvious if things don't
  // work as expected.
  int8_t month = -123;
  int8_t day = -123;
  int8_t hour = -123;
  int8_t minute = -123;
  int8_t second = -123;
  int32_t fracSec = -1234567890;
  int8_t dayOfWeek = -123;
>>>>>>> c8da53d5
  {
    auto remainder = time_since_epoch().count();

    constexpr auto OneYearIn100ns = 365 * OneDayIn100ns;
    constexpr auto FourYearsIn100ns = (4 * OneYearIn100ns) + OneDayIn100ns;
    constexpr auto OneHundredYearsIn100ns = (25 * FourYearsIn100ns) - OneDayIn100ns;
    constexpr auto FourHundredYearsIn100ns = (4 * OneHundredYearsIn100ns) + OneDayIn100ns;

    auto const years400 = DivideAndUpdateRemainder(&remainder, FourHundredYearsIn100ns);
    auto const years100 = DivideAndUpdateRemainder(&remainder, OneHundredYearsIn100ns);
    auto const years4 = DivideAndUpdateRemainder(&remainder, FourYearsIn100ns);

    int32_t years1;
    if (remainder > 3 * OneYearIn100ns)
    {
      // This is a leap year
      years1 = 3;
      remainder -= 3 * OneYearIn100ns;
    }
    else
    {
      years1 = DivideAndUpdateRemainder(&remainder, OneYearIn100ns);
    }

    year += static_cast<int16_t>((years400 * 400) + (years100 * 100) + (years4 * 4) + years1);

    dayOfWeek = WeekDayMonthDayOfYear(
        &month,
        &day,
        year,
        static_cast<int16_t>(DivideAndUpdateRemainder(&remainder, OneDayIn100ns) + 1));

    hour = static_cast<int8_t>(DivideAndUpdateRemainder(&remainder, OneHourIn100ns));
    minute = static_cast<int8_t>(DivideAndUpdateRemainder(&remainder, OneMinuteIn100ns));
    second = static_cast<int8_t>(DivideAndUpdateRemainder(&remainder, OneSecondIn100ns));
    fracSec = static_cast<int32_t>(remainder);
  }

  std::ostringstream dateString;
  if (format == DateFormat::Rfc3339)
  {
    dateString << std::setfill('0') << std::setw(4) << static_cast<int>(year) << '-' << std::setw(2)
               << static_cast<int>(month) << '-' << std::setw(2) << static_cast<int>(day) << 'T'
               << std::setw(2) << static_cast<int>(hour) << ':' << std::setw(2)
               << static_cast<int>(minute) << ':' << std::setw(2) << static_cast<int>(second);

    if (fractionFormat == TimeFractionFormat::AllDigits)
    {
      dateString << '.' << std::setw(7) << static_cast<int>(fracSec);
    }
    else if (fracSec != 0 && fractionFormat != TimeFractionFormat::Truncate)
    {
      // Append fractional second, which is a 7-digit value with no trailing zeros
      // This way, '0001200' becomes '00012'
      auto setw = 1;
      auto frac = fracSec;
      for (auto div = 1000000; div >= 1; div /= 10)
      {
        if ((fracSec % div) == 0)
        {
          frac /= div;
          break;
        }
        ++setw;
      }

      dateString << '.' << std::setw(setw) << static_cast<int>(frac);
    }

    dateString << 'Z';
  }
  else if (format == DateFormat::Rfc1123)
  {
    dateString << DayNames[dayOfWeek] << ", " << std::setfill('0') << std::setw(2)
               << static_cast<int>(day) << ' ' << MonthNames[month - 1] << ' ' << std::setw(4)
               << static_cast<int>(year) << ' ' << std::setw(2) << static_cast<int>(hour) << ':'
               << std::setw(2) << static_cast<int>(minute) << ':' << std::setw(2)
               << static_cast<int>(second) << " GMT";
  }
  else
  {
    throw std::invalid_argument(
        "Unrecognized date format (" + std::to_string(static_cast<int64_t>(format)) + ").");
  }

  return dateString.str();
}<|MERGE_RESOLUTION|>--- conflicted
+++ resolved
@@ -743,15 +743,6 @@
   }
 
   int16_t year = 1;
-<<<<<<< HEAD
-  int8_t month = 1;
-  int8_t day = 1;
-  int8_t hour;
-  int8_t minute;
-  int8_t second;
-  int32_t fracSec;
-  int8_t dayOfWeek;
-=======
 
   // The values that are not supposed to be read before they are written are set to -123... to avoid
   // warnings on some compilers, yet provide a clearly bad value to make it obvious if things don't
@@ -763,7 +754,6 @@
   int8_t second = -123;
   int32_t fracSec = -1234567890;
   int8_t dayOfWeek = -123;
->>>>>>> c8da53d5
   {
     auto remainder = time_since_epoch().count();
 
