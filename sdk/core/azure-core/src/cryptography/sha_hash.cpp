--- conflicted
+++ resolved
@@ -69,11 +69,7 @@
       case SHASize::SHA1: {
         if (1 != EVP_DigestInit_ex(m_context, EVP_sha1(), NULL))
         {
-<<<<<<< HEAD
-          throw std::runtime_error("Crypto error while initializing Sha1Hash.");
-=======
           throw std::runtime_error("Crypto error while initializing Sha1Hash."); // LCOV_EXCL_LINE
->>>>>>> cc64ffae
         }
         break;
       }
