// Copyright (c) Microsoft Corporation. All rights reserved.
// SPDX-License-Identifier: MIT

#include "azure/core/platform.hpp"

#if defined(AZ_PLATFORM_POSIX)
#include <errno.h>
#include <fcntl.h> // for open and _O_RDONLY
#include <sys/types.h> // for lseek
#include <unistd.h> // for lseek
#elif defined(AZ_PLATFORM_WINDOWS)
#if !defined(WIN32_LEAN_AND_MEAN)
#define WIN32_LEAN_AND_MEAN
#endif
#if !defined(NOMINMAX)
#define NOMINMAX
#endif
#include <windows.h>
#endif

#include "azure/core/context.hpp"
#include "azure/core/io/body_stream.hpp"

#include <algorithm>
#include <codecvt>
#include <cstdint>
#include <cstdio>
#include <cstring>
#include <memory>
#include <stdexcept>
#include <vector>

using Azure::Core::Context;
using namespace Azure::Core::IO;

#if defined(AZ_PLATFORM_WINDOWS)
// For an abundance of caution, adding this as a compile time check since we are using static_cast
// between windows HANDLE and void* to avoid having windows.h headers exposed in public headers.
static_assert(sizeof(void*) >= sizeof(HANDLE), "We must be able to cast HANDLE to void* and back.");
#endif

// Keep reading until buffer is all fill out of the end of stream content is reached
size_t BodyStream::ReadToCount(uint8_t* buffer, size_t count, Context const& context)
{
<<<<<<< HEAD
  AZURE_ASSERT_MSG(
      buffer && count >= 0, "Count cannot be negative, and the buffer pointer cannot be null.");

  int64_t totalRead = 0;
=======
  size_t totalRead = 0;
>>>>>>> 65821ec1

  for (;;)
  {
    size_t readBytes = this->Read(buffer + totalRead, count - totalRead, context);
    totalRead += readBytes;
    // Reach all of buffer size
    if (totalRead == count || readBytes == 0)
    {
      return totalRead;
    }
  }
}

std::vector<uint8_t> BodyStream::ReadToEnd(Context const& context)
{
  constexpr size_t chunkSize = 1024 * 8;
  auto buffer = std::vector<uint8_t>();

  for (auto chunkNumber = 0;; chunkNumber++)
  {
    buffer.resize((static_cast<decltype(buffer)::size_type>(chunkNumber) + 1) * chunkSize);
    size_t readBytes
        = this->ReadToCount(buffer.data() + (chunkNumber * chunkSize), chunkSize, context);

    if (readBytes < chunkSize)
    {
      buffer.resize(static_cast<size_t>((chunkNumber * chunkSize) + readBytes));
      return buffer;
    }
  }
}

size_t MemoryBodyStream::OnRead(uint8_t* buffer, size_t count, Context const& context)
{
  (void)context;
  size_t copy_length = std::min(count, this->m_length - this->m_offset);
  // Copy what's left or just the count
  std::memcpy(buffer, this->m_data + m_offset, static_cast<size_t>(copy_length));
  // move position
  m_offset += copy_length;

  return copy_length;
}

FileBodyStream::FileBodyStream(const std::string& filename)
{
  AZURE_ASSERT_MSG(filename.size() > 0, "The file name must not be an empty string.");

#if defined(AZ_PLATFORM_WINDOWS)
  HANDLE fileHandle;
  try
  {
#if !defined(WINAPI_PARTITION_DESKTOP) \
    || WINAPI_PARTITION_DESKTOP // See azure/core/platform.hpp for explanation.
    fileHandle = CreateFile(
        filename.data(),
        GENERIC_READ,
        FILE_SHARE_READ,
        nullptr,
        OPEN_EXISTING,
        FILE_FLAG_SEQUENTIAL_SCAN, // Using this as an optimization since we know file access is
                                   // intended to be sequential from beginning to end.
        NULL);
#else
    fileHandle = CreateFile2(
        std::wstring_convert<std::codecvt_utf8_utf16<wchar_t>>().from_bytes(filename).c_str(),
        GENERIC_READ,
        FILE_SHARE_READ,
        OPEN_EXISTING,
        NULL);
#endif

    if (fileHandle == INVALID_HANDLE_VALUE)
    {
      throw std::runtime_error("Failed to open file for reading. File name: '" + filename + "'");
    }
    LARGE_INTEGER fileSize;
    if (!GetFileSizeEx(fileHandle, &fileSize))
    {
      throw std::runtime_error("Failed to get size of file. File name: '" + filename + "'");
    }
    m_filehandle = static_cast<void*>(fileHandle);
    m_randomAccessFileBodyStream = std::make_unique<_internal::RandomAccessFileBodyStream>(
        _internal::RandomAccessFileBodyStream(m_filehandle, 0, fileSize.QuadPart));
  }
  catch (std::exception&)
  {
    CloseHandle(fileHandle);
    throw;
  }

#elif defined(AZ_PLATFORM_POSIX)

  try
  {
    m_fileDescriptor = open(filename.data(), O_RDONLY);
    if (m_fileDescriptor == -1)
    {
      throw std::runtime_error("Failed to open file for reading. File name: '" + filename + "'");
    }
    int64_t fileSize = lseek(m_fileDescriptor, 0, SEEK_END);
    if (fileSize == -1)
    {
      throw std::runtime_error("Failed to get size of file. File name: '" + filename + "'");
    }
    m_randomAccessFileBodyStream = std::make_unique<_internal::RandomAccessFileBodyStream>(
        _internal::RandomAccessFileBodyStream(m_fileDescriptor, 0, fileSize));
  }
  catch (std::exception&)
  {
    close(m_fileDescriptor);
    throw;
  }

#endif
}

FileBodyStream::~FileBodyStream()
{
#if defined(AZ_PLATFORM_WINDOWS)
  if (m_filehandle)
  {
    CloseHandle(static_cast<HANDLE>(m_filehandle));
    m_filehandle = NULL;
  }
#elif defined(AZ_PLATFORM_POSIX)
  if (m_fileDescriptor)
  {
    close(m_fileDescriptor);
    m_fileDescriptor = 0;
  }
#endif
}

size_t FileBodyStream::OnRead(uint8_t* buffer, size_t count, Azure::Core::Context const& context)
{
  return m_randomAccessFileBodyStream->Read(buffer, count, context);
}

void FileBodyStream::Rewind() { m_randomAccessFileBodyStream->Rewind(); }

int64_t FileBodyStream::Length() const { return m_randomAccessFileBodyStream->Length(); }<|MERGE_RESOLUTION|>--- conflicted
+++ resolved
@@ -42,14 +42,9 @@
 // Keep reading until buffer is all fill out of the end of stream content is reached
 size_t BodyStream::ReadToCount(uint8_t* buffer, size_t count, Context const& context)
 {
-<<<<<<< HEAD
-  AZURE_ASSERT_MSG(
-      buffer && count >= 0, "Count cannot be negative, and the buffer pointer cannot be null.");
+  AZURE_ASSERT(buffer || count == 0);
 
-  int64_t totalRead = 0;
-=======
   size_t totalRead = 0;
->>>>>>> 65821ec1
 
   for (;;)
   {
