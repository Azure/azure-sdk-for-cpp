--- conflicted
+++ resolved
@@ -9,17 +9,6 @@
 
 using namespace Azure::Core::Http;
 
-<<<<<<< HEAD
-uint16_t Response::getStatusCode() { return m_statusCode; }
-
-std::string const& Response::getReasonPhrase() { return m_reasonPhrase; }
-
-std::map<std::string, std::string> const& Response::getHeaders() { return this->m_headers; }
-
-BodyStream* Response::getBodyStream() { return m_bodyStream; }
-
-BodyBuffer* Response::getBodyBuffer() { return m_bodyBuffer; }
-=======
 uint16_t Response::getStatusCode()
 {
   return m_statusCode;
@@ -43,5 +32,4 @@
 BodyBuffer* Response::getBodyBuffer()
 {
   return m_bodyBuffer;
-}
->>>>>>> be7fdcaf
+}