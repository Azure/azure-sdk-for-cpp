--- conflicted
+++ resolved
@@ -1,11 +1,8 @@
 // Copyright (c) Microsoft Corporation. All rights reserved.
 // SPDX-License-Identifier: MIT
 
-<<<<<<< HEAD
 #include <azure.hpp>
 #include <cctype>
-=======
->>>>>>> 43dcc6c4
 #include <http/http.hpp>
 
 #include <cctype>
