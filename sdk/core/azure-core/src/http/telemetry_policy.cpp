--- conflicted
+++ resolved
@@ -119,11 +119,6 @@
     NextHttpPolicy nextHttpPolicy,
     Context const& ctx) const
 {
-<<<<<<< HEAD
-  request.AddHeader("User-Agent", m_telemetryId);
+  request.SetHeader("User-Agent", m_telemetryId);
   return nextHttpPolicy.Send(request, ctx);
-=======
-  request.SetHeader("User-Agent", m_telemetryId);
-  return nextHttpPolicy.Send(ctx, request);
->>>>>>> 16eb5710
 }