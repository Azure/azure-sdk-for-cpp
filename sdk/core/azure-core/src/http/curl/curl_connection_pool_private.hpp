--- conflicted
+++ resolved
@@ -56,11 +56,7 @@
         {
           std::unique_lock<std::mutex> lock(ConnectionPoolMutex);
           // Remove all connections
-<<<<<<< HEAD
-          g_curlConnectionPool.ResetPool();
-=======
           g_curlConnectionPool.ConnectionPoolIndex.clear();
->>>>>>> 3e1af936
         }
         // Signal clean thread to wake up
         ConditionalVariableForCleanThread.notify_one();
@@ -97,23 +93,8 @@
         std::unique_ptr<CurlNetworkConnection> connection,
         HttpStatusCode lastStatusCode);
 
-<<<<<<< HEAD
-    /**
-     * @brief Remove all connections from the pool and reset the connection counter.
-     *
-     */
-    void ResetPool()
-    {
-      ConnectionPoolIndex.clear();
-      ConnectionCounter = 0;
-    }
-
-    /**
-     * @brief Keeps an unique key for each host and creates a connection pool for each key.
-=======
     /**
      * @brief Keeps a unique key for each host and creates a connection pool for each key.
->>>>>>> 3e1af936
      *
      * @details This way getting a connection for a specific host can be done in O(1) instead of
      * looping a single connection list to find the first connection for the required host.
@@ -124,14 +105,6 @@
 
     std::mutex ConnectionPoolMutex;
 
-<<<<<<< HEAD
-    std::condition_variable ConditionalVariableForCleanThread;
-
-    // Keep the count of the total connections from all indexes
-    uint64_t ConnectionCounter;
-
-    AZ_CORE_DLLEXPORT static Azure::Core::Http::_detail::CurlConnectionPool g_curlConnectionPool;
-=======
     // This is used to put the cleaning pool thread to sleep and yet to be able to wake it if the
     // application finishes.
     std::condition_variable ConditionalVariableForCleanThread;
@@ -139,25 +112,16 @@
     AZ_CORE_DLLEXPORT static Azure::Core::Http::_detail::CurlConnectionPool g_curlConnectionPool;
 
     bool IsCleanThreadRunning = false;
->>>>>>> 3e1af936
 
   private:
     // private constructor to keep this as singleton.
     CurlConnectionPool() { curl_global_init(CURL_GLOBAL_ALL); }
 
-<<<<<<< HEAD
-    std::thread m_cleanThread;
-
-    // Makes possible to know the number of current connections in the connection pool for an
-    // index
-    int64_t ConnectionsOnPool(std::string const& host) { return ConnectionPoolIndex[host].size(); };
-=======
     // Makes possible to know the number of current connections in the connection pool for an
     // index
     int64_t ConnectionsOnPool(std::string const& host) { return ConnectionPoolIndex[host].size(); };
 
     std::thread m_cleanThread;
->>>>>>> 3e1af936
   };
 
 }}}} // namespace Azure::Core::Http::_detail