
#include "azure.hpp"
#include "http/curl/curl.hpp"
#include "http/http.hpp"

#include <string>

using namespace Azure::Core::Http;

CurlTransport::CurlTransport() : HttpTransport() { m_pCurl = curl_easy_init(); }

CurlTransport::~CurlTransport() { curl_easy_cleanup(m_pCurl); }

std::unique_ptr<Response> CurlTransport::Send(Context& context, Request& request)
{
  // create inner ref to the request
  this->m_request = &request;

  // If request uses streamBody, set transport to return response with stream
  if (request.GetBodyStream() != nullptr)
  {
    this->m_isStreamRequest = true;
  }

  auto performing = Perform(context);

  if (performing != CURLE_OK)
  {
    switch (performing)
    {
      case CURLE_COULDNT_RESOLVE_HOST:
      {
        throw Azure::Core::Http::CouldNotResolveHostException();
      }
      case CURLE_WRITE_ERROR:
      {
        throw Azure::Core::Http::ErrorWhileWrittingResponse();
      }
      default:
      {
        throw Azure::Core::Http::TransportException();
      }
    }
  }
  return std::move(m_response);
}

CURLcode CurlTransport::Perform(Context& context)
{
  AZURE_UNREFERENCED_PARAMETER(context);

  m_isFirstHeader = true;

  auto settingUp = SetUrl();
  if (settingUp != CURLE_OK)
  {
    return settingUp;
  }

<<<<<<< HEAD
  settingUp = SetHeaders();
=======
  if (request.GetMethod() == HttpMethod::Get)
  {
    settingUp = curl_easy_setopt(m_pCurl, CURLOPT_HTTPGET, 1L);
  }
  else if (request.GetMethod() == HttpMethod::Put)
  {
    settingUp = curl_easy_setopt(m_pCurl, CURLOPT_PUT, 1L);
  }
  else
  {
    settingUp
        = curl_easy_setopt(m_pCurl, CURLOPT_CUSTOMREQUEST, HttpMethodToString(request.GetMethod()).data());
  }
  if (settingUp != CURLE_OK)
  {
    return settingUp;
  }

  if (request.GetMethod() == HttpMethod::Head)
  {
    settingUp = curl_easy_setopt(m_pCurl, CURLOPT_NOBODY, 1L);
    if (settingUp != CURLE_OK)
    {
      return settingUp;
    }
  }

  settingUp = SetHeaders(request);
>>>>>>> 11f842bf
  if (settingUp != CURLE_OK)
  {
    return settingUp;
  }

  settingUp = SetWriteResponse();
  if (settingUp != CURLE_OK)
  {
    return settingUp;
  }

  // Set ReadCallback for POST and PUT
  if (isUploadRequest())
  {
    settingUp = SetReadRequest();
    if (settingUp != CURLE_OK)
    {
      return settingUp;
    }
  }

  return curl_easy_perform(m_pCurl);
}

// Creates an HTTP Response
static std::unique_ptr<Response> ParseAndSetFirstHeader(std::string const& header)
{
  // set response code, http version and reason phrase (i.e. HTTP/1.1 200 OK)
  auto start = header.begin() + 5; // HTTP = 4, / = 1, moving to 5th place for version
  auto end = std::find(start, header.end(), '.');
  auto majorVersion = std::stoi(std::string(start, end));

  start = end + 1; // start of minor version
  end = std::find(start, header.end(), ' ');
  auto minorVersion = std::stoi(std::string(start, end));

  start = end + 1; // start of status code
  end = std::find(start, header.end(), ' ');
  auto statusCode = std::stoi(std::string(start, end));

  start = end + 1; // start of reason phrase
  auto reasonPhrase = std::string(start, header.end() - 2); // remove \r and \n from the end

  // allocate the instance of response to heap with shared ptr
  // So this memory gets delegated outside Curl Transport as a shared ptr so memory will be
  // eventually released
  return std::make_unique<Response>(
      (uint16_t)majorVersion, (uint16_t)minorVersion, HttpStatusCode(statusCode), reasonPhrase);
}

void CurlTransport::ParseHeader(std::string const& header)
{
  // get name and value from header
  auto start = header.begin();
  auto end = std::find(start, header.end(), ':');

  if (end == header.end())
  {
    return; // not a valid header or end of headers symbol reached
  }

  auto headerName = std::string(start, end);
  start = end + 1; // start value
  while (start < header.end() && (*start == ' ' || *start == '\t'))
  {
    ++start;
  }

  auto headerValue = std::string(start, header.end() - 2); // remove \r and \n from the end

  this->m_response->AddHeader(headerName, headerValue);
}

// Callback function for curl. This is called for every header that curl get from network
size_t CurlTransport::WriteHeadersCallBack(void* contents, size_t size, size_t nmemb, void* userp)
{
  // No need to check for overflow, Curl already allocated this size internally for contents
  size_t const expected_size = size * nmemb;

  // cast transport
  CurlTransport* transport = static_cast<CurlTransport*>(userp);
  // convert response to standard string
  std::string const& response = std::string((char*)contents, expected_size);

  if (transport->m_isFirstHeader)
  {
    // first header is expected to be the status code, version and reasonPhrase
    transport->m_response = ParseAndSetFirstHeader(response);
    transport->m_isFirstHeader = false;
    return expected_size;
  }

  if (transport->m_response != nullptr) // only if a response has been created
  {
    // parse all next headers and add them. Response lives inside the transport
    transport->ParseHeader(response);
  }

  // This callback needs to return the response size or curl will consider it as it failed
  return expected_size;
}

// callback function for libcurl. It would be called as many times as need to ready a body from
// network
size_t CurlTransport::WriteBodyCallBack(void* contents, size_t size, size_t nmemb, void* userp)
{
  // No need to check for overflow, Curl already allocated this size internally for contents
  size_t const expected_size = size * nmemb;

  // cast transport
  CurlTransport* transport = static_cast<CurlTransport*>(userp);

  // check Working with Streams
  if (transport->m_isStreamRequest)
  {
    // Create the curlBodyStream the first time
    if (transport->m_isFirstBodyCallBack)
    {
      uint64_t bodySize = transport->m_response->GetBodyStream()->Length();
      // Set curl body stream
      transport->m_response->SetBodyStream(new CurlBodyStream(bodySize, transport));
      transport->m_isFirstBodyCallBack = false;
    }

    // Check pause state
    if (transport->m_isPausedRead)
    {
      // Curl will hold data until handle gests un-paused
      return CURL_WRITEFUNC_PAUSE;
    }
  }

  if (transport->m_response != nullptr) // only if a response has been created
  {
    // If request uses bodyBuffer, response will
    if (transport->m_isStreamRequest)
    {
      std::memcpy(transport->m_responseUserBuffer, contents, expected_size);
      transport->m_isPullCompleted = true;
    }
    else
    {
      // use buffer body
      transport->m_response->AppendBody((uint8_t*)contents, expected_size);
    }
  }

  // This callback needs to return the response size or curl will consider it as it failed
  return expected_size;
}

// Read body and put it into wire
size_t CurlTransport::ReadBodyCallBack(void* dst, size_t size, size_t nmemb, void* userdata)
{
  // Calculate the size of the *dst buffer (libcurl buffer to be sent to wire)
  size_t const dst_size = size * nmemb;

  // cast transport
  CurlTransport* transport = static_cast<CurlTransport*>(userdata);

  // check Working with Streams
  if (transport->m_isStreamRequest)
  {
    // pull from request stream into libcurl buffer
    auto bodyStream = transport->m_request->GetBodyStream();
    auto copiedBytes = bodyStream->Read((uint8_t*)dst, dst_size);
    if (copiedBytes == 0)
    {
      // nothing else to copy
      return CURLE_OK;
    }
    return copiedBytes;
  }

  // TODO: if body_size > dst_size, set some control to resume data copy from there on next
  // callback
  auto body = transport->m_request->GetBodyBuffer();
  auto body_size = body.capacity();
  std::memcpy(dst, body.data(), body_size);
  return CURLE_OK;
}

int CurlTransport::progressCallback(
    void* clientp,
    curl_off_t dltotal,
    curl_off_t dlnow,
    curl_off_t ultotal,
    curl_off_t ulnow)
{
  (void)dltotal;
  (void)dlnow;
  (void)ultotal;
  (void)ulnow;

  CurlTransport* transport = static_cast<CurlTransport*>(clientp);
  if (transport->m_isPausedRead)
  {
    curl_easy_pause(transport->m_pCurl, CURLPAUSE_CONT);
    transport->m_isPausedRead = false;
  }

  return CURL_PROGRESSFUNC_CONTINUE;
}<|MERGE_RESOLUTION|>--- conflicted
+++ resolved
@@ -57,38 +57,13 @@
     return settingUp;
   }
 
-<<<<<<< HEAD
+  settingUp = SetMethod();
+  if (settingUp != CURLE_OK)
+  {
+    return settingUp;
+  }
+
   settingUp = SetHeaders();
-=======
-  if (request.GetMethod() == HttpMethod::Get)
-  {
-    settingUp = curl_easy_setopt(m_pCurl, CURLOPT_HTTPGET, 1L);
-  }
-  else if (request.GetMethod() == HttpMethod::Put)
-  {
-    settingUp = curl_easy_setopt(m_pCurl, CURLOPT_PUT, 1L);
-  }
-  else
-  {
-    settingUp
-        = curl_easy_setopt(m_pCurl, CURLOPT_CUSTOMREQUEST, HttpMethodToString(request.GetMethod()).data());
-  }
-  if (settingUp != CURLE_OK)
-  {
-    return settingUp;
-  }
-
-  if (request.GetMethod() == HttpMethod::Head)
-  {
-    settingUp = curl_easy_setopt(m_pCurl, CURLOPT_NOBODY, 1L);
-    if (settingUp != CURLE_OK)
-    {
-      return settingUp;
-    }
-  }
-
-  settingUp = SetHeaders(request);
->>>>>>> 11f842bf
   if (settingUp != CURLE_OK)
   {
     return settingUp;
