--- conflicted
+++ resolved
@@ -10,10 +10,7 @@
 #pragma once
 
 #include "azure/core/http/http.hpp"
-<<<<<<< HEAD
-=======
 #include "azure/core/internal/unique_handle.hpp"
->>>>>>> cc64ffae
 #include <chrono>
 #include <string>
 
@@ -29,70 +26,8 @@
 #pragma warning(pop)
 #endif
 
-<<<<<<< HEAD
-typedef struct x509_store_ctx_st X509_STORE_CTX;
-
-namespace Azure { namespace Core { namespace Http {
-
-  namespace _detail {
-    // libcurl CURL_MAX_WRITE_SIZE is 64k. Using same value for default uploading chunk size.
-    // This can be customizable in the HttpRequest
-    constexpr static size_t DefaultUploadChunkSize = 1024 * 64;
-    constexpr static size_t DefaultLibcurlReaderSize = 1024;
-    // Run time error template
-    constexpr static const char* DefaultFailedToGetNewConnectionTemplate
-        = "Fail to get a new connection for: ";
-    constexpr static int32_t DefaultMaxOpenNewConnectionIntentsAllowed = 10;
-    // After 3 connections are received from the pool and failed to send a request, the next
-    // connections would ask the pool to be clean and spawn new connection.
-    constexpr static int32_t RequestPoolResetAfterConnectionFailed = 3;
-    // 90 sec -> cleaner wait time before next clean routine
-    constexpr static int32_t DefaultCleanerIntervalMilliseconds = 1000 * 90;
-    // 60 sec -> expired connection is when it waits for 60 sec or more and it's not re-used
-    constexpr static int32_t DefaultConnectionExpiredMilliseconds = 1000 * 60;
-    // Define the maximun allowed connections per host-index in the pool. If this number is reached
-    // for the host-index, next connections trying to be added to the pool will be ignored.
-    constexpr static int32_t MaxConnectionsPerIndex = 1024;
-
-    /**
-     * @brief std::default_delete for the CURL * type , used for std::unique_ptr
-     *
-     */
-    class CURL_deleter {
-    public:
-      void operator()(CURL* handle) noexcept
-      {
-        if (handle != nullptr)
-        {
-          curl_easy_cleanup(handle);
-        }
-      }
-    };
-    using unique_CURL = std::unique_ptr<CURL, CURL_deleter>;
-
-  } // namespace _detail
-
-  /**
-   * @brief Interface for the connection to the network with Curl.
-   *
-   * @remark This interface enables to mock the communication to the network with any behavior for
-   * testing.
-   *
-   */
-  class CurlNetworkConnection {
-  private:
-    bool m_isShutDown = false;
-
-  public:
-    /**
-     * @brief Allow derived classes calling a destructor.
-     *
-     */
-    virtual ~CurlNetworkConnection() = default;
-=======
 // Stolen from openssl/x509.h to avoid having to include openssl headers
 typedef struct x509_store_ctx_st X509_STORE_CTX;
->>>>>>> cc64ffae
 
 namespace Azure { namespace Core {
   namespace _internal {
@@ -203,62 +138,6 @@
     };
 
     /**
-<<<<<<< HEAD
-     * @brief Check if the the connection was shut it down.
-     *
-     * @return `true` is the connection was shut it down; otherwise, `false`.
-     */
-    bool IsShutdown() const { return m_isShutDown; }
-  };
-
-  /**
-   * @brief CURL HTTP connection.
-   *
-   */
-  class CurlConnection final : public CurlNetworkConnection {
-  private:
-    _detail::unique_CURL m_handle;
-    curl_socket_t m_curlSocket;
-    std::chrono::steady_clock::time_point m_lastUseTime;
-    std::string m_connectionKey;
-    // CRL validation is disabled by default to be consistent with WinHTTP behavior
-    bool m_enableCrlValidation{false};
-    // Allow the connection to proceed if retrieving the CRL failed.
-    bool m_allowFailedCrlRetrieval{true};
-
-    static int CurlLoggingCallback(
-        CURL* handle,
-        curl_infotype type,
-        char* data,
-        size_t size,
-        void* userp);
-
-    static int CurlSslCtxCallback(CURL* curl, void* sslctx, void* parm);
-    int SslCtxCallback(CURL* curl, void* sslctx);
-    int VerifyCertificateError(int ok, X509_STORE_CTX* storeContext);
-
-  public:
-    /**
-     * @brief Construct CURL HTTP connection.
-     *
-     * @param request Remote request
-     * @param options Connection options.
-     * @param hostDisplayName Display name for remote host, used for diagnostics.
-     *
-     * @param connectionPropertiesKey CURL connection properties key
-     */
-    CurlConnection(
-        Azure::Core::Http::Request& request,
-        Azure::Core::Http::CurlTransportOptions const& options,
-        std::string const& hostDisplayName,
-        std::string const& connectionPropertiesKey);
-
-    /**
-     * @brief Destructor.
-     * @details Cleans up CURL (invokes `curl_easy_cleanup()`).
-     */
-    ~CurlConnection() override {}
-=======
      * @brief CURL HTTP connection.
      *
      */
@@ -305,57 +184,29 @@
        * @details Cleans up CURL (invokes `curl_easy_cleanup()`).
        */
       ~CurlConnection() override {}
->>>>>>> cc64ffae
-
-    std::string const& GetConnectionKey() const override { return this->m_connectionKey; }
-
-    /**
-     * @brief Update last usage time for the connection.
-     *
-     */
-    void UpdateLastUsageTime() override { this->m_lastUseTime = std::chrono::steady_clock::now(); }
-
-    /**
-     * @brief Checks whether this CURL connection is expired.
-     * @return `true` if this connection is considered expired; otherwise, `false`.
-     */
-    bool IsExpired() override
-    {
-      auto connectionOnWaitingTimeMs = std::chrono::duration_cast<std::chrono::milliseconds>(
-          std::chrono::steady_clock::now() - this->m_lastUseTime);
-      return connectionOnWaitingTimeMs.count() >= _detail::DefaultConnectionExpiredMilliseconds;
-    }
-
-<<<<<<< HEAD
-    /**
-     * @brief This function is used when working with streams to pull more data from the wire.
-     * Function will try to keep pulling data from socket until the buffer is all written or until
-     * there is no more data to get from the socket.
-     *
-     * @param context A context to control the request lifetime.
-     * @param buffer ptr to buffer where to copy bytes from socket.
-     * @param bufferSize size of the buffer and the requested bytes to be pulled from wire.
-     * @return return the numbers of bytes pulled from socket. It can be less than what it was
-     * requested.
-     */
-    size_t ReadFromSocket(uint8_t* buffer, size_t bufferSize, Context const& context) override;
-
-    /**
-     * @brief This method will use libcurl socket to write all the bytes from buffer.
-     *
-     * @remarks Hardcoded timeout is used in case a socket stop responding.
-     *
-     * @param context A context to control the request lifetime.
-     * @param buffer ptr to the data to be sent to wire.
-     * @param bufferSize size of the buffer to send.
-     * @return CURL_OK when response is sent successfully.
-     */
-    CURLcode SendBuffer(uint8_t const* buffer, size_t bufferSize, Context const& context) override;
-
-    void Shutdown() override;
-  };
-}}} // namespace Azure::Core::Http
-=======
+
+      std::string const& GetConnectionKey() const override { return this->m_connectionKey; }
+
+      /**
+       * @brief Update last usage time for the connection.
+       *
+       */
+      void UpdateLastUsageTime() override
+      {
+        this->m_lastUseTime = std::chrono::steady_clock::now();
+      }
+
+      /**
+       * @brief Checks whether this CURL connection is expired.
+       * @return `true` if this connection is considered expired; otherwise, `false`.
+       */
+      bool IsExpired() override
+      {
+        auto connectionOnWaitingTimeMs = std::chrono::duration_cast<std::chrono::milliseconds>(
+            std::chrono::steady_clock::now() - this->m_lastUseTime);
+        return connectionOnWaitingTimeMs.count() >= _detail::DefaultConnectionExpiredMilliseconds;
+      }
+
       /**
        * @brief This function is used when working with streams to pull more data from the wire.
        * Function will try to keep pulling data from socket until the buffer is all written or until
@@ -369,21 +220,19 @@
        */
       size_t ReadFromSocket(uint8_t* buffer, size_t bufferSize, Context const& context) override;
 
-      /**
-       * @brief This method will use libcurl socket to write all the bytes from buffer.
-       *
-       * @remarks Hardcoded timeout is used in case a socket stop responding.
-       *
-       * @param context A context to control the request lifetime.
-       * @param buffer ptr to the data to be sent to wire.
-       * @param bufferSize size of the buffer to send.
-       * @return CURL_OK when response is sent successfully.
-       */
-      CURLcode SendBuffer(uint8_t const* buffer, size_t bufferSize, Context const& context)
-          override;
+    /**
+     * @brief This method will use libcurl socket to write all the bytes from buffer.
+     *
+     * @remarks Hardcoded timeout is used in case a socket stop responding.
+     *
+     * @param context A context to control the request lifetime.
+     * @param buffer ptr to the data to be sent to wire.
+     * @param bufferSize size of the buffer to send.
+     * @return CURL_OK when response is sent successfully.
+     */
+    CURLcode SendBuffer(uint8_t const* buffer, size_t bufferSize, Context const& context) override;
 
       void Shutdown() override;
     };
   } // namespace Http
-}} // namespace Azure::Core
->>>>>>> cc64ffae
+}} // namespace Azure::Core