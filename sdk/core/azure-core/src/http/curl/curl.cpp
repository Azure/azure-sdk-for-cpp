// Copyright (c) Microsoft Corporation. All rights reserved.
// SPDX-License-Identifier: MIT
// cspell:words OCSP crls

#include "azure/core/base64.hpp"
#include "azure/core/platform.hpp"

#if defined(AZ_PLATFORM_WINDOWS)
#if !defined(WIN32_LEAN_AND_MEAN)
#define WIN32_LEAN_AND_MEAN
#endif
#if !defined(NOMINMAX)
#define NOMINMAX
#endif
#endif
<<<<<<< HEAD
=======

#include "azure/core/platform.hpp"

#if defined(AZ_PLATFORM_WINDOWS)
#if !defined(WIN32_LEAN_AND_MEAN)
#define WIN32_LEAN_AND_MEAN
#endif
#if !defined(NOMINMAX)
#define NOMINMAX
#endif
#endif
>>>>>>> cc64ffae

#include "azure/core/http/curl_transport.hpp"
#include "azure/core/http/http.hpp"
#include "azure/core/http/policies/policy.hpp"
#include "azure/core/http/transport.hpp"
#include "azure/core/internal/diagnostics/log.hpp"

// Private include
#include "curl_connection_pool_private.hpp"
#include "curl_connection_private.hpp"
#include "curl_session_private.hpp"

#if defined(AZ_PLATFORM_POSIX)
#include <openssl/err.h>
#include <openssl/http.h>
#include <openssl/safestack.h>
#include <openssl/ssl.h>
#include <openssl/x509.h>
#include <openssl/x509_vfy.h>
#include <poll.h> // for poll()
#include <sys/socket.h> // for socket shutdown
#elif defined(AZ_PLATFORM_WINDOWS)
#include <winsock2.h> // for WSAPoll();
#endif

#include <algorithm>
#include <chrono>
#include <iomanip>
#include <openssl/ssl.h>
#include <sstream>
#include <string>
#include <thread>

namespace {
std::string const LogMsgPrefix = "[CURL Transport Adapter]: ";

template <typename T>
#if defined(_MSC_VER)
#pragma warning(push)
// C26812: The enum type 'CURLoption' is un-scoped. Prefer 'enum class' over 'enum' (Enum.3)
#pragma warning(disable : 26812)
#endif
inline bool SetLibcurlOption(
<<<<<<< HEAD
    Azure::Core::Http::_detail::unique_CURL const& handle,
=======
    Azure::Core::_internal::UniqueHandle<CURL> const& handle,
>>>>>>> cc64ffae
    CURLoption option,
    T value,
    CURLcode* outError)
{
  *outError = curl_easy_setopt(handle.get(), option, value);
  return *outError == CURLE_OK;
}
#if defined(_MSC_VER)
#pragma warning(pop)
#endif

enum class PollSocketDirection
{
  Read = 1,
  Write = 2,
};

/**
 * @brief Use poll from OS to check if socket is ready to be read or written.
 *
 * @param socketFileDescriptor socket descriptor.
 * @param direction poll events for read or write socket.
 * @param timeout  return if polling for more than \p timeout
 * @param context The context while polling that can be use to cancel waiting for socket.
 *
 * @return int with negative 1 upon any error, 0 on timeout or greater than zero if events were
 * detected (socket ready to be written/read)
 */
int pollSocketUntilEventOrTimeout(
    Azure::Core::Context const& context,
    curl_socket_t socketFileDescriptor,
    PollSocketDirection direction,
    long timeout)
{
#if !defined(AZ_PLATFORM_WINDOWS) && !defined(AZ_PLATFORM_POSIX)
  // platform does not support Poll().
  throw TransportException("Error while sending request. Platform does not support Poll()");
#endif

  struct pollfd poller;
  poller.fd = socketFileDescriptor;

  // set direction
  if (direction == PollSocketDirection::Read)
  {
    poller.events = POLLIN;
  }
  else
  {
    poller.events = POLLOUT;
  }

  // Call poll with the poller struct. Poll can handle multiple file descriptors by making an
  // pollfd array and passing the size of it as the second arg. Since we are only passing one fd,
  // we use 1 as arg.

  // Cancelation is possible by calling poll() with small time intervals instead of using the
  // requested timeout. The polling interval is 1 second.
  static constexpr std::chrono::milliseconds pollInterval(1000); // 1 second
  int result = 0;
  auto now = std::chrono::steady_clock::now();
  auto deadline = now + std::chrono::milliseconds(timeout);
  while (now < deadline)
  {
    // check cancelation
    context.ThrowIfCancelled();
    int pollTimeoutMs = static_cast<int>(
        std::min(
            pollInterval, std::chrono::duration_cast<std::chrono::milliseconds>(deadline - now))
            .count());
#if defined(AZ_PLATFORM_POSIX)
    result = poll(&poller, 1, pollTimeoutMs);
    if (result < 0 && EINTR == errno)
    {
      continue;
    }
#elif defined(AZ_PLATFORM_WINDOWS)
    result = WSAPoll(&poller, 1, pollTimeoutMs);
#endif
    if (result != 0)
    {
      return result;
    }
    now = std::chrono::steady_clock::now();
  }
  // result can be 0 (timeout), > 0 (socket ready), or < 0 (error)
  return result;
}

using Azure::Core::Diagnostics::Logger;
using Azure::Core::Diagnostics::_internal::Log;

#if defined(AZ_PLATFORM_WINDOWS)
// Windows needs this after every write to socket or performance would be reduced to 1/4 for
// uploading operation.
// https://github.com/Azure/azure-sdk-for-cpp/issues/644
void WinSocketSetBuffSize(curl_socket_t socket)
{
  ULONG ideal{};
  DWORD ideallen{};
  // WSAloctl would get the ideal size for the socket buffer.
  if (WSAIoctl(socket, SIO_IDEAL_SEND_BACKLOG_QUERY, 0, 0, &ideal, sizeof(ideal), &ideallen, 0, 0)
      == 0)
  {
    // if WSAloctl succeeded (returned 0), set the socket buffer size.
    // Specifies the total per-socket buffer space reserved for sends.
    // https://docs.microsoft.com/windows/win32/api/winsock/nf-winsock-setsockopt
    setsockopt(socket, SOL_SOCKET, SO_SNDBUF, (const char*)&ideal, sizeof(ideal));
  }
}
#endif

static void CleanupThread()
{
  // NOTE: Avoid using Log::Write in here as it may fail on macOS,
  // see issue: https://github.com/Azure/azure-sdk-for-cpp/issues/3224
  // This method can wake up in de-attached mode after the application has been terminated.
  // If that happens, trying to use `Log` would cause `abort` as it was previously deallocated.
  using namespace Azure::Core::Http::_detail;
  for (;;)
  {
    // Won't continue until the ConnectionPoolMutex is released from MoveConnectionBackToPool
    std::unique_lock<std::mutex> lockForPoolCleaning(
        CurlConnectionPool::g_curlConnectionPool.ConnectionPoolMutex);

    // Wait for the default time OR to the signal from the conditional variable.
    // wait_for releases the mutex lock when it goes to sleep and it takes the lock again when it
    // wakes up (or it's cancelled).
    if (CurlConnectionPool::g_curlConnectionPool.ConditionalVariableForCleanThread.wait_for(
            lockForPoolCleaning,
            std::chrono::milliseconds(DefaultCleanerIntervalMilliseconds),
            []() {
              return CurlConnectionPool::g_curlConnectionPool.ConnectionPoolIndex.size() == 0;
            }))
    {
      // Cancelled by another thead or no connections on wakeup
      CurlConnectionPool::g_curlConnectionPool.IsCleanThreadRunning = false;
      break;
    }

    decltype(CurlConnectionPool::g_curlConnectionPool
                 .ConnectionPoolIndex)::mapped_type connectionsToBeCleaned;

    // loop the connection pool index - Note: lock is re-taken for the mutex
    // Notes: The size of each host-index is always expected to be greater than 0 because the
    // host-index is removed anytime it becomes empty.
    for (auto index = CurlConnectionPool::g_curlConnectionPool.ConnectionPoolIndex.begin();
         index != CurlConnectionPool::g_curlConnectionPool.ConnectionPoolIndex.end();)
    {
      // Each pool index behaves as a Last-in-First-out (connections are added to the pool with
      // push_front). The last connection moved to the pool will be the first to be re-used. Because
      // of this, the oldest connection in the pool can be found at the end of the list. Looping the
      // connection pool backwards until a connection that is not expired is found or until all
      // connections are removed.
      auto& connectionList = index->second;
      auto connectionIter = connectionList.end();
      while (connectionIter != connectionList.begin())
      {
        --connectionIter;
        if ((*connectionIter)->IsExpired())
        {
          // remove connection from the pool and update the connection to the next one
          // which is going to be list.end()
          connectionsToBeCleaned.emplace_back(std::move(*connectionIter));
          connectionIter = connectionList.erase(connectionIter);
        }
        else
        {
          break;
        }
      }

      if (connectionList.empty())
      {
        index = CurlConnectionPool::g_curlConnectionPool.ConnectionPoolIndex.erase(index);
      }
      else
      {
        ++index;
      }
    }

    lockForPoolCleaning.unlock();
    // Do actual connections release work here, without holding the mutex.
  }
}

std::string PemEncodeFromBase64(std::string const& base64, std::string const& pemType)
{
  std::stringstream rv;
  rv << "-----BEGIN " << pemType << "-----" << std::endl;
  std::string encodedValue(base64);

  // Insert crlf characters every 80 characters into the base64 encoded key to make it
  // prettier.
  size_t insertPos = 80;
  while (insertPos < encodedValue.length())
  {
    encodedValue.insert(insertPos, "\r\n");
    insertPos += 82; /* 80 characters plus the \r\n we just inserted */
  }

  rv << encodedValue << std::endl << "-----END " << pemType << "-----" << std::endl;
  return rv.str();
}

Azure::Core::Http::CurlTransportOptions CurlTransportOptionsFromTransportOptions(
    Azure::Core::Http::Policies::TransportOptions const& transportOptions)
{
  Azure::Core::Http::CurlTransportOptions curlOptions;
  curlOptions.Proxy = transportOptions.HttpProxy;
  if (transportOptions.ProxyUserName.HasValue())
  {
    curlOptions.ProxyUsername = transportOptions.ProxyUserName;
  }
  curlOptions.ProxyPassword = transportOptions.ProxyPassword;

  curlOptions.SslOptions.EnableCertificateRevocationListCheck
      = transportOptions.EnableCertificateRevocationListCheck;

  if (!transportOptions.ExpectedTlsRootCertificate.empty())
  {
    curlOptions.SslOptions.PemEncodedExpectedRootCertificates
        = PemEncodeFromBase64(transportOptions.ExpectedTlsRootCertificate, "CERTIFICATE");
  }
  return curlOptions;
}

} // namespace

using Azure::Core::Context;
using Azure::Core::Http::CurlConnection;
using Azure::Core::Http::CurlNetworkConnection;
using Azure::Core::Http::CurlSession;
using Azure::Core::Http::CurlTransport;
using Azure::Core::Http::CurlTransportOptions;
using Azure::Core::Http::HttpStatusCode;
using Azure::Core::Http::RawResponse;
using Azure::Core::Http::Request;
using Azure::Core::Http::TransportException;
using Azure::Core::Http::_detail::CurlConnectionPool;

Azure::Core::Http::_detail::CurlConnectionPool
    Azure::Core::Http::_detail::CurlConnectionPool::g_curlConnectionPool;

CurlTransport::CurlTransport(Azure::Core::Http::Policies::TransportOptions const& options)
    : CurlTransport(CurlTransportOptionsFromTransportOptions(options))
{
}

std::unique_ptr<RawResponse> CurlTransport::Send(Request& request, Context const& context)
{
  // Create CurlSession to perform request
  Log::Write(Logger::Level::Verbose, LogMsgPrefix + "Creating a new session.");

  auto session = std::make_unique<CurlSession>(
      request,
      CurlConnectionPool::g_curlConnectionPool.ExtractOrCreateCurlConnection(request, m_options),
      m_options);

  CURLcode performing;

  // Try to send the request. If we get CURLE_UNSUPPORTED_PROTOCOL/CURLE_SEND_ERROR back, it means
  // the connection is either closed or the socket is not usable any more. In that case, let the
  // session be destroyed and create a new session to get another connection from connection pool.
  // Prevent from trying forever by using DefaultMaxOpenNewConnectionIntentsAllowed.
  for (auto getConnectionOpenIntent = 0;
       getConnectionOpenIntent < _detail::DefaultMaxOpenNewConnectionIntentsAllowed;
       getConnectionOpenIntent++)
  {
    performing = session->Perform(context);
    if (performing != CURLE_UNSUPPORTED_PROTOCOL && performing != CURLE_SEND_ERROR)
    {
      break;
    }
    // Let session be destroyed and request a new connection. If the number of
    // request for connection has reached `RequestPoolResetAfterConnectionFailed`, ask the pool to
    // clean (remove connections) and create a new one. This is because, keep getting connections
    // that fail to perform means a general network disconnection where all connections in the pool
    // won't be no longer valid.
    session = std::make_unique<CurlSession>(
        request,
        CurlConnectionPool::g_curlConnectionPool.ExtractOrCreateCurlConnection(
            request,
            m_options,
            getConnectionOpenIntent + 1 >= _detail::RequestPoolResetAfterConnectionFailed),
        m_options);
  }

  if (performing != CURLE_OK)
  {
    throw TransportException(
        "Error while sending request. " + std::string(curl_easy_strerror(performing)));
  }
  if (HasWebSocketSupport())
  {
    std::unique_ptr<CurlNetworkConnection> upgradedConnection(session->ExtractConnection());
    if (upgradedConnection)
    {
      OnUpgradedConnection(std::move(upgradedConnection));
    }
  }

  Log::Write(
      Logger::Level::Verbose,
      LogMsgPrefix + "Request completed. Moving response out of session and session to response.");

  // Move Response out of the session
  auto response = session->ExtractResponse();
  // Move the ownership of the CurlSession (bodyStream) to the response
  response->SetBodyStream(std::move(session));
  return response;
}

CURLcode CurlSession::Perform(Context const& context)
{
  // Set the session state
  m_sessionState = SessionState::PERFORM;

  // libcurl settings after connection is open (headers)
  {
    auto headers = this->m_request.GetHeaders();
    auto hostHeader = headers.find("Host");
    if (hostHeader == headers.end())
    {
      Log::Write(Logger::Level::Verbose, LogMsgPrefix + "No Host in request headers. Adding it");
      this->m_request.SetHeader("Host", this->m_request.GetUrl().GetHost());
    }
    auto isContentLengthHeaderInRequest = headers.find("content-length");
    if (isContentLengthHeaderInRequest == headers.end())
    {
      Log::Write(Logger::Level::Verbose, LogMsgPrefix + "No content-length in headers. Adding it");
      this->m_request.SetHeader(
          "content-length", std::to_string(this->m_request.GetBodyStream()->Length()));
    }
  }
  // If we are using an HTTP proxy, connecting to an HTTP resource and it has been configured with a
  // username and password, we want to set the proxy authentication header.
<<<<<<< HEAD
  if (m_httpProxy.HasValue() && m_request.GetUrl().GetScheme() == "http" && !m_httpProxyUser.empty()
      && !m_httpProxyPassword.empty())
=======
  if (m_httpProxy.HasValue() && m_request.GetUrl().GetScheme() == "http"
      && m_httpProxyUser.HasValue() && m_httpProxyPassword.HasValue())
>>>>>>> cc64ffae
  {
    Log::Write(Logger::Level::Verbose, LogMsgPrefix + "Setting proxy authentication header");
    this->m_request.SetHeader(
        "Proxy-Authorization",
        "Basic "
            + Azure::Core::_internal::Convert::Base64Encode(
<<<<<<< HEAD
                m_httpProxyUser + ":" + m_httpProxyPassword));
=======
                m_httpProxyUser.Value() + ":" + m_httpProxyPassword.Value()));
>>>>>>> cc64ffae
  }

  // use expect:100 for PUT requests. Server will decide if it can take our request
  if (this->m_request.GetMethod() == HttpMethod::Put)
  {
    Log::Write(Logger::Level::Verbose, LogMsgPrefix + "Using 100-continue for PUT request");
    this->m_request.SetHeader("expect", "100-continue");
  }

  // Send request. If the connection assigned to this curlSession is closed or the socket is
  // somehow lost, libcurl will return CURLE_UNSUPPORTED_PROTOCOL
  // (https://curl.haxx.se/libcurl/c/curl_easy_send.html). Return the error back.
  Log::Write(Logger::Level::Verbose, LogMsgPrefix + "Send request without payload");

  auto result = SendRawHttp(context);
  if (result != CURLE_OK)
  {
    return result;
  }

  Log::Write(Logger::Level::Verbose, LogMsgPrefix + "Parse server response");
  ReadStatusLineAndHeadersFromRawResponse(context);

  // non-PUT request are ready to be stream at this point. Only PUT request would start an uploading
  // transfer where we want to maintain the `PERFORM` state.
  if (this->m_request.GetMethod() != HttpMethod::Put)
  {
    m_sessionState = SessionState::STREAMING;
    return result;
  }

  Log::Write(Logger::Level::Verbose, LogMsgPrefix + "Check server response before upload starts");
  // Check server response from Expect:100-continue for PUT;
  // This help to prevent us from start uploading data when Server can't handle it
  if (this->m_lastStatusCode != HttpStatusCode::Continue)
  {
    Log::Write(Logger::Level::Verbose, LogMsgPrefix + "Server rejected the upload request");
    m_sessionState = SessionState::STREAMING;
    return result; // Won't upload.
  }

  Log::Write(Logger::Level::Verbose, LogMsgPrefix + "Upload payload");
  if (this->m_bodyStartInBuffer < this->m_innerBufferSize)
  {
    // If internal buffer has more data after the 100-continue means Server return an error.
    // We don't need to upload body, just parse the response from Server and return
    ReadStatusLineAndHeadersFromRawResponse(context, true);
    m_sessionState = SessionState::STREAMING;
    return result;
  }

  // Start upload
  result = this->UploadBody(context);
  if (result != CURLE_OK)
  {
    m_sessionState = SessionState::STREAMING;
    return result; // will throw transport exception before trying to read
  }

  Log::Write(Logger::Level::Verbose, LogMsgPrefix + "Upload completed. Parse server response");
  ReadStatusLineAndHeadersFromRawResponse(context);
  // If no throw at this point, the request is ready to stream.
  // If any throw happened before this point, the state will remain as PERFORM.
  m_sessionState = SessionState::STREAMING;
  return result;
}

std::unique_ptr<CurlNetworkConnection> CurlSession::ExtractConnection()
{
  if (m_connectionUpgraded)
  {
    return std::move(m_connection);
  }
  else
  {
    return nullptr;
  }
}

// Creates an HTTP Response with specific bodyType
static std::unique_ptr<RawResponse> CreateHTTPResponse(
    uint8_t const* const begin,
    uint8_t const* const last)
{
  // set response code, HTTP version and reason phrase (i.e. HTTP/1.1 200 OK)
  auto start = begin + 5; // HTTP = 4, / = 1, moving to 5th place for version
  auto end = std::find(start, last, '.');
  auto majorVersion = std::stoi(std::string(start, end));

  start = end + 1; // start of minor version
  end = std::find(start, last, ' ');
  auto minorVersion = std::stoi(std::string(start, end));

  start = end + 1; // start of status code
  end = std::find(start, last, ' ');
  auto statusCode = std::stoi(std::string(start, end));

  start = end + 1; // start of reason phrase
  end = std::find(start, last, '\r');
  auto reasonPhrase = std::string(start, end); // remove \r

  // allocate the instance of response to heap with shared ptr
  // So this memory gets delegated outside CurlTransport as a shared_ptr so memory will be
  // eventually released
  return std::make_unique<RawResponse>(
      static_cast<uint16_t>(majorVersion),
      static_cast<uint16_t>(minorVersion),
      HttpStatusCode(statusCode),
      reasonPhrase);
}

// Creates an HTTP Response with specific bodyType
static std::unique_ptr<RawResponse> CreateHTTPResponse(std::string const& header)
{
  return CreateHTTPResponse(
      reinterpret_cast<const uint8_t*>(header.data()),
      reinterpret_cast<const uint8_t*>(header.data() + header.size()));
}

// Send buffer thru the wire
CURLcode CurlConnection::SendBuffer(
    uint8_t const* buffer,
    size_t bufferSize,
    Context const& context)
{
  for (size_t sentBytesTotal = 0; sentBytesTotal < bufferSize;)
  {
    // check cancelation for each chunk of data.
    // Next loop is expected to be called at most 2 times:
    // The first time we call `curl_easy_send()`, if it return CURLE_AGAIN it would call
    // `pollSocketUntilEventOrTimeout` to wait for socket to be ready to write.
    // `pollSocketUntilEventOrTimeout` will then handle cancelation token.
    // If socket is not ready before the timeout, Exception is thrown.
    // When socket is ready, it calls curl_easy_send() again (second loop iteration). It is not
    // expected to return CURLE_AGAIN (since socket is ready), so, a chuck of data will be uploaded
    // and result will be CURLE_OK which breaks the loop. Also, getting other than CURLE_OK or
    // CURLE_AGAIN throws.
    context.ThrowIfCancelled();
    for (CURLcode sendResult = CURLE_AGAIN; sendResult == CURLE_AGAIN;)
    {
      size_t sentBytesPerRequest = 0;
      sendResult = curl_easy_send(
          m_handle.get(),
          buffer + sentBytesTotal,
          bufferSize - sentBytesTotal,
          &sentBytesPerRequest);

      switch (sendResult)
      {
        case CURLE_OK: {
          sentBytesTotal += sentBytesPerRequest;
          break;
        }
        case CURLE_AGAIN: {
          // start polling operation with 1 min timeout
          auto pollUntilSocketIsReady = pollSocketUntilEventOrTimeout(
              context, m_curlSocket, PollSocketDirection::Write, 60000L);

          if (pollUntilSocketIsReady == 0)
          {
            throw TransportException("Timeout waiting for socket to upload.");
          }
          else if (pollUntilSocketIsReady < 0)
          { // negative value, error while polling
            throw TransportException("Error while polling for socket ready write");
          }

          // Ready to continue download.
          break;
        }
        default: {
          return sendResult;
        }
      }
    }
  }
#if defined(AZ_PLATFORM_WINDOWS)
  WinSocketSetBuffSize(m_curlSocket);
#endif
  return CURLE_OK;
}

CURLcode CurlSession::UploadBody(Context const& context)
{
  // Send body UploadStreamPageSize at a time (libcurl default)
  // NOTE: if stream is on top a contiguous memory, we can avoid allocating this copying buffer
  auto streamBody = this->m_request.GetBodyStream();
  CURLcode sendResult = CURLE_OK;

  auto unique_buffer
      = std::make_unique<uint8_t[]>(static_cast<size_t>(_detail::DefaultUploadChunkSize));

  while (true)
  {
    size_t rawRequestLen
        = streamBody->Read(unique_buffer.get(), _detail::DefaultUploadChunkSize, context);
    if (rawRequestLen == 0)
    {
      break;
    }
    sendResult = m_connection->SendBuffer(unique_buffer.get(), rawRequestLen, context);
    if (sendResult != CURLE_OK)
    {
      return sendResult;
    }
  }
  return sendResult;
}

// custom sending to wire an HTTP request
CURLcode CurlSession::SendRawHttp(Context const& context)
{
  // something like GET /path HTTP1.0 \r\nheaders\r\n
  auto rawRequest = GetHTTPMessagePreBody(this->m_request);
  auto rawRequestLen = rawRequest.size();

  CURLcode sendResult = m_connection->SendBuffer(
      reinterpret_cast<uint8_t const*>(rawRequest.data()),
      static_cast<size_t>(rawRequestLen),
      context);

  if (sendResult != CURLE_OK || this->m_request.GetMethod() == HttpMethod::Put)
  {
    return sendResult;
  }

  return this->UploadBody(context);
}

void inline CurlSession::SetHeader(
    Azure::Core::Http::RawResponse& response,
    std::string const& header)
{
  return Azure::Core::Http::_detail::RawResponseHelpers::SetHeader(
      response,
      reinterpret_cast<uint8_t const*>(header.data()),
      reinterpret_cast<uint8_t const*>(header.data() + header.size()));
}

inline std::string CurlSession::GetHeadersAsString(Azure::Core::Http::Request const& request)
{
  std::string requestHeaderString;

  for (auto const& header : request.GetHeaders())
  {
    requestHeaderString += header.first; // string (key)
    requestHeaderString += ": ";
    requestHeaderString += header.second; // string's value
    requestHeaderString += "\r\n";
  }
  requestHeaderString += "\r\n";

  return requestHeaderString;
}

// Writes an HTTP request with RFC 7230 without the body (head line and headers)
// https://tools.ietf.org/html/rfc7230#section-3.1.1
inline std::string CurlSession::GetHTTPMessagePreBody(Azure::Core::Http::Request const& request)
{
  std::string httpRequest(request.GetMethod().ToString());
  std::string url;

  // If we're not using a proxy server, *or* the URL we're connecting uses HTTPS then
  // we want to send the relative URL (the URL without the host, scheme, port or authn).
  // if we ARE using a proxy server and the request is not encrypted, we want to send the full URL.
  if (!m_httpProxy.HasValue() || request.GetUrl().GetScheme() == "https")
  {
    url = "/" + request.GetUrl().GetRelativeUrl();
  }
  else
  {
    url = request.GetUrl().GetAbsoluteUrl();
  }
  // HTTP version hardcoded to 1.1
  httpRequest += " " + url + " HTTP/1.1\r\n";

  // headers
  httpRequest += GetHeadersAsString(request);

  return httpRequest;
}

void CurlSession::ParseChunkSize(Context const& context)
{
  // Use this string to construct the chunk size. This is because we could have an internal
  // buffer like [headers...\r\n123], where 123 is chunk size but we still need to pull more
  // data fro wire to get the full chunkSize. Next data could be just [\r\n] or [456\r\n]
  auto strChunkSize = std::string();

  // Move to after chunk size
  for (bool keepPolling = true; keepPolling;)
  {
    for (size_t index = this->m_bodyStartInBuffer, iteration = 0; index < this->m_innerBufferSize;
         index++, iteration++)
    {
      strChunkSize.append(reinterpret_cast<char*>(&this->m_readBuffer[index]), 1);
      if (iteration > 1 && this->m_readBuffer[index] == '\n')
      {
        // get chunk size. Chunk size comes in Hex value
        try
        {
          // Required cast for MSVC x86
          this->m_chunkSize = static_cast<size_t>(std::stoull(strChunkSize, nullptr, 16));
        }
        catch (std::invalid_argument const&)
        {
          // Server can return something like `\n\r\n` for a chunk of zero length data. This is
          // allowed by RFC. `stoull` will throw invalid_argument if there is not at least one hex
          // digit to be parsed. For those cases, we consider the response as zero-length.
          this->m_chunkSize = 0;
        }

        if (this->m_chunkSize == 0)
        { // Response with no content. end of chunk
          keepPolling = false;
          /*
           * The index represents the current position while reading.
           * When the chunkSize is 0, the index should have already read up to the next CRLF.
           * When reading again, we want to start reading from the next position, so we need to add
           * 1 to the index.
           */
          this->m_bodyStartInBuffer = index + 1;
          break;
        }

        if (index + 1 == this->m_innerBufferSize)
        {
          /*
           * index + 1 represents the next possition to Read. If that's equal to the inner buffer
           * size it means that there is no more data and we need to fetch more from network. And
           * whatever we fetch will be the start of the chunk data. The bodyStart is set to 0 to
           * indicate the the next read call should read from the inner buffer start.
           */
          this->m_innerBufferSize = m_connection->ReadFromSocket(
              this->m_readBuffer, _detail::DefaultLibcurlReaderSize, context);
          this->m_bodyStartInBuffer = 0;
        }
        else
        {
          /*
           * index + 1 represents the next position to Read. If that's NOT equal to the inner
           * buffer size, it means that there is chunk data in the inner buffer. So, we set the
           * start to the next position to read.
           */
          this->m_bodyStartInBuffer = index + 1;
        }

        keepPolling = false;
        break;
      }
    }
    if (keepPolling)
    { // Read all internal buffer and \n was not found, pull from wire
      this->m_innerBufferSize = m_connection->ReadFromSocket(
          this->m_readBuffer, _detail::DefaultLibcurlReaderSize, context);
      this->m_bodyStartInBuffer = 0;
    }
  }
  return;
}

// Read status line plus headers to create a response with no body
void CurlSession::ReadStatusLineAndHeadersFromRawResponse(
    Context const& context,
    bool reuseInternalBuffer)
{
  auto parser = ResponseBufferParser();
  auto bufferSize = size_t();

  // Keep reading until all headers were read
  while (!parser.IsParseCompleted())
  {
    size_t bytesParsed = 0;
    if (reuseInternalBuffer)
    {
      // parse from internal buffer. This means previous read from server got more than one
      // response. This happens when Server returns a 100-continue plus an error code
      bufferSize = this->m_innerBufferSize - this->m_bodyStartInBuffer;
      bytesParsed = parser.Parse(this->m_readBuffer + this->m_bodyStartInBuffer, bufferSize);
      // if parsing from internal buffer is not enough, do next read from wire
      reuseInternalBuffer = false;
      // reset body start
      this->m_bodyStartInBuffer = _detail::DefaultLibcurlReaderSize;
    }
    else
    {
      // Try to fill internal buffer from socket.
      // If response is smaller than buffer, we will get back the size of the response
      bufferSize = m_connection->ReadFromSocket(
          this->m_readBuffer, _detail::DefaultLibcurlReaderSize, context);
      if (bufferSize == 0)
      {
        // closed connection, prevent application from keep trying to pull more bytes from the wire
        throw TransportException(
            "Connection was closed by the server while trying to read a response");
      }
      // returns the number of bytes parsed up to the body Start
      bytesParsed = parser.Parse(this->m_readBuffer, bufferSize);
    }

    if (bytesParsed < bufferSize)
    {
      this->m_bodyStartInBuffer = bytesParsed; // Body Start
    }
  }

  this->m_response = parser.ExtractResponse();
  this->m_innerBufferSize = bufferSize;
  this->m_lastStatusCode = this->m_response->GetStatusCode();

  // For Head request, set the length of body response to 0.
  // Response will give us content-length as if we were not doing Head saying what would it be the
  // length of the body. However, Server won't send body
  // For NoContent status code, also need to set contentLength to 0.
  // https://github.com/Azure/azure-sdk-for-cpp/issues/406
  if (this->m_request.GetMethod() == HttpMethod::Head
      || this->m_lastStatusCode == HttpStatusCode::NoContent
      || this->m_lastStatusCode == HttpStatusCode::NotModified)
  {
    this->m_contentLength = 0;
    this->m_bodyStartInBuffer = _detail::DefaultLibcurlReaderSize;
    return;
  }

  // headers are already lowerCase at this point
  auto const& headers = this->m_response->GetHeaders();

  // Check if server has return the connection header. This header can be used to stop re-using the
  // connection. The `Iot Edge Blob Storage Module` is known to return this after some time re-using
  // the same http secured channel.
  auto connectionHeader = headers.find("connection");
  if (connectionHeader != headers.end())
  {
    if (Azure::Core::_internal::StringExtensions::LocaleInvariantCaseInsensitiveEqual(
            connectionHeader->second, "close"))
    {
      // Use connection shut-down so it won't be moved it back to the connection pool.
      m_connection->Shutdown();
    }
    // If the server indicated that the connection header is "upgrade", it means that this
    // is a WebSocket connection so the caller may be upgrading the connection.
    if (Azure::Core::_internal::StringExtensions::LocaleInvariantCaseInsensitiveEqual(
            connectionHeader->second, "upgrade"))
    {
      m_connectionUpgraded = true;
    }
  }

  auto isContentLengthHeaderInResponse = headers.find("content-length");
  if (isContentLengthHeaderInResponse != headers.end())
  {
    this->m_contentLength
        = static_cast<int64_t>(std::stoull(isContentLengthHeaderInResponse->second.data()));
    return;
  }

  // No content-length from headers, check transfer-encoding
  this->m_contentLength = -1;
  auto isTransferEncodingHeaderInResponse = headers.find("transfer-encoding");
  if (isTransferEncodingHeaderInResponse != headers.end())
  {
    auto& headerValue = isTransferEncodingHeaderInResponse->second;
    auto isChunked = headerValue.find("chunked");

    if (isChunked != std::string::npos)
    {
      // set curl session to know response is chunked
      // This will be used to remove chunked info while reading
      this->m_isChunkedResponseType = true;

      // Need to move body start after chunk size
      if (this->m_bodyStartInBuffer >= this->m_innerBufferSize)
      { // if nothing on inner buffer, pull from wire
        this->m_innerBufferSize = m_connection->ReadFromSocket(
            this->m_readBuffer, _detail::DefaultLibcurlReaderSize, context);
        if (this->m_innerBufferSize == 0)
        {
          // closed connection, prevent application from keep trying to pull more bytes from the
          // wire
          throw TransportException(
              "Connection was closed by the server while trying to read a response");
        }
        this->m_bodyStartInBuffer = 0;
      }

      ParseChunkSize(context);
      return;
    }
  }
  /*
  https://tools.ietf.org/html/rfc7230#section-3.3.3
   7.  Otherwise, this is a response message without a declared message
       body length, so the message body length is determined by the
       number of octets received prior to the server closing the
       connection.
  */
}

/**
 * @brief Reads data from network and validates the data is equal to \p expected.
 *
 * @param expected The data that should came from the wire.
 * @param context A context to control the request lifetime.
 */
void CurlSession::ReadExpected(uint8_t expected, Context const& context)
{
  if (this->m_bodyStartInBuffer >= this->m_innerBufferSize)
  {
    // end of buffer, pull data from wire
    this->m_innerBufferSize = m_connection->ReadFromSocket(
        this->m_readBuffer, _detail::DefaultLibcurlReaderSize, context);
    if (this->m_innerBufferSize == 0)
    {
      // closed connection, prevent application from keep trying to pull more bytes from the wire
      throw TransportException(
          "Connection was closed by the server while trying to read a response");
    }
    this->m_bodyStartInBuffer = 0;
  }
  auto data = this->m_readBuffer[this->m_bodyStartInBuffer];
  if (data != expected)
  {
    throw TransportException(
        "Unexpected format in HTTP response. Expecting: " + std::to_string(expected)
        + ", but found: " + std::to_string(data) + ".");
  }
  this->m_bodyStartInBuffer += 1;
}

void CurlSession::ReadCRLF(Context const& context)
{
  ReadExpected('\r', context);
  ReadExpected('\n', context);
}

// Read from curl session
size_t CurlSession::OnRead(uint8_t* buffer, size_t count, Context const& context)
{
  if (count == 0 || this->IsEOF())
  {
    return 0;
  }

  // check if all chunked is all read already
  if (this->m_isChunkedResponseType && this->m_chunkSize == this->m_sessionTotalRead)
  {
    ReadCRLF(context);
    // Reset session read counter for next chunk
    this->m_sessionTotalRead = 0;
    // get the size of next chunk
    ParseChunkSize(context);

    if (this->IsEOF())
    {
      /* For a chunk response, EOF means that the last chunk was found.
       *  As per RFC, after the last chunk, there should be one last CRLF
       */
      ReadCRLF(context);
      // after parsing next chunk, check if it is zero
      return 0;
    }
  }

  auto totalRead = size_t();
  size_t readRequestLength = this->m_isChunkedResponseType
      ? (std::min)(this->m_chunkSize - this->m_sessionTotalRead, count)
      : count;

  // For responses with content-length, avoid trying to read beyond Content-length or
  // libcurl could return a second response as BadRequest.
  // https://github.com/Azure/azure-sdk-for-cpp/issues/306
  if (this->m_contentLength > 0)
  {
    size_t remainingBodyContent
        = static_cast<size_t>(this->m_contentLength) - this->m_sessionTotalRead;
    readRequestLength = (std::min)(readRequestLength, remainingBodyContent);
  }

  // Take data from inner buffer if any
  if (this->m_bodyStartInBuffer < this->m_innerBufferSize)
  {
    // still have data to take from innerbuffer
    Azure::Core::IO::MemoryBodyStream innerBufferMemoryStream(
        this->m_readBuffer + this->m_bodyStartInBuffer,
        this->m_innerBufferSize - this->m_bodyStartInBuffer);

    // From code inspection, it is guaranteed that the readRequestLength will fit within size_t
    // since count is bounded by size_t.
    totalRead = innerBufferMemoryStream.Read(buffer, readRequestLength, context);
    this->m_bodyStartInBuffer += totalRead;
    this->m_sessionTotalRead += totalRead;

    return totalRead;
  }

  // Head request have contentLength = 0, so we won't read more, just return 0
  // Also if we have already read all contentLength
  if (this->m_sessionTotalRead == static_cast<size_t>(this->m_contentLength) || this->IsEOF())
  {
    return 0;
  }

  // If we no longer have a connection, read 0 bytes.
  if (!m_connection)
  {
    return 0;
  }
  // Read from socket when no more data on internal buffer
  // For chunk request, read a chunk based on chunk size
  totalRead = m_connection->ReadFromSocket(buffer, static_cast<size_t>(readRequestLength), context);
  this->m_sessionTotalRead += totalRead;

  // Reading 0 bytes means closed connection.
  // For known content length and chunked response, this means there is nothing else to read
  // from server or lost connection before getting full response. For unknown response size,
  // it means the end of response and it's fine.
  if (totalRead == 0 && (this->m_contentLength > 0 || this->m_isChunkedResponseType))
  {
    auto expectedToRead = this->m_isChunkedResponseType ? this->m_chunkSize : this->m_contentLength;
    if (this->m_sessionTotalRead < expectedToRead)
    {
      throw TransportException(
          "Connection closed before getting full response or response is less than "
          "expected. "
          "Expected response length = "
          + std::to_string(expectedToRead)
          + ". Read until now = " + std::to_string(this->m_sessionTotalRead));
    }
  }

  return totalRead;
}

void CurlConnection::Shutdown()
{
#if defined(AZ_PLATFORM_POSIX)
  ::shutdown(m_curlSocket, SHUT_RDWR);
#elif defined(AZ_PLATFORM_WINDOWS)
  ::shutdown(m_curlSocket, SD_BOTH);
#endif
  CurlNetworkConnection::Shutdown();
}

// Read from socket and return the number of bytes taken from socket
size_t CurlConnection::ReadFromSocket(uint8_t* buffer, size_t bufferSize, Context const& context)
{
  // loop until read result is not CURLE_AGAIN
  // Next loop is expected to be called at most 2 times:
  // The first time it calls `curl_easy_recv()`, if it returns CURLE_AGAIN it would call
  // `pollSocketUntilEventOrTimeout` and wait for socket to be ready to read.
  // `pollSocketUntilEventOrTimeout` will then handle cancelation token.
  // If socket is not ready before the timeout, Exception is thrown.
  // When socket is ready, it calls curl_easy_recv() again (second loop iteration). It is
  // not expected to return CURLE_AGAIN (since socket is ready), so, a chuck of data will be
  // downloaded and result will be CURLE_OK which breaks the loop. Also, getting other than
  // CURLE_OK or CURLE_AGAIN throws.
  size_t readBytes = 0;
  for (CURLcode readResult = CURLE_AGAIN; readResult == CURLE_AGAIN;)
  {
    readResult = curl_easy_recv(m_handle.get(), buffer, bufferSize, &readBytes);
    switch (readResult)
    {
      case CURLE_AGAIN: {
        // start polling operation
        auto pollUntilSocketIsReady = pollSocketUntilEventOrTimeout(
            context, m_curlSocket, PollSocketDirection::Read, 60000L);

        if (pollUntilSocketIsReady == 0)
        {
          throw TransportException("Timeout waiting for socket to read.");
        }
        else if (pollUntilSocketIsReady < 0)
        { // negative value, error while polling
          throw TransportException("Error while polling for socket ready read");
        }

        // Ready to continue download.
        break;
      }
      case CURLE_OK: {
        break;
      }
      default: {
        // Error reading from socket
        throw TransportException(
            "Error while reading from network socket. CURLE code: " + std::to_string(readResult)
            + ". " + std::string(curl_easy_strerror(readResult)));
      }
    }
  }
#if defined(AZ_PLATFORM_WINDOWS)
  WinSocketSetBuffSize(m_curlSocket);
#endif
  return readBytes;
}

std::unique_ptr<RawResponse> CurlSession::ExtractResponse() { return std::move(this->m_response); }

size_t CurlSession::ResponseBufferParser::Parse(
    uint8_t const* const buffer,
    size_t const bufferSize)
{
  if (this->m_parseCompleted)
  {
    return 0;
  }

  // Read all buffer until \r\n is found
  size_t start = 0, index = 0;
  for (; index < bufferSize; index++)
  {
    if (buffer[index] == '\r')
    {
      this->m_delimiterStartInPrevPosition = true;
      continue;
    }

    if (buffer[index] == '\n' && this->m_delimiterStartInPrevPosition)
    {
      // found end of delimiter
      if (this->m_internalBuffer.size() > 0) // Check internal buffer
      {
        // At this point, we are reading to append more to internal buffer.
        // Only append more if index is greater than 1, meaning not when buffer is [\r\nxxx]
        // only on buffer like [xxx\r\n yyyy], append xxx
        if (index > 1)
        {
          // Previously appended something
          this->m_internalBuffer.append(buffer + start, buffer + index - 1); // minus 1 to remove \r
        }
        if (this->state == ResponseParserState::StatusLine)
        {
          // Create Response
          this->m_response = CreateHTTPResponse(this->m_internalBuffer);
          // Set state to headers
          this->state = ResponseParserState::Headers;
          this->m_delimiterStartInPrevPosition = false;
          start = index + 1; // jump \n
        }
        else if (this->state == ResponseParserState::Headers)
        {
          // will throw if header is invalid
          SetHeader(*this->m_response, this->m_internalBuffer);
          this->m_delimiterStartInPrevPosition = false;
          start = index + 1; // jump \n
        }
        else
        {
          // Should never happen that parser is not statusLIne or Headers and we still try
          // to parse more.
<<<<<<< HEAD
          // LCOV_EXCL_START
          AZURE_UNREACHABLE_CODE();
          // LCOV_EXCL_STOP
=======
          AZURE_UNREACHABLE_CODE(); // LCOV_EXCL_LINE
>>>>>>> cc64ffae
        }
        // clean internal buffer
        this->m_internalBuffer.clear();
      }
      else
      {
        // Nothing at internal buffer. Add directly from internal buffer
        if (this->state == ResponseParserState::StatusLine)
        {
          // Create Response
          this->m_response = CreateHTTPResponse(buffer + start, buffer + index - 1);
          // Set state to headers
          this->state = ResponseParserState::Headers;
          this->m_delimiterStartInPrevPosition = false;
          start = index + 1; // jump \n
        }
        else if (this->state == ResponseParserState::Headers)
        {
          // Check if this is end of headers delimiter
          // 1) internal buffer is empty and \n is the first char on buffer [\nBody...]
          // 2) index == start + 1. No header data after last \r\n [header\r\n\r\n]
          if (index == 0 || index == start + 1)
          {
            this->m_parseCompleted = true;
            return index + 1; // plus 1 to advance the \n. If we were at buffer end.
          }

          // will throw if header is invalid
          Azure::Core::Http::_detail::RawResponseHelpers::SetHeader(
              *this->m_response, buffer + start, buffer + index - 1);
          this->m_delimiterStartInPrevPosition = false;
          start = index + 1; // jump \n
        }
        else
        {
          // Should never happen that parser is not statusLIne or Headers and we still try
          // to parse more.
<<<<<<< HEAD
          // LCOV_EXCL_START
          AZURE_UNREACHABLE_CODE();
          // LCOV_EXCL_STOP
=======
          AZURE_UNREACHABLE_CODE(); // LCOV_EXCL_LINE
>>>>>>> cc64ffae
        }
      }
    }
    else
    {
      if (index == 0 && this->m_internalBuffer.size() > 0 && this->m_delimiterStartInPrevPosition)
      {
        // unlikely. But this means a case with buffers like [xx\r], [xxxx]
        // \r is not delimiter and in previous loop it was omitted, so adding it now
        this->m_internalBuffer.append("\r");
      }
      // \r in the response without \n after it. keep parsing
      this->m_delimiterStartInPrevPosition = false;
    }
  }

  if (start < bufferSize)
  {
    // didn't find the end of delimiter yet, save at internal buffer
    // If this->m_delimiterStartInPrevPosition is true, buffer ends in \r [xxxx\r]
    // Don't add \r. IF next char is not \n, we will append \r then on next loop
    this->m_internalBuffer.append(
        buffer + start, buffer + bufferSize - (this->m_delimiterStartInPrevPosition ? 1 : 0));
  }

  return index;
}

namespace {
// Calculate the connection key.
// The connection key is a tuple of host, proxy info, TLS info, etc. Basically any characteristics
// of the connection that should indicate that the connection shouldn't be re-used should be listed
// the connection key.
inline std::string GetConnectionKey(std::string const& host, CurlTransportOptions const& options)
{
  std::string key(host);
  key.append(",");
  key.append(!options.CAInfo.empty() ? options.CAInfo : "0");
  key.append(",");
<<<<<<< HEAD
  key.append(options.Proxy ? (options.Proxy->empty() ? "NoProxy" : options.Proxy.Value()) : "0");
  key.append(",");
  key.append(options.ProxyUsername.empty() ? "0" : options.ProxyUsername);
  key.append(",");
  key.append(options.ProxyPassword.empty() ? "0" : options.ProxyPassword);
=======
  key.append(
      options.Proxy.HasValue() ? (options.Proxy.Value().empty() ? "NoProxy" : options.Proxy.Value())
                               : "0");
  key.append(",");
  key.append(options.ProxyUsername.ValueOr("0"));
  key.append(",");
  key.append(options.ProxyPassword.ValueOr("0"));
>>>>>>> cc64ffae
  key.append(",");
  key.append(!options.SslOptions.EnableCertificateRevocationListCheck ? "1" : "0");
  key.append(",");
  key.append(options.SslVerifyPeer ? "1" : "0");
  key.append(",");
  key.append(options.NoSignal ? "1" : "0");
  key.append(",");
  key.append(options.SslOptions.AllowFailedCrlRetrieval ? "FC" : "0");
  key.append(",");
  key.append(
      !options.SslOptions.PemEncodedExpectedRootCertificates.empty() ? std::to_string(
          std::hash<std::string>{}(options.SslOptions.PemEncodedExpectedRootCertificates))
                                                                     : "0");
  key.append(",");
  // using DefaultConnectionTimeout or 0 result in the same setting
  key.append(
      (options.ConnectionTimeout == Azure::Core::Http::_detail::DefaultConnectionTimeout
       || options.ConnectionTimeout == std::chrono::milliseconds(0))
          ? "0"
          : std::to_string(options.ConnectionTimeout.count()));

  return key;
}

void DumpCurlInfoToLog(std::string const& text, uint8_t* ptr, size_t size)
{

  size_t width = 0x10;

  std::stringstream ss;
  ss << text << ", " << std::dec << std::setw(10) << std::setfill('0') << size << " bytes: (0x"
     << std::setw(8) << std::hex << size << ")";

  Log::Write(Logger::Level::Verbose, ss.str());

  for (size_t i = 0; i < size; i += width)
  {
    ss = std::stringstream();
    ss << std::hex << std::setw(4) << i << ": ";

    /* hex not disabled, show it */
    for (size_t c = 0; c < width; c++)
    {
      if (i + c < size)
        ss << std::hex << std::setw(2) << std::setfill('0') << static_cast<int>(ptr[i + c]) << " ";
      else
        ss << "   ";
    }
    for (size_t c = 0; (c < width) && (i + c < size); c++)
    {
      // Log the contents of the buffer as text, if it's printable, print the character, otherwise
      // print '.'
      if (isprint(ptr[i + c]))
      {
        ss << ptr[i + c];
      }
      else
      {
        ss << ".";
<<<<<<< HEAD
      }
    }

    Log::Write(Logger::Level::Verbose, ss.str());
=======
      }
    }

    Log::Write(Logger::Level::Verbose, ss.str());
  }
}

} // namespace

int CurlConnection::CurlLoggingCallback(CURL*, curl_infotype type, char* data, size_t size, void*)
{
  if (type == CURLINFO_TEXT)
  {
    std::string textToLog{data};
    // If the last character to log is a \n, remove it because Log::Write will append a \n.
    if (textToLog.back() == '\n')
    {
      textToLog.resize(textToLog.size() - 1);
    }
    Log::Write(Logger::Level::Verbose, "== Info: " + textToLog);
  }
  else
  {
    std::string prefix;

    switch (type)
    {
      case CURLINFO_HEADER_OUT:
        prefix = "=> Send header";
        break;
      case CURLINFO_DATA_OUT:
        prefix = "=> Send data";
        break;
      case CURLINFO_SSL_DATA_OUT:
        prefix = "=> Send SSL data";
        break;
      case CURLINFO_HEADER_IN:
        prefix = "<= Recv header";
        break;
      case CURLINFO_DATA_IN:
        prefix = "<= Recv data";
        break;
      case CURLINFO_SSL_DATA_IN:
        prefix = "<= Recv SSL data";
        break;
      default: /* in case a new one is introduced to shock us */
        return 0;
    }
    DumpCurlInfoToLog(prefix, reinterpret_cast<uint8_t*>(data), size);
  }
  return 0;
}

// On Windows and macOS, libcurl uses native crypto backends, this functionality depends on
// the OpenSSL backend.
#if !defined(AZ_PLATFORM_WINDOWS) && !defined(AZ_PLATFORM_MAC)
namespace Azure { namespace Core {
  namespace _internal {

    template <> struct UniqueHandleHelper<X509>
    {
      using type = BasicUniqueHandle<X509, X509_free>;
    };
    template <> struct UniqueHandleHelper<X509_CRL>
    {
      using type = BasicUniqueHandle<X509_CRL, X509_CRL_free>;
    };

    template <> struct UniqueHandleHelper<BIO>
    {
      using type = BasicUniqueHandle<BIO, BIO_free_all>;
    };

    template <> struct UniqueHandleHelper<STACK_OF(X509_CRL)>
    {
      static void FreeCrlStack(STACK_OF(X509_CRL) * obj)
      {
        sk_X509_CRL_pop_free(obj, X509_CRL_free);
      }
      using type = BasicUniqueHandle<STACK_OF(X509_CRL), FreeCrlStack>;
    };

    template <typename Api, typename... Args> auto MakeUniqueHandle(Api& OpensslApi, Args&&... args)
    {
      auto raw = OpensslApi(std::forward<Args>(
          args)...); // forwarding is probably unnecessary, could use const Args&...
      // check raw
      using T = std::remove_pointer_t<decltype(raw)>; // no need to request T when we can see
                                                      // what OpensslApi returned
      return UniqueHandle<T>{raw};
    }
  } // namespace _internal
  namespace Http {
    namespace _detail {

      // Disable Code Coverage across GetOpenSSLError because we don't have a good way of forcing
      // OpenSSL to fail.
      // LCOV_EXCL_START
      std::string GetOpenSSLError(std::string const& what)
      {
        auto bio(Azure::Core::_internal::MakeUniqueHandle(BIO_new, BIO_s_mem()));

        BIO_printf(bio.get(), "Error in %hs: ", what.c_str());
        if (ERR_peek_error() != 0)
        {
          ERR_print_errors(bio.get());
        }
        else
        {
          BIO_printf(bio.get(), "Unknown error.");
        }

        uint8_t* bioData;
        long bufferSize = BIO_get_mem_data(bio.get(), &bioData);
        std::string returnValue;
        returnValue.resize(bufferSize);
        memcpy(&returnValue[0], bioData, bufferSize);

        return returnValue;
      }
      // LCOV_EXCL_STOP

    } // namespace _detail

    namespace {
      // int g_ssl_crl_max_size_in_kb = 20;
      /**
       * @brief THe Cryptography class provides a set of basic cryptographic primatives required
       * by the attestation samples.
       */

      Azure::Core::_internal::UniqueHandle<X509_CRL> LoadCrlFromUrl(std::string const& url)
      {
        Log::Write(Logger::Level::Informational, "Load CRL from Url: " + url);
        auto crl = Azure::Core::_internal::MakeUniqueHandle(
            X509_CRL_load_http, url.c_str(), nullptr, nullptr, 5);
        if (!crl)
        {
          Log::Write(Logger::Level::Error, _detail::GetOpenSSLError("Load CRL"));
        }

        return crl;
      }

      enum class CrlFormat : int
      {
        Http,
        Asn1,
        PEM,
      };

      Azure::Core::_internal::UniqueHandle<X509_CRL> LoadCrl(
          std::string const& source,
          CrlFormat format)
      {
        Azure::Core::_internal::UniqueHandle<X509_CRL> x;
        Azure::Core::_internal::UniqueHandle<BIO> in;

        if (format == CrlFormat::Http)
        {
          return LoadCrlFromUrl(source);
        }
        return x;
      }

      bool IsCrlValid(X509_CRL* crl)
      {
        const ASN1_TIME* at = X509_CRL_get0_nextUpdate(crl);

        int day = -1;
        int sec = -1;
        if (!ASN1_TIME_diff(&day, &sec, nullptr, at))
        {
          Log::Write(Logger::Level::Error, "Could not check expiration");
          return false; /* Safe default, invalid */
        }

        if (day > 0 || sec > 0)
        {
          return true; /* Later, valid */
        }
        return false; /* Before or same, invalid */
      }

      const char* GetDistributionPointUrl(DIST_POINT* dp)
      {
        GENERAL_NAMES* gens;
        GENERAL_NAME* gen;
        int i, nameType;
        ASN1_STRING* uri;

        if (!dp->distpoint)
        {
          Log::Write(Logger::Level::Informational, "returning, dp->distpoint is null");
          return nullptr;
        }

        if (dp->distpoint->type != 0)
        {
          Log::Write(
              Logger::Level::Informational,
              "returning, dp->distpoint->type is " + std::to_string(dp->distpoint->type));
          return nullptr;
        }

        gens = dp->distpoint->name.fullname;

        for (i = 0; i < sk_GENERAL_NAME_num(gens); i++)
        {
          gen = sk_GENERAL_NAME_value(gens, i);
          uri = static_cast<ASN1_STRING*>(GENERAL_NAME_get0_value(gen, &nameType));

          if (nameType == GEN_URI && ASN1_STRING_length(uri) > 6)
          {
            const char* uptr = reinterpret_cast<const char*>(ASN1_STRING_get0_data(uri));
            if (strncmp(uptr, "http://", 7) == 0)
            {
              return uptr;
            }
          }
        }

        return nullptr;
      }

      std::mutex crl_cache_lock;
      std::vector<X509_CRL*> crl_cache;

      bool SaveCertificateCrlToMemory(
          X509* cert,
          Azure::Core::_internal::UniqueHandle<X509_CRL> const& crl)
      {
        std::unique_lock<std::mutex> lockResult(crl_cache_lock);

        // update existing
        X509_NAME* cert_issuer = cert ? X509_get_issuer_name(cert) : nullptr;
        for (auto it = crl_cache.begin(); it != crl_cache.end(); ++it)
        {
          X509_CRL* cacheEntry = *it;
          if (!cacheEntry)
          {
            continue;
          }

          X509_NAME* crl_issuer = X509_CRL_get_issuer(cacheEntry);
          if (!crl_issuer || !cert_issuer)
          {
            continue;
          }

          // If we are getting a new CRL for an existing CRL, update the
          // CRL with the new CRL.
          if (0 == X509_NAME_cmp(crl_issuer, cert_issuer))
          {
            // Bump the refcount on the new CRL before adding it to the cache.
            X509_CRL_free(*it);
            X509_CRL_up_ref(crl.get());
            *it = crl.get();
            return true;
          }
        }

        // not found, so try to find slot by purging outdated
        for (auto it = crl_cache.begin(); it != crl_cache.end(); ++it)
        {
          if (!*it)
          {
            // set new
            X509_CRL_free(*it);
            X509_CRL_up_ref(crl.get());
            *it = crl.get();
            return true;
          }

          if (!IsCrlValid(*it))
          {
            // remove stale
            X509_CRL_free(*it);
            X509_CRL_up_ref(crl.get());
            *it = crl.get();
            return true;
          }
        }

        // Clone the certificate and add it to the cache.
        X509_CRL_up_ref(crl.get());
        crl_cache.push_back(crl.get());
        return true;
      }

      Azure::Core::_internal::UniqueHandle<X509_CRL> LoadCertificateCrlFromMemory(X509* cert)
      {
        X509_NAME* cert_issuer = cert ? X509_get_issuer_name(cert) : nullptr;

        std::unique_lock<std::mutex> lockResult(crl_cache_lock);

        for (auto it = crl_cache.begin(); it != crl_cache.end(); ++it)
        {
          X509_CRL* crl = *it;
          if (!*it)
          {
            continue;
          }

          // names don't match up. probably a hash collision
          // so lets test if there is another crl on disk.
          X509_NAME* crl_issuer = X509_CRL_get_issuer(crl);
          if (!crl_issuer || !cert_issuer)
          {
            continue;
          }

          if (0 != X509_NAME_cmp(crl_issuer, cert_issuer))
          {
            continue;
          }

          if (!IsCrlValid(crl))
          {
            Log::Write(Logger::Level::Informational, "Discarding outdated CRL");
            X509_CRL_free(*it);
            *it = nullptr;
            continue;
          }

          X509_CRL_up_ref(crl);
          return Azure::Core::_internal::UniqueHandle<X509_CRL>(crl);
        }
        return nullptr;
      }

      Azure::Core::_internal::UniqueHandle<X509_CRL> LoadCrlFromCacheAndDistributionPoint(
          X509* cert,
          STACK_OF(DIST_POINT) * crlDistributionPointStack)
      {
        int i;

        Azure::Core::_internal::UniqueHandle<X509_CRL> crl = LoadCertificateCrlFromMemory(cert);
        if (crl)
        {
          return crl;
        }

        // file was not found on disk cache,
        // so, now loading from web.
        // Walk through the possible CRL distribution points
        // looking for one which has a URL that we can download.
        const char* urlptr = nullptr;
        for (i = 0; i < sk_DIST_POINT_num(crlDistributionPointStack); i++)
        {
          DIST_POINT* dp = sk_DIST_POINT_value(crlDistributionPointStack, i);

          urlptr = GetDistributionPointUrl(dp);
          if (urlptr)
          {
            // try to load from web, exit loop if
            // successfully downloaded
            crl = LoadCrl(urlptr, CrlFormat::Http);
            if (crl)
              break;
          }
        }

        if (!urlptr)
        {
          Log::Write(Logger::Level::Error, "No CRL dist point qualified for downloading.");
        }

        if (crl)
        {
          // save it to memory
          SaveCertificateCrlToMemory(cert, crl);
        }

        return crl;
      }

      /**
       * @brief Retrieve the CRL associated with the provided store context, if available.
       *
       */
      STACK_OF(X509_CRL) * CrlHttpCallback(const X509_STORE_CTX* context, const X509_NAME*)
      {
        Azure::Core::_internal::UniqueHandle<X509_CRL> crl;
        STACK_OF(DIST_POINT) * crlDistributionPoint;

        Azure::Core::_internal::UniqueHandle<STACK_OF(X509_CRL)> crlStack
            = Azure::Core::_internal::UniqueHandle<STACK_OF(X509_CRL)>(sk_X509_CRL_new_null());
        if (crlStack == nullptr)
        {
          Log::Write(Logger::Level::Error, "Failed to allocate STACK_OF(X509_CRL)");
          return nullptr;
        }

        X509* currentCertificate = X509_STORE_CTX_get_current_cert(context);

        // try to download Crl
        crlDistributionPoint = static_cast<STACK_OF(DIST_POINT)*>(
            X509_get_ext_d2i(currentCertificate, NID_crl_distribution_points, nullptr, nullptr));
        if (!crlDistributionPoint
            && X509_NAME_cmp(
                   X509_get_issuer_name(currentCertificate),
                   X509_get_subject_name(currentCertificate))
                != 0)
        {
          Log::Write(
              Logger::Level::Error,
              "No CRL distribution points defined on non self-issued cert, CRL check may fail.");
          return nullptr;
        }

        crl = LoadCrlFromCacheAndDistributionPoint(currentCertificate, crlDistributionPoint);

        sk_DIST_POINT_pop_free(crlDistributionPoint, DIST_POINT_free);
        if (!crl)
        {
          Log::Write(Logger::Level::Error, "Unable to retrieve CRL, CRL check may fail.");
          return nullptr;
        }

        sk_X509_CRL_push(crlStack.get(), X509_CRL_dup(crl.get()));

        // try to download delta Crl
        crlDistributionPoint = static_cast<STACK_OF(DIST_POINT)*>(
            X509_get_ext_d2i(currentCertificate, NID_freshest_crl, nullptr, nullptr));
        if (crlDistributionPoint != nullptr)
        {
          crl = LoadCrlFromCacheAndDistributionPoint(currentCertificate, crlDistributionPoint);

          sk_DIST_POINT_pop_free(crlDistributionPoint, DIST_POINT_free);
          if (crl)
          {
            sk_X509_CRL_push(crlStack.get(), X509_CRL_dup(crl.get()));
          }
        }

        return crlStack.release();
      }

      int GetOpenSSLContextConnectionIndex()
      {
        static int openSslConnectionIndex = -1;
        if (openSslConnectionIndex < 0)
        {
          openSslConnectionIndex
              = X509_STORE_get_ex_new_index(0, nullptr, nullptr, nullptr, nullptr);
        }
        return openSslConnectionIndex;
      }
      int GetOpenSSLContextLastVerifyFunction()
      {
        static int openSslLastVerifyFunctionIndex = -1;
        if (openSslLastVerifyFunctionIndex < 0)
        {
          openSslLastVerifyFunctionIndex
              = X509_STORE_get_ex_new_index(0, nullptr, nullptr, nullptr, nullptr);
        }
        return openSslLastVerifyFunctionIndex;
      }
    } // namespace
  } // namespace Http
}} // namespace Azure::Core

// OpenSSL X509 Certificate Validation function - based off of the example found at:
// https://linux.die.net/man/3/x509_store_ctx_set_verify_cb
//
int CurlConnection::VerifyCertificateError(int ok, X509_STORE_CTX* storeContext)
{
  X509_STORE* certStore = X509_STORE_CTX_get0_store(storeContext);
  X509* err_cert;
  int err, depth;
  Azure::Core::_internal::UniqueHandle<BIO> bio_err(
      Azure::Core::_internal::MakeUniqueHandle(BIO_new, BIO_s_mem()));

  err_cert = X509_STORE_CTX_get_current_cert(storeContext);
  err = X509_STORE_CTX_get_error(storeContext);
  depth = X509_STORE_CTX_get_error_depth(storeContext);

  BIO_printf(bio_err.get(), "depth=%d ", depth);
  if (err_cert)
  {
    X509_NAME_print_ex(bio_err.get(), X509_get_subject_name(err_cert), 0, XN_FLAG_ONELINE);
    BIO_puts(bio_err.get(), "\n");
  }
  else
  {
    BIO_puts(bio_err.get(), "<no cert>\n");
  }
  if (!ok)
  {
    BIO_printf(bio_err.get(), "verify error:num=%d: %s\n", err, X509_verify_cert_error_string(err));
  }

  switch (err)
  {
    case X509_V_ERR_UNABLE_TO_GET_CRL:
      BIO_printf(bio_err.get(), "Unable to retrieve CRL.");
      break;
  }
  if (err == X509_V_OK && ok == 2)
  {
    /* print out policies */
    BIO_printf(bio_err.get(), "verify return:%d\n", ok);
  }

  //  Handle certificate specific errors here based on configuration options.
  {
    if (err == X509_V_ERR_UNABLE_TO_GET_CRL)
    {
      if (m_allowFailedCrlRetrieval)
      {
        BIO_printf(bio_err.get(), "Ignoring CRL retrieval error by configuration.\n");
        // Clear the X509 error in the store context, because CURL retrieves it,
        // and it overwrites the successful result.
        X509_STORE_CTX_set_error(storeContext, X509_V_OK);
        // Return true, indicating that things are all good.
        ok = 1;
      }
      else
      {
        BIO_printf(
            bio_err.get(), "Fail TLS negotiation because CRL retrieval is not configured.\n");
      }
    }
  }

  char outputString[128];
  int len;
  while ((len = BIO_gets(bio_err.get(), outputString, sizeof(outputString))) >= 0)
  {
    if (len == 0)
    {
      break;
    }
    if (outputString[len - 1] == '\n')
    {
      outputString[len - 1] = '\0';
    }
    Log::Write(Logger::Level::Informational, std::string(outputString));
  }

  if (ok)
  {
    // We've done our stuff, call the pre-existing callback.
    auto existingCallback = reinterpret_cast<X509_STORE_CTX_verify_cb>(
        X509_STORE_get_ex_data(certStore, GetOpenSSLContextLastVerifyFunction()));
    if (existingCallback != nullptr)
    {
      ok = existingCallback(ok, storeContext);
    }
  }
  return (ok);
}

int CurlConnection::CurlSslCtxCallback(CURL* curl, void* sslctx, void* parm)
{
  CurlConnection* connection = static_cast<CurlConnection*>(parm);
  return connection->SslCtxCallback(curl, sslctx);
}

int CurlConnection::SslCtxCallback(CURL*, void* sslctx)
{
  SSL_CTX* ctx = reinterpret_cast<SSL_CTX*>(sslctx);

  // Note: SSL_CTX_get_cert_store does NOT increase the store reference count.
  X509_STORE* certStore = SSL_CTX_get_cert_store(ctx);
  X509_VERIFY_PARAM* verifyParam = X509_STORE_get0_param(certStore);
  if (m_enableCrlValidation)
  {

    // Store our connection handle in the store extended data so it can be retrieved
    // in later callbacks. This allows setting options on a per-connection basis.
    X509_STORE_set_ex_data(certStore, GetOpenSSLContextConnectionIndex(), this);

    X509_VERIFY_PARAM_set_flags(verifyParam, X509_V_FLAG_CRL_CHECK | X509_V_FLAG_CRL_CHECK_ALL);
    X509_STORE_set_lookup_crls_cb(certStore, CrlHttpCallback);

    X509_STORE_set_ex_data(
        certStore,
        GetOpenSSLContextLastVerifyFunction(),
        reinterpret_cast<void*>(X509_STORE_get_verify_cb(certStore)));

    X509_STORE_set_verify_cb(certStore, [](int ok, X509_STORE_CTX* storeContext) {
      X509_STORE* certStore = X509_STORE_CTX_get0_store(storeContext);

      CurlConnection* thisConnection = reinterpret_cast<CurlConnection*>(
          X509_STORE_get_ex_data(certStore, GetOpenSSLContextConnectionIndex()));

      return thisConnection->VerifyCertificateError(ok, storeContext);
    });
  }
  else
  {
    X509_VERIFY_PARAM_clear_flags(verifyParam, X509_V_FLAG_CRL_CHECK);
  }
  return CURLE_OK;
}
#endif

std::unique_ptr<CurlNetworkConnection> CurlConnectionPool::ExtractOrCreateCurlConnection(
    Request& request,
    CurlTransportOptions const& options,
    bool resetPool)
{
  uint16_t port = request.GetUrl().GetPort();
  // Generate a display name for the host being connected to
  std::string const& hostDisplayName = request.GetUrl().GetScheme() + "://"
      + request.GetUrl().GetHost() + (port != 0 ? ":" + std::to_string(port) : "");
  std::string const connectionKey = GetConnectionKey(hostDisplayName, options);

  {
    decltype(CurlConnectionPool::g_curlConnectionPool
                 .ConnectionPoolIndex)::mapped_type connectionsToBeReset;

    // Critical section. Needs to own ConnectionPoolMutex before executing
    // Lock mutex to access connection pool. mutex is unlock as soon as lock is out of scope
    std::unique_lock<std::mutex> lock(CurlConnectionPool::ConnectionPoolMutex);

    // get a ref to the pool from the map of pools
    auto hostPoolIndex = g_curlConnectionPool.ConnectionPoolIndex.find(connectionKey);

    if (hostPoolIndex != g_curlConnectionPool.ConnectionPoolIndex.end()
        && hostPoolIndex->second.size() > 0)
    {
      if (resetPool)
      {
        connectionsToBeReset = std::move(hostPoolIndex->second);
        // clean the pool-index as requested in the call. Typically to force a new connection to be
        // created and to discard all current connections in the pool for the host-index. A caller
        // might request this after getting broken/closed connections multiple-times.
        hostPoolIndex->second.clear();
        Log::Write(Logger::Level::Verbose, LogMsgPrefix + "Reset connection pool requested.");
      }
      else
      {
        // get ref to first connection
        auto fistConnectionIterator = hostPoolIndex->second.begin();
        // move the connection ref to temp ref
        auto connection = std::move(*fistConnectionIterator);
        // Remove the connection ref from list
        hostPoolIndex->second.erase(fistConnectionIterator);

        // Remove index if there are no more connections
        if (hostPoolIndex->second.size() == 0)
        {
          g_curlConnectionPool.ConnectionPoolIndex.erase(hostPoolIndex);
        }

        Log::Write(Logger::Level::Verbose, LogMsgPrefix + "Re-using connection from the pool.");
        // return connection ref
        return connection;
      }
    }
  }

  // Creating a new connection is thread safe. No need to lock mutex here.
  // No available connection for the pool for the required host. Create one
  Log::Write(Logger::Level::Verbose, LogMsgPrefix + "Spawn new connection.");

  return std::make_unique<CurlConnection>(request, options, hostDisplayName, connectionKey);
}

// Move the connection back to the connection pool. Push it to the front so it becomes the
// first connection to be picked next time some one ask for a connection to the pool (LIFO)
void CurlConnectionPool::MoveConnectionBackToPool(
    std::unique_ptr<CurlNetworkConnection> connection,
    HttpStatusCode lastStatusCode)
{
  auto code = static_cast<std::underlying_type<Http::HttpStatusCode>::type>(lastStatusCode);
  // laststatusCode = 0
  if (code < 200 || code >= 300)
  {
    // A handler with previous response with Error can't be re-use.
    return;
  }

  if (connection->IsShutdown())
  {
    // Can't re-used a shut down connection
    return;
  }

  Log::Write(Logger::Level::Verbose, "Moving connection to pool...");

  decltype(CurlConnectionPool::g_curlConnectionPool
               .ConnectionPoolIndex)::mapped_type::value_type connectionToBeRemoved;

  // Lock mutex to access connection pool. mutex is unlock as soon as lock is out of scope
  std::unique_lock<std::mutex> lock(CurlConnectionPool::ConnectionPoolMutex);
  auto& poolId = connection->GetConnectionKey();
  auto& hostPool = g_curlConnectionPool.ConnectionPoolIndex[poolId];

  if (hostPool.size() >= _detail::MaxConnectionsPerIndex && !hostPool.empty())
  {
    // Remove the last connection from the pool to insert this one.
    auto lastConnection = --hostPool.end();
    connectionToBeRemoved = std::move(*lastConnection);
    hostPool.erase(lastConnection);
  }

  // update the time when connection was moved back to pool
  connection->UpdateLastUsageTime();
  hostPool.push_front(std::move(connection));

  if (m_cleanThread.joinable() && !IsCleanThreadRunning)
  {
    // Clean thread was running before but it's finished, join it to finalize
    m_cleanThread.join();
  }

  // Cleanup will start a background thread which will close abandoned connections from the pool.
  // This will free-up resources from the app
  // This is the only call to cleanup.
  if (!m_cleanThread.joinable())
  {
    Log::Write(Logger::Level::Verbose, "Start clean thread");
    IsCleanThreadRunning = true;
    m_cleanThread = std::thread(CleanupThread);
  }
  else
  {
    Log::Write(Logger::Level::Verbose, "Clean thread running. Won't start a new one.");
  }
}

CurlConnection::CurlConnection(
    Request& request,
    CurlTransportOptions const& options,
    std::string const& hostDisplayName,
    std::string const& connectionPropertiesKey)
    : m_connectionKey(connectionPropertiesKey)
{
  m_handle = Azure::Core::_internal::UniqueHandle<CURL>(curl_easy_init());
  if (!m_handle)
  {
    throw Azure::Core::Http::TransportException(
        _detail::DefaultFailedToGetNewConnectionTemplate + hostDisplayName + ". "
        + std::string("curl_easy_init returned Null"));
>>>>>>> cc64ffae
  }
}

<<<<<<< HEAD
} // namespace

int CurlConnection::CurlLoggingCallback(CURL*, curl_infotype type, char* data, size_t size, void*)
{
  if (type == CURLINFO_TEXT)
=======
  if (options.EnableCurlTracing)
  {
    if (!SetLibcurlOption(
            m_handle, CURLOPT_DEBUGFUNCTION, CurlConnection::CurlLoggingCallback, &result))
    {
      throw TransportException(
          _detail::DefaultFailedToGetNewConnectionTemplate
          + std::string(". Could not enable logging callback.")
          + std::string(curl_easy_strerror(result)));
    }
    if (!SetLibcurlOption(m_handle, CURLOPT_VERBOSE, 1, &result))
    {
      throw TransportException(
          _detail::DefaultFailedToGetNewConnectionTemplate
          + std::string(". Could not enable verbose logging.")
          + std::string(curl_easy_strerror(result)));
    }
  }

  // Libcurl setup before open connection (url, connect_only, timeout)
  if (!SetLibcurlOption(m_handle, CURLOPT_URL, request.GetUrl().GetAbsoluteUrl().data(), &result))
  {
    throw Azure::Core::Http::TransportException(
        _detail::DefaultFailedToGetNewConnectionTemplate + hostDisplayName + ". "
        + std::string(curl_easy_strerror(result)));
  }

  if (request.GetUrl().GetPort() != 0
      && !SetLibcurlOption(m_handle, CURLOPT_PORT, request.GetUrl().GetPort(), &result))
>>>>>>> cc64ffae
  {
    std::string textToLog{data};
    // If the last character to log is a \n, remove it because Log::Write will append a \n.
    if (textToLog.back() == '\n')
    {
      textToLog.resize(textToLog.size() - 1);
    }
    Log::Write(Logger::Level::Verbose, "== Info: " + textToLog);
  }
<<<<<<< HEAD
  else
=======

  if (!SetLibcurlOption(m_handle, CURLOPT_CONNECT_ONLY, 1L, &result))
>>>>>>> cc64ffae
  {
    std::string prefix;

<<<<<<< HEAD
    switch (type)
    {
      case CURLINFO_HEADER_OUT:
        prefix = "=> Send header";
        break;
      case CURLINFO_DATA_OUT:
        prefix = "=> Send data";
        break;
      case CURLINFO_SSL_DATA_OUT:
        prefix = "=> Send SSL data";
        break;
      case CURLINFO_HEADER_IN:
        prefix = "<= Recv header";
        break;
      case CURLINFO_DATA_IN:
        prefix = "<= Recv data";
        break;
      case CURLINFO_SSL_DATA_IN:
        prefix = "<= Recv SSL data";
        break;
      default: /* in case a new one is introduced to shock us */
        return 0;
    }
    DumpCurlInfoToLog(prefix, reinterpret_cast<uint8_t*>(data), size);
=======
  //   Set timeout to 24h. Libcurl will fail uploading on windows if timeout is:
  // timeout >= 25 days. Fails as soon as trying to upload any data
  // 25 days < timeout > 1 days. Fail on huge uploads ( > 1GB)
  if (!SetLibcurlOption(m_handle, CURLOPT_TIMEOUT, 60L * 60L * 24L, &result))
  {
    throw Azure::Core::Http::TransportException(
        _detail::DefaultFailedToGetNewConnectionTemplate + hostDisplayName + ". "
        + std::string(curl_easy_strerror(result)));
>>>>>>> cc64ffae
  }
  return 0;
}
#if !defined(AZ_PLATFORM_WINDOWS)
namespace Azure { namespace Core { namespace Http {
  namespace _detail {

<<<<<<< HEAD
    // Helpers to provide RAII wrappers for OpenSSL types.
    template <typename T, void (&Deleter)(T*)> struct openssl_deleter
=======
  if (options.ConnectionTimeout != Azure::Core::Http::_detail::DefaultConnectionTimeout)
  {
    if (!SetLibcurlOption(m_handle, CURLOPT_CONNECTTIMEOUT_MS, options.ConnectionTimeout, &result))
>>>>>>> cc64ffae
    {
      void operator()(T* obj) { Deleter(obj); }
    };
    template <typename T, void (&FreeFunc)(T*)>
    using basic_openssl_unique_ptr = std::unique_ptr<T, openssl_deleter<T, FreeFunc>>;

    // *** Given just T, map it to the corresponding FreeFunc:
    template <typename T> struct type_map_helper;
    template <> struct type_map_helper<X509>
    {
      using type = basic_openssl_unique_ptr<X509, X509_free>;
    };
    template <> struct type_map_helper<X509_CRL>
    {
      using type = basic_openssl_unique_ptr<X509_CRL, X509_CRL_free>;
    };

    template <> struct type_map_helper<BIO>
    {
      using type = basic_openssl_unique_ptr<BIO, BIO_free_all>;
    };

    template <> struct type_map_helper<STACK_OF(X509_CRL)>
    {
      static void FreeCrlStack(STACK_OF(X509_CRL) * obj)
      {
        sk_X509_CRL_pop_free(obj, X509_CRL_free);
      }
      using type = basic_openssl_unique_ptr<STACK_OF(X509_CRL), FreeCrlStack>;
    };

    // *** Now users can say openssl_unique_ptr<T> if they want:
    template <typename T> using openssl_unique_ptr = typename type_map_helper<T>::type;

    // *** Or the current solution's convenience aliases:
    using openssl_bio = openssl_unique_ptr<BIO>;
    using openssl_x509 = openssl_unique_ptr<X509>;
    using openssl_x509_crl = openssl_unique_ptr<X509_CRL>;
    using openssl_x509_crl_stack = openssl_unique_ptr<STACK_OF(X509_CRL)>;

    template <typename Api, typename... Args>
    auto make_openssl_unique(Api& OpensslApi, Args&&... args)
    {
      auto raw = OpensslApi(std::forward<Args>(
          args)...); // forwarding is probably unnecessary, could use const Args&...
      // check raw
      using T = std::remove_pointer_t<decltype(raw)>; // no need to request T when we can see
                                                      // what OpensslApi returned
      return openssl_unique_ptr<T>{raw};
    }

<<<<<<< HEAD
    // Disable Code Coverage across GetOpenSSLError because we don't have a good way of forcing
    // OpenSSL to fail.
    // LCOV_EXCL_START
    std::string GetOpenSSLError(std::string const& what)
=======
  /******************** Curl handle options apply to all connections created
   * The keepAlive option is managed by the session directly.
   */
  if (options.Proxy)
  {
    if (!SetLibcurlOption(m_handle, CURLOPT_PROXY, options.Proxy->c_str(), &result))
>>>>>>> cc64ffae
    {
      auto bio(make_openssl_unique(BIO_new, BIO_s_mem()));

      BIO_printf(bio.get(), "Error in %hs: ", what.c_str());
      if (ERR_peek_error() != 0)
      {
        ERR_print_errors(bio.get());
      }
      else
      {
        BIO_printf(bio.get(), "Unknown error.");
      }

      uint8_t* bioData;
      long bufferSize = BIO_get_mem_data(bio.get(), &bioData);
      std::string returnValue;
      returnValue.resize(bufferSize);
      memcpy(&returnValue[0], bioData, bufferSize);

      return returnValue;
    }
    // LCOV_EXCL_STOP

<<<<<<< HEAD
  } // namespace _detail

  namespace {
    // int g_ssl_crl_max_size_in_kb = 20;
    /**
     * @brief THe Cryptography class provides a set of basic cryptographic primatives required
     * by the attestation samples.
     */

    _detail::openssl_x509_crl LoadCrlFromUrl(std::string const& url)
=======
  if (options.ProxyUsername.HasValue())
  {
    if (!SetLibcurlOption(
            m_handle, CURLOPT_PROXYUSERNAME, options.ProxyUsername.Value().c_str(), &result))
    {
      throw TransportException(
          _detail::DefaultFailedToGetNewConnectionTemplate + hostDisplayName
          + ". Failed to set proxy username to:" + options.ProxyUsername.Value() + ". "
          + std::string(curl_easy_strerror(result)));
    }
  }
  if (options.ProxyPassword.HasValue())
  {
    if (!SetLibcurlOption(
            m_handle, CURLOPT_PROXYPASSWORD, options.ProxyPassword.Value().c_str(), &result))
    {
      throw TransportException(
          _detail::DefaultFailedToGetNewConnectionTemplate + hostDisplayName
          + ". Failed to set proxy password to:" + options.ProxyPassword.Value() + ". "
          + std::string(curl_easy_strerror(result)));
    }
  }

  if (!options.CAInfo.empty())
  {
    if (!SetLibcurlOption(m_handle, CURLOPT_CAINFO, options.CAInfo.c_str(), &result))
    {
      throw Azure::Core::Http::TransportException(
          _detail::DefaultFailedToGetNewConnectionTemplate + hostDisplayName
          + ". Failed to set CA cert file to:" + options.CAInfo + ". "
          + std::string(curl_easy_strerror(result)));
    }
  }

  if (!options.SslOptions.PemEncodedExpectedRootCertificates.empty())
  {
    curl_blob rootCertBlob
        = {const_cast<void*>(reinterpret_cast<const void*>(
               options.SslOptions.PemEncodedExpectedRootCertificates.c_str())),
           options.SslOptions.PemEncodedExpectedRootCertificates.size(),
           CURL_BLOB_COPY};
    if (!SetLibcurlOption(m_handle, CURLOPT_CAINFO_BLOB, &rootCertBlob, &result))
>>>>>>> cc64ffae
    {
      Log::Write(Logger::Level::Informational, "Load CRL from Url: " + url);
      auto crl = _detail::make_openssl_unique(X509_CRL_load_http, url.c_str(), nullptr, nullptr, 5);
      if (!crl)
      {
        Log::Write(Logger::Level::Error, _detail::GetOpenSSLError("Load CRL"));
      }

      return crl;
    }

<<<<<<< HEAD
    enum class CrlFormat : int
    {
      Http,
      Asn1,
      PEM,
    };

    _detail::openssl_x509_crl LoadCrl(std::string const& source, CrlFormat format)
    {
      _detail::openssl_x509_crl x;
      _detail::openssl_bio in;

      if (format == CrlFormat::Http)
      {
        return LoadCrlFromUrl(source);
      }
      return x;
    }

    bool IsCrlValid(X509_CRL* crl)
    {
      const ASN1_TIME* at = X509_CRL_get0_nextUpdate(crl);

      int day = -1;
      int sec = -1;
      if (!ASN1_TIME_diff(&day, &sec, nullptr, at))
      {
        Log::Write(Logger::Level::Error, "Could not check expiration");
        return false; /* Safe default, invalid */
      }

      if (day > 0 || sec > 0)
      {
        return true; /* Later, valid */
      }
      return false; /* Before or same, invalid */
    }

    const char* GetDistributionPointUrl(DIST_POINT* dp)
    {
      GENERAL_NAMES* gens;
      GENERAL_NAME* gen;
      int i, nameType;
      ASN1_STRING* uri;

      if (!dp->distpoint)
      {
        Log::Write(Logger::Level::Informational, "returning, dp->distpoint is null");
        return nullptr;
      }

      if (dp->distpoint->type != 0)
      {
        Log::Write(
            Logger::Level::Informational,
            "returning, dp->distpoint->type is " + std::to_string(dp->distpoint->type));
        return nullptr;
      }

      gens = dp->distpoint->name.fullname;

      for (i = 0; i < sk_GENERAL_NAME_num(gens); i++)
      {
        gen = sk_GENERAL_NAME_value(gens, i);
        uri = static_cast<ASN1_STRING*>(GENERAL_NAME_get0_value(gen, &nameType));

        if (nameType == GEN_URI && ASN1_STRING_length(uri) > 6)
        {
          const char* uptr = reinterpret_cast<const char*>(ASN1_STRING_get0_data(uri));
          if (strncmp(uptr, "http://", 7) == 0)
          {
            return uptr;
          }
        }
      }

      return nullptr;
    }

    std::mutex crl_cache_lock;
    std::vector<X509_CRL*> crl_cache;

    bool SaveCertificateCrlToMemory(X509* cert, _detail::openssl_x509_crl const& crl)
    {
      std::unique_lock<std::mutex> lockResult(crl_cache_lock);

      // update existing
      X509_NAME* cert_issuer = cert ? X509_get_issuer_name(cert) : nullptr;
      for (auto it = crl_cache.begin(); it != crl_cache.end(); ++it)
      {
        X509_CRL* cacheEntry = *it;
        if (!cacheEntry)
        {
          continue;
        }

        X509_NAME* crl_issuer = X509_CRL_get_issuer(cacheEntry);
        if (!crl_issuer || !cert_issuer)
        {
          continue;
        }

        // If we are getting a new CRL for an existing CRL, update the
        // CRL with the new CRL.
        if (0 == X509_NAME_cmp(crl_issuer, cert_issuer))
        {
          // Bump the refcount on the new CRL before adding it to the cache.
          X509_CRL_free(*it);
          X509_CRL_up_ref(crl.get());
          *it = crl.get();
          return true;
        }
      }

      // not found, so try to find slot by purging outdated
      for (auto it = crl_cache.begin(); it != crl_cache.end(); ++it)
      {
        if (!*it)
        {
          // set new
          X509_CRL_free(*it);
          X509_CRL_up_ref(crl.get());
          *it = crl.get();
          return true;
        }

        if (!IsCrlValid(*it))
        {
          // remove stale
          X509_CRL_free(*it);
          X509_CRL_up_ref(crl.get());
          *it = crl.get();
          return true;
        }
      }

      // Clone the certificate and add it to the cache.
      X509_CRL_up_ref(crl.get());
      crl_cache.push_back(crl.get());
      return true;
    }

    _detail::openssl_x509_crl LoadCertificateCrlFromMemory(X509* cert)
    {
      X509_NAME* cert_issuer = cert ? X509_get_issuer_name(cert) : nullptr;

      std::unique_lock<std::mutex> lockResult(crl_cache_lock);

      for (auto it = crl_cache.begin(); it != crl_cache.end(); ++it)
      {
        X509_CRL* crl = *it;
        if (!*it)
        {
          continue;
        }

        // names don't match up. probably a hash collision
        // so lets test if there is another crl on disk.
        X509_NAME* crl_issuer = X509_CRL_get_issuer(crl);
        if (!crl_issuer || !cert_issuer)
        {
          continue;
        }

        if (0 != X509_NAME_cmp(crl_issuer, cert_issuer))
        {
          continue;
        }

        if (!IsCrlValid(crl))
        {
          Log::Write(Logger::Level::Informational, "Discarding outdated CRL");
          X509_CRL_free(*it);
          *it = nullptr;
          continue;
        }

        X509_CRL_up_ref(crl);
        return _detail::openssl_x509_crl(crl);
      }
      return nullptr;
    }

    _detail::openssl_x509_crl LoadCrlFromCacheAndDistributionPoint(
        X509* cert,
        STACK_OF(DIST_POINT) * crlDistributionPointStack)
    {
      int i;

      _detail::openssl_x509_crl crl = LoadCertificateCrlFromMemory(cert);
      if (crl)
      {
        return crl;
      }

      // file was not found on disk cache,
      // so, now loading from web.
      // Walk through the possible CRL distribution points
      // looking for one which has a URL that we can download.
      const char* urlptr = nullptr;
      for (i = 0; i < sk_DIST_POINT_num(crlDistributionPointStack); i++)
      {
        DIST_POINT* dp = sk_DIST_POINT_value(crlDistributionPointStack, i);

        urlptr = GetDistributionPointUrl(dp);
        if (urlptr)
        {
          // try to load from web, exit loop if
          // successfully downloaded
          crl = LoadCrl(urlptr, CrlFormat::Http);
          if (crl)
            break;
        }
      }

      if (!urlptr)
      {
        Log::Write(Logger::Level::Error, "No CRL dist point qualified for downloading.");
      }

      if (crl)
      {
        // save it to memory
        SaveCertificateCrlToMemory(cert, crl);
      }

      return crl;
    }

    /**
     * @brief Retrieve the CRL associated with the provided store context, if available.
     *
     */
    STACK_OF(X509_CRL) * CrlHttpCallback(const X509_STORE_CTX* context, const X509_NAME*)
    {
      _detail::openssl_x509_crl crl;
      STACK_OF(DIST_POINT) * crlDistributionPoint;

      _detail::openssl_x509_crl_stack crlStack
          = _detail::openssl_x509_crl_stack(sk_X509_CRL_new_null());
      if (crlStack == nullptr)
      {
        Log::Write(Logger::Level::Error, "Failed to allocate STACK_OF(X509_CRL)");
        return nullptr;
      }

      X509* currentCertificate = X509_STORE_CTX_get_current_cert(context);

      // try to download Crl
      crlDistributionPoint = static_cast<STACK_OF(DIST_POINT)*>(
          X509_get_ext_d2i(currentCertificate, NID_crl_distribution_points, nullptr, nullptr));
      if (!crlDistributionPoint
          && X509_NAME_cmp(
                 X509_get_issuer_name(currentCertificate),
                 X509_get_subject_name(currentCertificate))
              != 0)
      {
        Log::Write(
            Logger::Level::Error,
            "No CRL distribution points defined on non self-issued cert, CRL check may fail.");
        return nullptr;
      }

      crl = LoadCrlFromCacheAndDistributionPoint(currentCertificate, crlDistributionPoint);

      sk_DIST_POINT_pop_free(crlDistributionPoint, DIST_POINT_free);
      if (!crl)
      {
        Log::Write(Logger::Level::Error, "Unable to retrieve CRL, CRL check may fail.");
        return nullptr;
      }

      sk_X509_CRL_push(crlStack.get(), X509_CRL_dup(crl.get()));

      // try to download delta Crl
      crlDistributionPoint = static_cast<STACK_OF(DIST_POINT)*>(
          X509_get_ext_d2i(currentCertificate, NID_freshest_crl, nullptr, nullptr));
      if (crlDistributionPoint != nullptr)
      {
        crl = LoadCrlFromCacheAndDistributionPoint(currentCertificate, crlDistributionPoint);

        sk_DIST_POINT_pop_free(crlDistributionPoint, DIST_POINT_free);
        if (crl)
        {
          sk_X509_CRL_push(crlStack.get(), X509_CRL_dup(crl.get()));
        }
      }

      return crlStack.release();
    }

    int GetOpenSSLContextConnectionIndex()
    {
      static int openSslConnectionIndex = -1;
      if (openSslConnectionIndex < 0)
      {
        openSslConnectionIndex = X509_STORE_get_ex_new_index(0, nullptr, nullptr, nullptr, nullptr);
      }
      return openSslConnectionIndex;
    }
    int GetOpenSSLContextLastVerifyFunction()
    {
      static int openSslLastVerifyFunctionIndex = -1;
      if (openSslLastVerifyFunctionIndex < 0)
      {
        openSslLastVerifyFunctionIndex
            = X509_STORE_get_ex_new_index(0, nullptr, nullptr, nullptr, nullptr);
      }
      return openSslLastVerifyFunctionIndex;
    }
  } // namespace
}}} // namespace Azure::Core::Http

// OpenSSL X509 Certificate Validation function - based off of the example found at:
// https://linux.die.net/man/3/x509_store_ctx_set_verify_cb
//
int CurlConnection::VerifyCertificateError(int ok, X509_STORE_CTX* storeContext)
{
  X509_STORE* certStore = X509_STORE_CTX_get0_store(storeContext);
  X509* err_cert;
  int err, depth;
  _detail::openssl_bio bio_err(_detail::make_openssl_unique(BIO_new, BIO_s_mem()));

  err_cert = X509_STORE_CTX_get_current_cert(storeContext);
  err = X509_STORE_CTX_get_error(storeContext);
  depth = X509_STORE_CTX_get_error_depth(storeContext);

  BIO_printf(bio_err.get(), "depth=%d ", depth);
  if (err_cert)
=======
#if defined(AZ_PLATFORM_WINDOWS)
  long sslOption = 0;
  if (!options.SslOptions.EnableCertificateRevocationListCheck)
>>>>>>> cc64ffae
  {
    X509_NAME_print_ex(bio_err.get(), X509_get_subject_name(err_cert), 0, XN_FLAG_ONELINE);
    BIO_puts(bio_err.get(), "\n");
  }
  else
  {
    BIO_puts(bio_err.get(), "<no cert>\n");
  }
  if (!ok)
  {
    BIO_printf(bio_err.get(), "verify error:num=%d: %s\n", err, X509_verify_cert_error_string(err));
  }

<<<<<<< HEAD
  switch (err)
=======
  if (!SetLibcurlOption(m_handle, CURLOPT_SSL_OPTIONS, sslOption, &result))
>>>>>>> cc64ffae
  {
    case X509_V_ERR_UNABLE_TO_GET_CRL:
      BIO_printf(bio_err.get(), "Unable to retrieve CRL.");
      break;
  }
  if (err == X509_V_OK && ok == 2)
  {
    /* print out policies */
    BIO_printf(bio_err.get(), "verify return:%d\n", ok);
  }
#elif !defined(AZ_PLATFORM_MAC)
  if (options.SslOptions.EnableCertificateRevocationListCheck)
  {
    if (!SetLibcurlOption(
            m_handle, CURLOPT_SSL_CTX_FUNCTION, CurlConnection::CurlSslCtxCallback, &result))
    {
      throw TransportException(
          _detail::DefaultFailedToGetNewConnectionTemplate + hostDisplayName
          + ". Failed to set SSL context callback. " + std::string(curl_easy_strerror(result)));
    }
    if (!SetLibcurlOption(m_handle, CURLOPT_SSL_CTX_DATA, this, &result))
    {
      throw TransportException(
          _detail::DefaultFailedToGetNewConnectionTemplate + hostDisplayName
          + ". Failed to set SSL context callback data. "
          + std::string(curl_easy_strerror(result)));
    }
    //          if (!SetLibcurlOption(m_handle, CURLOPT_SSL_VERIFYSTATUS, 1, &result))
    //          {
    //            throw TransportException(
    //                _detail::DefaultFailedToGetNewConnectionTemplate + hostDisplayName
    //                + ". Failed to enable OCSP chaining. " +
    //                std::string(curl_easy_strerror(result)));
    //          }
  }
  m_allowFailedCrlRetrieval = options.SslOptions.AllowFailedCrlRetrieval;
#endif
  m_enableCrlValidation = options.SslOptions.EnableCertificateRevocationListCheck;

  //  Handle certificate specific errors here based on configuration options.
  {
<<<<<<< HEAD
    if (err == X509_V_ERR_UNABLE_TO_GET_CRL)
=======
    if (!SetLibcurlOption(m_handle, CURLOPT_SSL_VERIFYPEER, 0L, &result))
>>>>>>> cc64ffae
    {
      if (m_allowFailedCrlRetrieval)
      {
        BIO_printf(bio_err.get(), "Ignoring CRL retrieval error by configuration.\n");
        // Clear the X509 error in the store context, because CURL retrieves it,
        // and it overwrites the successful result.
        X509_STORE_CTX_set_error(storeContext, X509_V_OK);
        // Return true, indicating that things are all good.
        ok = 1;
      }
      else
      {
        BIO_printf(
            bio_err.get(), "Fail TLS negotiation because CRL retrieval is not configured.\n");
      }
    }
  }

  char outputString[128];
  int len;
  while ((len = BIO_gets(bio_err.get(), outputString, sizeof(outputString))) >= 0)
  {
<<<<<<< HEAD
    if (len == 0)
=======
    if (!SetLibcurlOption(m_handle, CURLOPT_NOSIGNAL, 1L, &result))
>>>>>>> cc64ffae
    {
      break;
    }
    if (outputString[len - 1] == '\n')
    {
      outputString[len - 1] = '\0';
    }
    Log::Write(Logger::Level::Informational, std::string(outputString));
  }

<<<<<<< HEAD
  if (ok)
=======
  // curl-transport adapter supports only HTTP/1.1
  // https://github.com/Azure/azure-sdk-for-cpp/issues/2848
  // The libcurl uses HTTP/2 by default, if it can be negotiated with a server on handshake.
  if (!SetLibcurlOption(m_handle, CURLOPT_HTTP_VERSION, CURL_HTTP_VERSION_1_1, &result))
>>>>>>> cc64ffae
  {
    // We've done our stuff, call the pre-existing callback.
    auto existingCallback = reinterpret_cast<X509_STORE_CTX_verify_cb>(
        X509_STORE_get_ex_data(certStore, GetOpenSSLContextLastVerifyFunction()));
    if (existingCallback != nullptr)
    {
      ok = existingCallback(ok, storeContext);
    }
  }
  return (ok);
}

<<<<<<< HEAD
int CurlConnection::CurlSslCtxCallback(CURL* curl, void* sslctx, void* parm)
{
  CurlConnection* connection = static_cast<CurlConnection*>(parm);
  return connection->SslCtxCallback(curl, sslctx);
}

int CurlConnection::SslCtxCallback(CURL*, void* sslctx)
{
  SSL_CTX* ctx = reinterpret_cast<SSL_CTX*>(sslctx);

  // Note: SSL_CTX_get_cert_store does NOT increase the store reference count.
  X509_STORE* certStore = SSL_CTX_get_cert_store(ctx);
  X509_VERIFY_PARAM* verifyParam = X509_STORE_get0_param(certStore);
  if (m_enableCrlValidation)
=======
  //   Make libcurl to support only TLS v1.2 or later
  if (!SetLibcurlOption(m_handle, CURLOPT_SSLVERSION, CURL_SSLVERSION_TLSv1_2, &result))
>>>>>>> cc64ffae
  {

    // Store our connection handle in the store extended data so it can be retrieved
    // in later callbacks. This allows setting options on a per-connection basis.
    X509_STORE_set_ex_data(certStore, GetOpenSSLContextConnectionIndex(), this);

    X509_VERIFY_PARAM_set_flags(verifyParam, X509_V_FLAG_CRL_CHECK | X509_V_FLAG_CRL_CHECK_ALL);
    X509_STORE_set_lookup_crls_cb(certStore, CrlHttpCallback);

    X509_STORE_set_ex_data(
        certStore,
        GetOpenSSLContextLastVerifyFunction(),
        reinterpret_cast<void*>(X509_STORE_get_verify_cb(certStore)));

    X509_STORE_set_verify_cb(certStore, [](int ok, X509_STORE_CTX* storeContext) {
      X509_STORE* certStore = X509_STORE_CTX_get0_store(storeContext);

      CurlConnection* thisConnection = reinterpret_cast<CurlConnection*>(
          X509_STORE_get_ex_data(certStore, GetOpenSSLContextConnectionIndex()));

      return thisConnection->VerifyCertificateError(ok, storeContext);
    });
  }
  else
  {
    X509_VERIFY_PARAM_clear_flags(verifyParam, X509_V_FLAG_CRL_CHECK);
  }
  return CURLE_OK;
}
#endif

std::unique_ptr<CurlNetworkConnection> CurlConnectionPool::ExtractOrCreateCurlConnection(
    Request& request,
    CurlTransportOptions const& options,
    bool resetPool)
{
  uint16_t port = request.GetUrl().GetPort();
  // Generate a display name for the host being connected to
  std::string const& hostDisplayName = request.GetUrl().GetScheme() + "://"
      + request.GetUrl().GetHost() + (port != 0 ? ":" + std::to_string(port) : "");
  std::string const connectionKey = GetConnectionKey(hostDisplayName, options);

<<<<<<< HEAD
  {
    decltype(CurlConnectionPool::g_curlConnectionPool
                 .ConnectionPoolIndex)::mapped_type connectionsToBeReset;

    // Critical section. Needs to own ConnectionPoolMutex before executing
    // Lock mutex to access connection pool. mutex is unlock as soon as lock is out of scope
    std::unique_lock<std::mutex> lock(CurlConnectionPool::ConnectionPoolMutex);

    // get a ref to the pool from the map of pools
    auto hostPoolIndex = g_curlConnectionPool.ConnectionPoolIndex.find(connectionKey);

    if (hostPoolIndex != g_curlConnectionPool.ConnectionPoolIndex.end()
        && hostPoolIndex->second.size() > 0)
    {
      if (resetPool)
      {
        connectionsToBeReset = std::move(hostPoolIndex->second);
        // clean the pool-index as requested in the call. Typically to force a new connection to be
        // created and to discard all current connections in the pool for the host-index. A caller
        // might request this after getting broken/closed connections multiple-times.
        hostPoolIndex->second.clear();
        Log::Write(Logger::Level::Verbose, LogMsgPrefix + "Reset connection pool requested.");
      }
      else
      {
        // get ref to first connection
        auto fistConnectionIterator = hostPoolIndex->second.begin();
        // move the connection ref to temp ref
        auto connection = std::move(*fistConnectionIterator);
        // Remove the connection ref from list
        hostPoolIndex->second.erase(fistConnectionIterator);

        // Remove index if there are no more connections
        if (hostPoolIndex->second.size() == 0)
        {
          g_curlConnectionPool.ConnectionPoolIndex.erase(hostPoolIndex);
        }

        Log::Write(Logger::Level::Verbose, LogMsgPrefix + "Re-using connection from the pool.");
        // return connection ref
        return connection;
      }
    }
  }

  // Creating a new connection is thread safe. No need to lock mutex here.
  // No available connection for the pool for the required host. Create one
  Log::Write(Logger::Level::Verbose, LogMsgPrefix + "Spawn new connection.");

  return std::make_unique<CurlConnection>(request, options, hostDisplayName, connectionKey);
}

// Move the connection back to the connection pool. Push it to the front so it becomes the
// first connection to be picked next time some one ask for a connection to the pool (LIFO)
void CurlConnectionPool::MoveConnectionBackToPool(
    std::unique_ptr<CurlNetworkConnection> connection,
    HttpStatusCode lastStatusCode)
{
  auto code = static_cast<std::underlying_type<Http::HttpStatusCode>::type>(lastStatusCode);
  // laststatusCode = 0
  if (code < 200 || code >= 300)
  {
    // A handler with previous response with Error can't be re-use.
    return;
  }

  if (connection->IsShutdown())
  {
    // Can't re-used a shut down connection
    return;
  }

  Log::Write(Logger::Level::Verbose, "Moving connection to pool...");

  decltype(CurlConnectionPool::g_curlConnectionPool
               .ConnectionPoolIndex)::mapped_type::value_type connectionToBeRemoved;

  // Lock mutex to access connection pool. mutex is unlock as soon as lock is out of scope
  std::unique_lock<std::mutex> lock(CurlConnectionPool::ConnectionPoolMutex);
  auto& poolId = connection->GetConnectionKey();
  auto& hostPool = g_curlConnectionPool.ConnectionPoolIndex[poolId];

  if (hostPool.size() >= _detail::MaxConnectionsPerIndex && !hostPool.empty())
  {
    // Remove the last connection from the pool to insert this one.
    auto lastConnection = --hostPool.end();
    connectionToBeRemoved = std::move(*lastConnection);
    hostPool.erase(lastConnection);
  }

  // update the time when connection was moved back to pool
  connection->UpdateLastUsageTime();
  hostPool.push_front(std::move(connection));

  if (m_cleanThread.joinable() && !IsCleanThreadRunning)
  {
    // Clean thread was running before but it's finished, join it to finalize
    m_cleanThread.join();
=======
  auto performResult = curl_easy_perform(m_handle.get());
  if (performResult != CURLE_OK)
  {
#if defined(AZ_PLATFORM_LINUX)
    if (performResult == CURLE_SSL_PEER_CERTIFICATE)
    {
      curl_easy_getinfo(m_handle.get(), CURLINFO_SSL_VERIFYRESULT, &result);
      throw Http::TransportException(
          _detail::DefaultFailedToGetNewConnectionTemplate + hostDisplayName + ". "
          + std::string(curl_easy_strerror(performResult))
          + ". Underlying error: " + X509_verify_cert_error_string(result));
    }
    else
#endif
    {
      throw Http::TransportException(
          _detail::DefaultFailedToGetNewConnectionTemplate + hostDisplayName + ". "
          + std::string(curl_easy_strerror(performResult)));
    }
>>>>>>> cc64ffae
  }

  //   Get the socket that libcurl is using from handle. Will use this to wait while
  // reading/writing
  // into wire
#if defined(_MSC_VER)
#pragma warning(push)
// C26812: The enum type 'CURLcode' is un-scoped. Prefer 'enum class' over 'enum' (Enum.3)
#pragma warning(disable : 26812)
#endif
  result = curl_easy_getinfo(m_handle.get(), CURLINFO_ACTIVESOCKET, &m_curlSocket);
#if defined(_MSC_VER)
#pragma warning(pop)
#endif
  if (result != CURLE_OK)
  {
    throw Http::TransportException(
        "Broken connection. Couldn't get the active sockect for it."
        + std::string(curl_easy_strerror(result)));
  }
<<<<<<< HEAD
}

CurlConnection::CurlConnection(
    Request& request,
    CurlTransportOptions const& options,
    std::string const& hostDisplayName,
    std::string const& connectionPropertiesKey)
    : m_connectionKey(std::move(connectionPropertiesKey))
{
  m_handle = _detail::unique_CURL(curl_easy_init(), _detail::CURL_deleter{});
  if (!m_handle)
  {
    throw Azure::Core::Http::TransportException(
        _detail::DefaultFailedToGetNewConnectionTemplate + hostDisplayName + ". "
        + std::string("curl_easy_init returned Null"));
  }
  CURLcode result;

  if (options.EnableCurlTracing)
  {
    if (!SetLibcurlOption(
            m_handle, CURLOPT_DEBUGFUNCTION, CurlConnection::CurlLoggingCallback, &result))
    {
      throw TransportException(
          _detail::DefaultFailedToGetNewConnectionTemplate
          + std::string(". Could not enable logging callback.")
          + std::string(curl_easy_strerror(result)));
    }
    if (!SetLibcurlOption(m_handle, CURLOPT_VERBOSE, 1, &result))
    {
      throw TransportException(
          _detail::DefaultFailedToGetNewConnectionTemplate
          + std::string(". Could not enable verbose logging.")
          + std::string(curl_easy_strerror(result)));
    }
  }

  // Libcurl setup before open connection (url, connect_only, timeout)
  if (!SetLibcurlOption(m_handle, CURLOPT_URL, request.GetUrl().GetAbsoluteUrl().data(), &result))
  {
    throw Azure::Core::Http::TransportException(
        _detail::DefaultFailedToGetNewConnectionTemplate + hostDisplayName + ". "
        + std::string(curl_easy_strerror(result)));
  }

  if (request.GetUrl().GetPort() != 0
      && !SetLibcurlOption(m_handle, CURLOPT_PORT, request.GetUrl().GetPort(), &result))
  {
    throw Azure::Core::Http::TransportException(
        _detail::DefaultFailedToGetNewConnectionTemplate + hostDisplayName + ". "
        + std::string(curl_easy_strerror(result)));
  }

  if (!SetLibcurlOption(m_handle, CURLOPT_CONNECT_ONLY, 1L, &result))
  {
    throw Azure::Core::Http::TransportException(
        _detail::DefaultFailedToGetNewConnectionTemplate + hostDisplayName + ". "
        + std::string(curl_easy_strerror(result)));
  }

  //   Set timeout to 24h. Libcurl will fail uploading on windows if timeout is:
  // timeout >= 25 days. Fails as soon as trying to upload any data
  // 25 days < timeout > 1 days. Fail on huge uploads ( > 1GB)
  if (!SetLibcurlOption(m_handle, CURLOPT_TIMEOUT, 60L * 60L * 24L, &result))
  {
    throw Azure::Core::Http::TransportException(
        _detail::DefaultFailedToGetNewConnectionTemplate + hostDisplayName + ". "
        + std::string(curl_easy_strerror(result)));
  }

  if (options.ConnectionTimeout != Azure::Core::Http::_detail::DefaultConnectionTimeout)
  {
    if (!SetLibcurlOption(m_handle, CURLOPT_CONNECTTIMEOUT_MS, options.ConnectionTimeout, &result))
    {
      throw Azure::Core::Http::TransportException(
          _detail::DefaultFailedToGetNewConnectionTemplate + hostDisplayName
          + ". Fail setting connect timeout to: "
          + std::to_string(options.ConnectionTimeout.count()) + " ms. "
          + std::string(curl_easy_strerror(result)));
    }
  }

  /******************** Curl handle options apply to all connections created
   * The keepAlive option is managed by the session directly.
   */
  if (options.Proxy)
  {
    if (!SetLibcurlOption(m_handle, CURLOPT_PROXY, options.Proxy->c_str(), &result))
    {
      throw Azure::Core::Http::TransportException(
          _detail::DefaultFailedToGetNewConnectionTemplate + hostDisplayName
          + ". Failed to set proxy to:" + options.Proxy.Value() + ". "
          + std::string(curl_easy_strerror(result)));
    }
  }

  if (!options.ProxyUsername.empty())
  {
    if (!SetLibcurlOption(m_handle, CURLOPT_PROXYUSERNAME, options.ProxyUsername.c_str(), &result))
    {
      throw TransportException(
          _detail::DefaultFailedToGetNewConnectionTemplate + hostDisplayName
          + ". Failed to set proxy username to:" + options.ProxyUsername + ". "
          + std::string(curl_easy_strerror(result)));
    }
  }
  if (!options.ProxyPassword.empty())
  {
    if (!SetLibcurlOption(m_handle, CURLOPT_PROXYPASSWORD, options.ProxyPassword.c_str(), &result))
    {
      throw TransportException(
          _detail::DefaultFailedToGetNewConnectionTemplate + hostDisplayName
          + ". Failed to set proxy password to:" + options.ProxyPassword + ". "
          + std::string(curl_easy_strerror(result)));
    }
  }

  if (!options.CAInfo.empty())
  {
    if (!SetLibcurlOption(m_handle, CURLOPT_CAINFO, options.CAInfo.c_str(), &result))
    {
      throw Azure::Core::Http::TransportException(
          _detail::DefaultFailedToGetNewConnectionTemplate + hostDisplayName
          + ". Failed to set CA cert file to:" + options.CAInfo + ". "
          + std::string(curl_easy_strerror(result)));
    }
  }

  if (!options.SslOptions.PemEncodedExpectedRootCertificates.empty())
  {
    curl_blob rootCertBlob
        = {const_cast<void*>(reinterpret_cast<const void*>(
               options.SslOptions.PemEncodedExpectedRootCertificates.c_str())),
           options.SslOptions.PemEncodedExpectedRootCertificates.size(),
           CURL_BLOB_COPY};
    if (!SetLibcurlOption(m_handle, CURLOPT_CAINFO_BLOB, &rootCertBlob, &result))
    {
      throw Azure::Core::Http::TransportException(
          _detail::DefaultFailedToGetNewConnectionTemplate + hostDisplayName
          + ". Failed to set CA cert to:" + options.CAInfo + ". "
          + std::string(curl_easy_strerror(result)));
    }
  }

#if defined(AZ_PLATFORM_WINDOWS)
  long sslOption = 0;
  if (!options.SslOptions.EnableCertificateRevocationListCheck)
  {
    sslOption |= CURLSSLOPT_NO_REVOKE;
  }

  if (!SetLibcurlOption(m_handle, CURLOPT_SSL_OPTIONS, sslOption, &result))
  {
    throw Azure::Core::Http::TransportException(
        _detail::DefaultFailedToGetNewConnectionTemplate + hostDisplayName
        + ". Failed to set ssl options to long bitmask:" + std::to_string(sslOption) + ". "
        + std::string(curl_easy_strerror(result)));
  }
#elif !defined(AZ_PLATFORM_MAC)
  if (options.SslOptions.EnableCertificateRevocationListCheck)
  {
    if (!SetLibcurlOption(
            m_handle, CURLOPT_SSL_CTX_FUNCTION, CurlConnection::CurlSslCtxCallback, &result))
    {
      throw TransportException(
          _detail::DefaultFailedToGetNewConnectionTemplate + hostDisplayName
          + ". Failed to set SSL context callback. " + std::string(curl_easy_strerror(result)));
    }
    if (!SetLibcurlOption(m_handle, CURLOPT_SSL_CTX_DATA, this, &result))
    {
      throw TransportException(
          _detail::DefaultFailedToGetNewConnectionTemplate + hostDisplayName
          + ". Failed to set SSL context callback data. "
          + std::string(curl_easy_strerror(result)));
    }
    //          if (!SetLibcurlOption(m_handle, CURLOPT_SSL_VERIFYSTATUS, 1, &result))
    //          {
    //            throw TransportException(
    //                _detail::DefaultFailedToGetNewConnectionTemplate + hostDisplayName
    //                + ". Failed to enable OCSP chaining. " +
    //                std::string(curl_easy_strerror(result)));
    //          }
  }
  m_allowFailedCrlRetrieval = options.SslOptions.AllowFailedCrlRetrieval;
#endif
  m_enableCrlValidation = options.SslOptions.EnableCertificateRevocationListCheck;

  if (!options.SslVerifyPeer)
  {
    if (!SetLibcurlOption(m_handle, CURLOPT_SSL_VERIFYPEER, 0L, &result))
    {
      throw Azure::Core::Http::TransportException(
          _detail::DefaultFailedToGetNewConnectionTemplate + hostDisplayName
          + ". Failed to disable ssl verify peer. " + std::string(curl_easy_strerror(result)));
    }
  }

  if (options.NoSignal)
  {
    if (!SetLibcurlOption(m_handle, CURLOPT_NOSIGNAL, 1L, &result))
    {
      throw Azure::Core::Http::TransportException(
          _detail::DefaultFailedToGetNewConnectionTemplate + hostDisplayName
          + ". Failed to set NOSIGNAL option for libcurl. "
          + std::string(curl_easy_strerror(result)));
    }
  }

  // curl-transport adapter supports only HTTP/1.1
  // https://github.com/Azure/azure-sdk-for-cpp/issues/2848
  // The libcurl uses HTTP/2 by default, if it can be negotiated with a server on handshake.
  if (!SetLibcurlOption(m_handle, CURLOPT_HTTP_VERSION, CURL_HTTP_VERSION_1_1, &result))
  {
    throw Azure::Core::Http::TransportException(
        _detail::DefaultFailedToGetNewConnectionTemplate + hostDisplayName
        + ". Failed to set libcurl HTTP/1.1" + ". " + std::string(curl_easy_strerror(result)));
  }

  //   Make libcurl to support only TLS v1.2 or later
  if (!SetLibcurlOption(m_handle, CURLOPT_SSLVERSION, CURL_SSLVERSION_TLSv1_2, &result))
  {
    throw Azure::Core::Http::TransportException(
        _detail::DefaultFailedToGetNewConnectionTemplate + hostDisplayName
        + ". Failed enforcing TLS v1.2 or greater. " + std::string(curl_easy_strerror(result)));
  }

  auto performResult = curl_easy_perform(m_handle.get());
  if (performResult != CURLE_OK)
  {
#if defined(AZ_PLATFORM_LINUX)
    if (performResult == CURLE_SSL_PEER_CERTIFICATE)
    {
      curl_easy_getinfo(m_handle.get(), CURLINFO_SSL_VERIFYRESULT, &result);
      throw Http::TransportException(
          _detail::DefaultFailedToGetNewConnectionTemplate + hostDisplayName + ". "
          + std::string(curl_easy_strerror(performResult))
          + ". Underlying error: " + X509_verify_cert_error_string(result));
    }
    else
#endif
    {
      throw Http::TransportException(
          _detail::DefaultFailedToGetNewConnectionTemplate + hostDisplayName + ". "
          + std::string(curl_easy_strerror(performResult)));
    }
  }

  //   Get the socket that libcurl is using from handle. Will use this to wait while
  // reading/writing
  // into wire
#if defined(_MSC_VER)
#pragma warning(push)
// C26812: The enum type 'CURLcode' is un-scoped. Prefer 'enum class' over 'enum' (Enum.3)
#pragma warning(disable : 26812)
#endif
  result = curl_easy_getinfo(m_handle.get(), CURLINFO_ACTIVESOCKET, &m_curlSocket);
#if defined(_MSC_VER)
#pragma warning(pop)
#endif
  if (result != CURLE_OK)
  {
    throw Http::TransportException(
        "Broken connection. Couldn't get the active sockect for it."
        + std::string(curl_easy_strerror(result)));
  }
=======
>>>>>>> cc64ffae
}<|MERGE_RESOLUTION|>--- conflicted
+++ resolved
@@ -13,8 +13,6 @@
 #define NOMINMAX
 #endif
 #endif
-<<<<<<< HEAD
-=======
 
 #include "azure/core/platform.hpp"
 
@@ -26,7 +24,6 @@
 #define NOMINMAX
 #endif
 #endif
->>>>>>> cc64ffae
 
 #include "azure/core/http/curl_transport.hpp"
 #include "azure/core/http/http.hpp"
@@ -70,11 +67,7 @@
 #pragma warning(disable : 26812)
 #endif
 inline bool SetLibcurlOption(
-<<<<<<< HEAD
-    Azure::Core::Http::_detail::unique_CURL const& handle,
-=======
     Azure::Core::_internal::UniqueHandle<CURL> const& handle,
->>>>>>> cc64ffae
     CURLoption option,
     T value,
     CURLcode* outError)
@@ -413,24 +406,15 @@
   }
   // If we are using an HTTP proxy, connecting to an HTTP resource and it has been configured with a
   // username and password, we want to set the proxy authentication header.
-<<<<<<< HEAD
-  if (m_httpProxy.HasValue() && m_request.GetUrl().GetScheme() == "http" && !m_httpProxyUser.empty()
-      && !m_httpProxyPassword.empty())
-=======
   if (m_httpProxy.HasValue() && m_request.GetUrl().GetScheme() == "http"
       && m_httpProxyUser.HasValue() && m_httpProxyPassword.HasValue())
->>>>>>> cc64ffae
   {
     Log::Write(Logger::Level::Verbose, LogMsgPrefix + "Setting proxy authentication header");
     this->m_request.SetHeader(
         "Proxy-Authorization",
         "Basic "
             + Azure::Core::_internal::Convert::Base64Encode(
-<<<<<<< HEAD
-                m_httpProxyUser + ":" + m_httpProxyPassword));
-=======
                 m_httpProxyUser.Value() + ":" + m_httpProxyPassword.Value()));
->>>>>>> cc64ffae
   }
 
   // use expect:100 for PUT requests. Server will decide if it can take our request
@@ -1181,13 +1165,7 @@
         {
           // Should never happen that parser is not statusLIne or Headers and we still try
           // to parse more.
-<<<<<<< HEAD
-          // LCOV_EXCL_START
-          AZURE_UNREACHABLE_CODE();
-          // LCOV_EXCL_STOP
-=======
           AZURE_UNREACHABLE_CODE(); // LCOV_EXCL_LINE
->>>>>>> cc64ffae
         }
         // clean internal buffer
         this->m_internalBuffer.clear();
@@ -1225,13 +1203,7 @@
         {
           // Should never happen that parser is not statusLIne or Headers and we still try
           // to parse more.
-<<<<<<< HEAD
-          // LCOV_EXCL_START
-          AZURE_UNREACHABLE_CODE();
-          // LCOV_EXCL_STOP
-=======
           AZURE_UNREACHABLE_CODE(); // LCOV_EXCL_LINE
->>>>>>> cc64ffae
         }
       }
     }
@@ -1271,13 +1243,6 @@
   key.append(",");
   key.append(!options.CAInfo.empty() ? options.CAInfo : "0");
   key.append(",");
-<<<<<<< HEAD
-  key.append(options.Proxy ? (options.Proxy->empty() ? "NoProxy" : options.Proxy.Value()) : "0");
-  key.append(",");
-  key.append(options.ProxyUsername.empty() ? "0" : options.ProxyUsername);
-  key.append(",");
-  key.append(options.ProxyPassword.empty() ? "0" : options.ProxyPassword);
-=======
   key.append(
       options.Proxy.HasValue() ? (options.Proxy.Value().empty() ? "NoProxy" : options.Proxy.Value())
                                : "0");
@@ -1285,7 +1250,6 @@
   key.append(options.ProxyUsername.ValueOr("0"));
   key.append(",");
   key.append(options.ProxyPassword.ValueOr("0"));
->>>>>>> cc64ffae
   key.append(",");
   key.append(!options.SslOptions.EnableCertificateRevocationListCheck ? "1" : "0");
   key.append(",");
@@ -1345,12 +1309,6 @@
       else
       {
         ss << ".";
-<<<<<<< HEAD
-      }
-    }
-
-    Log::Write(Logger::Level::Verbose, ss.str());
-=======
       }
     }
 
@@ -2089,17 +2047,9 @@
     throw Azure::Core::Http::TransportException(
         _detail::DefaultFailedToGetNewConnectionTemplate + hostDisplayName + ". "
         + std::string("curl_easy_init returned Null"));
->>>>>>> cc64ffae
-  }
-}
-
-<<<<<<< HEAD
-} // namespace
-
-int CurlConnection::CurlLoggingCallback(CURL*, curl_infotype type, char* data, size_t size, void*)
-{
-  if (type == CURLINFO_TEXT)
-=======
+  }
+  CURLcode result;
+
   if (options.EnableCurlTracing)
   {
     if (!SetLibcurlOption(
@@ -2129,51 +2079,19 @@
 
   if (request.GetUrl().GetPort() != 0
       && !SetLibcurlOption(m_handle, CURLOPT_PORT, request.GetUrl().GetPort(), &result))
->>>>>>> cc64ffae
-  {
-    std::string textToLog{data};
-    // If the last character to log is a \n, remove it because Log::Write will append a \n.
-    if (textToLog.back() == '\n')
-    {
-      textToLog.resize(textToLog.size() - 1);
-    }
-    Log::Write(Logger::Level::Verbose, "== Info: " + textToLog);
-  }
-<<<<<<< HEAD
-  else
-=======
+  {
+    throw Azure::Core::Http::TransportException(
+        _detail::DefaultFailedToGetNewConnectionTemplate + hostDisplayName + ". "
+        + std::string(curl_easy_strerror(result)));
+  }
 
   if (!SetLibcurlOption(m_handle, CURLOPT_CONNECT_ONLY, 1L, &result))
->>>>>>> cc64ffae
-  {
-    std::string prefix;
-
-<<<<<<< HEAD
-    switch (type)
-    {
-      case CURLINFO_HEADER_OUT:
-        prefix = "=> Send header";
-        break;
-      case CURLINFO_DATA_OUT:
-        prefix = "=> Send data";
-        break;
-      case CURLINFO_SSL_DATA_OUT:
-        prefix = "=> Send SSL data";
-        break;
-      case CURLINFO_HEADER_IN:
-        prefix = "<= Recv header";
-        break;
-      case CURLINFO_DATA_IN:
-        prefix = "<= Recv data";
-        break;
-      case CURLINFO_SSL_DATA_IN:
-        prefix = "<= Recv SSL data";
-        break;
-      default: /* in case a new one is introduced to shock us */
-        return 0;
-    }
-    DumpCurlInfoToLog(prefix, reinterpret_cast<uint8_t*>(data), size);
-=======
+  {
+    throw Azure::Core::Http::TransportException(
+        _detail::DefaultFailedToGetNewConnectionTemplate + hostDisplayName + ". "
+        + std::string(curl_easy_strerror(result)));
+  }
+
   //   Set timeout to 24h. Libcurl will fail uploading on windows if timeout is:
   // timeout >= 25 days. Fails as soon as trying to upload any data
   // 25 days < timeout > 1 days. Fail on huge uploads ( > 1GB)
@@ -2182,121 +2100,34 @@
     throw Azure::Core::Http::TransportException(
         _detail::DefaultFailedToGetNewConnectionTemplate + hostDisplayName + ". "
         + std::string(curl_easy_strerror(result)));
->>>>>>> cc64ffae
-  }
-  return 0;
-}
-#if !defined(AZ_PLATFORM_WINDOWS)
-namespace Azure { namespace Core { namespace Http {
-  namespace _detail {
-
-<<<<<<< HEAD
-    // Helpers to provide RAII wrappers for OpenSSL types.
-    template <typename T, void (&Deleter)(T*)> struct openssl_deleter
-=======
+  }
+
   if (options.ConnectionTimeout != Azure::Core::Http::_detail::DefaultConnectionTimeout)
   {
     if (!SetLibcurlOption(m_handle, CURLOPT_CONNECTTIMEOUT_MS, options.ConnectionTimeout, &result))
->>>>>>> cc64ffae
-    {
-      void operator()(T* obj) { Deleter(obj); }
-    };
-    template <typename T, void (&FreeFunc)(T*)>
-    using basic_openssl_unique_ptr = std::unique_ptr<T, openssl_deleter<T, FreeFunc>>;
-
-    // *** Given just T, map it to the corresponding FreeFunc:
-    template <typename T> struct type_map_helper;
-    template <> struct type_map_helper<X509>
-    {
-      using type = basic_openssl_unique_ptr<X509, X509_free>;
-    };
-    template <> struct type_map_helper<X509_CRL>
-    {
-      using type = basic_openssl_unique_ptr<X509_CRL, X509_CRL_free>;
-    };
-
-    template <> struct type_map_helper<BIO>
-    {
-      using type = basic_openssl_unique_ptr<BIO, BIO_free_all>;
-    };
-
-    template <> struct type_map_helper<STACK_OF(X509_CRL)>
-    {
-      static void FreeCrlStack(STACK_OF(X509_CRL) * obj)
-      {
-        sk_X509_CRL_pop_free(obj, X509_CRL_free);
-      }
-      using type = basic_openssl_unique_ptr<STACK_OF(X509_CRL), FreeCrlStack>;
-    };
-
-    // *** Now users can say openssl_unique_ptr<T> if they want:
-    template <typename T> using openssl_unique_ptr = typename type_map_helper<T>::type;
-
-    // *** Or the current solution's convenience aliases:
-    using openssl_bio = openssl_unique_ptr<BIO>;
-    using openssl_x509 = openssl_unique_ptr<X509>;
-    using openssl_x509_crl = openssl_unique_ptr<X509_CRL>;
-    using openssl_x509_crl_stack = openssl_unique_ptr<STACK_OF(X509_CRL)>;
-
-    template <typename Api, typename... Args>
-    auto make_openssl_unique(Api& OpensslApi, Args&&... args)
-    {
-      auto raw = OpensslApi(std::forward<Args>(
-          args)...); // forwarding is probably unnecessary, could use const Args&...
-      // check raw
-      using T = std::remove_pointer_t<decltype(raw)>; // no need to request T when we can see
-                                                      // what OpensslApi returned
-      return openssl_unique_ptr<T>{raw};
-    }
-
-<<<<<<< HEAD
-    // Disable Code Coverage across GetOpenSSLError because we don't have a good way of forcing
-    // OpenSSL to fail.
-    // LCOV_EXCL_START
-    std::string GetOpenSSLError(std::string const& what)
-=======
+    {
+      throw Azure::Core::Http::TransportException(
+          _detail::DefaultFailedToGetNewConnectionTemplate + hostDisplayName
+          + ". Fail setting connect timeout to: "
+          + std::to_string(options.ConnectionTimeout.count()) + " ms. "
+          + std::string(curl_easy_strerror(result)));
+    }
+  }
+
   /******************** Curl handle options apply to all connections created
    * The keepAlive option is managed by the session directly.
    */
   if (options.Proxy)
   {
     if (!SetLibcurlOption(m_handle, CURLOPT_PROXY, options.Proxy->c_str(), &result))
->>>>>>> cc64ffae
-    {
-      auto bio(make_openssl_unique(BIO_new, BIO_s_mem()));
-
-      BIO_printf(bio.get(), "Error in %hs: ", what.c_str());
-      if (ERR_peek_error() != 0)
-      {
-        ERR_print_errors(bio.get());
-      }
-      else
-      {
-        BIO_printf(bio.get(), "Unknown error.");
-      }
-
-      uint8_t* bioData;
-      long bufferSize = BIO_get_mem_data(bio.get(), &bioData);
-      std::string returnValue;
-      returnValue.resize(bufferSize);
-      memcpy(&returnValue[0], bioData, bufferSize);
-
-      return returnValue;
-    }
-    // LCOV_EXCL_STOP
-
-<<<<<<< HEAD
-  } // namespace _detail
-
-  namespace {
-    // int g_ssl_crl_max_size_in_kb = 20;
-    /**
-     * @brief THe Cryptography class provides a set of basic cryptographic primatives required
-     * by the attestation samples.
-     */
-
-    _detail::openssl_x509_crl LoadCrlFromUrl(std::string const& url)
-=======
+    {
+      throw Azure::Core::Http::TransportException(
+          _detail::DefaultFailedToGetNewConnectionTemplate + hostDisplayName
+          + ". Failed to set proxy to:" + options.Proxy.Value() + ". "
+          + std::string(curl_easy_strerror(result)));
+    }
+  }
+
   if (options.ProxyUsername.HasValue())
   {
     if (!SetLibcurlOption(
@@ -2339,380 +2170,27 @@
            options.SslOptions.PemEncodedExpectedRootCertificates.size(),
            CURL_BLOB_COPY};
     if (!SetLibcurlOption(m_handle, CURLOPT_CAINFO_BLOB, &rootCertBlob, &result))
->>>>>>> cc64ffae
-    {
-      Log::Write(Logger::Level::Informational, "Load CRL from Url: " + url);
-      auto crl = _detail::make_openssl_unique(X509_CRL_load_http, url.c_str(), nullptr, nullptr, 5);
-      if (!crl)
-      {
-        Log::Write(Logger::Level::Error, _detail::GetOpenSSLError("Load CRL"));
-      }
-
-      return crl;
-    }
-
-<<<<<<< HEAD
-    enum class CrlFormat : int
-    {
-      Http,
-      Asn1,
-      PEM,
-    };
-
-    _detail::openssl_x509_crl LoadCrl(std::string const& source, CrlFormat format)
-    {
-      _detail::openssl_x509_crl x;
-      _detail::openssl_bio in;
-
-      if (format == CrlFormat::Http)
-      {
-        return LoadCrlFromUrl(source);
-      }
-      return x;
-    }
-
-    bool IsCrlValid(X509_CRL* crl)
-    {
-      const ASN1_TIME* at = X509_CRL_get0_nextUpdate(crl);
-
-      int day = -1;
-      int sec = -1;
-      if (!ASN1_TIME_diff(&day, &sec, nullptr, at))
-      {
-        Log::Write(Logger::Level::Error, "Could not check expiration");
-        return false; /* Safe default, invalid */
-      }
-
-      if (day > 0 || sec > 0)
-      {
-        return true; /* Later, valid */
-      }
-      return false; /* Before or same, invalid */
-    }
-
-    const char* GetDistributionPointUrl(DIST_POINT* dp)
-    {
-      GENERAL_NAMES* gens;
-      GENERAL_NAME* gen;
-      int i, nameType;
-      ASN1_STRING* uri;
-
-      if (!dp->distpoint)
-      {
-        Log::Write(Logger::Level::Informational, "returning, dp->distpoint is null");
-        return nullptr;
-      }
-
-      if (dp->distpoint->type != 0)
-      {
-        Log::Write(
-            Logger::Level::Informational,
-            "returning, dp->distpoint->type is " + std::to_string(dp->distpoint->type));
-        return nullptr;
-      }
-
-      gens = dp->distpoint->name.fullname;
-
-      for (i = 0; i < sk_GENERAL_NAME_num(gens); i++)
-      {
-        gen = sk_GENERAL_NAME_value(gens, i);
-        uri = static_cast<ASN1_STRING*>(GENERAL_NAME_get0_value(gen, &nameType));
-
-        if (nameType == GEN_URI && ASN1_STRING_length(uri) > 6)
-        {
-          const char* uptr = reinterpret_cast<const char*>(ASN1_STRING_get0_data(uri));
-          if (strncmp(uptr, "http://", 7) == 0)
-          {
-            return uptr;
-          }
-        }
-      }
-
-      return nullptr;
-    }
-
-    std::mutex crl_cache_lock;
-    std::vector<X509_CRL*> crl_cache;
-
-    bool SaveCertificateCrlToMemory(X509* cert, _detail::openssl_x509_crl const& crl)
-    {
-      std::unique_lock<std::mutex> lockResult(crl_cache_lock);
-
-      // update existing
-      X509_NAME* cert_issuer = cert ? X509_get_issuer_name(cert) : nullptr;
-      for (auto it = crl_cache.begin(); it != crl_cache.end(); ++it)
-      {
-        X509_CRL* cacheEntry = *it;
-        if (!cacheEntry)
-        {
-          continue;
-        }
-
-        X509_NAME* crl_issuer = X509_CRL_get_issuer(cacheEntry);
-        if (!crl_issuer || !cert_issuer)
-        {
-          continue;
-        }
-
-        // If we are getting a new CRL for an existing CRL, update the
-        // CRL with the new CRL.
-        if (0 == X509_NAME_cmp(crl_issuer, cert_issuer))
-        {
-          // Bump the refcount on the new CRL before adding it to the cache.
-          X509_CRL_free(*it);
-          X509_CRL_up_ref(crl.get());
-          *it = crl.get();
-          return true;
-        }
-      }
-
-      // not found, so try to find slot by purging outdated
-      for (auto it = crl_cache.begin(); it != crl_cache.end(); ++it)
-      {
-        if (!*it)
-        {
-          // set new
-          X509_CRL_free(*it);
-          X509_CRL_up_ref(crl.get());
-          *it = crl.get();
-          return true;
-        }
-
-        if (!IsCrlValid(*it))
-        {
-          // remove stale
-          X509_CRL_free(*it);
-          X509_CRL_up_ref(crl.get());
-          *it = crl.get();
-          return true;
-        }
-      }
-
-      // Clone the certificate and add it to the cache.
-      X509_CRL_up_ref(crl.get());
-      crl_cache.push_back(crl.get());
-      return true;
-    }
-
-    _detail::openssl_x509_crl LoadCertificateCrlFromMemory(X509* cert)
-    {
-      X509_NAME* cert_issuer = cert ? X509_get_issuer_name(cert) : nullptr;
-
-      std::unique_lock<std::mutex> lockResult(crl_cache_lock);
-
-      for (auto it = crl_cache.begin(); it != crl_cache.end(); ++it)
-      {
-        X509_CRL* crl = *it;
-        if (!*it)
-        {
-          continue;
-        }
-
-        // names don't match up. probably a hash collision
-        // so lets test if there is another crl on disk.
-        X509_NAME* crl_issuer = X509_CRL_get_issuer(crl);
-        if (!crl_issuer || !cert_issuer)
-        {
-          continue;
-        }
-
-        if (0 != X509_NAME_cmp(crl_issuer, cert_issuer))
-        {
-          continue;
-        }
-
-        if (!IsCrlValid(crl))
-        {
-          Log::Write(Logger::Level::Informational, "Discarding outdated CRL");
-          X509_CRL_free(*it);
-          *it = nullptr;
-          continue;
-        }
-
-        X509_CRL_up_ref(crl);
-        return _detail::openssl_x509_crl(crl);
-      }
-      return nullptr;
-    }
-
-    _detail::openssl_x509_crl LoadCrlFromCacheAndDistributionPoint(
-        X509* cert,
-        STACK_OF(DIST_POINT) * crlDistributionPointStack)
-    {
-      int i;
-
-      _detail::openssl_x509_crl crl = LoadCertificateCrlFromMemory(cert);
-      if (crl)
-      {
-        return crl;
-      }
-
-      // file was not found on disk cache,
-      // so, now loading from web.
-      // Walk through the possible CRL distribution points
-      // looking for one which has a URL that we can download.
-      const char* urlptr = nullptr;
-      for (i = 0; i < sk_DIST_POINT_num(crlDistributionPointStack); i++)
-      {
-        DIST_POINT* dp = sk_DIST_POINT_value(crlDistributionPointStack, i);
-
-        urlptr = GetDistributionPointUrl(dp);
-        if (urlptr)
-        {
-          // try to load from web, exit loop if
-          // successfully downloaded
-          crl = LoadCrl(urlptr, CrlFormat::Http);
-          if (crl)
-            break;
-        }
-      }
-
-      if (!urlptr)
-      {
-        Log::Write(Logger::Level::Error, "No CRL dist point qualified for downloading.");
-      }
-
-      if (crl)
-      {
-        // save it to memory
-        SaveCertificateCrlToMemory(cert, crl);
-      }
-
-      return crl;
-    }
-
-    /**
-     * @brief Retrieve the CRL associated with the provided store context, if available.
-     *
-     */
-    STACK_OF(X509_CRL) * CrlHttpCallback(const X509_STORE_CTX* context, const X509_NAME*)
-    {
-      _detail::openssl_x509_crl crl;
-      STACK_OF(DIST_POINT) * crlDistributionPoint;
-
-      _detail::openssl_x509_crl_stack crlStack
-          = _detail::openssl_x509_crl_stack(sk_X509_CRL_new_null());
-      if (crlStack == nullptr)
-      {
-        Log::Write(Logger::Level::Error, "Failed to allocate STACK_OF(X509_CRL)");
-        return nullptr;
-      }
-
-      X509* currentCertificate = X509_STORE_CTX_get_current_cert(context);
-
-      // try to download Crl
-      crlDistributionPoint = static_cast<STACK_OF(DIST_POINT)*>(
-          X509_get_ext_d2i(currentCertificate, NID_crl_distribution_points, nullptr, nullptr));
-      if (!crlDistributionPoint
-          && X509_NAME_cmp(
-                 X509_get_issuer_name(currentCertificate),
-                 X509_get_subject_name(currentCertificate))
-              != 0)
-      {
-        Log::Write(
-            Logger::Level::Error,
-            "No CRL distribution points defined on non self-issued cert, CRL check may fail.");
-        return nullptr;
-      }
-
-      crl = LoadCrlFromCacheAndDistributionPoint(currentCertificate, crlDistributionPoint);
-
-      sk_DIST_POINT_pop_free(crlDistributionPoint, DIST_POINT_free);
-      if (!crl)
-      {
-        Log::Write(Logger::Level::Error, "Unable to retrieve CRL, CRL check may fail.");
-        return nullptr;
-      }
-
-      sk_X509_CRL_push(crlStack.get(), X509_CRL_dup(crl.get()));
-
-      // try to download delta Crl
-      crlDistributionPoint = static_cast<STACK_OF(DIST_POINT)*>(
-          X509_get_ext_d2i(currentCertificate, NID_freshest_crl, nullptr, nullptr));
-      if (crlDistributionPoint != nullptr)
-      {
-        crl = LoadCrlFromCacheAndDistributionPoint(currentCertificate, crlDistributionPoint);
-
-        sk_DIST_POINT_pop_free(crlDistributionPoint, DIST_POINT_free);
-        if (crl)
-        {
-          sk_X509_CRL_push(crlStack.get(), X509_CRL_dup(crl.get()));
-        }
-      }
-
-      return crlStack.release();
-    }
-
-    int GetOpenSSLContextConnectionIndex()
-    {
-      static int openSslConnectionIndex = -1;
-      if (openSslConnectionIndex < 0)
-      {
-        openSslConnectionIndex = X509_STORE_get_ex_new_index(0, nullptr, nullptr, nullptr, nullptr);
-      }
-      return openSslConnectionIndex;
-    }
-    int GetOpenSSLContextLastVerifyFunction()
-    {
-      static int openSslLastVerifyFunctionIndex = -1;
-      if (openSslLastVerifyFunctionIndex < 0)
-      {
-        openSslLastVerifyFunctionIndex
-            = X509_STORE_get_ex_new_index(0, nullptr, nullptr, nullptr, nullptr);
-      }
-      return openSslLastVerifyFunctionIndex;
-    }
-  } // namespace
-}}} // namespace Azure::Core::Http
-
-// OpenSSL X509 Certificate Validation function - based off of the example found at:
-// https://linux.die.net/man/3/x509_store_ctx_set_verify_cb
-//
-int CurlConnection::VerifyCertificateError(int ok, X509_STORE_CTX* storeContext)
-{
-  X509_STORE* certStore = X509_STORE_CTX_get0_store(storeContext);
-  X509* err_cert;
-  int err, depth;
-  _detail::openssl_bio bio_err(_detail::make_openssl_unique(BIO_new, BIO_s_mem()));
-
-  err_cert = X509_STORE_CTX_get_current_cert(storeContext);
-  err = X509_STORE_CTX_get_error(storeContext);
-  depth = X509_STORE_CTX_get_error_depth(storeContext);
-
-  BIO_printf(bio_err.get(), "depth=%d ", depth);
-  if (err_cert)
-=======
+    {
+      throw Azure::Core::Http::TransportException(
+          _detail::DefaultFailedToGetNewConnectionTemplate + hostDisplayName
+          + ". Failed to set CA cert to:" + options.CAInfo + ". "
+          + std::string(curl_easy_strerror(result)));
+    }
+  }
+
 #if defined(AZ_PLATFORM_WINDOWS)
   long sslOption = 0;
   if (!options.SslOptions.EnableCertificateRevocationListCheck)
->>>>>>> cc64ffae
-  {
-    X509_NAME_print_ex(bio_err.get(), X509_get_subject_name(err_cert), 0, XN_FLAG_ONELINE);
-    BIO_puts(bio_err.get(), "\n");
-  }
-  else
-  {
-    BIO_puts(bio_err.get(), "<no cert>\n");
-  }
-  if (!ok)
-  {
-    BIO_printf(bio_err.get(), "verify error:num=%d: %s\n", err, X509_verify_cert_error_string(err));
-  }
-
-<<<<<<< HEAD
-  switch (err)
-=======
+  {
+    sslOption |= CURLSSLOPT_NO_REVOKE;
+  }
+
   if (!SetLibcurlOption(m_handle, CURLOPT_SSL_OPTIONS, sslOption, &result))
->>>>>>> cc64ffae
-  {
-    case X509_V_ERR_UNABLE_TO_GET_CRL:
-      BIO_printf(bio_err.get(), "Unable to retrieve CRL.");
-      break;
-  }
-  if (err == X509_V_OK && ok == 2)
-  {
-    /* print out policies */
-    BIO_printf(bio_err.get(), "verify return:%d\n", ok);
+  {
+    throw Azure::Core::Http::TransportException(
+        _detail::DefaultFailedToGetNewConnectionTemplate + hostDisplayName
+        + ". Failed to set ssl options to long bitmask:" + std::to_string(sslOption) + ". "
+        + std::string(curl_easy_strerror(result)));
   }
 #elif !defined(AZ_PLATFORM_MAC)
   if (options.SslOptions.EnableCertificateRevocationListCheck)
@@ -2743,231 +2221,45 @@
 #endif
   m_enableCrlValidation = options.SslOptions.EnableCertificateRevocationListCheck;
 
-  //  Handle certificate specific errors here based on configuration options.
-  {
-<<<<<<< HEAD
-    if (err == X509_V_ERR_UNABLE_TO_GET_CRL)
-=======
+  if (!options.SslVerifyPeer)
+  {
     if (!SetLibcurlOption(m_handle, CURLOPT_SSL_VERIFYPEER, 0L, &result))
->>>>>>> cc64ffae
-    {
-      if (m_allowFailedCrlRetrieval)
-      {
-        BIO_printf(bio_err.get(), "Ignoring CRL retrieval error by configuration.\n");
-        // Clear the X509 error in the store context, because CURL retrieves it,
-        // and it overwrites the successful result.
-        X509_STORE_CTX_set_error(storeContext, X509_V_OK);
-        // Return true, indicating that things are all good.
-        ok = 1;
-      }
-      else
-      {
-        BIO_printf(
-            bio_err.get(), "Fail TLS negotiation because CRL retrieval is not configured.\n");
-      }
-    }
-  }
-
-  char outputString[128];
-  int len;
-  while ((len = BIO_gets(bio_err.get(), outputString, sizeof(outputString))) >= 0)
-  {
-<<<<<<< HEAD
-    if (len == 0)
-=======
+    {
+      throw Azure::Core::Http::TransportException(
+          _detail::DefaultFailedToGetNewConnectionTemplate + hostDisplayName
+          + ". Failed to disable ssl verify peer. " + std::string(curl_easy_strerror(result)));
+    }
+  }
+
+  if (options.NoSignal)
+  {
     if (!SetLibcurlOption(m_handle, CURLOPT_NOSIGNAL, 1L, &result))
->>>>>>> cc64ffae
-    {
-      break;
-    }
-    if (outputString[len - 1] == '\n')
-    {
-      outputString[len - 1] = '\0';
-    }
-    Log::Write(Logger::Level::Informational, std::string(outputString));
-  }
-
-<<<<<<< HEAD
-  if (ok)
-=======
+    {
+      throw Azure::Core::Http::TransportException(
+          _detail::DefaultFailedToGetNewConnectionTemplate + hostDisplayName
+          + ". Failed to set NOSIGNAL option for libcurl. "
+          + std::string(curl_easy_strerror(result)));
+    }
+  }
+
   // curl-transport adapter supports only HTTP/1.1
   // https://github.com/Azure/azure-sdk-for-cpp/issues/2848
   // The libcurl uses HTTP/2 by default, if it can be negotiated with a server on handshake.
   if (!SetLibcurlOption(m_handle, CURLOPT_HTTP_VERSION, CURL_HTTP_VERSION_1_1, &result))
->>>>>>> cc64ffae
-  {
-    // We've done our stuff, call the pre-existing callback.
-    auto existingCallback = reinterpret_cast<X509_STORE_CTX_verify_cb>(
-        X509_STORE_get_ex_data(certStore, GetOpenSSLContextLastVerifyFunction()));
-    if (existingCallback != nullptr)
-    {
-      ok = existingCallback(ok, storeContext);
-    }
-  }
-  return (ok);
-}
-
-<<<<<<< HEAD
-int CurlConnection::CurlSslCtxCallback(CURL* curl, void* sslctx, void* parm)
-{
-  CurlConnection* connection = static_cast<CurlConnection*>(parm);
-  return connection->SslCtxCallback(curl, sslctx);
-}
-
-int CurlConnection::SslCtxCallback(CURL*, void* sslctx)
-{
-  SSL_CTX* ctx = reinterpret_cast<SSL_CTX*>(sslctx);
-
-  // Note: SSL_CTX_get_cert_store does NOT increase the store reference count.
-  X509_STORE* certStore = SSL_CTX_get_cert_store(ctx);
-  X509_VERIFY_PARAM* verifyParam = X509_STORE_get0_param(certStore);
-  if (m_enableCrlValidation)
-=======
+  {
+    throw Azure::Core::Http::TransportException(
+        _detail::DefaultFailedToGetNewConnectionTemplate + hostDisplayName
+        + ". Failed to set libcurl HTTP/1.1" + ". " + std::string(curl_easy_strerror(result)));
+  }
+
   //   Make libcurl to support only TLS v1.2 or later
   if (!SetLibcurlOption(m_handle, CURLOPT_SSLVERSION, CURL_SSLVERSION_TLSv1_2, &result))
->>>>>>> cc64ffae
-  {
-
-    // Store our connection handle in the store extended data so it can be retrieved
-    // in later callbacks. This allows setting options on a per-connection basis.
-    X509_STORE_set_ex_data(certStore, GetOpenSSLContextConnectionIndex(), this);
-
-    X509_VERIFY_PARAM_set_flags(verifyParam, X509_V_FLAG_CRL_CHECK | X509_V_FLAG_CRL_CHECK_ALL);
-    X509_STORE_set_lookup_crls_cb(certStore, CrlHttpCallback);
-
-    X509_STORE_set_ex_data(
-        certStore,
-        GetOpenSSLContextLastVerifyFunction(),
-        reinterpret_cast<void*>(X509_STORE_get_verify_cb(certStore)));
-
-    X509_STORE_set_verify_cb(certStore, [](int ok, X509_STORE_CTX* storeContext) {
-      X509_STORE* certStore = X509_STORE_CTX_get0_store(storeContext);
-
-      CurlConnection* thisConnection = reinterpret_cast<CurlConnection*>(
-          X509_STORE_get_ex_data(certStore, GetOpenSSLContextConnectionIndex()));
-
-      return thisConnection->VerifyCertificateError(ok, storeContext);
-    });
-  }
-  else
-  {
-    X509_VERIFY_PARAM_clear_flags(verifyParam, X509_V_FLAG_CRL_CHECK);
-  }
-  return CURLE_OK;
-}
-#endif
-
-std::unique_ptr<CurlNetworkConnection> CurlConnectionPool::ExtractOrCreateCurlConnection(
-    Request& request,
-    CurlTransportOptions const& options,
-    bool resetPool)
-{
-  uint16_t port = request.GetUrl().GetPort();
-  // Generate a display name for the host being connected to
-  std::string const& hostDisplayName = request.GetUrl().GetScheme() + "://"
-      + request.GetUrl().GetHost() + (port != 0 ? ":" + std::to_string(port) : "");
-  std::string const connectionKey = GetConnectionKey(hostDisplayName, options);
-
-<<<<<<< HEAD
-  {
-    decltype(CurlConnectionPool::g_curlConnectionPool
-                 .ConnectionPoolIndex)::mapped_type connectionsToBeReset;
-
-    // Critical section. Needs to own ConnectionPoolMutex before executing
-    // Lock mutex to access connection pool. mutex is unlock as soon as lock is out of scope
-    std::unique_lock<std::mutex> lock(CurlConnectionPool::ConnectionPoolMutex);
-
-    // get a ref to the pool from the map of pools
-    auto hostPoolIndex = g_curlConnectionPool.ConnectionPoolIndex.find(connectionKey);
-
-    if (hostPoolIndex != g_curlConnectionPool.ConnectionPoolIndex.end()
-        && hostPoolIndex->second.size() > 0)
-    {
-      if (resetPool)
-      {
-        connectionsToBeReset = std::move(hostPoolIndex->second);
-        // clean the pool-index as requested in the call. Typically to force a new connection to be
-        // created and to discard all current connections in the pool for the host-index. A caller
-        // might request this after getting broken/closed connections multiple-times.
-        hostPoolIndex->second.clear();
-        Log::Write(Logger::Level::Verbose, LogMsgPrefix + "Reset connection pool requested.");
-      }
-      else
-      {
-        // get ref to first connection
-        auto fistConnectionIterator = hostPoolIndex->second.begin();
-        // move the connection ref to temp ref
-        auto connection = std::move(*fistConnectionIterator);
-        // Remove the connection ref from list
-        hostPoolIndex->second.erase(fistConnectionIterator);
-
-        // Remove index if there are no more connections
-        if (hostPoolIndex->second.size() == 0)
-        {
-          g_curlConnectionPool.ConnectionPoolIndex.erase(hostPoolIndex);
-        }
-
-        Log::Write(Logger::Level::Verbose, LogMsgPrefix + "Re-using connection from the pool.");
-        // return connection ref
-        return connection;
-      }
-    }
-  }
-
-  // Creating a new connection is thread safe. No need to lock mutex here.
-  // No available connection for the pool for the required host. Create one
-  Log::Write(Logger::Level::Verbose, LogMsgPrefix + "Spawn new connection.");
-
-  return std::make_unique<CurlConnection>(request, options, hostDisplayName, connectionKey);
-}
-
-// Move the connection back to the connection pool. Push it to the front so it becomes the
-// first connection to be picked next time some one ask for a connection to the pool (LIFO)
-void CurlConnectionPool::MoveConnectionBackToPool(
-    std::unique_ptr<CurlNetworkConnection> connection,
-    HttpStatusCode lastStatusCode)
-{
-  auto code = static_cast<std::underlying_type<Http::HttpStatusCode>::type>(lastStatusCode);
-  // laststatusCode = 0
-  if (code < 200 || code >= 300)
-  {
-    // A handler with previous response with Error can't be re-use.
-    return;
-  }
-
-  if (connection->IsShutdown())
-  {
-    // Can't re-used a shut down connection
-    return;
-  }
-
-  Log::Write(Logger::Level::Verbose, "Moving connection to pool...");
-
-  decltype(CurlConnectionPool::g_curlConnectionPool
-               .ConnectionPoolIndex)::mapped_type::value_type connectionToBeRemoved;
-
-  // Lock mutex to access connection pool. mutex is unlock as soon as lock is out of scope
-  std::unique_lock<std::mutex> lock(CurlConnectionPool::ConnectionPoolMutex);
-  auto& poolId = connection->GetConnectionKey();
-  auto& hostPool = g_curlConnectionPool.ConnectionPoolIndex[poolId];
-
-  if (hostPool.size() >= _detail::MaxConnectionsPerIndex && !hostPool.empty())
-  {
-    // Remove the last connection from the pool to insert this one.
-    auto lastConnection = --hostPool.end();
-    connectionToBeRemoved = std::move(*lastConnection);
-    hostPool.erase(lastConnection);
-  }
-
-  // update the time when connection was moved back to pool
-  connection->UpdateLastUsageTime();
-  hostPool.push_front(std::move(connection));
-
-  if (m_cleanThread.joinable() && !IsCleanThreadRunning)
-  {
-    // Clean thread was running before but it's finished, join it to finalize
-    m_cleanThread.join();
-=======
+  {
+    throw Azure::Core::Http::TransportException(
+        _detail::DefaultFailedToGetNewConnectionTemplate + hostDisplayName
+        + ". Failed enforcing TLS v1.2 or greater. " + std::string(curl_easy_strerror(result)));
+  }
+
   auto performResult = curl_easy_perform(m_handle.get());
   if (performResult != CURLE_OK)
   {
@@ -2987,7 +2279,6 @@
           _detail::DefaultFailedToGetNewConnectionTemplate + hostDisplayName + ". "
           + std::string(curl_easy_strerror(performResult)));
     }
->>>>>>> cc64ffae
   }
 
   //   Get the socket that libcurl is using from handle. Will use this to wait while
@@ -3008,272 +2299,4 @@
         "Broken connection. Couldn't get the active sockect for it."
         + std::string(curl_easy_strerror(result)));
   }
-<<<<<<< HEAD
-}
-
-CurlConnection::CurlConnection(
-    Request& request,
-    CurlTransportOptions const& options,
-    std::string const& hostDisplayName,
-    std::string const& connectionPropertiesKey)
-    : m_connectionKey(std::move(connectionPropertiesKey))
-{
-  m_handle = _detail::unique_CURL(curl_easy_init(), _detail::CURL_deleter{});
-  if (!m_handle)
-  {
-    throw Azure::Core::Http::TransportException(
-        _detail::DefaultFailedToGetNewConnectionTemplate + hostDisplayName + ". "
-        + std::string("curl_easy_init returned Null"));
-  }
-  CURLcode result;
-
-  if (options.EnableCurlTracing)
-  {
-    if (!SetLibcurlOption(
-            m_handle, CURLOPT_DEBUGFUNCTION, CurlConnection::CurlLoggingCallback, &result))
-    {
-      throw TransportException(
-          _detail::DefaultFailedToGetNewConnectionTemplate
-          + std::string(". Could not enable logging callback.")
-          + std::string(curl_easy_strerror(result)));
-    }
-    if (!SetLibcurlOption(m_handle, CURLOPT_VERBOSE, 1, &result))
-    {
-      throw TransportException(
-          _detail::DefaultFailedToGetNewConnectionTemplate
-          + std::string(". Could not enable verbose logging.")
-          + std::string(curl_easy_strerror(result)));
-    }
-  }
-
-  // Libcurl setup before open connection (url, connect_only, timeout)
-  if (!SetLibcurlOption(m_handle, CURLOPT_URL, request.GetUrl().GetAbsoluteUrl().data(), &result))
-  {
-    throw Azure::Core::Http::TransportException(
-        _detail::DefaultFailedToGetNewConnectionTemplate + hostDisplayName + ". "
-        + std::string(curl_easy_strerror(result)));
-  }
-
-  if (request.GetUrl().GetPort() != 0
-      && !SetLibcurlOption(m_handle, CURLOPT_PORT, request.GetUrl().GetPort(), &result))
-  {
-    throw Azure::Core::Http::TransportException(
-        _detail::DefaultFailedToGetNewConnectionTemplate + hostDisplayName + ". "
-        + std::string(curl_easy_strerror(result)));
-  }
-
-  if (!SetLibcurlOption(m_handle, CURLOPT_CONNECT_ONLY, 1L, &result))
-  {
-    throw Azure::Core::Http::TransportException(
-        _detail::DefaultFailedToGetNewConnectionTemplate + hostDisplayName + ". "
-        + std::string(curl_easy_strerror(result)));
-  }
-
-  //   Set timeout to 24h. Libcurl will fail uploading on windows if timeout is:
-  // timeout >= 25 days. Fails as soon as trying to upload any data
-  // 25 days < timeout > 1 days. Fail on huge uploads ( > 1GB)
-  if (!SetLibcurlOption(m_handle, CURLOPT_TIMEOUT, 60L * 60L * 24L, &result))
-  {
-    throw Azure::Core::Http::TransportException(
-        _detail::DefaultFailedToGetNewConnectionTemplate + hostDisplayName + ". "
-        + std::string(curl_easy_strerror(result)));
-  }
-
-  if (options.ConnectionTimeout != Azure::Core::Http::_detail::DefaultConnectionTimeout)
-  {
-    if (!SetLibcurlOption(m_handle, CURLOPT_CONNECTTIMEOUT_MS, options.ConnectionTimeout, &result))
-    {
-      throw Azure::Core::Http::TransportException(
-          _detail::DefaultFailedToGetNewConnectionTemplate + hostDisplayName
-          + ". Fail setting connect timeout to: "
-          + std::to_string(options.ConnectionTimeout.count()) + " ms. "
-          + std::string(curl_easy_strerror(result)));
-    }
-  }
-
-  /******************** Curl handle options apply to all connections created
-   * The keepAlive option is managed by the session directly.
-   */
-  if (options.Proxy)
-  {
-    if (!SetLibcurlOption(m_handle, CURLOPT_PROXY, options.Proxy->c_str(), &result))
-    {
-      throw Azure::Core::Http::TransportException(
-          _detail::DefaultFailedToGetNewConnectionTemplate + hostDisplayName
-          + ". Failed to set proxy to:" + options.Proxy.Value() + ". "
-          + std::string(curl_easy_strerror(result)));
-    }
-  }
-
-  if (!options.ProxyUsername.empty())
-  {
-    if (!SetLibcurlOption(m_handle, CURLOPT_PROXYUSERNAME, options.ProxyUsername.c_str(), &result))
-    {
-      throw TransportException(
-          _detail::DefaultFailedToGetNewConnectionTemplate + hostDisplayName
-          + ". Failed to set proxy username to:" + options.ProxyUsername + ". "
-          + std::string(curl_easy_strerror(result)));
-    }
-  }
-  if (!options.ProxyPassword.empty())
-  {
-    if (!SetLibcurlOption(m_handle, CURLOPT_PROXYPASSWORD, options.ProxyPassword.c_str(), &result))
-    {
-      throw TransportException(
-          _detail::DefaultFailedToGetNewConnectionTemplate + hostDisplayName
-          + ". Failed to set proxy password to:" + options.ProxyPassword + ". "
-          + std::string(curl_easy_strerror(result)));
-    }
-  }
-
-  if (!options.CAInfo.empty())
-  {
-    if (!SetLibcurlOption(m_handle, CURLOPT_CAINFO, options.CAInfo.c_str(), &result))
-    {
-      throw Azure::Core::Http::TransportException(
-          _detail::DefaultFailedToGetNewConnectionTemplate + hostDisplayName
-          + ". Failed to set CA cert file to:" + options.CAInfo + ". "
-          + std::string(curl_easy_strerror(result)));
-    }
-  }
-
-  if (!options.SslOptions.PemEncodedExpectedRootCertificates.empty())
-  {
-    curl_blob rootCertBlob
-        = {const_cast<void*>(reinterpret_cast<const void*>(
-               options.SslOptions.PemEncodedExpectedRootCertificates.c_str())),
-           options.SslOptions.PemEncodedExpectedRootCertificates.size(),
-           CURL_BLOB_COPY};
-    if (!SetLibcurlOption(m_handle, CURLOPT_CAINFO_BLOB, &rootCertBlob, &result))
-    {
-      throw Azure::Core::Http::TransportException(
-          _detail::DefaultFailedToGetNewConnectionTemplate + hostDisplayName
-          + ". Failed to set CA cert to:" + options.CAInfo + ". "
-          + std::string(curl_easy_strerror(result)));
-    }
-  }
-
-#if defined(AZ_PLATFORM_WINDOWS)
-  long sslOption = 0;
-  if (!options.SslOptions.EnableCertificateRevocationListCheck)
-  {
-    sslOption |= CURLSSLOPT_NO_REVOKE;
-  }
-
-  if (!SetLibcurlOption(m_handle, CURLOPT_SSL_OPTIONS, sslOption, &result))
-  {
-    throw Azure::Core::Http::TransportException(
-        _detail::DefaultFailedToGetNewConnectionTemplate + hostDisplayName
-        + ". Failed to set ssl options to long bitmask:" + std::to_string(sslOption) + ". "
-        + std::string(curl_easy_strerror(result)));
-  }
-#elif !defined(AZ_PLATFORM_MAC)
-  if (options.SslOptions.EnableCertificateRevocationListCheck)
-  {
-    if (!SetLibcurlOption(
-            m_handle, CURLOPT_SSL_CTX_FUNCTION, CurlConnection::CurlSslCtxCallback, &result))
-    {
-      throw TransportException(
-          _detail::DefaultFailedToGetNewConnectionTemplate + hostDisplayName
-          + ". Failed to set SSL context callback. " + std::string(curl_easy_strerror(result)));
-    }
-    if (!SetLibcurlOption(m_handle, CURLOPT_SSL_CTX_DATA, this, &result))
-    {
-      throw TransportException(
-          _detail::DefaultFailedToGetNewConnectionTemplate + hostDisplayName
-          + ". Failed to set SSL context callback data. "
-          + std::string(curl_easy_strerror(result)));
-    }
-    //          if (!SetLibcurlOption(m_handle, CURLOPT_SSL_VERIFYSTATUS, 1, &result))
-    //          {
-    //            throw TransportException(
-    //                _detail::DefaultFailedToGetNewConnectionTemplate + hostDisplayName
-    //                + ". Failed to enable OCSP chaining. " +
-    //                std::string(curl_easy_strerror(result)));
-    //          }
-  }
-  m_allowFailedCrlRetrieval = options.SslOptions.AllowFailedCrlRetrieval;
-#endif
-  m_enableCrlValidation = options.SslOptions.EnableCertificateRevocationListCheck;
-
-  if (!options.SslVerifyPeer)
-  {
-    if (!SetLibcurlOption(m_handle, CURLOPT_SSL_VERIFYPEER, 0L, &result))
-    {
-      throw Azure::Core::Http::TransportException(
-          _detail::DefaultFailedToGetNewConnectionTemplate + hostDisplayName
-          + ". Failed to disable ssl verify peer. " + std::string(curl_easy_strerror(result)));
-    }
-  }
-
-  if (options.NoSignal)
-  {
-    if (!SetLibcurlOption(m_handle, CURLOPT_NOSIGNAL, 1L, &result))
-    {
-      throw Azure::Core::Http::TransportException(
-          _detail::DefaultFailedToGetNewConnectionTemplate + hostDisplayName
-          + ". Failed to set NOSIGNAL option for libcurl. "
-          + std::string(curl_easy_strerror(result)));
-    }
-  }
-
-  // curl-transport adapter supports only HTTP/1.1
-  // https://github.com/Azure/azure-sdk-for-cpp/issues/2848
-  // The libcurl uses HTTP/2 by default, if it can be negotiated with a server on handshake.
-  if (!SetLibcurlOption(m_handle, CURLOPT_HTTP_VERSION, CURL_HTTP_VERSION_1_1, &result))
-  {
-    throw Azure::Core::Http::TransportException(
-        _detail::DefaultFailedToGetNewConnectionTemplate + hostDisplayName
-        + ". Failed to set libcurl HTTP/1.1" + ". " + std::string(curl_easy_strerror(result)));
-  }
-
-  //   Make libcurl to support only TLS v1.2 or later
-  if (!SetLibcurlOption(m_handle, CURLOPT_SSLVERSION, CURL_SSLVERSION_TLSv1_2, &result))
-  {
-    throw Azure::Core::Http::TransportException(
-        _detail::DefaultFailedToGetNewConnectionTemplate + hostDisplayName
-        + ". Failed enforcing TLS v1.2 or greater. " + std::string(curl_easy_strerror(result)));
-  }
-
-  auto performResult = curl_easy_perform(m_handle.get());
-  if (performResult != CURLE_OK)
-  {
-#if defined(AZ_PLATFORM_LINUX)
-    if (performResult == CURLE_SSL_PEER_CERTIFICATE)
-    {
-      curl_easy_getinfo(m_handle.get(), CURLINFO_SSL_VERIFYRESULT, &result);
-      throw Http::TransportException(
-          _detail::DefaultFailedToGetNewConnectionTemplate + hostDisplayName + ". "
-          + std::string(curl_easy_strerror(performResult))
-          + ". Underlying error: " + X509_verify_cert_error_string(result));
-    }
-    else
-#endif
-    {
-      throw Http::TransportException(
-          _detail::DefaultFailedToGetNewConnectionTemplate + hostDisplayName + ". "
-          + std::string(curl_easy_strerror(performResult)));
-    }
-  }
-
-  //   Get the socket that libcurl is using from handle. Will use this to wait while
-  // reading/writing
-  // into wire
-#if defined(_MSC_VER)
-#pragma warning(push)
-// C26812: The enum type 'CURLcode' is un-scoped. Prefer 'enum class' over 'enum' (Enum.3)
-#pragma warning(disable : 26812)
-#endif
-  result = curl_easy_getinfo(m_handle.get(), CURLINFO_ACTIVESOCKET, &m_curlSocket);
-#if defined(_MSC_VER)
-#pragma warning(pop)
-#endif
-  if (result != CURLE_OK)
-  {
-    throw Http::TransportException(
-        "Broken connection. Couldn't get the active sockect for it."
-        + std::string(curl_easy_strerror(result)));
-  }
-=======
->>>>>>> cc64ffae
 }