// Copyright (c) Microsoft Corporation. All rights reserved.
// SPDX-License-Identifier: MIT

#include "azure/core/azure.hpp"
#include "azure/core/http/curl/curl.hpp"
#include "azure/core/http/http.hpp"

#include <string>
#include <thread>

using namespace Azure::Core::Http;

std::unique_ptr<RawResponse> CurlTransport::Send(Context const& context, Request& request)
{
  // Create CurlSession to perform request
  auto session = std::make_unique<CurlSession>(request);
  CURLcode performing;

  // Try to send the request. If we get CURLE_UNSUPPORTED_PROTOCOL back it means the connection is
  // either closed or the socket is not usable any more. In that case, let the session be destroyed
  // and create a new session to get another connection from connection pool.
  // Prevent from trying forever by using c_DefaultMaxOpenNewConnectionIntentsAllowed.
  for (auto getConnectionOpenIntent = 0;
       getConnectionOpenIntent < Details::c_DefaultMaxOpenNewConnectionIntentsAllowed;
       getConnectionOpenIntent++)
  {
    performing = session->Perform(context);
    if (performing != CURLE_UNSUPPORTED_PROTOCOL)
    {
      break;
    }
    // Let session be destroyed and create a new one to get a new connection
    session = std::make_unique<CurlSession>(request);
  }

  if (performing != CURLE_OK)
  {
    switch (performing)
    {
      case CURLE_COULDNT_RESOLVE_HOST: {
        throw Azure::Core::Http::CouldNotResolveHostException(
            "Could not resolve host " + request.GetHost());
      }
      default: {
        throw Azure::Core::Http::TransportException(
            "Error while sending request. " + std::string(curl_easy_strerror(performing)));
      }
    }
  }

  // Move Response out of the session
  auto response = session->GetResponse();
  // Move the ownership of the CurlSession (bodyStream) to the response
  response->SetBodyStream(std::move(session));
  return response;
}

CURLcode CurlSession::Perform(Context const& context)
{
  AZURE_UNREFERENCED_PARAMETER(context);

  // Get the socket that libcurl is using from handle. Will use this to wait while reading/writing
  // into wire
  auto result = curl_easy_getinfo(
      this->m_connection->GetHandle(), CURLINFO_ACTIVESOCKET, &this->m_curlSocket);
  if (result != CURLE_OK)
  {
    return result;
  }

  // LibCurl settings after connection is open (headers)
  {
    auto headers = this->m_request.GetHeaders();
    auto hostHeader = headers.find("Host");
    if (hostHeader == headers.end())
    {
      this->m_request.AddHeader("Host", this->m_request.GetHost());
    }
    auto isContentLengthHeaderInRequest = headers.find("content-length");
    if (isContentLengthHeaderInRequest == headers.end())
    {
      this->m_request.AddHeader(
          "content-length", std::to_string(this->m_request.GetBodyStream()->Length()));
    }
  }

  // use expect:100 for PUT requests. Server will decide if it can take our request
  if (this->m_request.GetMethod() == HttpMethod::Put)
  {
    this->m_request.AddHeader("expect", "100-continue");
  }

  // Send request. If the connection assigned to this curlSession is closed or the socket is
  // somehow lost, libcurl will return CURLE_UNSUPPORTED_PROTOCOL
  // (https://curl.haxx.se/libcurl/c/curl_easy_send.html). Return the error back.
  result = HttpRawSend(context);
  if (result != CURLE_OK)
  {
    return result;
  }

  ReadStatusLineAndHeadersFromRawResponse();

  // Upload body for PUT
  if (this->m_request.GetMethod() != HttpMethod::Put)
  {
    return result;
  }

  // Check server response from Expect:100-continue for PUT;
  // This help to prevent us from start uploading data when Server can't handle it
  if (this->m_response->GetStatusCode() != HttpStatusCode::Continue)
  {
    return result; // Won't upload.
  }

  // Start upload
  result = this->UploadBody(context);
  if (result != CURLE_OK)
  {
    return result; // will throw transport exception before trying to read
  }
  ReadStatusLineAndHeadersFromRawResponse();
  return result;
}

// Creates an HTTP Response with specific bodyType
static std::unique_ptr<RawResponse> CreateHTTPResponse(
    uint8_t const* const begin,
    uint8_t const* const last)
{
  // set response code, http version and reason phrase (i.e. HTTP/1.1 200 OK)
  auto start = begin + 5; // HTTP = 4, / = 1, moving to 5th place for version
  auto end = std::find(start, last, '.');
  auto majorVersion = std::stoi(std::string(start, end));

  start = end + 1; // start of minor version
  end = std::find(start, last, ' ');
  auto minorVersion = std::stoi(std::string(start, end));

  start = end + 1; // start of status code
  end = std::find(start, last, ' ');
  auto statusCode = std::stoi(std::string(start, end));

  start = end + 1; // start of reason phrase
  end = std::find(start, last, '\r');
  auto reasonPhrase = std::string(start, end); // remove \r

  // allocate the instance of response to heap with shared ptr
  // So this memory gets delegated outside Curl Transport as a shared ptr so memory will be
  // eventually released
  return std::make_unique<RawResponse>(
      (uint16_t)majorVersion, (uint16_t)minorVersion, HttpStatusCode(statusCode), reasonPhrase);
}

// Creates an HTTP Response with specific bodyType
static std::unique_ptr<RawResponse> CreateHTTPResponse(std::string const& header)
{
  return CreateHTTPResponse(
      reinterpret_cast<const uint8_t*>(header.data()),
      reinterpret_cast<const uint8_t*>(header.data() + header.size()));
}

// To wait for a socket to be ready to be read/write
static int WaitForSocketReady(curl_socket_t sockfd, int for_recv, long timeout_ms)
{
  struct timeval tv;
  fd_set infd, outfd, errfd;
  int res;

  tv.tv_sec = timeout_ms / 1000;
  tv.tv_usec = (timeout_ms % 1000) * 1000;

  FD_ZERO(&infd);
  FD_ZERO(&outfd);
  FD_ZERO(&errfd);

  FD_SET(sockfd, &errfd); /* always check for error */

  if (for_recv)
  {
    FD_SET(sockfd, &infd);
  }
  else
  {
    FD_SET(sockfd, &outfd);
  }

  /* select() returns the number of signalled sockets or -1 */
  res = select((int)sockfd + 1, &infd, &outfd, &errfd, &tv);
  return res;
}

bool CurlSession::isUploadRequest()
{
  return this->m_request.GetMethod() == HttpMethod::Put
      || this->m_request.GetMethod() == HttpMethod::Post;
}

// Send buffer thru the wire
CURLcode CurlSession::SendBuffer(uint8_t const* buffer, size_t bufferSize)
{
  for (size_t sentBytesTotal = 0; sentBytesTotal < bufferSize;)
  {
    for (CURLcode sendResult = CURLE_AGAIN; sendResult == CURLE_AGAIN;)
    {
      size_t sentBytesPerRequest = 0;
      sendResult = curl_easy_send(
          this->m_connection->GetHandle(),
          buffer + sentBytesTotal,
          bufferSize - sentBytesTotal,
          &sentBytesPerRequest);

      switch (sendResult)
      {
        case CURLE_OK:
          sentBytesTotal += sentBytesPerRequest;
          this->m_uploadedBytes += sentBytesPerRequest;
          break;
        case CURLE_AGAIN:
          if (!WaitForSocketReady(this->m_curlSocket, 0, 60000L))
          {
            // TODO: Change this to something more relevant
            throw;
          }
          break;
        default:
          return sendResult;
      }
    };
  }

  return CURLE_OK;
}

CURLcode CurlSession::UploadBody(Context const& context)
{
  // Send body UploadStreamPageSize at a time (libcurl default)
  // NOTE: if stream is on top a contiguous memory, we can avoid allocating this copying buffer
  auto streamBody = this->m_request.GetBodyStream();
  CURLcode sendResult = CURLE_OK;
  this->m_uploadedBytes = 0;

  int64_t uploadChunkSize = this->m_request.GetUploadChunkSize();
  if (uploadChunkSize <= 0)
  {
    // use default size
    uploadChunkSize = Details::c_DefaultUploadChunkSize;
  }
  auto unique_buffer = std::make_unique<uint8_t[]>(static_cast<size_t>(uploadChunkSize));

  while (true)
  {
    auto rawRequestLen = streamBody->Read(context, unique_buffer.get(), uploadChunkSize);
    if (rawRequestLen == 0)
    {
      break;
    }
    sendResult = SendBuffer(unique_buffer.get(), static_cast<size_t>(rawRequestLen));
    if (sendResult != CURLE_OK)
    {
      return sendResult;
    }
  }
  return sendResult;
}

// custom sending to wire an http request
CURLcode CurlSession::HttpRawSend(Context const& context)
{
  // something like GET /path HTTP1.0 \r\nheaders\r\n
  auto rawRequest = this->m_request.GetHTTPMessagePreBody();
  int64_t rawRequestLen = rawRequest.size();

  CURLcode sendResult = SendBuffer(
      reinterpret_cast<uint8_t const*>(rawRequest.data()), static_cast<size_t>(rawRequestLen));

  if (sendResult != CURLE_OK || this->m_request.GetMethod() == HttpMethod::Put)
  {
    return sendResult;
  }

  return this->UploadBody(context);
}

void CurlSession::ParseChunkSize()
{
  // Use this string to construct the chunk size. This is because we could have an internal
  // buffer like [headers...\r\n123], where 123 is chunk size but we still need to pull more
  // data fro wire to get the full chunkSize. Next data could be just [\r\n] or [456\r\n]
  auto strChunkSize = std::string();

  // Move to after chunk size
  for (bool keepPolling = true; keepPolling;)
  {
    for (int64_t index = this->m_bodyStartInBuffer, i = 0; index < this->m_innerBufferSize;
         index++, i++)
    {
      strChunkSize.append(reinterpret_cast<char*>(&this->m_readBuffer[index]), 1);
      if (i > 1 && this->m_readBuffer[index] == '\n')
      {
        // get chunk size. Chunk size comes in Hex value
        this->m_chunkSize = static_cast<int64_t>(std::stoull(strChunkSize, nullptr, 16));

        if (this->m_chunkSize == 0)
        { // Response with no content. end of chunk
          keepPolling = false;
          break;
        }

        if (index + 1 == this->m_innerBufferSize)
        { // on last index. Whatever we read is the BodyStart here
          this->m_innerBufferSize
              = ReadSocketToBuffer(this->m_readBuffer, Details::c_DefaultLibcurlReaderSize);
          this->m_bodyStartInBuffer = 0;
        }
        else
        { // not at the end, buffer like [999 \r\nBody...]
          this->m_bodyStartInBuffer = index + 1;
        }

        keepPolling = false;
        break;
      }
    }
    if (keepPolling)
    { // Read all internal buffer and \n was not found, pull from wire
      this->m_innerBufferSize
          = ReadSocketToBuffer(this->m_readBuffer, Details::c_DefaultLibcurlReaderSize);
      this->m_bodyStartInBuffer = 0;
    }
  }
  return;
}

// Read status line plus headers to create a response with no body
void CurlSession::ReadStatusLineAndHeadersFromRawResponse()
{
  auto parser = ResponseBufferParser();
  auto bufferSize = int64_t();

  // Keep reading until all headers were read
  while (!parser.IsParseCompleted())
  {
    // Try to fill internal buffer from socket.
    // If response is smaller than buffer, we will get back the size of the response
    bufferSize = ReadSocketToBuffer(this->m_readBuffer, Details::c_DefaultLibcurlReaderSize);

    // returns the number of bytes parsed up to the body Start
    auto bytesParsed = parser.Parse(this->m_readBuffer, static_cast<size_t>(bufferSize));

    if (bytesParsed < bufferSize)
    {
      this->m_bodyStartInBuffer = bytesParsed; // Body Start
    }
  }

  this->m_response = parser.GetResponse();
  this->m_innerBufferSize = static_cast<size_t>(bufferSize);

  // For Head request, set the length of body response to 0.
  // Response will give us content-length as if we were not doing Head saying what would it be the
  // length of the body. However, Server won't send body
  // For NoContent status code, also need to set conentLength to 0.
  // https://github.com/Azure/azure-sdk-for-cpp/issues/406
  if (this->m_request.GetMethod() == HttpMethod::Head
      || this->m_response->GetStatusCode() == Azure::Core::Http::HttpStatusCode::NoContent)
  {
    this->m_contentLength = 0;
    this->m_bodyStartInBuffer = -1;
    return;
  }

  // headers are already loweCase at this point
  auto headers = this->m_response->GetHeaders();

  auto isContentLengthHeaderInResponse = headers.find("content-length");
  if (isContentLengthHeaderInResponse != headers.end())
  {
    this->m_contentLength
        = static_cast<int64_t>(std::stoull(isContentLengthHeaderInResponse->second.data()));
    return;
  }

  this->m_contentLength = -1;
  auto isTransferEncodingHeaderInResponse = headers.find("transfer-encoding");
  if (isTransferEncodingHeaderInResponse != headers.end())
  {
    auto headerValue = isTransferEncodingHeaderInResponse->second;
    auto isChunked = headerValue.find("chunked");

    if (isChunked != std::string::npos)
    {
      // set curl session to know response is chunked
      // This will be used to remove chunked info while reading
      this->m_isChunkedResponseType = true;

      // Need to move body start after chunk size
      if (this->m_bodyStartInBuffer == -1)
      { // if nothing on inner buffer, pull from wire
        this->m_innerBufferSize
            = ReadSocketToBuffer(this->m_readBuffer, Details::c_DefaultLibcurlReaderSize);
        this->m_bodyStartInBuffer = 0;
      }

      ParseChunkSize();
      return;
    }
  }
  /*
  https://tools.ietf.org/html/rfc7230#section-3.3.3
   7.  Otherwise, this is a response message without a declared message
       body length, so the message body length is determined by the
       number of octets received prior to the server closing the
       connection.
  */
}

// Read from curl session
int64_t CurlSession::Read(Azure::Core::Context const& context, uint8_t* buffer, int64_t count)
{
  context.ThrowIfCanceled();

  if (count <= 0 || this->IsEOF())
  {
    return 0;
  }

  // check if all chunked is all read already
  if (this->m_isChunkedResponseType && this->m_chunkSize == this->m_sessionTotalRead)
  {
    // Need to read CRLF after all chunk was read
    for (int8_t i = 0; i < 2; i++)
    {
      if (this->m_bodyStartInBuffer > 0 && this->m_bodyStartInBuffer < this->m_innerBufferSize)
      {
        this->m_bodyStartInBuffer += 1;
      }
      else
      { // end of buffer, pull data from wire
        this->m_innerBufferSize
            = ReadSocketToBuffer(this->m_readBuffer, Details::c_DefaultLibcurlReaderSize);
        this->m_bodyStartInBuffer = 1; // jump first char (could be \r or \n)
      }
    }
    // Reset session read counter for next chunk
    this->m_sessionTotalRead = 0;
    // get the size of next chunk
    ParseChunkSize();

    if (this->IsEOF())
    { // after parsing next chunk, check if it is zero
      return 0;
    }
  }

  auto totalRead = int64_t();
  auto readRequestLength = this->m_isChunkedResponseType
      ? std::min(this->m_chunkSize - this->m_sessionTotalRead, count)
      : count;

  // For responses with content-length, avoid trying to read beyond Content-length or
  // libcurl could return a second response as BadRequest.
  // https://github.com/Azure/azure-sdk-for-cpp/issues/306
  if (this->m_contentLength > 0)
  {
    auto remainingBodyContent = this->m_contentLength - this->m_sessionTotalRead;
    readRequestLength = std::min(readRequestLength, remainingBodyContent);
  }

  // Take data from inner buffer if any
  if (this->m_bodyStartInBuffer >= 0)
  {
    // still have data to take from innerbuffer
    MemoryBodyStream innerBufferMemoryStream(
        this->m_readBuffer + this->m_bodyStartInBuffer,
        this->m_innerBufferSize - this->m_bodyStartInBuffer);

    totalRead = innerBufferMemoryStream.Read(context, buffer, readRequestLength);
    this->m_bodyStartInBuffer += totalRead;
    this->m_sessionTotalRead += totalRead;

    if (this->m_bodyStartInBuffer == this->m_innerBufferSize)
    {
      this->m_bodyStartInBuffer = -1; // read everyting from inner buffer already
    }
    return totalRead;
  }

  // Head request have contentLength = 0, so we won't read more, just return 0
  // Also if we have already read all contentLength
  if (this->m_sessionTotalRead == this->m_contentLength || this->IsEOF())
  {
    return 0;
  }

  // Read from socket when no more data on internal buffer
  // For chunk request, read a chunk based on chunk size
  totalRead = ReadSocketToBuffer(buffer, static_cast<size_t>(readRequestLength));
  this->m_sessionTotalRead += totalRead;

  return totalRead;
}

// Read from socket and return the number of bytes taken from socket
int64_t CurlSession::ReadSocketToBuffer(uint8_t* buffer, int64_t bufferSize)
{
  // loop until read result is not CURLE_AGAIN
  size_t readBytes = 0;
  for (CURLcode readResult = CURLE_AGAIN; readResult == CURLE_AGAIN;)
  {
    readResult = curl_easy_recv(
        this->m_connection->GetHandle(), buffer, static_cast<size_t>(bufferSize), &readBytes);

    switch (readResult)
    {
      case CURLE_AGAIN:
        if (!WaitForSocketReady(this->m_curlSocket, 1, 60000L))
        {
          // TODO: Change this to somehing more relevant
          throw Azure::Core::Http::TransportException(
              "Timeout waiting to read from Network socket");
        }
        break;
      case CURLE_OK:
        break;
      default:
        // Error reading from socket
        throw Azure::Core::Http::TransportException("Error while reading from network socket");
    }
  }
  return readBytes;
}

std::unique_ptr<Azure::Core::Http::RawResponse> CurlSession::GetResponse()
{
  return std::move(this->m_response);
}

int64_t CurlSession::ResponseBufferParser::Parse(
    uint8_t const* const buffer,
    int64_t const bufferSize)
{
  if (this->m_parseCompleted)
  {
    return 0;
  }

  // Read all buffer until \r\n is found
  int64_t start = 0, index = 0;
  for (; index < bufferSize; index++)
  {
    if (buffer[index] == '\r')
    {
      this->m_delimiterStartInPrevPosition = true;
      continue;
    }

    if (buffer[index] == '\n' && this->m_delimiterStartInPrevPosition)
    {
      // found end of delimiter
      if (this->m_internalBuffer.size() > 0) // Check internal buffer
      {
        // At this point, we are reading to append more to internal buffer.
        // Only append more if index is greater than 1, meaning not when buffer is [\r\nxxx]
        // only on buffer like [xxx\r\n yyyy], append xxx
        if (index > 1)
        {
          // Previously appended something
          this->m_internalBuffer.append(buffer + start, buffer + index - 1); // minus 1 to remove \r
        }
        if (this->state == ResponseParserState::StatusLine)
        {
          // Create Response
          this->m_response = CreateHTTPResponse(this->m_internalBuffer);
          // Set state to headers
          this->state = ResponseParserState::Headers;
          this->m_delimiterStartInPrevPosition = false;
          start = index + 1; // jump \n
        }
        else if (this->state == ResponseParserState::Headers)
        {
          // Add header. TODO: Do toLower so all headers are lowerCase
          this->m_response->AddHeader(this->m_internalBuffer);
          this->m_delimiterStartInPrevPosition = false;
          start = index + 1; // jump \n
        }
        else
        {
          // Should never happen that parser is not statusLIne or Headers and we still try to parse
          // more.
          throw;
        }
        // clean internal buffer
        this->m_internalBuffer.clear();
      }
      else
      {
        // Nothing at internal buffer. Add directly from internal buffer
        if (this->state == ResponseParserState::StatusLine)
        {
          // Create Response
          this->m_response = CreateHTTPResponse(buffer + start, buffer + index - 1);
          // Set state to headers
          this->state = ResponseParserState::Headers;
          this->m_delimiterStartInPrevPosition = false;
          start = index + 1; // jump \n
        }
        else if (this->state == ResponseParserState::Headers)
        {
          // Check if this is end of headers delimiter
          // 1) internal buffer is empty and \n is the first char on buffer [\nBody...]
          // 2) index == start + 1. No header data after last \r\n [header\r\n\r\n]
          if (index == 0 || index == start + 1)
          {
            this->m_parseCompleted = true;
            return index + 1; // plus 1 to advance the \n. If we were at buffer end.
          }

          // Add header. TODO: Do toLower so all headers are lowerCase
          this->m_response->AddHeader(buffer + start, buffer + index - 1);
          this->m_delimiterStartInPrevPosition = false;
          start = index + 1; // jump \n
        }
        else
        {
          // Should never happen that parser is not statusLIne or Headers and we still try to parse
          // more.
          throw;
        }
      }
    }
    else
    {
      if (index == 0 && this->m_internalBuffer.size() > 0 && this->m_delimiterStartInPrevPosition)
      {
        // unlikely. But this means a case with buffers like [xx\r], [xxxx]
        // \r is not delimiter and in previous loop it was omitted, so adding it now
        this->m_internalBuffer.append("\r");
      }
      // \r in the response without \n after it. keep parsing
      this->m_delimiterStartInPrevPosition = false;
    }
  }

  if (start < bufferSize)
  {
    // didn't find the end of delimiter yet, save at internal buffer
    // If this->m_delimiterStartInPrevPosition is true, buffer ends in \r [xxxx\r]
    // Don't add \r. IF next char is not \n, we will append \r then on next loop
    this->m_internalBuffer.append(
        buffer + start, buffer + bufferSize - (this->m_delimiterStartInPrevPosition ? 1 : 0));
  }

  return index;
}

// Finds delimiter '\r' as the end of the
int64_t CurlSession::ResponseBufferParser::BuildStatusCode(
    uint8_t const* const buffer,
    int64_t const bufferSize)
{
  if (this->state != ResponseParserState::StatusLine)
  {
    return 0; // Wrong internal state to call this method.
  }

  uint8_t endOfStatusLine = '\r';
  auto endOfBuffer = buffer + bufferSize;

  // Look for the end of status line in buffer
  auto indexOfEndOfStatusLine = std::find(buffer, endOfBuffer, endOfStatusLine);

  if (indexOfEndOfStatusLine == endOfBuffer)
  {
    // did not find the delimiter yet, copy to internal buffer
    this->m_internalBuffer.append(buffer, endOfBuffer);
    return bufferSize; // all buffer read and requesting for more
  }

  // Delimiter found, check if there is data in the internal buffer
  if (this->m_internalBuffer.size() > 0)
  {
    // If the index is same as buffer it means delimiter is at position 0, meaning that
    // internalBuffer containst the status line and we don't need to add anything else
    if (indexOfEndOfStatusLine > buffer)
    {
      // Append and build response minus the delimiter
      this->m_internalBuffer.append(buffer, indexOfEndOfStatusLine);
    }
    this->m_response = CreateHTTPResponse(this->m_internalBuffer);
  }
  else
  {
    // Internal Buffer was not required, create response directly from buffer
    this->m_response = CreateHTTPResponse(std::string(buffer, indexOfEndOfStatusLine));
  }

  // update control
  this->state = ResponseParserState::Headers;
  this->m_internalBuffer.clear();

  // Return the index of the next char to read after delimiter
  // No need to advance one more char ('\n') (since we might be at the end of the array)
  // Parsing Headers will make sure to move one possition
  return indexOfEndOfStatusLine + 1 - buffer;
}

// Finds delimiter '\r' as the end of the
int64_t CurlSession::ResponseBufferParser::BuildHeader(
    uint8_t const* const buffer,
    int64_t const bufferSize)
{
  if (this->state != ResponseParserState::Headers)
  {
    return 0; // can't run this if state is not Headers.
  }

  uint8_t delimiter = '\r';
  auto start = buffer;
  auto endOfBuffer = buffer + bufferSize;

  if (bufferSize == 1 && buffer[0] == '\n')
  {
    // rare case of using buffer of size 1 to read. In this case, if the char is next value after
    // headers or previous header, just consider it as read and return
    return bufferSize;
  }
  else if (bufferSize > 1 && this->m_internalBuffer.size() == 0) // only if nothing in buffer,
                                                                 // advance
  {
    // move offset one possition. This is because readStatusLine and readHeader will read up to
    // '\r' then next delimeter is '\n' and we don't care
    start = buffer + 1;
  }

  // Look for the end of status line in buffer
  auto indexOfEndOfStatusLine = std::find(start, endOfBuffer, delimiter);

  if (indexOfEndOfStatusLine == start && this->m_internalBuffer.size() == 0)
  {
    // \r found at the start means the end of headers
    this->m_internalBuffer.clear();
    this->m_parseCompleted = true;
    return 1; // can't return more than the found delimiter. On read remaining we need to also
              // remove first char
  }

  if (indexOfEndOfStatusLine == endOfBuffer)
  {
    // did not find the delimiter yet, copy to internal buffer
    this->m_internalBuffer.append(start, endOfBuffer);
    return bufferSize; // all buffer read and requesting for more
  }

  // Delimiter found, check if there is data in the internal buffer
  if (this->m_internalBuffer.size() > 0)
  {
    // If the index is same as buffer it means delimiter is at position 0, meaning that
    // internalBuffer containst the status line and we don't need to add anything else
    if (indexOfEndOfStatusLine > buffer)
    {
      // Append and build response minus the delimiter
      this->m_internalBuffer.append(start, indexOfEndOfStatusLine);
    }
    this->m_response->AddHeader(this->m_internalBuffer);
  }
  else
  {
    // Internal Buffer was not required, create response directly from buffer
    this->m_response->AddHeader(std::string(start, indexOfEndOfStatusLine));
  }

  // reuse buffer
  this->m_internalBuffer.clear();

  // Return the index of the next char to read after delimiter
  // No need to advance one more char ('\n') (since we might be at the end of the array)
  // Parsing Headers will make sure to move one position
  return indexOfEndOfStatusLine + 1 - buffer;
}

std::mutex CurlConnectionPool::s_connectionPoolMutex;
std::map<std::string, std::list<std::unique_ptr<CurlConnection>>>
    CurlConnectionPool::s_connectionPoolIndex;
int32_t CurlConnectionPool::s_connectionCounter = 0;
bool CurlConnectionPool::s_isCleanConnectionsRunning = false;

std::unique_ptr<CurlConnection> CurlConnectionPool::GetCurlConnection(Request& request)
{
  std::string const& host = request.GetHost();

  {
    // Critical section. Needs to own s_connectionPoolMutex before executing
    // Lock mutex to access connection pool. mutex is unlock as soon as lock is out of scope
    std::lock_guard<std::mutex> lock(CurlConnectionPool::s_connectionPoolMutex);

    // get a ref to the pool from the map of pools
    auto& hostPool = CurlConnectionPool::s_connectionPoolIndex[host];
    if (hostPool.size() > 0)
    {
      // get ref to first connection
      auto fistConnectionIterator = hostPool.begin();
      // move the connection ref to temp ref
      auto connection = std::move(*fistConnectionIterator);
      // Remove the connection ref from list
      hostPool.erase(fistConnectionIterator);
      // reduce number of connections on the pool
      CurlConnectionPool::s_connectionCounter -= 1;
      // return connection ref
      return connection;
    }
  }

  // Creating a new connection is thread safe. No need to lock mutex here.
  // No available connection for the pool for the required host. Create one
  auto newConnection = std::make_unique<CurlConnection>(host);

  // Libcurl setup before open connection (url, connet_only, timeout)
  auto result
      = curl_easy_setopt(newConnection->GetHandle(), CURLOPT_URL, request.GetEncodedUrl().data());
  if (result != CURLE_OK)
  {
    throw std::runtime_error(
        Details::c_DefaultFailedToGetNewConnectionTemplate + host + ". Could not set URL.");
  }

  result = curl_easy_setopt(newConnection->GetHandle(), CURLOPT_CONNECT_ONLY, 1L);
  if (result != CURLE_OK)
  {
    throw std::runtime_error(
        Details::c_DefaultFailedToGetNewConnectionTemplate + host
        + ". Could not set connect only ON.");
  }

  // curl_easy_setopt(newConnection->GetHandle(), CURLOPT_VERBOSE, 1L);
  // Set timeout to 24h. Libcurl will fail uploading on windows if timeout is:
  // timeout >= 25 days. Fails as soon as trying to upload any data
  // 25 days < timeout > 1 days. Fail on huge uploads ( > 1GB)
  result = curl_easy_setopt(newConnection->GetHandle(), CURLOPT_TIMEOUT, 60L * 60L * 24L);
  if (result != CURLE_OK)
  {
    throw std::runtime_error(
        Details::c_DefaultFailedToGetNewConnectionTemplate + host + ". Could not set timeout.");
  }

  result = curl_easy_perform(newConnection->GetHandle());
  if (result != CURLE_OK)
  {
    throw std::runtime_error(
        Details::c_DefaultFailedToGetNewConnectionTemplate + host + ". Could not open connection.");
  }
  return newConnection;
}

// Move the connection back to the connection pool. Push it to the front so it becomes the first
// connection to be picked next time some one ask for a connection to the pool (LIFO)
void CurlConnectionPool::MoveConnectionBackToPool(std::unique_ptr<CurlConnection> connection)
{
  // Lock mutex to access connection pool. mutex is unlock as soon as lock is out of scope
  std::lock_guard<std::mutex> lock(CurlConnectionPool::s_connectionPoolMutex);
  auto& hostPool = CurlConnectionPool::s_connectionPoolIndex[connection->GetHost()];
  // update the time when connection was moved back to pool
  connection->updateLastUsageTime();
  hostPool.push_front(std::move(connection));
  CurlConnectionPool::s_connectionCounter += 1;
  // Check if there's no cleaner running and started
  if (!CurlConnectionPool::s_isCleanConnectionsRunning)
  {
    CurlConnectionPool::s_isCleanConnectionsRunning = true;
    CurlConnectionPool::CleanUp();
  }
}

// spawn a thread for cleaning old connections.
// Thread will keep running while there are at least one connection in the pool
void CurlConnectionPool::CleanUp()
{
  std::thread backgroundCleanerThread([]() {
    for (;;)
    {
      // wait before trying to clean
      std::this_thread::sleep_for(
          std::chrono::milliseconds(Details::c_DefaultCleanerIntervalMilliseconds));

      {
        // take mutex for reading the pool
        std::lock_guard<std::mutex> lock(CurlConnectionPool::s_connectionPoolMutex);

        if (CurlConnectionPool::s_connectionCounter == 0)
        {
          // stop the cleaner since there are no connections
          CurlConnectionPool::s_isCleanConnectionsRunning = false;
          return;
        }

        // loop the connection pool index
        for (auto index = CurlConnectionPool::s_connectionPoolIndex.begin();
             index != CurlConnectionPool::s_connectionPoolIndex.end();
             index++)
        {
          if (index->second.size() == 0)
          {
            // if the pool is empty, remove it from the index. It will be created again if any
            // in-used connection is moved back to the pool.
            CurlConnectionPool::s_connectionPoolIndex.erase(index);
<<<<<<< HEAD
=======

            if (CurlConnectionPool::s_connectionPoolIndex.size() == 0)
            {
              // No more index to loop
              return;
            }

>>>>>>> e6e74e2f
            // Move the next pool index
            continue;
          }

          // Pool index with waiting connections. Loop the connection pool backwards until
          // a connection that is not expired is found or until all connections are removed.
          for (auto connection = index->second.end();;)
          {
            // loop starts at end(), go back to previous possition. We know the list is size() > 0
            // so we are safe to go end() - 1 and find the last element in the list
            connection--;
            if (connection->get()->isExpired())
            {
              // remove connection from the pool and update the connection to the next one which
              // is going to be list.end()
              connection = index->second.erase(connection);
              CurlConnectionPool::s_connectionCounter -= 1;

              // Connection removed, break if there are no more connections to check
              if (index->second.size() == 0)
              {
                // All connections were removed. Remove the index as well
                CurlConnectionPool::s_connectionPoolIndex.erase(index);
                break;
              }
            }
            else
            {
              // Got a non-expired connection, all connections before this one are not expired.
              // Break the loop and continue looping the Pool index
              break;
            }
          }
        }
      }
    }
  });

  // let thread run independent. It will be done once ther is not connections in the pool
  backgroundCleanerThread.detach();
}<|MERGE_RESOLUTION|>--- conflicted
+++ resolved
@@ -904,8 +904,6 @@
             // if the pool is empty, remove it from the index. It will be created again if any
             // in-used connection is moved back to the pool.
             CurlConnectionPool::s_connectionPoolIndex.erase(index);
-<<<<<<< HEAD
-=======
 
             if (CurlConnectionPool::s_connectionPoolIndex.size() == 0)
             {
@@ -913,7 +911,6 @@
               return;
             }
 
->>>>>>> e6e74e2f
             // Move the next pool index
             continue;
           }
