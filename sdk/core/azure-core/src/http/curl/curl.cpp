// Copyright (c) Microsoft Corporation. All rights reserved.
// SPDX-License-Identifier: MIT

#include "azure/core/http/curl/curl.hpp"
#include "azure/core/http/http.hpp"
#include "azure/core/http/policy.hpp"
#include "azure/core/http/transport.hpp"
#include "azure/core/internal/log.hpp"
#include "azure/core/platform.hpp"

// Private incude
#include "curl_connection_pool_private.hpp"
#include "curl_connection_private.hpp"
#include "curl_session_private.hpp"

#if defined(AZ_PLATFORM_POSIX)
#include <poll.h> // for poll()
#elif defined(AZ_PLATFORM_WINDOWS)
#include <winsock2.h> // for WSAPoll();
#endif

#include <algorithm>
#include <curl/curl.h>
#include <string>
#include <thread>

namespace {
// Can be used from anywhere a little simpler
inline void LogThis(std::string const& msg)
{
  if (Azure::Core::Logging::Details::ShouldWrite(
          Azure::Core::Http::LogClassification::HttpTransportAdapter))
  {
    Azure::Core::Logging::Details::Write(
        Azure::Core::Http::LogClassification::HttpTransportAdapter,
        "[CURL Transport Adapter]: " + msg);
  }
}

template <typename T>
#if defined(_MSC_VER)
#pragma warning(push)
// C26812: The enum type 'CURLoption' is unscoped. Prefer 'enum class' over 'enum' (Enum.3)
#pragma warning(disable : 26812)
#endif
inline bool SetLibcurlOption(CURL* handle, CURLoption option, T value, CURLcode* outError)
{
  *outError = curl_easy_setopt(handle, option, value);
  return *outError == CURLE_OK;
}
#if defined(_MSC_VER)
#pragma warning(pop)
#endif

enum class PollSocketDirection
{
  Read = 1,
  Write = 2,
};

/**
 * @brief Use poll from OS to check if socket is ready to be read or written.
 *
 * @param socketFileDescriptor socket descriptor.
 * @param direction poll events for read or write socket.
 * @param timeout  return if polling for more than \p timeout
 * @param context The context while polling that can be use to cancel waiting for socket.
 *
 * @return int with negative 1 upon any error, 0 on timeout or greater than zero if events were
 * detected (socket ready to be written/read)
 */
int pollSocketUntilEventOrTimeout(
    Azure::Core::Context const& context,
    curl_socket_t socketFileDescriptor,
    PollSocketDirection direction,
    long timeout)
{
#if !defined(AZ_PLATFORM_WINDOWS) && !defined(AZ_PLATFORM_POSIX)
  // platform does not support Poll().
  throw TransportException("Error while sending request. Platform does not support Poll()");
#endif

  struct pollfd poller;
  poller.fd = socketFileDescriptor;

  // set direction
  if (direction == PollSocketDirection::Read)
  {
    poller.events = POLLIN;
  }
  else
  {
    poller.events = POLLOUT;
  }

  // Call poll with the poller struct. Poll can handle multiple file descriptors by making an
  // pollfd array and passing the size of it as the second arg. Since we are only passing one fd,
  // we use 1 as arg.

  // Cancelation is possible by calling poll() with small time intervals instead of using the
  // requested timeout. Default interval for calling poll() is 1 sec whenever arg timeout is
  // greater than 1 sec. Otherwise the interval is set to timeout
  long interval = 1000; // 1 second
  if (timeout < interval)
  {
    interval = timeout;
  }
  int result = 0;
  for (long counter = 0; counter < timeout && result == 0; counter = counter + interval)
  {
    // check cancelation
    context.ThrowIfCancelled();
#if defined(AZ_PLATFORM_POSIX)
    result = poll(&poller, 1, interval);
#elif defined(AZ_PLATFORM_WINDOWS)
    result = WSAPoll(&poller, 1, interval);
#endif
  }
  // result can be either 0 (timeout) or > 1 (socket ready)
  return result;
}

#if defined(AZ_PLATFORM_WINDOWS)
// Windows needs this after every write to socket or performance would be reduced to 1/4 for
// uploading operation.
// https://github.com/Azure/azure-sdk-for-cpp/issues/644
void WinSocketSetBuffSize(curl_socket_t socket)
{
  ULONG ideal;
  DWORD ideallen;
  // WSAloctl would get the ideal size for the socket buffer.
  if (WSAIoctl(socket, SIO_IDEAL_SEND_BACKLOG_QUERY, 0, 0, &ideal, sizeof(ideal), &ideallen, 0, 0)
      == 0)
  {
    // if WSAloctl succeeded (returned 0), set the socket buffer size.
    // Specifies the total per-socket buffer space reserved for sends.
    // https://docs.microsoft.com/en-us/windows/win32/api/winsock/nf-winsock-setsockopt
    auto result = setsockopt(socket, SOL_SOCKET, SO_SNDBUF, (const char*)&ideal, sizeof(ideal));
    LogThis(
        "Windows - calling setsockopt after uploading chunk. ideal = " + std::to_string(ideal)
        + " result = " + std::to_string(result));
  }
}
#endif
} // namespace

using Azure::Core::Context;
using Azure::Core::Http::CurlConnection;
using Azure::Core::Http::CurlConnectionPool;
using Azure::Core::Http::CurlNetworkConnection;
using Azure::Core::Http::CurlSession;
using Azure::Core::Http::CurlTransport;
using Azure::Core::Http::CurlTransportOptions;
using Azure::Core::Http::HttpStatusCode;
using Azure::Core::Http::LogClassification;
using Azure::Core::Http::RawResponse;
using Azure::Core::Http::Request;
using Azure::Core::Http::TransportException;

std::unique_ptr<RawResponse> CurlTransport::Send(Context const& context, Request& request)
{
  // Create CurlSession to perform request
  LogThis("Creating a new session.");
  auto session = std::make_unique<CurlSession>(
      request, CurlConnectionPool::GetCurlConnection(request, m_options), m_options.HttpKeepAlive);
  CURLcode performing;

  // Try to send the request. If we get CURLE_UNSUPPORTED_PROTOCOL back, it means the connection is
  // either closed or the socket is not usable any more. In that case, let the session be destroyed
  // and create a new session to get another connection from connection pool.
  // Prevent from trying forever by using c_DefaultMaxOpenNewConnectionIntentsAllowed.
  for (auto getConnectionOpenIntent = 0;
       getConnectionOpenIntent < Details::c_DefaultMaxOpenNewConnectionIntentsAllowed;
       getConnectionOpenIntent++)
  {
    performing = session->Perform(context);
    if (performing != CURLE_UNSUPPORTED_PROTOCOL)
    {
      break;
    }
    // Let session be destroyed and create a new one to get a new connection
    session = std::make_unique<CurlSession>(
        request,
        CurlConnectionPool::GetCurlConnection(request, m_options),
        m_options.HttpKeepAlive);
  }

  if (performing != CURLE_OK)
  {
    throw Azure::Core::Http::TransportException(
        "Error while sending request. " + std::string(curl_easy_strerror(performing)));
  }

  LogThis("Request completed. Moving response out of session and session to response.");
  // Move Response out of the session
  auto response = session->GetResponse();
  // Move the ownership of the CurlSession (bodyStream) to the response
  response->SetBodyStream(std::move(session));
  return response;
}

CURLcode CurlSession::Perform(Context const& context)
{

  // Set the session state
  m_sessionState = SessionState::PERFORM;

  // LibCurl settings after connection is open (headers)
  {
    auto headers = this->m_request.GetHeaders();
    auto hostHeader = headers.find("Host");
    if (hostHeader == headers.end())
    {
      LogThis("No Host in request headers. Adding it");
      this->m_request.AddHeader("Host", this->m_request.GetUrl().GetHost());
    }
    auto isContentLengthHeaderInRequest = headers.find("content-length");
    if (isContentLengthHeaderInRequest == headers.end())
    {
      LogThis("No content-length in headers. Adding it");
      this->m_request.AddHeader(
          "content-length", std::to_string(this->m_request.GetBodyStream()->Length()));
    }
  }

  // use expect:100 for PUT requests. Server will decide if it can take our request
  if (this->m_request.GetMethod() == HttpMethod::Put)
  {
    LogThis("Using 100-continue for PUT request");
    this->m_request.AddHeader("expect", "100-continue");
  }

  // Send request. If the connection assigned to this curlSession is closed or the socket is
  // somehow lost, libcurl will return CURLE_UNSUPPORTED_PROTOCOL
  // (https://curl.haxx.se/libcurl/c/curl_easy_send.html). Return the error back.
  LogThis("Send request without payload");
  auto result = SendRawHttp(context);
  if (result != CURLE_OK)
  {
    return result;
  }

  LogThis("Parse server response");
  ReadStatusLineAndHeadersFromRawResponse(context);

  // non-PUT request are ready to be stream at this point. Only PUT request would start an uploading
  // transfer where we want to maintain the `PERFORM` state.
  if (this->m_request.GetMethod() != HttpMethod::Put)
  {
    m_sessionState = SessionState::STREAMING;
    return result;
  }

  LogThis("Check server response before upload starts");

  // Check server response from Expect:100-continue for PUT;
  // This help to prevent us from start uploading data when Server can't handle it
  if (this->m_lastStatusCode != HttpStatusCode::Continue)
  {
    LogThis("Server rejected the upload request");
    return result; // Won't upload.
  }

  LogThis("Upload payload");
  if (this->m_bodyStartInBuffer > 0)
  {
    // If internal buffer has more data after the 100-continue means Server return an error.
    // We don't need to upload body, just parse the response from Server and return
    ReadStatusLineAndHeadersFromRawResponse(context, true);
    return result;
  }

  // Start upload
  result = this->UploadBody(context);
  if (result != CURLE_OK)
  {
    return result; // will throw transport exception before trying to read
  }

  LogThis("Upload completed. Parse server response");
  ReadStatusLineAndHeadersFromRawResponse(context);
  // If no throw at this point, the request is ready to stream.
  // If any throw happened before this point, the state will remain as PERFORM.
  m_sessionState = SessionState::STREAMING;
  return result;
}

// Creates an HTTP Response with specific bodyType
static std::unique_ptr<RawResponse> CreateHTTPResponse(
    uint8_t const* const begin,
    uint8_t const* const last)
{
  // set response code, http version and reason phrase (i.e. HTTP/1.1 200 OK)
  auto start = begin + 5; // HTTP = 4, / = 1, moving to 5th place for version
  auto end = std::find(start, last, '.');
  auto majorVersion = std::stoi(std::string(start, end));

  start = end + 1; // start of minor version
  end = std::find(start, last, ' ');
  auto minorVersion = std::stoi(std::string(start, end));

  start = end + 1; // start of status code
  end = std::find(start, last, ' ');
  auto statusCode = std::stoi(std::string(start, end));

  start = end + 1; // start of reason phrase
  end = std::find(start, last, '\r');
  auto reasonPhrase = std::string(start, end); // remove \r

  // allocate the instance of response to heap with shared ptr
  // So this memory gets delegated outside Curl Transport as a shared ptr so memory will be
  // eventually released
  return std::make_unique<RawResponse>(
      (uint16_t)majorVersion, (uint16_t)minorVersion, HttpStatusCode(statusCode), reasonPhrase);
}

// Creates an HTTP Response with specific bodyType
static std::unique_ptr<RawResponse> CreateHTTPResponse(std::string const& header)
{
  return CreateHTTPResponse(
      reinterpret_cast<const uint8_t*>(header.data()),
      reinterpret_cast<const uint8_t*>(header.data() + header.size()));
}

// Send buffer thru the wire
CURLcode CurlConnection::SendBuffer(
    Context const& context,
    uint8_t const* buffer,
    size_t bufferSize)
{
  for (size_t sentBytesTotal = 0; sentBytesTotal < bufferSize;)
  {
    // check cancelation for each chunk of data.
    // Next loop is expected to be called at most 2 times:
    // The first time we call `curl_easy_send()`, if it return CURLE_AGAIN it would call
    // `pollSocketUntilEventOrTimeout` to wait for socket to be ready to write.
    // `pollSocketUntilEventOrTimeout` will then handle cancelation token.
    // If socket is not ready before the timeout, Exception is thrown.
    // When socket is ready, it calls curl_easy_send() again (second loop iteration). It is not
    // expected to return CURLE_AGAIN (since socket is ready), so, a chuck of data will be uploaded
    // and result will be CURLE_OK which breaks the loop. Also, getting other than CURLE_OK or
    // CURLE_AGAIN throws.
    context.ThrowIfCancelled();
    for (CURLcode sendResult = CURLE_AGAIN; sendResult == CURLE_AGAIN;)
    {
      size_t sentBytesPerRequest = 0;
      sendResult = curl_easy_send(
          m_handle, buffer + sentBytesTotal, bufferSize - sentBytesTotal, &sentBytesPerRequest);

      switch (sendResult)
      {
        case CURLE_OK: {
          sentBytesTotal += sentBytesPerRequest;
          break;
        }
        case CURLE_AGAIN: {
          // start polling operation with 1 min timeout
          auto pollUntilSocketIsReady = pollSocketUntilEventOrTimeout(
              context, m_curlSocket, PollSocketDirection::Write, 60000L);

          if (pollUntilSocketIsReady == 0)
          {
            throw TransportException("Timeout waiting for socket to upload.");
          }
          else if (pollUntilSocketIsReady < 0)
          { // negative value, error while polling
            throw TransportException("Error while polling for socket ready write");
          }

          // Ready to continue download.
          break;
        }
        default: {
          return sendResult;
        }
      }
    };
  }
#if defined(AZ_PLATFORM_WINDOWS)
  WinSocketSetBuffSize(m_curlSocket);
#endif
  return CURLE_OK;
}

CURLcode CurlSession::UploadBody(Context const& context)
{
  // Send body UploadStreamPageSize at a time (libcurl default)
  // NOTE: if stream is on top a contiguous memory, we can avoid allocating this copying buffer
  auto streamBody = this->m_request.GetBodyStream();
  CURLcode sendResult = CURLE_OK;

  int64_t uploadChunkSize = this->m_request.GetUploadChunkSize();
  if (uploadChunkSize <= 0)
  {
    // use default size
    uploadChunkSize = Details::c_DefaultUploadChunkSize;
  }
  auto unique_buffer = std::make_unique<uint8_t[]>(static_cast<size_t>(uploadChunkSize));

  while (true)
  {
    auto rawRequestLen = streamBody->Read(context, unique_buffer.get(), uploadChunkSize);
    if (rawRequestLen == 0)
    {
      break;
    }
    sendResult = m_connection->SendBuffer(
        context, unique_buffer.get(), static_cast<size_t>(rawRequestLen));
    if (sendResult != CURLE_OK)
    {
      return sendResult;
    }
  }
  return sendResult;
}

// custom sending to wire an http request
CURLcode CurlSession::SendRawHttp(Context const& context)
{
  // something like GET /path HTTP1.0 \r\nheaders\r\n
  auto rawRequest = this->m_request.GetHTTPMessagePreBody();
  int64_t rawRequestLen = rawRequest.size();

  CURLcode sendResult = m_connection->SendBuffer(
      context,
      reinterpret_cast<uint8_t const*>(rawRequest.data()),
      static_cast<size_t>(rawRequestLen));

  if (sendResult != CURLE_OK || this->m_request.GetMethod() == HttpMethod::Put)
  {
    return sendResult;
  }

  return this->UploadBody(context);
}

void CurlSession::ParseChunkSize(Context const& context)
{
  // Use this string to construct the chunk size. This is because we could have an internal
  // buffer like [headers...\r\n123], where 123 is chunk size but we still need to pull more
  // data fro wire to get the full chunkSize. Next data could be just [\r\n] or [456\r\n]
  auto strChunkSize = std::string();

  // Move to after chunk size
  for (bool keepPolling = true; keepPolling;)
  {
    for (int64_t index = this->m_bodyStartInBuffer, i = 0; index < this->m_innerBufferSize;
         index++, i++)
    {
      strChunkSize.append(reinterpret_cast<char*>(&this->m_readBuffer[index]), 1);
      if (i > 1 && this->m_readBuffer[index] == '\n')
      {
        // get chunk size. Chunk size comes in Hex value
        try
        {
          this->m_chunkSize = static_cast<int64_t>(std::stoull(strChunkSize, nullptr, 16));
        }
        catch (std::invalid_argument& err)
        {
          (void)err;
          // Server can return something like `\n\r\n` for a chunk of zero length data. This is
          // allowed by RFC. `stoull` will throw invalid_argument if there is not at least one hex
          // digit to be parsed. For those cases, we consider the response as zero-lenght.
          this->m_chunkSize = 0;
        }

        if (this->m_chunkSize == 0)
        { // Response with no content. end of chunk
          keepPolling = false;
          break;
        }

        if (index + 1 == this->m_innerBufferSize)
        { // on last index. Whatever we read is the BodyStart here
          this->m_innerBufferSize = m_connection->ReadFromSocket(
              context, this->m_readBuffer, Details::c_DefaultLibcurlReaderSize);
          this->m_bodyStartInBuffer = 0;
        }
        else
        { // not at the end, buffer like [999 \r\nBody...]
          this->m_bodyStartInBuffer = index + 1;
        }

        keepPolling = false;
        break;
      }
    }
    if (keepPolling)
    { // Read all internal buffer and \n was not found, pull from wire
      this->m_innerBufferSize = m_connection->ReadFromSocket(
          context, this->m_readBuffer, Details::c_DefaultLibcurlReaderSize);
      this->m_bodyStartInBuffer = 0;
    }
  }
  return;
}

// Read status line plus headers to create a response with no body
void CurlSession::ReadStatusLineAndHeadersFromRawResponse(
    Context const& context,
    bool reuseInternalBuffer)
{
  auto parser = ResponseBufferParser();
  auto bufferSize = int64_t();

  // Keep reading until all headers were read
  while (!parser.IsParseCompleted())
  {
    int64_t bytesParsed = 0;
    if (reuseInternalBuffer)
    {
      // parse from internal buffer. This means previous read from server got more than one
      // response. This happens when Server returns a 100-continue plus an error code
      bufferSize = this->m_innerBufferSize - this->m_bodyStartInBuffer;
      bytesParsed = parser.Parse(
          this->m_readBuffer + this->m_bodyStartInBuffer, static_cast<size_t>(bufferSize));
      // if parsing from internal buffer is not enough, do next read from wire
      reuseInternalBuffer = false;
      // reset body start
      this->m_bodyStartInBuffer = -1;
    }
    else
    {
      // Try to fill internal buffer from socket.
      // If response is smaller than buffer, we will get back the size of the response
      bufferSize = m_connection->ReadFromSocket(
          context, this->m_readBuffer, Details::c_DefaultLibcurlReaderSize);
      if (bufferSize == 0)
      {
        // closed connection, prevent application from keep trying to pull more bytes from the wire
        throw TransportException(
            "Connection was closed by the server while trying to read a response");
      }
      // returns the number of bytes parsed up to the body Start
      bytesParsed = parser.Parse(this->m_readBuffer, static_cast<size_t>(bufferSize));
    }

    if (bytesParsed < bufferSize)
    {
      this->m_bodyStartInBuffer = bytesParsed; // Body Start
    }
  }

  this->m_response = parser.GetResponse();
  this->m_innerBufferSize = static_cast<size_t>(bufferSize);
  this->m_lastStatusCode = this->m_response->GetStatusCode();

  // For Head request, set the length of body response to 0.
  // Response will give us content-length as if we were not doing Head saying what would it be the
  // length of the body. However, Server won't send body
  // For NoContent status code, also need to set contentLength to 0.
  // https://github.com/Azure/azure-sdk-for-cpp/issues/406
  if (this->m_request.GetMethod() == HttpMethod::Head
      || this->m_lastStatusCode == HttpStatusCode::NoContent)
  {
    this->m_contentLength = 0;
    this->m_bodyStartInBuffer = -1;
    return;
  }

  // headers are already lowerCase at this point
  auto headers = this->m_response->GetHeaders();

  auto isContentLengthHeaderInResponse = headers.find("content-length");
  if (isContentLengthHeaderInResponse != headers.end())
  {
    this->m_contentLength
        = static_cast<int64_t>(std::stoull(isContentLengthHeaderInResponse->second.data()));
    return;
  }

  this->m_contentLength = -1;
  auto isTransferEncodingHeaderInResponse = headers.find("transfer-encoding");
  if (isTransferEncodingHeaderInResponse != headers.end())
  {
    auto headerValue = isTransferEncodingHeaderInResponse->second;
    auto isChunked = headerValue.find("chunked");

    if (isChunked != std::string::npos)
    {
      // set curl session to know response is chunked
      // This will be used to remove chunked info while reading
      this->m_isChunkedResponseType = true;

      // Need to move body start after chunk size
      if (this->m_bodyStartInBuffer == -1)
      { // if nothing on inner buffer, pull from wire
        this->m_innerBufferSize = m_connection->ReadFromSocket(
            context, this->m_readBuffer, Details::c_DefaultLibcurlReaderSize);
        this->m_bodyStartInBuffer = 0;
      }

      ParseChunkSize(context);
      return;
    }
  }
  /*
  https://tools.ietf.org/html/rfc7230#section-3.3.3
   7.  Otherwise, this is a response message without a declared message
       body length, so the message body length is determined by the
       number of octets received prior to the server closing the
       connection.
  */
}

// Read from curl session
int64_t CurlSession::OnRead(Context const& context, uint8_t* buffer, int64_t count)
{
<<<<<<< HEAD
=======
  context.ThrowIfCancelled();

>>>>>>> e141cf1a
  if (count <= 0 || this->IsEOF())
  {
    return 0;
  }

  // check if all chunked is all read already
  if (this->m_isChunkedResponseType && this->m_chunkSize == this->m_sessionTotalRead)
  {
    // Need to read CRLF after all chunk was read
    for (int8_t i = 0; i < 2; i++)
    {
      if (this->m_bodyStartInBuffer > 0 && this->m_bodyStartInBuffer < this->m_innerBufferSize)
      {
        this->m_bodyStartInBuffer += 1;
      }
      else
      { // end of buffer, pull data from wire
        this->m_innerBufferSize = m_connection->ReadFromSocket(
            context, this->m_readBuffer, Details::c_DefaultLibcurlReaderSize);
        this->m_bodyStartInBuffer = 1; // jump first char (could be \r or \n)
      }
    }
    // Reset session read counter for next chunk
    this->m_sessionTotalRead = 0;
    // get the size of next chunk
    ParseChunkSize(context);

    if (this->IsEOF())
    { // after parsing next chunk, check if it is zero
      return 0;
    }
  }

  auto totalRead = int64_t();
  auto readRequestLength = this->m_isChunkedResponseType
      ? std::min(this->m_chunkSize - this->m_sessionTotalRead, count)
      : count;

  // For responses with content-length, avoid trying to read beyond Content-length or
  // libcurl could return a second response as BadRequest.
  // https://github.com/Azure/azure-sdk-for-cpp/issues/306
  if (this->m_contentLength > 0)
  {
    auto remainingBodyContent = this->m_contentLength - this->m_sessionTotalRead;
    readRequestLength = std::min(readRequestLength, remainingBodyContent);
  }

  // Take data from inner buffer if any
  if (this->m_bodyStartInBuffer >= 0)
  {
    // still have data to take from innerbuffer
    MemoryBodyStream innerBufferMemoryStream(
        this->m_readBuffer + this->m_bodyStartInBuffer,
        this->m_innerBufferSize - this->m_bodyStartInBuffer);

    totalRead = innerBufferMemoryStream.Read(context, buffer, readRequestLength);
    this->m_bodyStartInBuffer += totalRead;
    this->m_sessionTotalRead += totalRead;

    if (this->m_bodyStartInBuffer == this->m_innerBufferSize)
    {
      this->m_bodyStartInBuffer = -1; // read everything from inner buffer already
    }
    return totalRead;
  }

  // Head request have contentLength = 0, so we won't read more, just return 0
  // Also if we have already read all contentLength
  if (this->m_sessionTotalRead == this->m_contentLength || this->IsEOF())
  {
    return 0;
  }

  // Read from socket when no more data on internal buffer
  // For chunk request, read a chunk based on chunk size
  totalRead = m_connection->ReadFromSocket(context, buffer, static_cast<size_t>(readRequestLength));
  this->m_sessionTotalRead += totalRead;

  // Reading 0 bytes means closed connection.
  // For known content length and chunked response, this means there is nothing else to read from
  // server or lost connection before getting full response.
  // For unknown response size, it means the end of response and it's fine.
  if (totalRead == 0 && (this->m_contentLength > 0 || this->m_isChunkedResponseType))
  {
    auto expectedToRead = this->m_isChunkedResponseType ? this->m_chunkSize : this->m_contentLength;
    if (this->m_sessionTotalRead < expectedToRead)
    {
      throw TransportException(
          "Connection closed before getting full response or response is less than expected. "
          "Expected response length = "
          + std::to_string(expectedToRead)
          + ". Read until now = " + std::to_string(this->m_sessionTotalRead));
    }
  }

  return totalRead;
}

// Read from socket and return the number of bytes taken from socket
int64_t CurlConnection::ReadFromSocket(Context const& context, uint8_t* buffer, int64_t bufferSize)
{
  // loop until read result is not CURLE_AGAIN
  // Next loop is expected to be called at most 2 times:
  // The first time it calls `curl_easy_recv()`, if it returns CURLE_AGAIN it would call
  // `pollSocketUntilEventOrTimeout` and wait for socket to be ready to read.
  // `pollSocketUntilEventOrTimeout` will then handle cancelation token.
  // If socket is not ready before the timeout, Exception is thrown.
  // When socket is ready, it calls curl_easy_recv() again (second loop iteration). It is not
  // expected to return CURLE_AGAIN (since socket is ready), so, a chuck of data will be downloaded
  // and result will be CURLE_OK which breaks the loop. Also, getting other than CURLE_OK or
  // CURLE_AGAIN throws.
  size_t readBytes = 0;
  for (CURLcode readResult = CURLE_AGAIN; readResult == CURLE_AGAIN;)
  {
    readResult = curl_easy_recv(m_handle, buffer, static_cast<size_t>(bufferSize), &readBytes);

    switch (readResult)
    {
      case CURLE_AGAIN: {
        // start polling operation
        auto pollUntilSocketIsReady = pollSocketUntilEventOrTimeout(
            context, m_curlSocket, PollSocketDirection::Read, 60000L);

        if (pollUntilSocketIsReady == 0)
        {
          throw TransportException("Timeout waiting for socket to read.");
        }
        else if (pollUntilSocketIsReady < 0)
        { // negative value, error while polling
          throw TransportException("Error while polling for socket ready read");
        }

        // Ready to continue download.
        break;
      }
      case CURLE_OK: {
        break;
      }
      default: {
        // Error reading from socket
        throw TransportException(
            "Error while reading from network socket. CURLE code: " + std::to_string(readResult)
            + ". " + std::string(curl_easy_strerror(readResult)));
      }
    }
  }
#if defined(AZ_PLATFORM_WINDOWS)
  WinSocketSetBuffSize(m_curlSocket);
#endif
  return readBytes;
}

std::unique_ptr<RawResponse> CurlSession::GetResponse() { return std::move(this->m_response); }

int64_t CurlSession::ResponseBufferParser::Parse(
    uint8_t const* const buffer,
    int64_t const bufferSize)
{
  if (this->m_parseCompleted)
  {
    return 0;
  }

  // Read all buffer until \r\n is found
  int64_t start = 0, index = 0;
  for (; index < bufferSize; index++)
  {
    if (buffer[index] == '\r')
    {
      this->m_delimiterStartInPrevPosition = true;
      continue;
    }

    if (buffer[index] == '\n' && this->m_delimiterStartInPrevPosition)
    {
      // found end of delimiter
      if (this->m_internalBuffer.size() > 0) // Check internal buffer
      {
        // At this point, we are reading to append more to internal buffer.
        // Only append more if index is greater than 1, meaning not when buffer is [\r\nxxx]
        // only on buffer like [xxx\r\n yyyy], append xxx
        if (index > 1)
        {
          // Previously appended something
          this->m_internalBuffer.append(buffer + start, buffer + index - 1); // minus 1 to remove \r
        }
        if (this->state == ResponseParserState::StatusLine)
        {
          // Create Response
          this->m_response = CreateHTTPResponse(this->m_internalBuffer);
          // Set state to headers
          this->state = ResponseParserState::Headers;
          this->m_delimiterStartInPrevPosition = false;
          start = index + 1; // jump \n
        }
        else if (this->state == ResponseParserState::Headers)
        {
          // will throw if header is invalid
          this->m_response->AddHeader(this->m_internalBuffer);
          this->m_delimiterStartInPrevPosition = false;
          start = index + 1; // jump \n
        }
        else
        {
          // Should never happen that parser is not statusLIne or Headers and we still try to parse
          // more.
          throw;
        }
        // clean internal buffer
        this->m_internalBuffer.clear();
      }
      else
      {
        // Nothing at internal buffer. Add directly from internal buffer
        if (this->state == ResponseParserState::StatusLine)
        {
          // Create Response
          this->m_response = CreateHTTPResponse(buffer + start, buffer + index - 1);
          // Set state to headers
          this->state = ResponseParserState::Headers;
          this->m_delimiterStartInPrevPosition = false;
          start = index + 1; // jump \n
        }
        else if (this->state == ResponseParserState::Headers)
        {
          // Check if this is end of headers delimiter
          // 1) internal buffer is empty and \n is the first char on buffer [\nBody...]
          // 2) index == start + 1. No header data after last \r\n [header\r\n\r\n]
          if (index == 0 || index == start + 1)
          {
            this->m_parseCompleted = true;
            return index + 1; // plus 1 to advance the \n. If we were at buffer end.
          }

          // will throw if header is invalid
          this->m_response->AddHeader(buffer + start, buffer + index - 1);
          this->m_delimiterStartInPrevPosition = false;
          start = index + 1; // jump \n
        }
        else
        {
          // Should never happen that parser is not statusLIne or Headers and we still try to parse
          // more.
          throw;
        }
      }
    }
    else
    {
      if (index == 0 && this->m_internalBuffer.size() > 0 && this->m_delimiterStartInPrevPosition)
      {
        // unlikely. But this means a case with buffers like [xx\r], [xxxx]
        // \r is not delimiter and in previous loop it was omitted, so adding it now
        this->m_internalBuffer.append("\r");
      }
      // \r in the response without \n after it. keep parsing
      this->m_delimiterStartInPrevPosition = false;
    }
  }

  if (start < bufferSize)
  {
    // didn't find the end of delimiter yet, save at internal buffer
    // If this->m_delimiterStartInPrevPosition is true, buffer ends in \r [xxxx\r]
    // Don't add \r. IF next char is not \n, we will append \r then on next loop
    this->m_internalBuffer.append(
        buffer + start, buffer + bufferSize - (this->m_delimiterStartInPrevPosition ? 1 : 0));
  }

  return index;
}

// Finds delimiter '\r' as the end of the
int64_t CurlSession::ResponseBufferParser::BuildStatusCode(
    uint8_t const* const buffer,
    int64_t const bufferSize)
{
  if (this->state != ResponseParserState::StatusLine)
  {
    return 0; // Wrong internal state to call this method.
  }

  uint8_t endOfStatusLine = '\r';
  auto endOfBuffer = buffer + bufferSize;

  // Look for the end of status line in buffer
  auto indexOfEndOfStatusLine = std::find(buffer, endOfBuffer, endOfStatusLine);

  if (indexOfEndOfStatusLine == endOfBuffer)
  {
    // did not find the delimiter yet, copy to internal buffer
    this->m_internalBuffer.append(buffer, endOfBuffer);
    return bufferSize; // all buffer read and requesting for more
  }

  // Delimiter found, check if there is data in the internal buffer
  if (this->m_internalBuffer.size() > 0)
  {
    // If the index is same as buffer it means delimiter is at position 0, meaning that
    // internalBuffer contains the status line and we don't need to add anything else
    if (indexOfEndOfStatusLine > buffer)
    {
      // Append and build response minus the delimiter
      this->m_internalBuffer.append(buffer, indexOfEndOfStatusLine);
    }
    this->m_response = CreateHTTPResponse(this->m_internalBuffer);
  }
  else
  {
    // Internal Buffer was not required, create response directly from buffer
    this->m_response = CreateHTTPResponse(std::string(buffer, indexOfEndOfStatusLine));
  }

  // update control
  this->state = ResponseParserState::Headers;
  this->m_internalBuffer.clear();

  // Return the index of the next char to read after delimiter
  // No need to advance one more char ('\n') (since we might be at the end of the array)
  // Parsing Headers will make sure to move one possition
  return indexOfEndOfStatusLine + 1 - buffer;
}

// Finds delimiter '\r' as the end of the
int64_t CurlSession::ResponseBufferParser::BuildHeader(
    uint8_t const* const buffer,
    int64_t const bufferSize)
{
  if (this->state != ResponseParserState::Headers)
  {
    return 0; // can't run this if state is not Headers.
  }

  uint8_t delimiter = '\r';
  auto start = buffer;
  auto endOfBuffer = buffer + bufferSize;

  if (bufferSize == 1 && buffer[0] == '\n')
  {
    // rare case of using buffer of size 1 to read. In this case, if the char is next value after
    // headers or previous header, just consider it as read and return
    return bufferSize;
  }
  else if (bufferSize > 1 && this->m_internalBuffer.size() == 0) // only if nothing in buffer,
                                                                 // advance
  {
    // move offset one possition. This is because readStatusLine and readHeader will read up to
    // '\r' then next delimiter is '\n' and we don't care
    start = buffer + 1;
  }

  // Look for the end of status line in buffer
  auto indexOfEndOfStatusLine = std::find(start, endOfBuffer, delimiter);

  if (indexOfEndOfStatusLine == start && this->m_internalBuffer.size() == 0)
  {
    // \r found at the start means the end of headers
    this->m_internalBuffer.clear();
    this->m_parseCompleted = true;
    return 1; // can't return more than the found delimiter. On read remaining we need to also
              // remove first char
  }

  if (indexOfEndOfStatusLine == endOfBuffer)
  {
    // did not find the delimiter yet, copy to internal buffer
    this->m_internalBuffer.append(start, endOfBuffer);
    return bufferSize; // all buffer read and requesting for more
  }

  // Delimiter found, check if there is data in the internal buffer
  if (this->m_internalBuffer.size() > 0)
  {
    // If the index is same as buffer it means delimiter is at position 0, meaning that
    // internalBuffer contains the status line and we don't need to add anything else
    if (indexOfEndOfStatusLine > buffer)
    {
      // Append and build response minus the delimiter
      this->m_internalBuffer.append(start, indexOfEndOfStatusLine);
    }
    // will throw if header is invalid
    m_response->AddHeader(this->m_internalBuffer);
  }
  else
  {
    // Internal Buffer was not required, create response directly from buffer
    std::string header(std::string(start, indexOfEndOfStatusLine));
    // will throw if header is invalid
    this->m_response->AddHeader(header);
  }

  // reuse buffer
  this->m_internalBuffer.clear();

  // Return the index of the next char to read after delimiter
  // No need to advance one more char ('\n') (since we might be at the end of the array)
  // Parsing Headers will make sure to move one position
  return indexOfEndOfStatusLine + 1 - buffer;
}

std::mutex CurlConnectionPool::ConnectionPoolMutex;
std::map<std::string, std::list<std::unique_ptr<CurlNetworkConnection>>>
    CurlConnectionPool::ConnectionPoolIndex;
int32_t CurlConnectionPool::s_connectionCounter = 0;
bool CurlConnectionPool::s_isCleanConnectionsRunning = false;

namespace {
inline std::string GetConnectionKey(std::string const& host, CurlTransportOptions const& options)
{
  std::string key(host);
  if (!options.CAInfo.empty())
  {
    key.append(options.CAInfo);
  }
  else
  {
    key.append("0");
  }
  if (!options.Proxy.empty())
  {
    key.append(options.Proxy);
  }
  else
  {
    key.append("0");
  }
  if (options.SSLOptions.NoRevoke)
  {
    key.append("1");
  }
  else
  {
    key.append("0");
  }
  if (options.SSLVerifyPeer)
  {
    key.append("1");
  }
  else
  {
    key.append("0");
  }
  return key;
}
} // namespace

std::unique_ptr<CurlNetworkConnection> CurlConnectionPool::GetCurlConnection(
    Request& request,
    CurlTransportOptions const& options)
{
  std::string const& host = request.GetUrl().GetHost();
  std::string const connectionKey = GetConnectionKey(host, options);

  {
    // Critical section. Needs to own ConnectionPoolMutex before executing
    // Lock mutex to access connection pool. mutex is unlock as soon as lock is out of scope
    std::lock_guard<std::mutex> lock(CurlConnectionPool::ConnectionPoolMutex);

    // get a ref to the pool from the map of pools
    auto hostPoolIndex = CurlConnectionPool::ConnectionPoolIndex.find(connectionKey);
    if (hostPoolIndex != CurlConnectionPool::ConnectionPoolIndex.end()
        && hostPoolIndex->second.size() > 0)
    {
      // get ref to first connection
      auto fistConnectionIterator = hostPoolIndex->second.begin();
      // move the connection ref to temp ref
      auto connection = std::move(*fistConnectionIterator);
      // Remove the connection ref from list
      hostPoolIndex->second.erase(fistConnectionIterator);
      // reduce number of connections on the pool
      CurlConnectionPool::s_connectionCounter -= 1;

      // Remove index if there are no more connections
      if (hostPoolIndex->second.size() == 0)
      {
        CurlConnectionPool::ConnectionPoolIndex.erase(hostPoolIndex);
      }

      // return connection ref
      return connection;
    }
  }

  // Creating a new connection is thread safe. No need to lock mutex here.
  // No available connection for the pool for the required host. Create one
  CURL* newHandle = curl_easy_init();
  if (!newHandle)
  {
    throw Azure::Core::Http::TransportException(
        Details::c_DefaultFailedToGetNewConnectionTemplate + host + ". "
        + std::string("curl_easy_init returned Null"));
  }
  CURLcode result;

  // Libcurl setup before open connection (url, connect_only, timeout)
  if (!SetLibcurlOption(newHandle, CURLOPT_URL, request.GetUrl().GetAbsoluteUrl().data(), &result))
  {
    throw Azure::Core::Http::TransportException(
        Details::c_DefaultFailedToGetNewConnectionTemplate + host + ". "
        + std::string(curl_easy_strerror(result)));
  }

  if (!SetLibcurlOption(newHandle, CURLOPT_CONNECT_ONLY, 1L, &result))
  {
    throw Azure::Core::Http::TransportException(
        Details::c_DefaultFailedToGetNewConnectionTemplate + host + ". "
        + std::string(curl_easy_strerror(result)));
  }

  // curl_easy_setopt(newHandle, CURLOPT_VERBOSE, 1L);
  // Set timeout to 24h. Libcurl will fail uploading on windows if timeout is:
  // timeout >= 25 days. Fails as soon as trying to upload any data
  // 25 days < timeout > 1 days. Fail on huge uploads ( > 1GB)
  if (!SetLibcurlOption(newHandle, CURLOPT_TIMEOUT, 60L * 60L * 24L, &result))
  {
    throw Azure::Core::Http::TransportException(
        Details::c_DefaultFailedToGetNewConnectionTemplate + host + ". "
        + std::string(curl_easy_strerror(result)));
  }

  /******************** Curl handle options apply to all connections created
   * The keepAlive option is managed by the session directly.
   */
  if (!options.Proxy.empty())
  {
    if (!SetLibcurlOption(newHandle, CURLOPT_PROXY, options.Proxy.c_str(), &result))
    {
      throw Azure::Core::Http::TransportException(
          Details::c_DefaultFailedToGetNewConnectionTemplate + host + ". Failed to set proxy to:"
          + options.Proxy + ". " + std::string(curl_easy_strerror(result)));
    }
  }

  if (!options.CAInfo.empty())
  {
    if (!SetLibcurlOption(newHandle, CURLOPT_CAINFO, options.CAInfo.c_str(), &result))
    {
      throw Azure::Core::Http::TransportException(
          Details::c_DefaultFailedToGetNewConnectionTemplate + host + ". Failed to set CA cert to:"
          + options.CAInfo + ". " + std::string(curl_easy_strerror(result)));
    }
  }

  long sslOption = 0;
  if (options.SSLOptions.NoRevoke)
  {
    sslOption |= CURLSSLOPT_NO_REVOKE;
  }

  if (!SetLibcurlOption(newHandle, CURLOPT_SSL_OPTIONS, sslOption, &result))
  {
    throw Azure::Core::Http::TransportException(
        Details::c_DefaultFailedToGetNewConnectionTemplate + host
        + ". Failed to set ssl options to long bitmask:" + std::to_string(sslOption) + ". "
        + std::string(curl_easy_strerror(result)));
  }

  if (!options.SSLVerifyPeer)
  {
    if (!SetLibcurlOption(newHandle, CURLOPT_SSL_VERIFYPEER, 0L, &result))
    {
      throw Azure::Core::Http::TransportException(
          Details::c_DefaultFailedToGetNewConnectionTemplate + host
          + ". Failed to disable ssl verify peer." + ". "
          + std::string(curl_easy_strerror(result)));
    }
  }

  auto performResult = curl_easy_perform(newHandle);
  if (performResult != CURLE_OK)
  {
    throw Http::TransportException(
        Details::c_DefaultFailedToGetNewConnectionTemplate + host + ". "
        + std::string(curl_easy_strerror(performResult)));
  }

  return std::make_unique<CurlConnection>(newHandle, std::move(connectionKey));
}

// Move the connection back to the connection pool. Push it to the front so it becomes the first
// connection to be picked next time some one ask for a connection to the pool (LIFO)
void CurlConnectionPool::MoveConnectionBackToPool(
    std::unique_ptr<CurlNetworkConnection> connection,
    HttpStatusCode lastStatusCode)
{
  auto code = static_cast<std::underlying_type<Http::HttpStatusCode>::type>(lastStatusCode);
  // laststatusCode = 0
  if (code < 200 || code >= 300)
  {
    // A handler with previous response with Error can't be re-use.
    return;
  }

  // Lock mutex to access connection pool. mutex is unlock as soon as lock is out of scope
  std::lock_guard<std::mutex> lock(CurlConnectionPool::ConnectionPoolMutex);
  auto& poolId = connection->GetConnectionKey();
  auto& hostPool = CurlConnectionPool::ConnectionPoolIndex[poolId];
  // update the time when connection was moved back to pool
  connection->updateLastUsageTime();
  hostPool.push_front(std::move(connection));
  CurlConnectionPool::s_connectionCounter += 1;
  // Check if there's no cleaner running and started
  if (!CurlConnectionPool::s_isCleanConnectionsRunning)
  {
    CurlConnectionPool::s_isCleanConnectionsRunning = true;
    CurlConnectionPool::CleanUp();
  }
}

// spawn a thread for cleaning old connections.
// Thread will keep running while there are at least one connection in the pool
void CurlConnectionPool::CleanUp()
{
  std::thread backgroundCleanerThread([]() {
    for (;;)
    {
      // wait before trying to clean
      std::this_thread::sleep_for(
          std::chrono::milliseconds(Details::c_DefaultCleanerIntervalMilliseconds));

      {
        // take mutex for reading the pool
        std::lock_guard<std::mutex> lock(CurlConnectionPool::ConnectionPoolMutex);

        if (CurlConnectionPool::s_connectionCounter == 0)
        {
          // stop the cleaner since there are no connections
          CurlConnectionPool::s_isCleanConnectionsRunning = false;
          return;
        }

        // loop the connection pool index
        for (auto index = CurlConnectionPool::ConnectionPoolIndex.begin();
             index != CurlConnectionPool::ConnectionPoolIndex.end();
             index++)
        {
          if (index->second.size() == 0)
          {
            // Move the next pool index
            continue;
          }

          // Pool index with waiting connections. Loop the connection pool backwards until
          // a connection that is not expired is found or until all connections are removed.
          for (auto connection = index->second.end();;)
          {
            // loop starts at end(), go back to previous possition. We know the list is size() > 0
            // so we are safe to go end() - 1 and find the last element in the list
            connection--;
            if (connection->get()->isExpired())
            {
              // remove connection from the pool and update the connection to the next one which
              // is going to be list.end()
              connection = index->second.erase(connection);
              CurlConnectionPool::s_connectionCounter -= 1;

              // Connection removed, break if there are no more connections to check
              if (index->second.size() == 0)
              {
                break;
              }
            }
            else
            {
              // Got a non-expired connection, all connections before this one are not expired.
              // Break the loop and continue looping the Pool index
              break;
            }
          }
        }
      }
    }
  });

  // let thread run independent. It will be done once ther is not connections in the pool
  backgroundCleanerThread.detach();
}<|MERGE_RESOLUTION|>--- conflicted
+++ resolved
@@ -606,11 +606,6 @@
 // Read from curl session
 int64_t CurlSession::OnRead(Context const& context, uint8_t* buffer, int64_t count)
 {
-<<<<<<< HEAD
-=======
-  context.ThrowIfCancelled();
-
->>>>>>> e141cf1a
   if (count <= 0 || this->IsEOF())
   {
     return 0;
