--- conflicted
+++ resolved
@@ -21,23 +21,11 @@
     {
       case CURLE_COULDNT_RESOLVE_HOST:
       {
-<<<<<<< HEAD
         throw new Azure::Core::Http::CouldNotResolveHostException("Could not resolve host");
       }
       default:
       {
         throw new Azure::Core::Http::TransportException("Error while sending request");
-=======
-        throw Azure::Core::Http::CouldNotResolveHostException();
-      }
-      case CURLE_WRITE_ERROR:
-      {
-        throw Azure::Core::Http::ErrorWhileWrittingResponse();
-      }
-      default:
-      {
-        throw Azure::Core::Http::TransportException();
->>>>>>> 57bdc0f6
       }
     }
   }
@@ -493,11 +481,7 @@
         break;
       default:
         // Error code while reading from socket
-<<<<<<< HEAD
         throw new Azure::Core::Http::TransportException("Error while reading from network socket");
-=======
-        throw Azure::Core::Http::TransportException();
->>>>>>> 57bdc0f6
     }
   }
   return readBytes;
