--- conflicted
+++ resolved
@@ -211,24 +211,14 @@
     auto hostHeader = headers.find("Host");
     if (hostHeader == headers.end())
     {
-<<<<<<< HEAD
       Log::Write(Logger::Level::Verbose, LogMsgPrefix + "No Host in request headers. Adding it");
-      this->m_request.AddHeader("Host", this->m_request.GetUrl().GetHost());
-=======
-      Log(LogLevel::Verbose, LogMsgPrefix + "No Host in request headers. Adding it");
       this->m_request.SetHeader("Host", this->m_request.GetUrl().GetHost());
->>>>>>> 16eb5710
     }
     auto isContentLengthHeaderInRequest = headers.find("content-length");
     if (isContentLengthHeaderInRequest == headers.end())
     {
-<<<<<<< HEAD
       Log::Write(Logger::Level::Verbose, LogMsgPrefix + "No content-length in headers. Adding it");
-      this->m_request.AddHeader(
-=======
-      Log(LogLevel::Verbose, LogMsgPrefix + "No content-length in headers. Adding it");
       this->m_request.SetHeader(
->>>>>>> 16eb5710
           "content-length", std::to_string(this->m_request.GetBodyStream()->Length()));
     }
   }
@@ -236,13 +226,8 @@
   // use expect:100 for PUT requests. Server will decide if it can take our request
   if (this->m_request.GetMethod() == HttpMethod::Put)
   {
-<<<<<<< HEAD
     Log::Write(Logger::Level::Verbose, LogMsgPrefix + "Using 100-continue for PUT request");
-    this->m_request.AddHeader("expect", "100-continue");
-=======
-    Log(LogLevel::Verbose, LogMsgPrefix + "Using 100-continue for PUT request");
     this->m_request.SetHeader("expect", "100-continue");
->>>>>>> 16eb5710
   }
 
   // Send request. If the connection assigned to this curlSession is closed or the socket is
