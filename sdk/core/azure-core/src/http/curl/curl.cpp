--- conflicted
+++ resolved
@@ -524,15 +524,11 @@
     {
       // Try to fill internal buffer from socket.
       // If response is smaller than buffer, we will get back the size of the response
-<<<<<<< HEAD
-      bufferSize = ReadFromSocket(this->m_readBuffer, Details::c_DefaultLibcurlReaderSize);
+      bufferSize = ReadFromSocket(context, this->m_readBuffer, Details::c_DefaultLibcurlReaderSize);
       if (bufferSize == 0) {
         // closed connection, prevent application from keep trying to pull more bytes from the wire
         throw TransportException("Connection was closed by the server while trying to read a response");
       }
-=======
-      bufferSize = ReadFromSocket(context, this->m_readBuffer, Details::c_DefaultLibcurlReaderSize);
->>>>>>> 724e6ca5
       // returns the number of bytes parsed up to the body Start
       bytesParsed = parser.Parse(this->m_readBuffer, static_cast<size_t>(bufferSize));
     }
