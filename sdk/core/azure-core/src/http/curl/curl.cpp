// Copyright (c) Microsoft Corporation. All rights reserved.
// SPDX-License-Identifier: MIT

#include "azure/core/http/curl/curl.hpp"
#include "azure/core/azure.hpp"
#include "azure/core/http/http.hpp"
#include "azure/core/internal/log.hpp"

#ifdef POSIX
#include <poll.h> // for poll()
#endif
#ifdef WINDOWS
#include <winsock2.h> // for WSAPoll();
#endif

#include <algorithm>
#include <string>
#include <thread>

namespace {
// Can be used from anywhere a little simpler
inline void LogThis(std::string const& msg)
{
  if (Azure::Core::Logging::Details::ShouldWrite(
          Azure::Core::Http::LogClassification::HttpTransportAdapter))
  {
    Azure::Core::Logging::Details::Write(
        Azure::Core::Http::LogClassification::HttpTransportAdapter,
        "[CURL Transport Adapter]: " + msg);
  }
}

template <typename T>
inline void SetLibcurlOption(
    CURL* handle,
    CURLoption option,
    T value,
    std::string const& errorMessage)
{
  auto result = curl_easy_setopt(handle, option, value);
  if (result != CURLE_OK)
  {
    throw Azure::Core::Http::TransportException(
        errorMessage + ". " + std::string(curl_easy_strerror(result)));
  }
}

enum class PollSocketDirection
{
  Read = 1,
  Write = 2,
};

/**
 * @brief Use poll from OS to check if socket is ready to be read or written.
 *
 * @param socketFileDescriptor socket descriptor.
 * @param direction poll events for read or write socket.
 * @param timeout  return if polling for more than \p timeout
 * @param context The context while polling that can be use to cancel waiting for socket.
 *
 * @return int with negative 1 upon any error, 0 on timeout or greater than zero if events were
 * detected (socket ready to be written/read)
 */
int pollSocketUntilEventOrTimeout(
    Azure::Core::Context const& context,
    curl_socket_t socketFileDescriptor,
    PollSocketDirection direction,
    long timeout)
{

#ifndef POSIX
#ifndef WINDOWS
  // platform does not support Poll().
  throw TransportException("Error while sending request. Platform does not support Poll()");
#endif
#endif

  struct pollfd poller;
  poller.fd = socketFileDescriptor;

  // set direction
  if (direction == PollSocketDirection::Read)
  {
    poller.events = POLLIN;
  }
  else
  {
    poller.events = POLLOUT;
  }

  // Call poll with the poller struct. Poll can handle multiple file descriptors by making an
  // pollfd array and passing the size of it as the second arg. Since we are only passing one fd,
  // we use 1 as arg.

  // Cancelation is possible by calling poll() with small time intervals instead of using the
  // requested timeout. Default interval for calling poll() is 1 sec whenever arg timeout is
  // greater than 1 sec. Otherwise the interval is set to timeout
  long interval = 1000; // 1 second
  if (timeout < interval)
  {
    interval = timeout;
  }
  int result = 0;
  for (long counter = 0; counter < timeout && result == 0; counter = counter + interval)
  {
    // check cancelation
    context.ThrowIfCanceled();
#ifdef POSIX
    result = poll(&poller, 1, interval);
#endif
#ifdef WINDOWS
    result = WSAPoll(&poller, 1, interval);
#endif
  }
  // result can be either 0 (timeout) or > 1 (socket ready)
  return result;
}

#ifdef WINDOWS
// Windows needs this after every write to socket or performance would be reduced to 1/4 for
// uploading operation.
// https://github.com/Azure/azure-sdk-for-cpp/issues/644
void WinSocketSetBuffSize(curl_socket_t socket)
{
  ULONG ideal;
  DWORD ideallen;
  // WSAloctl would get the ideal size for the socket buffer.
  if (WSAIoctl(socket, SIO_IDEAL_SEND_BACKLOG_QUERY, 0, 0, &ideal, sizeof(ideal), &ideallen, 0, 0)
      == 0)
  {
    // if WSAloctl succeeded (returned 0), set the socket buffer size.
    // Specifies the total per-socket buffer space reserved for sends.
    // https://docs.microsoft.com/en-us/windows/win32/api/winsock/nf-winsock-setsockopt
    auto result = setsockopt(socket, SOL_SOCKET, SO_SNDBUF, (const char*)&ideal, sizeof(ideal));
    LogThis(
        "Windows - calling setsockopt after uploading chunk. ideal = " + std::to_string(ideal)
        + " result = " + std::to_string(result));
  }
}
#endif // WINDOWS
} // namespace

using Azure::Core::Http::CurlConnection;
using Azure::Core::Http::CurlConnectionPool;
using Azure::Core::Http::CurlSession;
using Azure::Core::Http::CurlTransport;
using Azure::Core::Http::HttpStatusCode;
using Azure::Core::Http::LogClassification;
using Azure::Core::Http::RawResponse;
using Azure::Core::Http::Request;
using Azure::Core::Http::TransportException;

std::unique_ptr<RawResponse> CurlTransport::Send(Context const& context, Request& request)
{
  // Create CurlSession to perform request
  LogThis("Creating a new session.");
  auto session = std::make_unique<CurlSession>(request);
  CURLcode performing;

  // Try to send the request. If we get CURLE_UNSUPPORTED_PROTOCOL back, it means the connection is
  // either closed or the socket is not usable any more. In that case, let the session be destroyed
  // and create a new session to get another connection from connection pool.
  // Prevent from trying forever by using c_DefaultMaxOpenNewConnectionIntentsAllowed.
  for (auto getConnectionOpenIntent = 0;
       getConnectionOpenIntent < Details::c_DefaultMaxOpenNewConnectionIntentsAllowed;
       getConnectionOpenIntent++)
  {
    performing = session->Perform(context);
    if (performing != CURLE_UNSUPPORTED_PROTOCOL)
    {
      break;
    }
    // Let session be destroyed and create a new one to get a new connection
    session = std::make_unique<CurlSession>(request);
  }

  if (performing != CURLE_OK)
  {
<<<<<<< HEAD
    throw Azure::Core::Http::TransportException(
        "Error while sending request. " + std::string(curl_easy_strerror(performing)));
=======
    switch (performing)
    {
      case CURLE_COULDNT_RESOLVE_HOST:
      {
        throw CouldNotResolveHostException("Could not resolve host " + request.GetUrl().GetHost());
      }
      default:
      {
        throw TransportException(
            "Error while sending request. " + std::string(curl_easy_strerror(performing)));
      }
    }
>>>>>>> 7ccb5f04
  }

  LogThis("Request completed. Moving response out of session and session to response.");
  // Move Response out of the session
  auto response = session->GetResponse();
  // Move the ownership of the CurlSession (bodyStream) to the response
  response->SetBodyStream(std::move(session));
  return response;
}

CURLcode CurlSession::Perform(Context const& context)
{

  // Get the socket that libcurl is using from handle. Will use this to wait while reading/writing
  // into wire
  auto result = curl_easy_getinfo(
      this->m_connection->GetHandle(), CURLINFO_ACTIVESOCKET, &this->m_curlSocket);
  if (result != CURLE_OK)
  {
    return result;
  }

  // LibCurl settings after connection is open (headers)
  {
    auto headers = this->m_request.GetHeaders();
    auto hostHeader = headers.find("Host");
    if (hostHeader == headers.end())
    {
      LogThis("No Host in request headers. Adding it");
      this->m_request.AddHeader("Host", this->m_request.GetUrl().GetHost());
    }
    auto isContentLengthHeaderInRequest = headers.find("content-length");
    if (isContentLengthHeaderInRequest == headers.end())
    {
      LogThis("No content-length in headers. Adding it");
      this->m_request.AddHeader(
          "content-length", std::to_string(this->m_request.GetBodyStream()->Length()));
    }
  }

  // use expect:100 for PUT requests. Server will decide if it can take our request
  if (this->m_request.GetMethod() == HttpMethod::Put)
  {
    LogThis("Using 100-continue for PUT request");
    this->m_request.AddHeader("expect", "100-continue");
  }

  // Send request. If the connection assigned to this curlSession is closed or the socket is
  // somehow lost, libcurl will return CURLE_UNSUPPORTED_PROTOCOL
  // (https://curl.haxx.se/libcurl/c/curl_easy_send.html). Return the error back.
  LogThis("Send request without payload");
  result = SendRawHttp(context);
  if (result != CURLE_OK)
  {
    return result;
  }

  LogThis("Parse server response");
  ReadStatusLineAndHeadersFromRawResponse(context);

  // Upload body for PUT
  if (this->m_request.GetMethod() != HttpMethod::Put)
  {
    return result;
  }

  LogThis("Check server response before upload starts");

  // Check server response from Expect:100-continue for PUT;
  // This help to prevent us from start uploading data when Server can't handle it
  if (this->m_lastStatusCode != HttpStatusCode::Continue)
  {
    LogThis("Server rejected the upload request");
    return result; // Won't upload.
  }

  LogThis("Upload payload");
  if (this->m_bodyStartInBuffer > 0)
  {
    // If internal buffer has more data after the 100-continue means Server return an error.
    // We don't need to upload body, just parse the response from Server and return
    ReadStatusLineAndHeadersFromRawResponse(context, true);
    return result;
  }

  // Start upload
  result = this->UploadBody(context);
  if (result != CURLE_OK)
  {
    return result; // will throw transport exception before trying to read
  }

  LogThis("Upload completed. Parse server response");
  ReadStatusLineAndHeadersFromRawResponse(context);
  return result;
}

// Creates an HTTP Response with specific bodyType
static std::unique_ptr<RawResponse> CreateHTTPResponse(
    uint8_t const* const begin,
    uint8_t const* const last)
{
  // set response code, http version and reason phrase (i.e. HTTP/1.1 200 OK)
  auto start = begin + 5; // HTTP = 4, / = 1, moving to 5th place for version
  auto end = std::find(start, last, '.');
  auto majorVersion = std::stoi(std::string(start, end));

  start = end + 1; // start of minor version
  end = std::find(start, last, ' ');
  auto minorVersion = std::stoi(std::string(start, end));

  start = end + 1; // start of status code
  end = std::find(start, last, ' ');
  auto statusCode = std::stoi(std::string(start, end));

  start = end + 1; // start of reason phrase
  end = std::find(start, last, '\r');
  auto reasonPhrase = std::string(start, end); // remove \r

  // allocate the instance of response to heap with shared ptr
  // So this memory gets delegated outside Curl Transport as a shared ptr so memory will be
  // eventually released
  return std::make_unique<RawResponse>(
      (uint16_t)majorVersion, (uint16_t)minorVersion, HttpStatusCode(statusCode), reasonPhrase);
}

// Creates an HTTP Response with specific bodyType
static std::unique_ptr<RawResponse> CreateHTTPResponse(std::string const& header)
{
  return CreateHTTPResponse(
      reinterpret_cast<const uint8_t*>(header.data()),
      reinterpret_cast<const uint8_t*>(header.data() + header.size()));
}

bool CurlSession::isUploadRequest()
{
  return this->m_request.GetMethod() == HttpMethod::Put
      || this->m_request.GetMethod() == HttpMethod::Post;
}

// Send buffer thru the wire
CURLcode CurlSession::SendBuffer(Context const& context, uint8_t const* buffer, size_t bufferSize)
{
  for (size_t sentBytesTotal = 0; sentBytesTotal < bufferSize;)
  {
    // check cancelation for each chunk of data.
    // Next loop is expected to be called at most 2 times:
    // The first time we call `curl_easy_send()`, if it return CURLE_AGAIN it would call
    // `pollSocketUntilEventOrTimeout` to wait for socket to be ready to write.
    // `pollSocketUntilEventOrTimeout` will then handle cancelation token.
    // If socket is not ready before the timeout, Exception is thrown.
    // When socket is ready, it calls curl_easy_send() again (second loop iteration). It is not
    // expected to return CURLE_AGAIN (since socket is ready), so, a chuck of data will be uploaded
    // and result will be CURLE_OK which breaks the loop. Also, getting other than CURLE_OK or
    // CURLE_AGAIN throws.
    context.ThrowIfCanceled();
    for (CURLcode sendResult = CURLE_AGAIN; sendResult == CURLE_AGAIN;)
    {
      size_t sentBytesPerRequest = 0;
      sendResult = curl_easy_send(
          this->m_connection->GetHandle(),
          buffer + sentBytesTotal,
          bufferSize - sentBytesTotal,
          &sentBytesPerRequest);

      switch (sendResult)
      {
        case CURLE_OK:
        {
          sentBytesTotal += sentBytesPerRequest;
          this->m_uploadedBytes += sentBytesPerRequest;
          break;
        }
        case CURLE_AGAIN:
        {
          // start polling operation with 1 min timeout
          auto pollUntilSocketIsReady = pollSocketUntilEventOrTimeout(
              context, this->m_curlSocket, PollSocketDirection::Write, 60000L);

          if (pollUntilSocketIsReady == 0)
          {
            throw TransportException("Timeout waiting for socket to upload.");
          }
          else if (pollUntilSocketIsReady < 0)
          { // negative value, error while polling
            throw TransportException("Error while polling for socket ready write");
          }

          // Ready to continue download.
          break;
        }
        default:
        {
          return sendResult;
        }
      }
    };
  }
#ifdef WINDOWS
  WinSocketSetBuffSize(this->m_curlSocket);
#endif // WINDOWS
  return CURLE_OK;
}

CURLcode CurlSession::UploadBody(Context const& context)
{
  // Send body UploadStreamPageSize at a time (libcurl default)
  // NOTE: if stream is on top a contiguous memory, we can avoid allocating this copying buffer
  auto streamBody = this->m_request.GetBodyStream();
  CURLcode sendResult = CURLE_OK;
  this->m_uploadedBytes = 0;

  int64_t uploadChunkSize = this->m_request.GetUploadChunkSize();
  if (uploadChunkSize <= 0)
  {
    // use default size
    uploadChunkSize = Details::c_DefaultUploadChunkSize;
  }
  auto unique_buffer = std::make_unique<uint8_t[]>(static_cast<size_t>(uploadChunkSize));

  while (true)
  {
    auto rawRequestLen = streamBody->Read(context, unique_buffer.get(), uploadChunkSize);
    if (rawRequestLen == 0)
    {
      break;
    }
    sendResult = SendBuffer(context, unique_buffer.get(), static_cast<size_t>(rawRequestLen));
    if (sendResult != CURLE_OK)
    {
      return sendResult;
    }
  }
  return sendResult;
}

// custom sending to wire an http request
CURLcode CurlSession::SendRawHttp(Context const& context)
{
  // something like GET /path HTTP1.0 \r\nheaders\r\n
  auto rawRequest = this->m_request.GetHTTPMessagePreBody();
  int64_t rawRequestLen = rawRequest.size();

  CURLcode sendResult = SendBuffer(
      context,
      reinterpret_cast<uint8_t const*>(rawRequest.data()),
      static_cast<size_t>(rawRequestLen));

  if (sendResult != CURLE_OK || this->m_request.GetMethod() == HttpMethod::Put)
  {
    return sendResult;
  }

  return this->UploadBody(context);
}

void CurlSession::ParseChunkSize(Context const& context)
{
  // Use this string to construct the chunk size. This is because we could have an internal
  // buffer like [headers...\r\n123], where 123 is chunk size but we still need to pull more
  // data fro wire to get the full chunkSize. Next data could be just [\r\n] or [456\r\n]
  auto strChunkSize = std::string();

  // Move to after chunk size
  for (bool keepPolling = true; keepPolling;)
  {
    for (int64_t index = this->m_bodyStartInBuffer, i = 0; index < this->m_innerBufferSize;
         index++, i++)
    {
      strChunkSize.append(reinterpret_cast<char*>(&this->m_readBuffer[index]), 1);
      if (i > 1 && this->m_readBuffer[index] == '\n')
      {
        // get chunk size. Chunk size comes in Hex value
        this->m_chunkSize = static_cast<int64_t>(std::stoull(strChunkSize, nullptr, 16));

        if (this->m_chunkSize == 0)
        { // Response with no content. end of chunk
          keepPolling = false;
          break;
        }

        if (index + 1 == this->m_innerBufferSize)
        { // on last index. Whatever we read is the BodyStart here
          this->m_innerBufferSize
              = ReadFromSocket(context, this->m_readBuffer, Details::c_DefaultLibcurlReaderSize);
          this->m_bodyStartInBuffer = 0;
        }
        else
        { // not at the end, buffer like [999 \r\nBody...]
          this->m_bodyStartInBuffer = index + 1;
        }

        keepPolling = false;
        break;
      }
    }
    if (keepPolling)
    { // Read all internal buffer and \n was not found, pull from wire
      this->m_innerBufferSize
          = ReadFromSocket(context, this->m_readBuffer, Details::c_DefaultLibcurlReaderSize);
      this->m_bodyStartInBuffer = 0;
    }
  }
  return;
}

// Read status line plus headers to create a response with no body
void CurlSession::ReadStatusLineAndHeadersFromRawResponse(
    Context const& context,
    bool reuseInternalBuffer)
{
  auto parser = ResponseBufferParser();
  auto bufferSize = int64_t();

  // Keep reading until all headers were read
  while (!parser.IsParseCompleted())
  {
    int64_t bytesParsed = 0;
    if (reuseInternalBuffer)
    {
      // parse from internal buffer. This means previous read from server got more than one
      // response. This happens when Server returns a 100-continue plus an error code
      bufferSize = this->m_innerBufferSize - this->m_bodyStartInBuffer;
      bytesParsed = parser.Parse(
          this->m_readBuffer + this->m_bodyStartInBuffer, static_cast<size_t>(bufferSize));
      // if parsing from internal buffer is not enough, do next read from wire
      reuseInternalBuffer = false;
      // reset body start
      this->m_bodyStartInBuffer = -1;
    }
    else
    {
      // Try to fill internal buffer from socket.
      // If response is smaller than buffer, we will get back the size of the response
      bufferSize = ReadFromSocket(context, this->m_readBuffer, Details::c_DefaultLibcurlReaderSize);
      if (bufferSize == 0)
      {
        // closed connection, prevent application from keep trying to pull more bytes from the wire
        throw TransportException(
            "Connection was closed by the server while trying to read a response");
      }
      // returns the number of bytes parsed up to the body Start
      bytesParsed = parser.Parse(this->m_readBuffer, static_cast<size_t>(bufferSize));
    }

    if (bytesParsed < bufferSize)
    {
      this->m_bodyStartInBuffer = bytesParsed; // Body Start
    }
  }

  this->m_response = parser.GetResponse();
  this->m_innerBufferSize = static_cast<size_t>(bufferSize);
  this->m_lastStatusCode = this->m_response->GetStatusCode();

  // For Head request, set the length of body response to 0.
  // Response will give us content-length as if we were not doing Head saying what would it be the
  // length of the body. However, Server won't send body
  // For NoContent status code, also need to set contentLength to 0.
  // https://github.com/Azure/azure-sdk-for-cpp/issues/406
  if (this->m_request.GetMethod() == HttpMethod::Head
      || this->m_lastStatusCode == HttpStatusCode::NoContent)
  {
    this->m_contentLength = 0;
    this->m_bodyStartInBuffer = -1;
    return;
  }

  // headers are already lowerCase at this point
  auto headers = this->m_response->GetHeaders();

  auto isContentLengthHeaderInResponse = headers.find("content-length");
  if (isContentLengthHeaderInResponse != headers.end())
  {
    this->m_contentLength
        = static_cast<int64_t>(std::stoull(isContentLengthHeaderInResponse->second.data()));
    return;
  }

  this->m_contentLength = -1;
  auto isTransferEncodingHeaderInResponse = headers.find("transfer-encoding");
  if (isTransferEncodingHeaderInResponse != headers.end())
  {
    auto headerValue = isTransferEncodingHeaderInResponse->second;
    auto isChunked = headerValue.find("chunked");

    if (isChunked != std::string::npos)
    {
      // set curl session to know response is chunked
      // This will be used to remove chunked info while reading
      this->m_isChunkedResponseType = true;

      // Need to move body start after chunk size
      if (this->m_bodyStartInBuffer == -1)
      { // if nothing on inner buffer, pull from wire
        this->m_innerBufferSize
            = ReadFromSocket(context, this->m_readBuffer, Details::c_DefaultLibcurlReaderSize);
        this->m_bodyStartInBuffer = 0;
      }

      ParseChunkSize(context);
      return;
    }
  }
  /*
  https://tools.ietf.org/html/rfc7230#section-3.3.3
   7.  Otherwise, this is a response message without a declared message
       body length, so the message body length is determined by the
       number of octets received prior to the server closing the
       connection.
  */
}

// Read from curl session
int64_t CurlSession::Read(Context const& context, uint8_t* buffer, int64_t count)
{
  context.ThrowIfCanceled();

  if (count <= 0 || this->IsEOF())
  {
    return 0;
  }

  // check if all chunked is all read already
  if (this->m_isChunkedResponseType && this->m_chunkSize == this->m_sessionTotalRead)
  {
    // Need to read CRLF after all chunk was read
    for (int8_t i = 0; i < 2; i++)
    {
      if (this->m_bodyStartInBuffer > 0 && this->m_bodyStartInBuffer < this->m_innerBufferSize)
      {
        this->m_bodyStartInBuffer += 1;
      }
      else
      { // end of buffer, pull data from wire
        this->m_innerBufferSize
            = ReadFromSocket(context, this->m_readBuffer, Details::c_DefaultLibcurlReaderSize);
        this->m_bodyStartInBuffer = 1; // jump first char (could be \r or \n)
      }
    }
    // Reset session read counter for next chunk
    this->m_sessionTotalRead = 0;
    // get the size of next chunk
    ParseChunkSize(context);

    if (this->IsEOF())
    { // after parsing next chunk, check if it is zero
      return 0;
    }
  }

  auto totalRead = int64_t();
  auto readRequestLength = this->m_isChunkedResponseType
      ? std::min(this->m_chunkSize - this->m_sessionTotalRead, count)
      : count;

  // For responses with content-length, avoid trying to read beyond Content-length or
  // libcurl could return a second response as BadRequest.
  // https://github.com/Azure/azure-sdk-for-cpp/issues/306
  if (this->m_contentLength > 0)
  {
    auto remainingBodyContent = this->m_contentLength - this->m_sessionTotalRead;
    readRequestLength = std::min(readRequestLength, remainingBodyContent);
  }

  // Take data from inner buffer if any
  if (this->m_bodyStartInBuffer >= 0)
  {
    // still have data to take from innerbuffer
    MemoryBodyStream innerBufferMemoryStream(
        this->m_readBuffer + this->m_bodyStartInBuffer,
        this->m_innerBufferSize - this->m_bodyStartInBuffer);

    totalRead = innerBufferMemoryStream.Read(context, buffer, readRequestLength);
    this->m_bodyStartInBuffer += totalRead;
    this->m_sessionTotalRead += totalRead;

    if (this->m_bodyStartInBuffer == this->m_innerBufferSize)
    {
      this->m_bodyStartInBuffer = -1; // read everything from inner buffer already
    }
    return totalRead;
  }

  // Head request have contentLength = 0, so we won't read more, just return 0
  // Also if we have already read all contentLength
  if (this->m_sessionTotalRead == this->m_contentLength || this->IsEOF())
  {
    return 0;
  }

  // Read from socket when no more data on internal buffer
  // For chunk request, read a chunk based on chunk size
  totalRead = ReadFromSocket(context, buffer, static_cast<size_t>(readRequestLength));
  this->m_sessionTotalRead += totalRead;

  // Reading 0 bytes means closed connection.
  // For known content length and chunked response, this means there is nothing else to read from
  // server or lost connection before getting full response.
  // For unknown response size, it means the end of response and it's fine.
  if (totalRead == 0 && (this->m_contentLength > 0 || this->m_isChunkedResponseType))
  {
    auto expectedToRead = this->m_isChunkedResponseType ? this->m_chunkSize : this->m_contentLength;
    if (this->m_sessionTotalRead < expectedToRead)
    {
      throw TransportException(
          "Connection closed before getting full response or response is less than expected. "
          "Expected response length = "
          + std::to_string(expectedToRead)
          + ". Read until now = " + std::to_string(this->m_sessionTotalRead));
    }
  }

  return totalRead;
}

// Read from socket and return the number of bytes taken from socket
int64_t CurlSession::ReadFromSocket(Context const& context, uint8_t* buffer, int64_t bufferSize)
{
  // loop until read result is not CURLE_AGAIN
  // Next loop is expected to be called at most 2 times:
  // The first time it calls `curl_easy_recv()`, if it returns CURLE_AGAIN it would call
  // `pollSocketUntilEventOrTimeout` and wait for socket to be ready to read.
  // `pollSocketUntilEventOrTimeout` will then handle cancelation token.
  // If socket is not ready before the timeout, Exception is thrown.
  // When socket is ready, it calls curl_easy_recv() again (second loop iteration). It is not
  // expected to return CURLE_AGAIN (since socket is ready), so, a chuck of data will be downloaded
  // and result will be CURLE_OK which breaks the loop. Also, getting other than CURLE_OK or
  // CURLE_AGAIN throws.
  size_t readBytes = 0;
  for (CURLcode readResult = CURLE_AGAIN; readResult == CURLE_AGAIN;)
  {
    readResult = curl_easy_recv(
        this->m_connection->GetHandle(), buffer, static_cast<size_t>(bufferSize), &readBytes);

    switch (readResult)
    {
      case CURLE_AGAIN:
      {
        // start polling operation
        auto pollUntilSocketIsReady = pollSocketUntilEventOrTimeout(
            context, this->m_curlSocket, PollSocketDirection::Read, 60000L);

        if (pollUntilSocketIsReady == 0)
        {
          throw TransportException("Timeout waiting for socket to read.");
        }
        else if (pollUntilSocketIsReady < 0)
        { // negative value, error while polling
          throw TransportException("Error while polling for socket ready read");
        }

        // Ready to continue download.
        break;
      }
      case CURLE_OK:
      {
        break;
      }
      default:
      {
        // Error reading from socket
        throw TransportException(
            "Error while reading from network socket. CURLE code: " + std::to_string(readResult)
            + ". " + std::string(curl_easy_strerror(readResult)));
      }
    }
  }
#ifdef WINDOWS
  WinSocketSetBuffSize(this->m_curlSocket);
#endif // WINDOWS
  return readBytes;
}

std::unique_ptr<RawResponse> CurlSession::GetResponse() { return std::move(this->m_response); }

int64_t CurlSession::ResponseBufferParser::Parse(
    uint8_t const* const buffer,
    int64_t const bufferSize)
{
  if (this->m_parseCompleted)
  {
    return 0;
  }

  // Read all buffer until \r\n is found
  int64_t start = 0, index = 0;
  for (; index < bufferSize; index++)
  {
    if (buffer[index] == '\r')
    {
      this->m_delimiterStartInPrevPosition = true;
      continue;
    }

    if (buffer[index] == '\n' && this->m_delimiterStartInPrevPosition)
    {
      // found end of delimiter
      if (this->m_internalBuffer.size() > 0) // Check internal buffer
      {
        // At this point, we are reading to append more to internal buffer.
        // Only append more if index is greater than 1, meaning not when buffer is [\r\nxxx]
        // only on buffer like [xxx\r\n yyyy], append xxx
        if (index > 1)
        {
          // Previously appended something
          this->m_internalBuffer.append(buffer + start, buffer + index - 1); // minus 1 to remove \r
        }
        if (this->state == ResponseParserState::StatusLine)
        {
          // Create Response
          this->m_response = CreateHTTPResponse(this->m_internalBuffer);
          // Set state to headers
          this->state = ResponseParserState::Headers;
          this->m_delimiterStartInPrevPosition = false;
          start = index + 1; // jump \n
        }
        else if (this->state == ResponseParserState::Headers)
        {
          // will throw if header is invalid
          this->m_response->AddHeader(this->m_internalBuffer);
          this->m_delimiterStartInPrevPosition = false;
          start = index + 1; // jump \n
        }
        else
        {
          // Should never happen that parser is not statusLIne or Headers and we still try to parse
          // more.
          throw;
        }
        // clean internal buffer
        this->m_internalBuffer.clear();
      }
      else
      {
        // Nothing at internal buffer. Add directly from internal buffer
        if (this->state == ResponseParserState::StatusLine)
        {
          // Create Response
          this->m_response = CreateHTTPResponse(buffer + start, buffer + index - 1);
          // Set state to headers
          this->state = ResponseParserState::Headers;
          this->m_delimiterStartInPrevPosition = false;
          start = index + 1; // jump \n
        }
        else if (this->state == ResponseParserState::Headers)
        {
          // Check if this is end of headers delimiter
          // 1) internal buffer is empty and \n is the first char on buffer [\nBody...]
          // 2) index == start + 1. No header data after last \r\n [header\r\n\r\n]
          if (index == 0 || index == start + 1)
          {
            this->m_parseCompleted = true;
            return index + 1; // plus 1 to advance the \n. If we were at buffer end.
          }

          // will throw if header is invalid
          this->m_response->AddHeader(buffer + start, buffer + index - 1);
          this->m_delimiterStartInPrevPosition = false;
          start = index + 1; // jump \n
        }
        else
        {
          // Should never happen that parser is not statusLIne or Headers and we still try to parse
          // more.
          throw;
        }
      }
    }
    else
    {
      if (index == 0 && this->m_internalBuffer.size() > 0 && this->m_delimiterStartInPrevPosition)
      {
        // unlikely. But this means a case with buffers like [xx\r], [xxxx]
        // \r is not delimiter and in previous loop it was omitted, so adding it now
        this->m_internalBuffer.append("\r");
      }
      // \r in the response without \n after it. keep parsing
      this->m_delimiterStartInPrevPosition = false;
    }
  }

  if (start < bufferSize)
  {
    // didn't find the end of delimiter yet, save at internal buffer
    // If this->m_delimiterStartInPrevPosition is true, buffer ends in \r [xxxx\r]
    // Don't add \r. IF next char is not \n, we will append \r then on next loop
    this->m_internalBuffer.append(
        buffer + start, buffer + bufferSize - (this->m_delimiterStartInPrevPosition ? 1 : 0));
  }

  return index;
}

// Finds delimiter '\r' as the end of the
int64_t CurlSession::ResponseBufferParser::BuildStatusCode(
    uint8_t const* const buffer,
    int64_t const bufferSize)
{
  if (this->state != ResponseParserState::StatusLine)
  {
    return 0; // Wrong internal state to call this method.
  }

  uint8_t endOfStatusLine = '\r';
  auto endOfBuffer = buffer + bufferSize;

  // Look for the end of status line in buffer
  auto indexOfEndOfStatusLine = std::find(buffer, endOfBuffer, endOfStatusLine);

  if (indexOfEndOfStatusLine == endOfBuffer)
  {
    // did not find the delimiter yet, copy to internal buffer
    this->m_internalBuffer.append(buffer, endOfBuffer);
    return bufferSize; // all buffer read and requesting for more
  }

  // Delimiter found, check if there is data in the internal buffer
  if (this->m_internalBuffer.size() > 0)
  {
    // If the index is same as buffer it means delimiter is at position 0, meaning that
    // internalBuffer contains the status line and we don't need to add anything else
    if (indexOfEndOfStatusLine > buffer)
    {
      // Append and build response minus the delimiter
      this->m_internalBuffer.append(buffer, indexOfEndOfStatusLine);
    }
    this->m_response = CreateHTTPResponse(this->m_internalBuffer);
  }
  else
  {
    // Internal Buffer was not required, create response directly from buffer
    this->m_response = CreateHTTPResponse(std::string(buffer, indexOfEndOfStatusLine));
  }

  // update control
  this->state = ResponseParserState::Headers;
  this->m_internalBuffer.clear();

  // Return the index of the next char to read after delimiter
  // No need to advance one more char ('\n') (since we might be at the end of the array)
  // Parsing Headers will make sure to move one possition
  return indexOfEndOfStatusLine + 1 - buffer;
}

// Finds delimiter '\r' as the end of the
int64_t CurlSession::ResponseBufferParser::BuildHeader(
    uint8_t const* const buffer,
    int64_t const bufferSize)
{
  if (this->state != ResponseParserState::Headers)
  {
    return 0; // can't run this if state is not Headers.
  }

  uint8_t delimiter = '\r';
  auto start = buffer;
  auto endOfBuffer = buffer + bufferSize;

  if (bufferSize == 1 && buffer[0] == '\n')
  {
    // rare case of using buffer of size 1 to read. In this case, if the char is next value after
    // headers or previous header, just consider it as read and return
    return bufferSize;
  }
  else if (bufferSize > 1 && this->m_internalBuffer.size() == 0) // only if nothing in buffer,
                                                                 // advance
  {
    // move offset one possition. This is because readStatusLine and readHeader will read up to
    // '\r' then next delimiter is '\n' and we don't care
    start = buffer + 1;
  }

  // Look for the end of status line in buffer
  auto indexOfEndOfStatusLine = std::find(start, endOfBuffer, delimiter);

  if (indexOfEndOfStatusLine == start && this->m_internalBuffer.size() == 0)
  {
    // \r found at the start means the end of headers
    this->m_internalBuffer.clear();
    this->m_parseCompleted = true;
    return 1; // can't return more than the found delimiter. On read remaining we need to also
              // remove first char
  }

  if (indexOfEndOfStatusLine == endOfBuffer)
  {
    // did not find the delimiter yet, copy to internal buffer
    this->m_internalBuffer.append(start, endOfBuffer);
    return bufferSize; // all buffer read and requesting for more
  }

  // Delimiter found, check if there is data in the internal buffer
  if (this->m_internalBuffer.size() > 0)
  {
    // If the index is same as buffer it means delimiter is at position 0, meaning that
    // internalBuffer contains the status line and we don't need to add anything else
    if (indexOfEndOfStatusLine > buffer)
    {
      // Append and build response minus the delimiter
      this->m_internalBuffer.append(start, indexOfEndOfStatusLine);
    }
    // will throw if header is invalid
    m_response->AddHeader(this->m_internalBuffer);
  }
  else
  {
    // Internal Buffer was not required, create response directly from buffer
    std::string header(std::string(start, indexOfEndOfStatusLine));
    // will throw if header is invalid
    this->m_response->AddHeader(header);
  }

  // reuse buffer
  this->m_internalBuffer.clear();

  // Return the index of the next char to read after delimiter
  // No need to advance one more char ('\n') (since we might be at the end of the array)
  // Parsing Headers will make sure to move one position
  return indexOfEndOfStatusLine + 1 - buffer;
}

std::mutex CurlConnectionPool::s_connectionPoolMutex;
std::map<std::string, std::list<std::unique_ptr<CurlConnection>>>
    CurlConnectionPool::s_connectionPoolIndex;
int32_t CurlConnectionPool::s_connectionCounter = 0;
bool CurlConnectionPool::s_isCleanConnectionsRunning = false;

std::unique_ptr<CurlConnection> CurlConnectionPool::GetCurlConnection(Request& request)
{
  std::string const& host = request.GetUrl().GetHost();

  {
    // Critical section. Needs to own s_connectionPoolMutex before executing
    // Lock mutex to access connection pool. mutex is unlock as soon as lock is out of scope
    std::lock_guard<std::mutex> lock(CurlConnectionPool::s_connectionPoolMutex);

    // get a ref to the pool from the map of pools
    auto hostPoolIndex = CurlConnectionPool::s_connectionPoolIndex.find(host);
    if (hostPoolIndex != CurlConnectionPool::s_connectionPoolIndex.end()
        && hostPoolIndex->second.size() > 0)
    {
      // get ref to first connection
      auto fistConnectionIterator = hostPoolIndex->second.begin();
      // move the connection ref to temp ref
      auto connection = std::move(*fistConnectionIterator);
      // Remove the connection ref from list
      hostPoolIndex->second.erase(fistConnectionIterator);
      // reduce number of connections on the pool
      CurlConnectionPool::s_connectionCounter -= 1;

      // Remove index if there are no more connections
      if (hostPoolIndex->second.size() == 0)
      {
        CurlConnectionPool::s_connectionPoolIndex.erase(hostPoolIndex);
      }

      // return connection ref
      return connection;
    }
  }

  // Creating a new connection is thread safe. No need to lock mutex here.
  // No available connection for the pool for the required host. Create one
  auto newConnection = std::make_unique<CurlConnection>(host);

  // Libcurl setup before open connection (url, connect_only, timeout)
  SetLibcurlOption(
      newConnection->GetHandle(),
      CURLOPT_URL,
      request.GetUrl().GetAbsoluteUrl().data(),
      Details::c_DefaultFailedToGetNewConnectionTemplate + host);

  SetLibcurlOption(
      newConnection->GetHandle(),
      CURLOPT_CONNECT_ONLY,
      1L,
      Details::c_DefaultFailedToGetNewConnectionTemplate + host);

  // curl_easy_setopt(newConnection->GetHandle(), CURLOPT_VERBOSE, 1L);
  // Set timeout to 24h. Libcurl will fail uploading on windows if timeout is:
  // timeout >= 25 days. Fails as soon as trying to upload any data
  // 25 days < timeout > 1 days. Fail on huge uploads ( > 1GB)
  SetLibcurlOption(
      newConnection->GetHandle(),
      CURLOPT_TIMEOUT,
      60L * 60L * 24L,
      Details::c_DefaultFailedToGetNewConnectionTemplate + host);

  auto result = curl_easy_perform(newConnection->GetHandle());
  if (result != CURLE_OK)
  {
    throw Http::TransportException(
        Details::c_DefaultFailedToGetNewConnectionTemplate + host + ". "
        + std::string(curl_easy_strerror(result)));
  }
  return newConnection;
}

// Move the connection back to the connection pool. Push it to the front so it becomes the first
// connection to be picked next time some one ask for a connection to the pool (LIFO)
void CurlConnectionPool::MoveConnectionBackToPool(
    std::unique_ptr<CurlConnection> connection,
    Http::HttpStatusCode lastStatusCode)
{
  auto code = static_cast<std::underlying_type<Http::HttpStatusCode>::type>(lastStatusCode);
  // laststatusCode = 0
  if (code < 200 || code >= 300)
  {
    // A handler with previous response with Error can't be re-use.
    return;
  }

  // Lock mutex to access connection pool. mutex is unlock as soon as lock is out of scope
  std::lock_guard<std::mutex> lock(CurlConnectionPool::s_connectionPoolMutex);
  auto& hostPool = CurlConnectionPool::s_connectionPoolIndex[connection->GetHost()];
  // update the time when connection was moved back to pool
  connection->updateLastUsageTime();
  hostPool.push_front(std::move(connection));
  CurlConnectionPool::s_connectionCounter += 1;
  // Check if there's no cleaner running and started
  if (!CurlConnectionPool::s_isCleanConnectionsRunning)
  {
    CurlConnectionPool::s_isCleanConnectionsRunning = true;
    CurlConnectionPool::CleanUp();
  }
}

// spawn a thread for cleaning old connections.
// Thread will keep running while there are at least one connection in the pool
void CurlConnectionPool::CleanUp()
{
  std::thread backgroundCleanerThread([]() {
    for (;;)
    {
      // wait before trying to clean
      std::this_thread::sleep_for(
          std::chrono::milliseconds(Details::c_DefaultCleanerIntervalMilliseconds));

      {
        // take mutex for reading the pool
        std::lock_guard<std::mutex> lock(CurlConnectionPool::s_connectionPoolMutex);

        if (CurlConnectionPool::s_connectionCounter == 0)
        {
          // stop the cleaner since there are no connections
          CurlConnectionPool::s_isCleanConnectionsRunning = false;
          return;
        }

        // loop the connection pool index
        for (auto index = CurlConnectionPool::s_connectionPoolIndex.begin();
             index != CurlConnectionPool::s_connectionPoolIndex.end();
             index++)
        {
          if (index->second.size() == 0)
          {
            // Move the next pool index
            continue;
          }

          // Pool index with waiting connections. Loop the connection pool backwards until
          // a connection that is not expired is found or until all connections are removed.
          for (auto connection = index->second.end();;)
          {
            // loop starts at end(), go back to previous possition. We know the list is size() > 0
            // so we are safe to go end() - 1 and find the last element in the list
            connection--;
            if (connection->get()->isExpired())
            {
              // remove connection from the pool and update the connection to the next one which
              // is going to be list.end()
              connection = index->second.erase(connection);
              CurlConnectionPool::s_connectionCounter -= 1;

              // Connection removed, break if there are no more connections to check
              if (index->second.size() == 0)
              {
                break;
              }
            }
            else
            {
              // Got a non-expired connection, all connections before this one are not expired.
              // Break the loop and continue looping the Pool index
              break;
            }
          }
        }
      }
    }
  });

  // let thread run independent. It will be done once ther is not connections in the pool
  backgroundCleanerThread.detach();
}<|MERGE_RESOLUTION|>--- conflicted
+++ resolved
@@ -177,23 +177,8 @@
 
   if (performing != CURLE_OK)
   {
-<<<<<<< HEAD
     throw Azure::Core::Http::TransportException(
         "Error while sending request. " + std::string(curl_easy_strerror(performing)));
-=======
-    switch (performing)
-    {
-      case CURLE_COULDNT_RESOLVE_HOST:
-      {
-        throw CouldNotResolveHostException("Could not resolve host " + request.GetUrl().GetHost());
-      }
-      default:
-      {
-        throw TransportException(
-            "Error while sending request. " + std::string(curl_easy_strerror(performing)));
-      }
-    }
->>>>>>> 7ccb5f04
   }
 
   LogThis("Request completed. Moving response out of session and session to response.");
