--- conflicted
+++ resolved
@@ -221,11 +221,7 @@
       // removed.
       for (auto connection = --(index->second.end());
            index->second.size() > 0 && connection->get()->IsExpired();
-<<<<<<< HEAD
-           connection--)
-=======
            connection = index->second.size() > 0 ? --connection : connection)
->>>>>>> 8dc53eca
       {
         // remove connection from the pool and update the connection to the next one
         // which is going to be list.end()
