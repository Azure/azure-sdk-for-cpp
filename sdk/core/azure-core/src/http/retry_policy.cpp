// Copyright (c) Microsoft Corporation. All rights reserved.
// SPDX-License-Identifier: MIT

#include "azure/core/http/policies/policy.hpp"
#include "azure/core/internal/diagnostics/log.hpp"

#include <algorithm>
#include <cstdlib>
#include <limits>
#include <sstream>
#include <thread>

using Azure::Core::Context;
using namespace Azure::Core::Http;
using namespace Azure::Core::Http::Policies;
using namespace Azure::Core::Http::Policies::_internal;

namespace {
typedef decltype(RetryOptions::RetryDelay) Delay;
typedef decltype(RetryOptions::MaxRetries) RetryNumber;

bool GetResponseHeaderBasedDelay(RawResponse const& response, Delay& retryAfter)
{
  // Try to find retry-after headers. There are several of them possible.
  auto const& responseHeaders = response.GetHeaders();
  auto const responseHeadersEnd = responseHeaders.end();
  auto header = responseHeadersEnd;
  if (((header = responseHeaders.find("retry-after-ms")) != responseHeadersEnd)
      || ((header = responseHeaders.find("x-ms-retry-after-ms")) != responseHeadersEnd))
  {
    // The headers above are in milliseconds.
    retryAfter = std::chrono::milliseconds(std::stoi(header->second));
    return true;
  }

  if ((header = responseHeaders.find("retry-after")) != responseHeadersEnd)
  {
    // This header is in seconds.
    retryAfter = std::chrono::seconds(std::stoi(header->second));
    return true;

    // Tracked by https://github.com/Azure/azure-sdk-for-cpp/issues/262
    // ----------------------------------------------------------------
    //
    // To be accurate, the Retry-After header is EITHER seconds, or a DateTime. So we need to
    // write a parser for that (and handle the case when parsing seconds fails).
    // More info:
    // * Retry-After header: https://developer.mozilla.org/en-US/docs/Web/HTTP/Headers/Retry-After
    // * HTTP Date format: https://developer.mozilla.org/en-US/docs/Web/HTTP/Headers/Date
    // * Parsing the date: https://en.cppreference.com/w/cpp/locale/time_get
    // * Get system datetime: https://en.cppreference.com/w/cpp/chrono/system_clock/now
    // * Subtract datetimes to get duration:
    // https://en.cppreference.com/w/cpp/chrono/time_point/operator_arith2
  }

  return false;
}

Delay CalculateExponentialDelay(RetryOptions const& retryOptions, RetryNumber attempt)
{
  constexpr auto beforeLastBit = std::numeric_limits<RetryNumber>::digits
      - (std::numeric_limits<RetryNumber>::is_signed ? 1 : 0);

  // Scale exponentially: 1 x RetryDelay on 1st attempt, 2x on 2nd, 4x on 3rd, 8x on 4th ... all the
  // way up to std::numeric_limits<RetryNumber>::max() * RetryDelay.
  auto exponentialRetryAfter = retryOptions.RetryDelay
      * ((attempt <= beforeLastBit) ? (1 << attempt) : std::numeric_limits<RetryNumber>::max());

  // jitterFactor is a random double number in the range [0.8 .. 1.3)
  auto jitterFactor = 0.8 + (static_cast<double>(std::rand()) / RAND_MAX) * 0.5;

  // Multiply exponentialRetryAfter by jitterFactor
  exponentialRetryAfter = Delay(static_cast<Delay::rep>(
      (std::chrono::duration<double, Delay::period>(exponentialRetryAfter) * jitterFactor)
          .count()));

  return std::min(exponentialRetryAfter, retryOptions.MaxRetryDelay);
}

bool WasLastAttempt(RetryOptions const& retryOptions, RetryNumber attempt)
{
  return attempt > retryOptions.MaxRetries;
}

bool ShouldRetryOnTransportFailure(
    RetryOptions const& retryOptions,
    RetryNumber attempt,
    Delay& retryAfter)
{
  // Are we out of retry attempts?
  if (WasLastAttempt(retryOptions, attempt))
  {
    return false;
  }

  retryAfter = CalculateExponentialDelay(retryOptions, attempt);
  return true;
}

bool ShouldRetryOnResponse(
    RawResponse const& response,
    RetryOptions const& retryOptions,
    RetryNumber attempt,
    Delay& retryAfter)
{
  using Azure::Core::Diagnostics::Logger;
  using Azure::Core::Diagnostics::_internal::Log;
  // Are we out of retry attempts?
  if (WasLastAttempt(retryOptions, attempt))
  {
    return false;
  }

  // Should we retry on the given response retry code?
  {
    auto const& statusCodes = retryOptions.StatusCodes;
    auto const sc = response.GetStatusCode();
    if (statusCodes.find(sc) == statusCodes.end())
    {
      if (Log::ShouldWrite(Logger::Level::Warning))
      {
        Log::Write(
            Logger::Level::Warning,
            std::string("HTTP status code ") + std::to_string(static_cast<int>(sc))
                + " won't be retried.");
      }

      return false;
    }
    else if (Log::ShouldWrite(Logger::Level::Informational))
    {
      Log::Write(
          Logger::Level::Informational,
          std::string("HTTP status code ") + std::to_string(static_cast<int>(sc))
              + " will be retried.");
    }
  }

  if (!GetResponseHeaderBasedDelay(response, retryAfter))
  {
    retryAfter = CalculateExponentialDelay(retryOptions, attempt);
  }

  return true;
}

<<<<<<< HEAD
static constexpr char RetryKey[] = "AzureSdkRetryPolicyCounter";
=======
namespace {
  Context::Key const RetryKey;
}

/**
 * @brief Creates a new #Context node from \p parent with the information about the retrying while
 * sending an Http request.
 *
 * @param parent The parent context for the new created.
 * @return Context with information about retry counter.
 */
Context inline CreateRetryContext(Context const& parent)
{
  // First try as default
  int retryCount = 0;
  if (parent.HasKey(RetryKey))
  {
    retryCount = parent.GetValue<int>(RetryKey) + 1;
  }
  return parent.WithValue(RetryKey, retryCount);
}
>>>>>>> 63b2d21b
} // namespace

int RetryPolicy::GetRetryCount(Context const& context)
{
  if (!context.HasKey(RetryKey))
  {
    // Context with no data abut sending request with retry policy = -1
    // First try = 0
    // Second try = 1
    // third try = 2
    // ...
    return -1;
  }
<<<<<<< HEAD
  return *context.Get<int*>(RetryKey);
=======
  return context.GetValue<int>(RetryKey);
>>>>>>> 63b2d21b
}

std::unique_ptr<RawResponse> RetryPolicy::Send(
    Request& request,
    NextHttpPolicy nextHttpPolicy,
    Context const& ctx) const
{
  using Azure::Core::Diagnostics::Logger;
  using Azure::Core::Diagnostics::_internal::Log;
  // retryCount needs to be apart from RetryNumber attempt.
  int retryCount = 0;
  auto retryContext = ctx.WithValue(RetryKey, &retryCount);

  for (RetryNumber attempt = 1;; ++attempt)
  {
    Delay retryAfter{};
    request.StartTry();
    // creates a copy of original query parameters from request
    auto originalQueryParameters = request.GetUrl().GetQueryParameters();

    try
    {
      auto response = nextHttpPolicy.Send(request, retryContext);

      // If we are out of retry attempts, if a response is non-retriable (or simply 200 OK, i.e
      // doesn't need to be retried), then ShouldRetry returns false.
      if (!ShouldRetryOnResponse(*response.get(), m_retryOptions, attempt, retryAfter))
      {
        // If this is the second attempt and StartTry was called, we need to stop it. Otherwise
        // trying to perform same request would use last retry query/headers
        return response;
      }
    }
    catch (const TransportException& e)
    {
      if (Log::ShouldWrite(Logger::Level::Warning))
      {
        Log::Write(Logger::Level::Warning, std::string("HTTP Transport error: ") + e.what());
      }

      if (!ShouldRetryOnTransportFailure(m_retryOptions, attempt, retryAfter))
      {
        throw;
      }
    }

    if (Log::ShouldWrite(Logger::Level::Informational))
    {
      std::ostringstream log;

      log << "HTTP Retry attempt #" << attempt << " will be made in "
          << std::chrono::duration_cast<std::chrono::milliseconds>(retryAfter).count() << "ms.";

      Log::Write(Logger::Level::Informational, log.str());
    }

    // Sleep(0) behavior is implementation-defined: it may yield, or may do nothing. Let's make sure
    // we proceed immediately if it is 0.
    if (retryAfter.count() > 0)
    {
      ctx.ThrowIfCancelled();
      std::this_thread::sleep_for(retryAfter);
    }

    // Restore the original query parameters before next retry
    request.GetUrl().SetQueryParameters(std::move(originalQueryParameters));

    // Update retry number
    // retryContext = CreateRetryContext(retryContext);
    retryCount += 1;
  }
}<|MERGE_RESOLUTION|>--- conflicted
+++ resolved
@@ -144,31 +144,7 @@
   return true;
 }
 
-<<<<<<< HEAD
 static constexpr char RetryKey[] = "AzureSdkRetryPolicyCounter";
-=======
-namespace {
-  Context::Key const RetryKey;
-}
-
-/**
- * @brief Creates a new #Context node from \p parent with the information about the retrying while
- * sending an Http request.
- *
- * @param parent The parent context for the new created.
- * @return Context with information about retry counter.
- */
-Context inline CreateRetryContext(Context const& parent)
-{
-  // First try as default
-  int retryCount = 0;
-  if (parent.HasKey(RetryKey))
-  {
-    retryCount = parent.GetValue<int>(RetryKey) + 1;
-  }
-  return parent.WithValue(RetryKey, retryCount);
-}
->>>>>>> 63b2d21b
 } // namespace
 
 int RetryPolicy::GetRetryCount(Context const& context)
@@ -182,11 +158,7 @@
     // ...
     return -1;
   }
-<<<<<<< HEAD
   return *context.Get<int*>(RetryKey);
-=======
-  return context.GetValue<int>(RetryKey);
->>>>>>> 63b2d21b
 }
 
 std::unique_ptr<RawResponse> RetryPolicy::Send(
