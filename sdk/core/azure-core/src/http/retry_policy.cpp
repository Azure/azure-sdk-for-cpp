--- conflicted
+++ resolved
@@ -182,14 +182,11 @@
     Request& request,
     NextHttpPolicy nextHttpPolicy) const
 {
-<<<<<<< HEAD
   using Azure::Core::Logger;
   using Azure::Core::Internal::Log;
 
-=======
-  auto const shouldLog = Logging::Internal::ShouldLog(Logging::LogLevel::Informational);
   auto retryContext = CreateRetryContext(ctx);
->>>>>>> a5ff4741
+
   for (RetryNumber attempt = 1;; ++attempt)
   {
     Delay retryAfter{};
