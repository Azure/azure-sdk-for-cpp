// Copyright (c) Microsoft Corporation. All rights reserved.
// SPDX-License-Identifier: MIT

#include "azure/core/http/policies/policy.hpp"
#include "azure/core/internal/diagnostics/log.hpp"

#include <algorithm>
#include <cstdlib>
#include <limits>
#include <sstream>
#include <thread>

using Azure::Core::Context;
using namespace Azure::Core::Http;
using namespace Azure::Core::Http::Policies;
using namespace Azure::Core::Http::Policies::_internal;

namespace {
bool GetResponseHeaderBasedDelay(RawResponse const& response, std::chrono::milliseconds& retryAfter)
{
  // Try to find retry-after headers. There are several of them possible.
  auto const& responseHeaders = response.GetHeaders();
  auto const responseHeadersEnd = responseHeaders.end();
  auto header = responseHeadersEnd;
  if (((header = responseHeaders.find("retry-after-ms")) != responseHeadersEnd)
      || ((header = responseHeaders.find("x-ms-retry-after-ms")) != responseHeadersEnd))
  {
    // The headers above are in milliseconds.
    retryAfter = std::chrono::milliseconds(std::stoi(header->second));
    return true;
  }

  if ((header = responseHeaders.find("retry-after")) != responseHeadersEnd)
  {
    // This header is in seconds.
    retryAfter = std::chrono::seconds(std::stoi(header->second));
    return true;

    // Tracked by https://github.com/Azure/azure-sdk-for-cpp/issues/262
    // ----------------------------------------------------------------
    //
    // To be accurate, the Retry-After header is EITHER seconds, or a DateTime. So we need to
    // write a parser for that (and handle the case when parsing seconds fails).
    // More info:
    // * Retry-After header: https://developer.mozilla.org/en-US/docs/Web/HTTP/Headers/Retry-After
    // * HTTP Date format: https://developer.mozilla.org/en-US/docs/Web/HTTP/Headers/Date
    // * Parsing the date: https://en.cppreference.com/w/cpp/locale/time_get
    // * Get system datetime: https://en.cppreference.com/w/cpp/chrono/system_clock/now
    // * Subtract datetimes to get duration:
    // https://en.cppreference.com/w/cpp/chrono/time_point/operator_arith2
  }

  return false;
}

std::chrono::milliseconds CalculateExponentialDelay(
    RetryOptions const& retryOptions,
    int32_t attempt,
    double jitterFactor)
{
  if (jitterFactor < 0.8 || jitterFactor > 1.3)
  {
    // jitterFactor is a random double number in the range [0.8 .. 1.3]
    jitterFactor
        = 0.8 + ((static_cast<double>(static_cast<int32_t>(std::rand())) / RAND_MAX) * 0.5);
  }

  constexpr auto beforeLastBit
      = std::numeric_limits<int32_t>::digits - (std::numeric_limits<int32_t>::is_signed ? 1 : 0);

  // Scale exponentially: 1 x RetryDelay on 1st attempt, 2x on 2nd, 4x on 3rd, 8x on 4th ... all the
  // way up to std::numeric_limits<int32_t>::max() * RetryDelay.
  auto exponentialRetryAfter = retryOptions.RetryDelay
      * (((attempt - 1) <= beforeLastBit) ? (1 << (attempt - 1))
                                          : std::numeric_limits<int32_t>::max());

  // Multiply exponentialRetryAfter by jitterFactor
  exponentialRetryAfter = std::chrono::milliseconds(static_cast<std::chrono::milliseconds::rep>(
      (std::chrono::duration<double, std::chrono::milliseconds::period>(exponentialRetryAfter)
       * jitterFactor)
          .count()));

  return std::min(exponentialRetryAfter, retryOptions.MaxRetryDelay);
}

bool WasLastAttempt(RetryOptions const& retryOptions, int32_t attempt)
{
  return attempt > retryOptions.MaxRetries;
}

<<<<<<< HEAD
bool ShouldRetryOnTransportFailure(
    RetryOptions const& retryOptions,
    RetryNumber attempt,
    Delay& retryAfter)
{
  // Are we out of retry attempts?
  if (WasLastAttempt(retryOptions, attempt))
  {
    return false;
  }

  retryAfter = CalculateExponentialDelay(retryOptions, attempt);
  return true;
}

bool ShouldRetryOnResponse(
    RawResponse const& response,
    RetryOptions const& retryOptions,
    RetryNumber attempt,
    Delay& retryAfter)
{
  using Azure::Core::Diagnostics::Logger;
  using Azure::Core::Diagnostics::_internal::Log;
  // Are we out of retry attempts?
  if (WasLastAttempt(retryOptions, attempt))
  {
    return false;
  }

  // Should we retry on the given response retry code?
  {
    auto const& statusCodes = retryOptions.StatusCodes;
    auto const sc = response.GetStatusCode();
    if (statusCodes.find(sc) == statusCodes.end())
    {
      if (Log::ShouldWrite(Logger::Level::Warning))
      {
        Log::Write(
            Logger::Level::Warning,
            std::string("HTTP status code ") + std::to_string(static_cast<int>(sc))
                + " won't be retried.");
      }

      return false;
    }
    else if (Log::ShouldWrite(Logger::Level::Informational))
    {
      Log::Write(
          Logger::Level::Informational,
          std::string("HTTP status code ") + std::to_string(static_cast<int>(sc))
              + " will be retried.");
    }
  }

  if (!GetResponseHeaderBasedDelay(response, retryAfter))
  {
    retryAfter = CalculateExponentialDelay(retryOptions, attempt);
  }

  return true;
}

static constexpr char RetryKey[] = "AzureSdkRetryPolicyCounter";

/**
 * @brief Creates a new #Context node from \p parent with the information about the retrying while
 * sending an Http request.
 *
 * @param parent The parent context for the new created.
 * @return Context with information about retry counter.
 */
Context inline CreateRetryContext(Context const& parent)
{
  // First try as default
  int retryCount = parent.Get<int>(RetryKey) + 1;
  return parent.WithValue(RetryKey, retryCount);
}
=======
Context::Key const RetryKey;
>>>>>>> 38d3535a
} // namespace

int32_t RetryPolicy::GetRetryCount(Context const& context)
{
  int number = -1;
  if (!context.TryGetValue<int>(RetryKey, number))
  {
    // Context with no data abut sending request with retry policy = -1
    // First try = 0
    // Second try = 1
    // third try = 2
    // ...
    number = -1;
  }
<<<<<<< HEAD
  return number;
=======
  return *context.GetValue<int32_t*>(RetryKey);
>>>>>>> 38d3535a
}

std::unique_ptr<RawResponse> RetryPolicy::Send(
    Request& request,
    NextHttpPolicy nextHttpPolicy,
    Context const& ctx) const
{
  using Azure::Core::Diagnostics::Logger;
  using Azure::Core::Diagnostics::_internal::Log;
  // retryCount needs to be apart from RetryNumber attempt.
  int32_t retryCount = 0;
  auto retryContext = ctx.WithValue(RetryKey, &retryCount);

  for (int32_t attempt = 1;; ++attempt)
  {
    std::chrono::milliseconds retryAfter{};
    request.StartTry();
    // creates a copy of original query parameters from request
    auto originalQueryParameters = request.GetUrl().GetQueryParameters();

    try
    {
      auto response = nextHttpPolicy.Send(request, retryContext);

      // If we are out of retry attempts, if a response is non-retriable (or simply 200 OK, i.e
      // doesn't need to be retried), then ShouldRetry returns false.
      if (!ShouldRetryOnResponse(*response.get(), m_retryOptions, attempt, retryAfter))
      {
        // If this is the second attempt and StartTry was called, we need to stop it. Otherwise
        // trying to perform same request would use last retry query/headers
        return response;
      }
    }
    catch (const TransportException& e)
    {
      if (Log::ShouldWrite(Logger::Level::Warning))
      {
        Log::Write(Logger::Level::Warning, std::string("HTTP Transport error: ") + e.what());
      }

      if (!ShouldRetryOnTransportFailure(m_retryOptions, attempt, retryAfter))
      {
        throw;
      }
    }

    if (Log::ShouldWrite(Logger::Level::Informational))
    {
      std::ostringstream log;

      log << "HTTP Retry attempt #" << attempt << " will be made in "
          << std::chrono::duration_cast<std::chrono::milliseconds>(retryAfter).count() << "ms.";

      Log::Write(Logger::Level::Informational, log.str());
    }

    // Sleep(0) behavior is implementation-defined: it may yield, or may do nothing. Let's make sure
    // we proceed immediately if it is 0.
    if (retryAfter.count() > 0)
    {
      ctx.ThrowIfCancelled();
      std::this_thread::sleep_for(retryAfter);
    }

    // Restore the original query parameters before next retry
    request.GetUrl().SetQueryParameters(std::move(originalQueryParameters));

    // Update retry number
    retryCount += 1;
  }
}

bool RetryPolicy::ShouldRetryOnTransportFailure(
    RetryOptions const& retryOptions,
    int32_t attempt,
    std::chrono::milliseconds& retryAfter,
    double jitterFactor) const
{
  // Are we out of retry attempts?
  if (WasLastAttempt(retryOptions, attempt))
  {
    return false;
  }

  retryAfter = CalculateExponentialDelay(retryOptions, attempt, jitterFactor);
  return true;
}

bool RetryPolicy::ShouldRetryOnResponse(
    RawResponse const& response,
    RetryOptions const& retryOptions,
    int32_t attempt,
    std::chrono::milliseconds& retryAfter,
    double jitterFactor) const
{
  using Azure::Core::Diagnostics::Logger;
  using Azure::Core::Diagnostics::_internal::Log;

  // Are we out of retry attempts?
  if (WasLastAttempt(retryOptions, attempt))
  {
    return false;
  }

  // Should we retry on the given response retry code?
  {
    auto const& statusCodes = retryOptions.StatusCodes;
    auto const sc = response.GetStatusCode();
    if (statusCodes.find(sc) == statusCodes.end())
    {
      if (Log::ShouldWrite(Logger::Level::Warning))
      {
        Log::Write(
            Logger::Level::Warning,
            std::string("HTTP status code ") + std::to_string(static_cast<int>(sc))
                + " won't be retried.");
      }

      return false;
    }
    else if (Log::ShouldWrite(Logger::Level::Informational))
    {
      Log::Write(
          Logger::Level::Informational,
          std::string("HTTP status code ") + std::to_string(static_cast<int>(sc))
              + " will be retried.");
    }
  }

  if (!GetResponseHeaderBasedDelay(response, retryAfter))
  {
    retryAfter = CalculateExponentialDelay(retryOptions, attempt, jitterFactor);
  }

  return true;
}<|MERGE_RESOLUTION|>--- conflicted
+++ resolved
@@ -88,87 +88,7 @@
   return attempt > retryOptions.MaxRetries;
 }
 
-<<<<<<< HEAD
-bool ShouldRetryOnTransportFailure(
-    RetryOptions const& retryOptions,
-    RetryNumber attempt,
-    Delay& retryAfter)
-{
-  // Are we out of retry attempts?
-  if (WasLastAttempt(retryOptions, attempt))
-  {
-    return false;
-  }
-
-  retryAfter = CalculateExponentialDelay(retryOptions, attempt);
-  return true;
-}
-
-bool ShouldRetryOnResponse(
-    RawResponse const& response,
-    RetryOptions const& retryOptions,
-    RetryNumber attempt,
-    Delay& retryAfter)
-{
-  using Azure::Core::Diagnostics::Logger;
-  using Azure::Core::Diagnostics::_internal::Log;
-  // Are we out of retry attempts?
-  if (WasLastAttempt(retryOptions, attempt))
-  {
-    return false;
-  }
-
-  // Should we retry on the given response retry code?
-  {
-    auto const& statusCodes = retryOptions.StatusCodes;
-    auto const sc = response.GetStatusCode();
-    if (statusCodes.find(sc) == statusCodes.end())
-    {
-      if (Log::ShouldWrite(Logger::Level::Warning))
-      {
-        Log::Write(
-            Logger::Level::Warning,
-            std::string("HTTP status code ") + std::to_string(static_cast<int>(sc))
-                + " won't be retried.");
-      }
-
-      return false;
-    }
-    else if (Log::ShouldWrite(Logger::Level::Informational))
-    {
-      Log::Write(
-          Logger::Level::Informational,
-          std::string("HTTP status code ") + std::to_string(static_cast<int>(sc))
-              + " will be retried.");
-    }
-  }
-
-  if (!GetResponseHeaderBasedDelay(response, retryAfter))
-  {
-    retryAfter = CalculateExponentialDelay(retryOptions, attempt);
-  }
-
-  return true;
-}
-
-static constexpr char RetryKey[] = "AzureSdkRetryPolicyCounter";
-
-/**
- * @brief Creates a new #Context node from \p parent with the information about the retrying while
- * sending an Http request.
- *
- * @param parent The parent context for the new created.
- * @return Context with information about retry counter.
- */
-Context inline CreateRetryContext(Context const& parent)
-{
-  // First try as default
-  int retryCount = parent.Get<int>(RetryKey) + 1;
-  return parent.WithValue(RetryKey, retryCount);
-}
-=======
 Context::Key const RetryKey;
->>>>>>> 38d3535a
 } // namespace
 
 int32_t RetryPolicy::GetRetryCount(Context const& context)
@@ -183,11 +103,7 @@
     // ...
     number = -1;
   }
-<<<<<<< HEAD
-  return number;
-=======
   return *context.GetValue<int32_t*>(RetryKey);
->>>>>>> 38d3535a
 }
 
 std::unique_ptr<RawResponse> RetryPolicy::Send(
