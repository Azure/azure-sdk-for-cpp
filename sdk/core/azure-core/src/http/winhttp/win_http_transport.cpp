--- conflicted
+++ resolved
@@ -17,14 +17,11 @@
 #include <algorithm>
 #include <sstream>
 #include <string>
-<<<<<<< HEAD
-=======
 #pragma warning(push)
 #pragma warning(disable : 6553)
 #include <wil/resource.h> // definitions for wil::unique_cert_chain_context and other RAII type wrappers for Windows types.
 #pragma warning(pop)
 
->>>>>>> cc64ffae
 #include <wincrypt.h>
 #include <winhttp.h>
 
@@ -217,22 +214,14 @@
 // For each certificate specified in trustedCertificate, add to certificateStore.
 bool WinHttpTransport::AddCertificatesToStore(
     std::vector<std::string> const& trustedCertificates,
-<<<<<<< HEAD
-    _detail::unique_HCERTSTORE const& certificateStore)
-=======
     HCERTSTORE certificateStore)
->>>>>>> cc64ffae
 {
   for (auto const& trustedCertificate : trustedCertificates)
   {
     auto derCertificate = Azure::Core::Convert::Base64Decode(trustedCertificate);
 
     if (!CertAddEncodedCertificateToStore(
-<<<<<<< HEAD
-            certificateStore.get(),
-=======
             certificateStore,
->>>>>>> cc64ffae
             X509_ASN_ENCODING | PKCS_7_ASN_ENCODING,
             derCertificate.data(),
             static_cast<DWORD>(derCertificate.size()),
@@ -246,17 +235,10 @@
 }
 
 // VerifyCertificateInChain determines whether the certificate in serverCertificate
-<<<<<<< HEAD
-// chains up to the PEM represented by trustedCertificate or not.
-bool WinHttpTransport::VerifyCertificatesInChain(
-    std::vector<std::string> const& trustedCertificates,
-    _detail::unique_PCCERT_CONTEXT const& serverCertificate)
-=======
 // chains up to one of the certificates represented by trustedCertificate or not.
 bool WinHttpTransport::VerifyCertificatesInChain(
     std::vector<std::string> const& trustedCertificates,
     PCCERT_CONTEXT serverCertificate)
->>>>>>> cc64ffae
 {
   if ((trustedCertificates.empty()) || !serverCertificate)
   {
@@ -264,11 +246,7 @@
   }
 
   // Creates an in-memory certificate store that is destroyed at end of this function.
-<<<<<<< HEAD
-  _detail::unique_HCERTSTORE certificateStore(CertOpenStore(
-=======
   wil::unique_hcertstore certificateStore(CertOpenStore(
->>>>>>> cc64ffae
       CERT_STORE_PROV_MEMORY,
       X509_ASN_ENCODING | PKCS_7_ASN_ENCODING,
       0,
@@ -280,59 +258,32 @@
   }
 
   // Add the trusted certificates to that store.
-<<<<<<< HEAD
-  if (!AddCertificatesToStore(trustedCertificates, certificateStore))
-=======
   if (!AddCertificatesToStore(trustedCertificates, certificateStore.get()))
->>>>>>> cc64ffae
   {
     Log::Write(Logger::Level::Error, "Cannot add certificates to store");
     return false;
   }
 
-<<<<<<< HEAD
-  _detail::unique_HCERTCHAINENGINE certificateChainEngine;
-=======
   // WIL doesn't declare a convenient wrapper for a HCERTCHAINENGINE, so we define a custom one.
   wil::unique_any<
       HCERTCHAINENGINE,
       decltype(CertFreeCertificateChainEngine),
       CertFreeCertificateChainEngine>
       certificateChainEngine;
->>>>>>> cc64ffae
   {
     CERT_CHAIN_ENGINE_CONFIG EngineConfig{};
     EngineConfig.cbSize = sizeof(EngineConfig);
     EngineConfig.dwFlags = CERT_CHAIN_ENABLE_CACHE_AUTO_UPDATE | CERT_CHAIN_ENABLE_SHARE_STORE;
     EngineConfig.hExclusiveRoot = certificateStore.get();
 
-<<<<<<< HEAD
-    HCERTCHAINENGINE engineHandle;
-    if (!CertCreateCertificateChainEngine(&EngineConfig, &engineHandle))
+    if (!CertCreateCertificateChainEngine(&EngineConfig, certificateChainEngine.addressof()))
     {
       GetErrorAndThrow("CertCreateCertificateChainEngine failed");
     }
-    certificateChainEngine.reset(engineHandle);
-=======
-    if (!CertCreateCertificateChainEngine(&EngineConfig, certificateChainEngine.addressof()))
-    {
-      GetErrorAndThrow("CertCreateCertificateChainEngine failed");
-    }
->>>>>>> cc64ffae
   }
 
   // Generate a certificate chain using the local chain engine and the certificate store containing
   // the trusted certificates.
-<<<<<<< HEAD
-  _detail::unique_CCERT_CHAIN_CONTEXT chainContextToVerify;
-  {
-    CERT_CHAIN_PARA ChainPara{};
-    ChainPara.cbSize = sizeof(ChainPara);
-    PCCERT_CHAIN_CONTEXT chainContext;
-    if (!CertGetCertificateChain(
-            certificateChainEngine.get(),
-            serverCertificate.get(),
-=======
   wil::unique_cert_chain_context chainContextToVerify;
   {
     CERT_CHAIN_PARA ChainPara{};
@@ -340,24 +291,15 @@
     if (!CertGetCertificateChain(
             certificateChainEngine.get(),
             serverCertificate,
->>>>>>> cc64ffae
             nullptr,
             certificateStore.get(),
             &ChainPara,
             0,
             nullptr,
-<<<<<<< HEAD
-            &chainContext))
+            chainContextToVerify.addressof()))
     {
       GetErrorAndThrow("CertGetCertificateChain failed");
     }
-    chainContextToVerify.reset(chainContext);
-=======
-            chainContextToVerify.addressof()))
-    {
-      GetErrorAndThrow("CertGetCertificateChain failed");
-    }
->>>>>>> cc64ffae
   }
 
   // And make sure that the certificate chain which was created matches the SSL chain.
@@ -450,16 +392,6 @@
   AZURE_ASSERT(!m_options.ExpectedTlsRootCertificates.empty());
 
   // Ask WinHTTP for the server certificate - this won't be valid outside a status callback.
-<<<<<<< HEAD
-  _detail::unique_PCCERT_CONTEXT serverCertificate;
-  {
-    PCCERT_CONTEXT certContext;
-    DWORD bufferLength = sizeof(certContext);
-    if (!WinHttpQueryOption(
-            hInternet,
-            WINHTTP_OPTION_SERVER_CERT_CONTEXT,
-            reinterpret_cast<void*>(&certContext),
-=======
   wil::unique_cert_context serverCertificate;
   {
     DWORD bufferLength = sizeof(PCCERT_CONTEXT);
@@ -467,21 +399,13 @@
             hInternet,
             WINHTTP_OPTION_SERVER_CERT_CONTEXT,
             reinterpret_cast<void*>(serverCertificate.addressof()),
->>>>>>> cc64ffae
             &bufferLength))
     {
       GetErrorAndThrow("Could not retrieve TLS server certificate.");
     }
-<<<<<<< HEAD
-    serverCertificate.reset(certContext);
-  }
-
-  if (!VerifyCertificatesInChain(m_options.ExpectedTlsRootCertificates, serverCertificate))
-=======
   }
 
   if (!VerifyCertificatesInChain(m_options.ExpectedTlsRootCertificates, serverCertificate.get()))
->>>>>>> cc64ffae
   {
     Log::Write(Logger::Level::Error, "Server certificate is not trusted.  Aborting HTTP request");
 
@@ -522,23 +446,6 @@
   throw Azure::Core::Http::TransportException(errorMessage);
 }
 
-<<<<<<< HEAD
-_detail::unique_HINTERNET WinHttpTransport::CreateSessionHandle()
-{
-  // Use WinHttpOpen to obtain a session handle.
-  // The dwFlags is set to 0 - all WinHTTP functions are performed synchronously.
-  _detail::unique_HINTERNET sessionHandle(
-      WinHttpOpen(
-          NULL, // Do not use a fallback user-agent string, and only rely on the header within the
-                // request itself.
-          // If the customer asks for it, enable use of the system default HTTP proxy.
-          (m_options.EnableSystemDefaultProxy ? WINHTTP_ACCESS_TYPE_AUTOMATIC_PROXY
-                                              : WINHTTP_ACCESS_TYPE_NO_PROXY),
-          WINHTTP_NO_PROXY_NAME,
-          WINHTTP_NO_PROXY_BYPASS,
-          0),
-      _detail::HINTERNET_deleter{});
-=======
 Azure::Core::_internal::UniqueHandle<HINTERNET> WinHttpTransport::CreateSessionHandle()
 {
   // Use WinHttpOpen to obtain a session handle.
@@ -552,7 +459,6 @@
       WINHTTP_NO_PROXY_NAME,
       WINHTTP_NO_PROXY_BYPASS,
       0));
->>>>>>> cc64ffae
 
   if (!sessionHandle)
   {
@@ -651,9 +557,6 @@
 {
 }
 
-<<<<<<< HEAD
-_detail::unique_HINTERNET WinHttpTransport::CreateConnectionHandle(
-=======
 WinHttpTransport::WinHttpTransport(
     Azure::Core::Http::Policies::TransportOptions const& transportOptions)
     : WinHttpTransport(WinHttpTransportOptionsFromTransportOptions(transportOptions))
@@ -661,7 +564,6 @@
 }
 
 Azure::Core::_internal::UniqueHandle<HINTERNET> WinHttpTransport::CreateConnectionHandle(
->>>>>>> cc64ffae
     Azure::Core::Url const& url,
     Azure::Core::Context const& context)
 {
@@ -672,21 +574,11 @@
 
   // Specify an HTTP server.
   // This function always operates synchronously.
-<<<<<<< HEAD
-  _detail::unique_HINTERNET rv(
-      WinHttpConnect(
-          m_sessionHandle.get(),
-          StringToWideString(url.GetHost()).c_str(),
-          port == 0 ? INTERNET_DEFAULT_PORT : port,
-          0),
-      _detail::HINTERNET_deleter{});
-=======
   Azure::Core::_internal::UniqueHandle<HINTERNET> rv(WinHttpConnect(
       m_sessionHandle.get(),
       StringToWideString(url.GetHost()).c_str(),
       port == 0 ? INTERNET_DEFAULT_PORT : port,
       0));
->>>>>>> cc64ffae
 
   if (!rv)
   {
@@ -703,13 +595,8 @@
   return rv;
 }
 
-<<<<<<< HEAD
-_detail::unique_HINTERNET WinHttpTransport::CreateRequestHandle(
-    _detail::unique_HINTERNET const& connectionHandle,
-=======
 Azure::Core::_internal::UniqueHandle<HINTERNET> WinHttpTransport::CreateRequestHandle(
     Azure::Core::_internal::UniqueHandle<HINTERNET> const& connectionHandle,
->>>>>>> cc64ffae
     Azure::Core::Url const& url,
     Azure::Core::Http::HttpMethod const& method)
 {
@@ -722,19 +609,6 @@
           url.GetScheme(), WebSocketScheme));
 
   // Create an HTTP request handle.
-<<<<<<< HEAD
-  _detail::unique_HINTERNET request(
-      WinHttpOpenRequest(
-          connectionHandle.get(),
-          HttpMethodToWideString(requestMethod).c_str(),
-          path.empty() ? NULL : StringToWideString(path).c_str(), // Name of the target resource of
-                                                                  // the specified HTTP verb
-          NULL, // Use HTTP/1.1
-          WINHTTP_NO_REFERER,
-          WINHTTP_DEFAULT_ACCEPT_TYPES, // No media types are accepted by the client
-          requestSecureHttp ? WINHTTP_FLAG_SECURE : 0),
-      _detail::HINTERNET_deleter{}); // Uses secure transaction semantics (SSL/TLS)
-=======
   Azure::Core::_internal::UniqueHandle<HINTERNET> request(WinHttpOpenRequest(
       connectionHandle.get(),
       HttpMethodToWideString(requestMethod).c_str(),
@@ -744,7 +618,6 @@
       WINHTTP_NO_REFERER,
       WINHTTP_DEFAULT_ACCEPT_TYPES, // No media types are accepted by the client
       requestSecureHttp ? WINHTTP_FLAG_SECURE : 0)); // Uses secure transaction semantics (SSL/TLS)
->>>>>>> cc64ffae
   if (!request)
   {
     // Errors include:
@@ -783,23 +656,14 @@
       GetErrorAndThrow("Error while setting Proxy information.");
     }
   }
-<<<<<<< HEAD
-  if (!m_options.ProxyUserName.empty() || !m_options.ProxyPassword.empty())
-=======
   if (m_options.ProxyUserName.HasValue() || m_options.ProxyPassword.HasValue())
->>>>>>> cc64ffae
   {
     if (!WinHttpSetCredentials(
             request.get(),
             WINHTTP_AUTH_TARGET_PROXY,
             WINHTTP_AUTH_SCHEME_BASIC,
-<<<<<<< HEAD
-            StringToWideString(m_options.ProxyUserName).c_str(),
-            StringToWideString(m_options.ProxyPassword).c_str(),
-=======
             StringToWideString(m_options.ProxyUserName.Value()).c_str(),
             StringToWideString(m_options.ProxyPassword.Value()).c_str(),
->>>>>>> cc64ffae
             0))
     {
       GetErrorAndThrow("Error while setting Proxy credentials.");
@@ -840,11 +704,7 @@
 
 // For PUT/POST requests, send additional data using WinHttpWriteData.
 void WinHttpTransport::Upload(
-<<<<<<< HEAD
-    _detail::unique_HINTERNET const& requestHandle,
-=======
     Azure::Core::_internal::UniqueHandle<HINTERNET> const& requestHandle,
->>>>>>> cc64ffae
     Azure::Core::Http::Request& request,
     Azure::Core::Context const& context)
 {
@@ -884,11 +744,7 @@
 }
 
 void WinHttpTransport::SendRequest(
-<<<<<<< HEAD
-    _detail::unique_HINTERNET const& requestHandle,
-=======
     Azure::Core::_internal::UniqueHandle<HINTERNET> const& requestHandle,
->>>>>>> cc64ffae
     Azure::Core::Http::Request& request,
     Azure::Core::Context const& context)
 {
@@ -956,11 +812,7 @@
 }
 
 void WinHttpTransport::ReceiveResponse(
-<<<<<<< HEAD
-    _detail::unique_HINTERNET const& requestHandle,
-=======
     Azure::Core::_internal::UniqueHandle<HINTERNET> const& requestHandle,
->>>>>>> cc64ffae
     Azure::Core::Context const& context)
 {
   context.ThrowIfCancelled();
@@ -983,11 +835,7 @@
 }
 
 int64_t WinHttpTransport::GetContentLength(
-<<<<<<< HEAD
-    _detail::unique_HINTERNET const& requestHandle,
-=======
     Azure::Core::_internal::UniqueHandle<HINTERNET> const& requestHandle,
->>>>>>> cc64ffae
     HttpMethod requestMethod,
     HttpStatusCode responseStatusCode)
 {
@@ -1023,11 +871,7 @@
 }
 
 std::unique_ptr<RawResponse> WinHttpTransport::SendRequestAndGetResponse(
-<<<<<<< HEAD
-    _detail::unique_HINTERNET& requestHandle,
-=======
     Azure::Core::_internal::UniqueHandle<HINTERNET>& requestHandle,
->>>>>>> cc64ffae
     HttpMethod requestMethod)
 {
   // First, use WinHttpQueryHeaders to obtain the size of the buffer.
@@ -1165,14 +1009,9 @@
 
 std::unique_ptr<RawResponse> WinHttpTransport::Send(Request& request, Context const& context)
 {
-<<<<<<< HEAD
-  _detail::unique_HINTERNET connectionHandle = CreateConnectionHandle(request.GetUrl(), context);
-  _detail::unique_HINTERNET requestHandle
-=======
   Azure::Core::_internal::UniqueHandle<HINTERNET> connectionHandle
       = CreateConnectionHandle(request.GetUrl(), context);
   Azure::Core::_internal::UniqueHandle<HINTERNET> requestHandle
->>>>>>> cc64ffae
       = CreateRequestHandle(connectionHandle, request.GetUrl(), request.GetMethod());
   try
   {
