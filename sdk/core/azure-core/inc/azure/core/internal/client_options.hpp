--- conflicted
+++ resolved
@@ -81,61 +81,12 @@
      * @brief Telemetry options.
      */
     Azure::Core::Http::TelemetryOptions Telemetry;
-<<<<<<< HEAD
-
+    
     /**
      * @brief Define the information to be used for logging.
      *
      */
     Azure::Core::Http::LogOptions Log;
-
-    /**
-     * @brief Adds a policy into the client.
-     *
-     * @remark The order of policy while sending the request is controlled by \p order.
-     * If you want the policy to execute once per client request use #HttpPolicyOrder::PerCall,
-     * otherwise use #HttpPolicyOrder::PerRetry to run the policy for every retry.
-     *
-     * @param policy The policy instance to be added to the pipeline.
-     * @param order The order to execute the policy.
-     */
-    void AddPolicy(
-        std::unique_ptr<Azure::Core::Http::HttpPolicy> policy,
-        Azure::Core::Http::HttpPolicyOrder order)
-    {
-      switch (order)
-      {
-        case Azure::Core::Http::HttpPolicyOrder::PerCall:
-          m_perOperationPolicies.push_back(std::move(policy));
-          break;
-        case Azure::Core::Http::HttpPolicyOrder::PerRetry:
-          m_perRetryPolicies.push_back(std::move(policy));
-          break;
-
-        default:
-          throw std::invalid_argument("Invalid order parameter");
-      }
-    }
-
-    /**
-     * @brief Get the Per Call Policies.
-     *
-     */
-    std::vector<std::unique_ptr<Azure::Core::Http::HttpPolicy>> const& GetPerCallPolicies() const
-    {
-      return m_perOperationPolicies;
-    }
-
-    /**
-     * @brief Get the Per Retry Policies.
-     *
-     */
-    std::vector<std::unique_ptr<Azure::Core::Http::HttpPolicy>> const& GerPerRetryPolicies() const
-    {
-      return m_perRetryPolicies;
-    }
-=======
->>>>>>> 92e680b6
   };
 
 }}} // namespace Azure::Core::Internal