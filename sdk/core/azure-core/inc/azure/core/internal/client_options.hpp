--- conflicted
+++ resolved
@@ -47,7 +47,6 @@
      * @brief Copy each policy to the new instance.
      *
      */
-<<<<<<< HEAD
     ClientOptions(ClientOptions const& other) { *this = other; }
 
     ClientOptions() = default;
@@ -63,15 +62,11 @@
      *
      */
     ClientOptions& operator=(const ClientOptions& other)
-=======
-    ClientOptions(ClientOptions const& options)
-        : Retry(options.Retry), Transport(options.Transport), Telemetry(options.Telemetry),
-          Log(options.Log)
->>>>>>> 01ae3714
     {
       this->Retry = other.Retry;
       this->Transport = other.Transport;
       this->Telemetry = other.Telemetry;
+	  this->Log = other.Log;
       this->PerOperationPolicies.reserve(other.PerOperationPolicies.size());
       for (auto& policy : other.PerOperationPolicies)
       {
