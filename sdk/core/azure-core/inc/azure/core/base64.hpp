--- conflicted
+++ resolved
@@ -72,11 +72,7 @@
        * @brief Encodes a string using Base64 encoding.
        *
        * @param data The input string that contains data to be encoded.
-<<<<<<< HEAD
-       * @return The Base64 encoded contents of the vector.
-=======
        * @return The Base64 encoded contents of the string.
->>>>>>> cc64ffae
        */
       static std::string Base64Encode(const std::string& data);
     };
