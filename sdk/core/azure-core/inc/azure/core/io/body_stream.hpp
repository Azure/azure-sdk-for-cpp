--- conflicted
+++ resolved
@@ -230,11 +230,7 @@
   } // namespace _internal
 
   /**
-<<<<<<< HEAD
-   * @brief A concrete implementation of #Azure::IO::BodyStream used for reading data from a file.
-=======
-   * @brief #Azure::Core::IO::BodyStream providing its data from a file.
->>>>>>> 865f7075
+   * @brief A concrete implementation of #Azure::Core::IO::BodyStream used for reading data from a file.
    */
   class FileBodyStream : public BodyStream {
   private:
