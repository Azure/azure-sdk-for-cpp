// Copyright (c) Microsoft Corporation. All rights reserved.
// SPDX-License-Identifier: MIT

/**
 * @file
 * @brief Context for canceling long running operations.
 */

#pragma once

#include "azure/core/azure_assert.hpp"
#include "azure/core/datetime.hpp"
#include "azure/core/dll_import_export.hpp"
#include "azure/core/rtti.hpp"
#include <atomic>
#include <chrono>
#include <memory>
#include <stdexcept>
#include <string>
#include <type_traits>

// Forward declare TracerProvider to resolve an include file dependency ordering problem.
namespace Azure { namespace Core { namespace Tracing {
  class TracerProvider;
}}} // namespace Azure::Core::Tracing

namespace Azure { namespace Core {

  /**
   * @brief An exception thrown when an operation is cancelled.
   */
  class OperationCancelledException final : public std::runtime_error {
  public:
    /**
     * @brief Constructs an `OperationCancelledException` with message string as the description.
     *
     * @param what The explanatory string.
     */
    explicit OperationCancelledException(std::string const& what) : std::runtime_error(what) {}
  };

  /**
   * @brief A context is a node within a tree that represents deadlines and key/value pairs.
   */
  class Context final {
  public:
    /**
     * @brief A key used to store and retrieve data in an #Azure::Core::Context object.
     */
    class Key final {
      Key const* m_uniqueAddress;

    public:
      /**
       * @brief Constructs a default instance of `%Key`.
       *
       */
      Key() : m_uniqueAddress(this) {}

      /**
       * @brief Compares with \p other `%Key` for equality.
       * @param other Other `%Key` to compare with.
       * @return `true` if instances are equal; otherwise, `false`.
       */
      bool operator==(Key const& other) const
      {
        return this->m_uniqueAddress == other.m_uniqueAddress;
      }

      /**
       * @brief Compares with \p other `%Key` for equality.
       * @param other Other `%Key` to compare with.
       * @return `false` if instances are equal; otherwise, `true`.
       */
      bool operator!=(Key const& other) const { return !(*this == other); }
    };

  private:
    struct ContextSharedState final
    {
      std::shared_ptr<ContextSharedState> Parent;
      std::atomic<DateTime::rep> Deadline;
      std::shared_ptr<Azure::Core::Tracing::TracerProvider> TraceProvider;
      Context::Key Key;
      std::shared_ptr<void> Value;
#if defined(AZ_CORE_RTTI)
      const std::type_info& ValueType;
#endif
      static constexpr DateTime::rep ToDateTimeRepresentation(DateTime const& dateTime)
      {
        return dateTime.time_since_epoch().count();
      }

      static constexpr DateTime FromDateTimeRepresentation(DateTime::rep dtRepresentation)
      {
        return DateTime(DateTime::time_point(DateTime::duration(dtRepresentation)));
      }

      explicit ContextSharedState()
          : Deadline(ToDateTimeRepresentation((DateTime::max)())), Value(nullptr)
#if defined(AZ_CORE_RTTI)
            ,
            ValueType(typeid(std::nullptr_t))
#endif
      {
      }

      explicit ContextSharedState(
          const std::shared_ptr<ContextSharedState>& parent,
          DateTime const& deadline)
          : Parent(parent), Deadline(ToDateTimeRepresentation(deadline)), Value(nullptr)
#if defined(AZ_CORE_RTTI)
            ,
            ValueType(typeid(std::nullptr_t))
#endif
      {
      }

      template <class T>
      explicit ContextSharedState(
          const std::shared_ptr<ContextSharedState>& parent,
          DateTime const& deadline,
          Context::Key const& key,
          T value) // NOTE, should this be T&&
          : Parent(parent), Deadline(ToDateTimeRepresentation(deadline)), Key(key),
            Value(std::make_shared<T>(std::move(value)))
#if defined(AZ_CORE_RTTI)
            ,
            ValueType(typeid(T))
#endif
      {
      }
    };

    std::shared_ptr<ContextSharedState> m_contextSharedState;

    explicit Context(std::shared_ptr<ContextSharedState> impl)
        : m_contextSharedState(std::move(impl))
    {
    }

  public:
    /**
     * @brief Constructs a new context with no deadline, and no value associated.
     *
     */
    Context() : m_contextSharedState(std::make_shared<ContextSharedState>()) {}

    /**
<<<<<<< HEAD
     * @brief Constructs a `%Context` from another `%Context` instance.
     *
     * @param that Another instance to copy.
     *
     */
    Context(Context const& that) = default;

    /**
     * @brief Assigns `%Context` to another `%Context` instance.
     *
     * @param other Another instance to copy.
     *
     * @return A reference to this `%Context`.
     */
    Context& operator=(const Context& other) = default;

    /**
=======
>>>>>>> cc64ffae
     * @brief Creates a context with a deadline.
     *
     * @param deadline A point in time after which a context expires.
     *
     * @return A child context with deadline.
     */
    Context WithDeadline(DateTime const& deadline) const
    {
      return Context{std::make_shared<ContextSharedState>(m_contextSharedState, deadline)};
    }

    /**
     * @brief Creates a context without a deadline, but with \p key and \p value associated with it.
     *
     * @tparam T The type of the value to be stored with the key.
     * @param key A key to associate with this context.
     * @param value A value to associate with this context.
     *
     * @return A child context with no deadline and the \p key and \p value associated with it.
     */
    template <class T> Context WithValue(Key const& key, T&& value) const
    {
      return Context{std::make_shared<ContextSharedState>(
          m_contextSharedState, (DateTime::max)(), key, std::forward<T>(value))};
    }

    /**
     * @brief Gets the deadline for this context or the branch of contexts this context
     * belongs to.
     *
     * @return The deadline associated with the context; `Azure::DateTime::max()` if no deadline is
     * specified.
     *
     */
    DateTime GetDeadline() const;

    /**
     * @brief Gets the value associated with a \p key parameter within this context or the
     * branch of contexts this context belongs to.
     *
     * @tparam T The type of the value to be retrieved.
     * @param key A key associated with a context to find.
     * @param outputValue A reference to the value corresponding to the \p key to be set, if found
     * within the context tree.
     *
     * @return `true` if \p key is found, with \p outputValue set to the value associated with the
     * key found; otherwise, `false`.
     *
     * @note The \p outputValue is left unmodified if the \p key is not found.
     */
    template <class T> bool TryGetValue(Key const& key, T& outputValue) const
    {
      for (auto ptr = m_contextSharedState; ptr; ptr = ptr->Parent)
      {
        if (ptr->Key == key)
        {
#if defined(AZ_CORE_RTTI)
          AZURE_ASSERT_MSG(
              typeid(T) == ptr->ValueType, "Type mismatch for Context::TryGetValue().");
#endif

          outputValue = *reinterpret_cast<const T*>(ptr->Value.get());
          return true;
        }
      }
      return false;
    }

    /**
     * @brief Cancels the context.
     *
     */
    void Cancel()
    {
      m_contextSharedState->Deadline
          = ContextSharedState::ToDateTimeRepresentation((DateTime::min)());
    }

    /**
     * @brief Checks if the context is cancelled.
     * @return `true` if this context is cancelled; otherwise, `false`.
     */
    bool IsCancelled() const { return GetDeadline() < std::chrono::system_clock::now(); }

    /**
     * @brief Checks if the context is cancelled.
     * @throw #Azure::Core::OperationCancelledException if the context is cancelled.
     *
     */
    void ThrowIfCancelled() const
    {
      if (IsCancelled())
      {
        throw OperationCancelledException("Request was cancelled by context.");
      }
    }

    /**
     * @brief Returns the tracer provider for the current context.
     */
    std::shared_ptr<Tracing::TracerProvider> GetTracerProvider()
    {
      return m_contextSharedState->TraceProvider;
    }

    /**
     * @brief Sets the tracer provider for the current context.
     */
    void SetTracerProvider(std::shared_ptr<Tracing::TracerProvider> tracerProvider)
    {
      m_contextSharedState->TraceProvider = tracerProvider;
    }

    /**
     * @brief The application context (root).
     *
     */
    static AZ_CORE_DLLEXPORT Context ApplicationContext;
  };
}} // namespace Azure::Core<|MERGE_RESOLUTION|>--- conflicted
+++ resolved
@@ -147,26 +147,6 @@
     Context() : m_contextSharedState(std::make_shared<ContextSharedState>()) {}
 
     /**
-<<<<<<< HEAD
-     * @brief Constructs a `%Context` from another `%Context` instance.
-     *
-     * @param that Another instance to copy.
-     *
-     */
-    Context(Context const& that) = default;
-
-    /**
-     * @brief Assigns `%Context` to another `%Context` instance.
-     *
-     * @param other Another instance to copy.
-     *
-     * @return A reference to this `%Context`.
-     */
-    Context& operator=(const Context& other) = default;
-
-    /**
-=======
->>>>>>> cc64ffae
      * @brief Creates a context with a deadline.
      *
      * @param deadline A point in time after which a context expires.
