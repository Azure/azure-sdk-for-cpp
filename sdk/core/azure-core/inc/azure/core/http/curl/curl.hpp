--- conflicted
+++ resolved
@@ -29,11 +29,7 @@
     constexpr static int c_DefaultMaxOpenNewConnectionIntentsAllowed = 10;
 // Cleaner runs every 5 min or every 1 second for unit tests
 #ifdef TESTING_BUILD
-<<<<<<< HEAD
-      constexpr static int c_DefaultCleanerIntervalMilliseconds = 1000;
-=======
       constexpr static int c_DefaultCleanerIntervalMilliseconds = 1000 * 2;
->>>>>>> e6e74e2f
       // expire connection after one second for unit test
       constexpr static int c_DefaultConnectionExpiredMilliseconds = 1000;
 #else
