// Copyright (c) Microsoft Corporation. All rights reserved.
// SPDX-License-Identifier: MIT

/**
 * @file
 * @brief BodyStream is used to read data to/from a service.
 */

#pragma once

#include "azure/core/platform.hpp"

#if defined(AZ_PLATFORM_POSIX)
#include <unistd.h>
#elif defined(AZ_PLATFORM_WINDOWS)
#if !defined(WIN32_LEAN_AND_MEAN)
#define WIN32_LEAN_AND_MEAN
#endif
#if !defined(NOMINMAX)
#define NOMINMAX
#endif
#include <windows.h>
#endif

#include "azure/core/context.hpp"

#include <algorithm>
#include <cstdint>
#include <cstdio>
#include <cstring>
#include <memory>
#include <vector>

namespace Azure { namespace Core { namespace Http {

  /**
   *@brief Used to read data to/from a service.
   */
  class BodyStream {
  protected:
    /**
     * @brief Read portion of data into a buffer.
     *
     * @remark This is the `OnRead` implementation that all derived classes need to provide.
     *
     * @param context #Context so that operation can be canceled.
     * @param buffer Pointer to a byte buffer to read the data into.
     * @param count Size of the buffer to read the data into.
     *
     * @return Number of bytes read.
     */
    virtual int64_t OnRead(Context const& context, uint8_t* buffer, int64_t count) = 0;

  public:
    /// Destructor.
    virtual ~BodyStream() = default;

    /**
     * @brief Get the length of the data.
     * @remark Used with the HTTP `Content-Length` header.
     */
    virtual int64_t Length() const = 0;

    /*
     * @brief Resets the stream back to the beginning (for retries).
     * @remark Derived classes that send data in an HTTP request MUST override this and implement
     * it properly.
     */
    virtual void Rewind()
    {
      throw "Not Implemented"; // TODO: Replace with best practice as defined by guideline
    };

    /**
     * @brief Read portion of data into a buffer.
<<<<<<< HEAD
     *
     * @remark Checks and throws if context is cancelled. Otherwise, calls the `OnRead` method that
     * must be overridden.
=======
     * @remark Throws if error/cancelled.
>>>>>>> e141cf1a
     *
     * @param conntext #Context so that operation can be cancelled.
     * @param buffer Pointer to a first byte of the byte buffer to read the data into.
     * @param count Size of the buffer to read the data into.
     *
     * @return Number of bytes read.
     */
    int64_t Read(Context const& context, uint8_t* buffer, int64_t count)
    {
      context.ThrowIfCanceled();
      return OnRead(context, buffer, count);
    };

    /**
     * @brief Read #BodyStream into a buffer until the buffer is filled, or until the stream is
     * read to end.
     *
     * @param conntext #Context so that operation can be cancelled.
     * @param body #BodyStream to read.
     * @param buffer Pointer to a first byte of the byte buffer to read the data into.
     * @param count Size of the buffer to read the data into.
     *
     * @return Number of bytes read.
     */
    static int64_t ReadToCount(
        Context const& context,
        BodyStream& body,
        uint8_t* buffer,
        int64_t count);

    /**
     * @brief Read #BodyStream until the stream is read to end, allocating memory for the entirety
     * of contents.
     *
     * @param conntext #Context so that operation can be cancelled.
     * @param body #BodyStream to read.
     *
     * @return A vector of bytes containing the entirety of data read from the \p body.
     */
    static std::vector<uint8_t> ReadToEnd(Context const& context, BodyStream& body);
  };

  /**
   * @brief #BodyStream providing data from an initialized memory buffer.
   */
  class MemoryBodyStream : public BodyStream {
  private:
    const uint8_t* m_data;
    int64_t m_length;
    int64_t m_offset = 0;

  protected:
    int64_t OnRead(Context const& context, uint8_t* buffer, int64_t count) override;

  public:
    // Forbid constructor for rval so we don't end up storing dangling ptr
    MemoryBodyStream(std::vector<uint8_t> const&&) = delete;

    /**
     * @brief Construct using vector of bytes.
     *
     * @param buffer Vector of bytes with the contents to provide the data from to the readers.
     */
    MemoryBodyStream(std::vector<uint8_t> const& buffer)
        : MemoryBodyStream(buffer.data(), static_cast<int64_t>(buffer.size()))
    {
    }

    /**
     * @brief Construct using buffer pointer and its size.
     *
     * @param data Pointer to a first byte of the buffer with the contents to provide the data
     * from to the readers.
     * @param length Size of the buffer.
     */
    explicit MemoryBodyStream(const uint8_t* data, int64_t length) : m_data(data), m_length(length)
    {
    }

    int64_t Length() const override { return this->m_length; }

    void Rewind() override { m_offset = 0; }
  };

  /**
   * @brief Empty #BodyStream.
   * @remark Used for requests with no body.
   */
  class NullBodyStream : public Azure::Core::Http::BodyStream {
  protected:
    int64_t OnRead(Azure::Core::Context const& context, uint8_t* buffer, int64_t count) override
    {
      (void)context;
      (void)buffer;
      (void)count;
      return 0;
    };

  public:
    /// Constructor.
    explicit NullBodyStream() {}

    int64_t Length() const override { return 0; }

    void Rewind() override {}

    /**
     * @brief Gets a singleton instance of a #NullBodyStream.
     */
    static NullBodyStream* GetNullBodyStream()
    {
      static NullBodyStream nullBodyStream;
      return &nullBodyStream;
    }
  };

  /**
   * @brief #BodyStream providing its data from a file.
   */
  class FileBodyStream : public BodyStream {
  private:
    // immutable
#if defined(AZ_PLATFORM_POSIX)
    int m_fd;
#elif defined(AZ_PLATFORM_WINDOWS)
    HANDLE m_hFile;
#endif
    int64_t m_baseOffset;
    int64_t m_length;
    // mutable
    int64_t m_offset;

  protected:
    int64_t OnRead(Azure::Core::Context const& context, uint8_t* buffer, int64_t count) override;

  public:
#if defined(AZ_PLATFORM_POSIX)
    /**
     * @brief Construct from a file.
     *
     * @param fd File descriptor.
     * @param offset Offset in the file to start providing the data from.
     * @param length Length of the data, in bytes, to provide.
     */
    FileBodyStream(int fd, int64_t offset, int64_t length)
        : m_fd(fd), m_baseOffset(offset), m_length(length), m_offset(0)
    {
    }
#elif defined(AZ_PLATFORM_WINDOWS)
    /**
     * @brief Construct from a file.
     *
     * @param hFile File handle.
     * @param offset Offset in the file to start providing the data from.
     * @param length Length of the data, in bytes, to provide.
     */
    FileBodyStream(HANDLE hFile, int64_t offset, int64_t length)
        : m_hFile(hFile), m_baseOffset(offset), m_length(length), m_offset(0)
    {
    }
#endif

    // Rewind seek back to 0
    void Rewind() override { this->m_offset = 0; }

    int64_t Length() const override { return this->m_length; };
  };

  /**
   * @brief #BodyStream that provides its data from another #BodyStream.
   */
  class LimitBodyStream : public BodyStream {
  private:
    BodyStream* m_inner;
    int64_t m_length;
    int64_t m_bytesRead = 0;

  protected:
    int64_t OnRead(Context const& context, uint8_t* buffer, int64_t count) override;

  public:
    /**
     * @brief Construct from another #BodyStream.
     *
     * @param inner #BodyStream to provide the data from to the readers.
     * @param max_length Maximum number of bytes to provide to the readers.
     */
    LimitBodyStream(BodyStream* inner, int64_t max_length)
        : m_inner(inner), m_length(std::min(inner->Length(), max_length))
    {
    }

    int64_t Length() const override { return this->m_length; }
    void Rewind() override
    {
      this->m_inner->Rewind();
      this->m_bytesRead = 0;
    }
  };

}}} // namespace Azure::Core::Http<|MERGE_RESOLUTION|>--- conflicted
+++ resolved
@@ -73,13 +73,7 @@
 
     /**
      * @brief Read portion of data into a buffer.
-<<<<<<< HEAD
-     *
-     * @remark Checks and throws if context is cancelled. Otherwise, calls the `OnRead` method that
-     * must be overridden.
-=======
      * @remark Throws if error/cancelled.
->>>>>>> e141cf1a
      *
      * @param conntext #Context so that operation can be cancelled.
      * @param buffer Pointer to a first byte of the byte buffer to read the data into.
