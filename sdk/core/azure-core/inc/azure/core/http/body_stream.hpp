--- conflicted
+++ resolved
@@ -10,13 +10,6 @@
 
 #include <azure/core/platform.hpp>
 
-<<<<<<< HEAD
-#ifdef _WIN32
-#define NOMINMAX
-#define WIN32_LEAN_AND_MEAN
-#include <windows.h>
-#endif // _WIN32
-=======
 #ifdef AZ_PLATFORM_POSIX
 #include <unistd.h>
 #elif defined(AZ_PLATFORM_WINDOWS)
@@ -28,7 +21,6 @@
 #endif
 #include <windows.h>
 #endif
->>>>>>> ce98087f
 
 #include "azure/core/context.hpp"
 
