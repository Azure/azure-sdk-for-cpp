--- conflicted
+++ resolved
@@ -39,11 +39,7 @@
      *
      * @remark Libcurl does revocation list check by default for SSL backends that supports this
      * feature. However, the Azure SDK overrides libcurl's behavior and disables the revocation list
-<<<<<<< HEAD
-     * check by default. This ensures that the LibCURL behavior matches the WinHTTP behavior.
-=======
      * check by default. This ensures that the libcurl behavior matches the WinHTTP behavior.
->>>>>>> cc64ffae
      */
     bool EnableCertificateRevocationListCheck = false;
 
@@ -51,13 +47,8 @@
      * @brief This option allows SSL connections to proceed even if there is an error retrieving the
      * Certificate Revocation List.
      *
-<<<<<<< HEAD
-     * @remark Note that this only works when LibCURL is configured to use openssl as its TLS
-     * provider. That functionally limits this check to Linux only, and then only when openssl is
-=======
      * @remark Note that this only works when libcurl is configured to use OpenSSL as its TLS
      * provider. That functionally limits this check to Linux only, and only when openssl is
->>>>>>> cc64ffae
      * configured (the default).
      */
     bool AllowFailedCrlRetrieval = false;
@@ -69,11 +60,7 @@
      * @remark The Azure SDK will not directly validate these certificates.
      *
      * @remark More about this option:
-<<<<<<< HEAD
-     * https://curl.haxx.se/libcurl/c/CURLOPT_CAINFO_BLOB.html
-=======
      * https://curl.se/libcurl/c/CURLOPT_CAINFO_BLOB.html
->>>>>>> cc64ffae
      *
      */
     std::string PemEncodedExpectedRootCertificates;
@@ -103,33 +90,17 @@
      * @brief Username to be used for proxy connections.
      *
      * @remark No validation for the string is done by the Azure SDK. More about this option:
-<<<<<<< HEAD
-     * https://curl.haxx.se/libcurl/c/CURLOPT_PROXY_USERNAME.html.
-=======
      * https://curl.se/libcurl/c/CURLOPT_PROXYUSERNAME.html.
->>>>>>> cc64ffae
      *
      * @remark The default value is an empty string (no proxy).
      *
      */
-<<<<<<< HEAD
-    std::string ProxyUsername;
-=======
     Azure::Nullable<std::string> ProxyUsername;
->>>>>>> cc64ffae
 
     /**
      * @brief Password to be used for proxy connections.
      *
      * @remark No validation for the string is done by the Azure SDK. More about this option:
-<<<<<<< HEAD
-     * https://curl.haxx.se/libcurl/c/CURLOPT_PROXY_PASSWORD.html.
-     *
-     * @remark The default value is an empty string (no proxy).
-     *
-     */
-    std::string ProxyPassword;
-=======
      * https://curl.se/libcurl/c/CURLOPT_PROXYPASSWORD.html.
      *
      * @remark If a value is provided, the value will be used (this allows the caller to provide an
@@ -137,7 +108,6 @@
      *
      */
     Azure::Nullable<std::string> ProxyPassword;
->>>>>>> cc64ffae
     /**
      * @brief Path to a PEM encoded file containing the certificate authorities sent to libcurl
      * handle directly.
@@ -202,11 +172,7 @@
     std::chrono::milliseconds ConnectionTimeout = _detail::DefaultConnectionTimeout;
 
     /**
-<<<<<<< HEAD
-     * @brief If set, enables extended tracing from LibCURL.
-=======
      * @brief If set, integrates libcurl's internal tracing with Azure logging.
->>>>>>> cc64ffae
      */
     bool EnableCurlTracing = false;
   };
@@ -218,10 +184,6 @@
   private:
     CurlTransportOptions m_options;
 
-<<<<<<< HEAD
-  protected:
-=======
->>>>>>> cc64ffae
     /**
      * @brief Called when an HTTP response indicates the connection should be upgraded to
      * a websocket. Takes ownership of the CurlNetworkConnection object.
