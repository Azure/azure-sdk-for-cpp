--- conflicted
+++ resolved
@@ -108,19 +108,6 @@
        * @return The size of the payload.
        */
       int64_t Length() const override { return this->m_contentLength; }
-<<<<<<< HEAD
-=======
-
-      /**
-       * @brief Implement #BodyStream read. Calling this function pulls data from the wire.
-       *
-       * @param context #Context so that operation can be cancelled.
-       * @param buffer Buffer where data from wire is written to.
-       * @param count The number of bytes to read from the network.
-       * @return The actual number of bytes read from the network.
-       */
-      int64_t Read(Azure::Core::Context const& context, uint8_t* buffer, int64_t count) override;
->>>>>>> e141cf1a
     };
   } // namespace Details
 
