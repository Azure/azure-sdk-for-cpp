// Copyright (c) Microsoft Corporation. All rights reserved.
// SPDX-License-Identifier: MIT

/**
 * @file
 * @brief #Azure::Core::Http::HttpTransport implementation via WinHTTP.
 * cspell:words HCERTIFICATECHAIN PCCERT CCERT HCERTCHAINENGINE HCERTSTORE
 */
// cspell:words HCERTIFICATECHAIN PCCERT CCERT HCERTCHAINENGINE HCERTSTORE

#pragma once

#include "azure/core/context.hpp"
#include "azure/core/http/http.hpp"
#include "azure/core/http/policies/policy.hpp"
#include "azure/core/http/transport.hpp"
#include "azure/core/internal/unique_handle.hpp"

#include <azure/core/platform.hpp>

#if defined(AZ_PLATFORM_WINDOWS)
#if !defined(WIN32_LEAN_AND_MEAN)
#define WIN32_LEAN_AND_MEAN
#endif
#if !defined(NOMINMAX)
#define NOMINMAX
#endif
#include <windows.h>

#endif

#include <memory>
#include <type_traits>
#include <vector>
#include <wincrypt.h>
#include <winhttp.h>

namespace Azure { namespace Core {
  namespace _internal {
    /**
     * @brief  Unique handle for WinHTTP HINTERNET handles.
     *
     * @note HINTERNET is declared as a "void *". THis means that this definition subsumes all other
     * `void *` types when used with Azure::Core::_internal::UniqueHandle.
     *
     */
    template <> struct UniqueHandleHelper<HINTERNET>
    {
      static void FreeHandle(HINTERNET obj) { WinHttpCloseHandle(obj); }

      using type = BasicUniqueHandle<void, FreeHandle>;
    };
  } // namespace _internal

  namespace Http {

<<<<<<< HEAD
    // unique_ptr class wrapping an HINTERNET handle
    class HINTERNET_deleter {
    public:
      void operator()(HINTERNET handle) noexcept
      {
        if (handle != nullptr)
        {
          WinHttpCloseHandle(handle);
        }
      }
    };
    using unique_HINTERNET = std::unique_ptr<void, HINTERNET_deleter>;

    // unique_ptr class wrapping a PCCERT_CHAIN_CONTEXT
    struct HCERTIFICATECHAIN_deleter
    {
      void operator()(PCCERT_CHAIN_CONTEXT handle)
      {
        // unique_ptr class wrapping an HINTERNET handle
        {
          CertFreeCertificateChain(handle);
        }
      }
    };
    using unique_CCERT_CHAIN_CONTEXT
        = std::unique_ptr<const CERT_CHAIN_CONTEXT, HCERTIFICATECHAIN_deleter>;

    // unique_ptr class wrapping an HCERTCHAINENGINE handle
    struct HCERTCHAINENGINE_deleter
    {
      void operator()(HCERTCHAINENGINE handle) noexcept
      {
        if (handle != nullptr)
        {
          CertFreeCertificateChainEngine(handle);
        }
      }
    };
    using unique_HCERTCHAINENGINE = std::unique_ptr<void, HCERTCHAINENGINE_deleter>;

    // unique_ptr class wrapping an HCERTSTORE handle
    struct HCERTSTORE_deleter
    {
    public:
      void operator()(HCERTSTORE handle) noexcept
      {
        if (handle != nullptr)
        {
          CertCloseStore(handle, 0);
        }
      }
    };
    using unique_HCERTSTORE = std::unique_ptr<void, HCERTSTORE_deleter>;

    // unique_ptr class wrapping a PCCERT_CONTEXT
    struct CERTCONTEXT_deleter
    {
    public:
      void operator()(PCCERT_CONTEXT handle) noexcept
      {
        if (handle != nullptr)
        {
          CertFreeCertificateContext(handle);
        }
      }
    };
    using unique_PCCERT_CONTEXT = std::unique_ptr<CERT_CONTEXT const, CERTCONTEXT_deleter>;

    class WinHttpStream final : public Azure::Core::IO::BodyStream {
    private:
      _detail::unique_HINTERNET m_requestHandle;
      bool m_isEOF;
=======
    namespace _detail {

      constexpr static size_t DefaultUploadChunkSize = 1024 * 64;
      constexpr static size_t MaximumUploadChunkSize = 1024 * 1024;

      class WinHttpStream final : public Azure::Core::IO::BodyStream {
      private:
        Azure::Core::_internal::UniqueHandle<HINTERNET> m_requestHandle;
        bool m_isEOF;

        /**
         * @brief This is a copy of the value of an HTTP response header `content-length`. The value
         * is received as string and parsed to size_t. This field avoids parsing the string header
         * every time from HTTP RawResponse.
         *
         * @remark This value is also used to avoid trying to read more data from network than what
         * we are expecting to.
         *
         * @remark A value of -1 means the transfer encoding was chunked.
         *
         */
        int64_t m_contentLength;

        int64_t m_streamTotalRead;

        /**
         * @brief Implement #Azure::Core::IO::BodyStream::OnRead(). Calling this function pulls data
         * from the wire.
         *
         * @param context A context to control the request lifetime.
         * @param buffer Buffer where data from wire is written to.
         * @param count The number of bytes to read from the network.
         * @return The actual number of bytes read from the network.
         */
        size_t OnRead(uint8_t* buffer, size_t count, Azure::Core::Context const& context) override;

      public:
        WinHttpStream(
            Azure::Core::_internal::UniqueHandle<HINTERNET>& requestHandle,
            int64_t contentLength)
            : m_requestHandle(std::move(requestHandle)), m_contentLength(contentLength),
              m_isEOF(false), m_streamTotalRead(0)
        {
        }

        /**
         * @brief Implement #Azure::Core::IO::BodyStream length.
         *
         * @return The size of the payload.
         */
        int64_t Length() const override { return this->m_contentLength; }
      };
    } // namespace _detail

    /**
     * @brief Sets the WinHTTP session and connection options used to customize the behavior of the
     * transport.
     */
    struct WinHttpTransportOptions final
    {
      /**
       * @brief When `true`, allows an invalid certificate authority.
       */
      bool IgnoreUnknownCertificateAuthority{false};
>>>>>>> cc64ffae

      /**
       * Proxy information.
       */

      /**
       * @brief If True, enables the use of the system default proxy.
       *
       * @remarks Set this to "true" if you would like to use a local HTTP proxy like "Fiddler" to
       * capture and analyze HTTP traffic.
       *
       * Set to "false" by default because it is not recommended to use a proxy for production and
       * Fiddler's proxy interferes with the HTTP functional tests.
       */
      bool EnableSystemDefaultProxy{false};

      /**
       * @brief If True, enables checks for certificate revocation.
       */
      bool EnableCertificateRevocationListCheck{false};

      /**
       * @brief Proxy information.
       *
       * @remark The Proxy Information string is composed of a set of elements
       * formatted as follows:
       * ([<scheme>=][<scheme>"://"]<server>[":"<port>])
       *
       * Each element should be separated with semicolons or whitespace.
       */
      std::string ProxyInformation;

<<<<<<< HEAD
    public:
      WinHttpStream(_detail::unique_HINTERNET& requestHandle, int64_t contentLength)
          : m_requestHandle(std::move(requestHandle)), m_contentLength(contentLength),
            m_isEOF(false), m_streamTotalRead(0)
      {
      }
=======
      /**
       * @brief User name for proxy authentication.
       */
      Azure::Nullable<std::string> ProxyUserName;
>>>>>>> cc64ffae

      /**
       * @brief Password for proxy authentication.
       */
      Azure::Nullable<std::string> ProxyPassword;

      /**
       * @brief Array of Base64 encoded DER encoded X.509 certificate.  These certificates should
       * form a chain of certificates which will be used to validate the server certificate sent by
       * the server.
       */
      std::vector<std::string> ExpectedTlsRootCertificates;
    };
<<<<<<< HEAD
  } // namespace _detail

  /**
   * @brief Sets the WinHTTP session and connection options used to customize the behavior of the
   * transport.
   */
  struct WinHttpTransportOptions final
  {
    /**
     * @brief When `true`, allows an invalid certificate authority.
     */
    bool IgnoreUnknownCertificateAuthority{false};

    /**
     * Proxy information.
     */

    /**
     * @brief If True, enables the use of the system default proxy.
     *
     * @remarks Set this to "true" if you would like to use a local HTTP proxy like "Fiddler" to
     * capture and analyze HTTP traffic.
     *
     * Set to "false" by default because it is not recommended to use a proxy for production and
     * Fiddler's proxy interferes with the HTTP functional tests.
     */
    bool EnableSystemDefaultProxy{false};

    /**
     * @brief If True, enables checks for certificate revocation.
     */
    bool EnableCertificateRevocationListCheck{false};

    /**
     * @brief Proxy information.
     *
     * @remark The Proxy Information string is composed of a set of elements
     * formatted as follows:
     * ([<scheme>=][<scheme>"://"]<server>[":"<port>])
     *
     * Each element should be separated with semicolons or whitespace.
     */
    std::string ProxyInformation;

    /**
     * @brief User name for proxy authentication.
     */
    std::string ProxyUserName;

    /**
     * @brief Password for proxy authentication.
     */
    std::string ProxyPassword;

    /**
     * @brief Array of Base64 encoded DER encoded X.509 certificate.  These certificates should form
     * a chain of certificates which will be used to validate the server certificate sent by the
     * server.
     */
    std::vector<std::string> ExpectedTlsRootCertificates;
  };

  /**
   * @brief Concrete implementation of an HTTP transport that uses WinHTTP when sending and
   * receiving requests and responses over the wire.
   */
  class WinHttpTransport : public HttpTransport {
  private:
    WinHttpTransportOptions m_options;

    // This should remain immutable and not be modified after calling the ctor, to avoid threading
    // issues.
    _detail::unique_HINTERNET m_sessionHandle;
    bool m_requestHandleClosed{false};

    _detail::unique_HINTERNET CreateSessionHandle();
    _detail::unique_HINTERNET CreateConnectionHandle(
        Azure::Core::Url const& url,
        Azure::Core::Context const& context);
    _detail::unique_HINTERNET CreateRequestHandle(
        _detail::unique_HINTERNET const& connectionHandle,
        Azure::Core::Url const& url,
        Azure::Core::Http::HttpMethod const& method);
    void Upload(
        _detail::unique_HINTERNET const& requestHandle,
        Azure::Core::Http::Request& request,
        Azure::Core::Context const& context);
    void SendRequest(
        _detail::unique_HINTERNET const& requestHandle,
        Azure::Core::Http::Request& request,
        Azure::Core::Context const& context);
    void ReceiveResponse(
        _detail::unique_HINTERNET const& requestHandle,
        Azure::Core::Context const& context);
    int64_t GetContentLength(
        _detail::unique_HINTERNET const& requestHandle,
        HttpMethod requestMethod,
        HttpStatusCode responseStatusCode);
    std::unique_ptr<RawResponse> SendRequestAndGetResponse(
        _detail::unique_HINTERNET& requestHandle,
        HttpMethod requestMethod);

    /*
     * Callback from WinHTTP called after the TLS certificates are received when the caller sets
     * expected TLS root certificates.
     */
    static void CALLBACK StatusCallback(
        HINTERNET hInternet,
        DWORD_PTR dwContext,
        DWORD dwInternetStatus,
        LPVOID lpvStatusInformation,
        DWORD dwStatusInformationLength) noexcept;
    /*
     * Callback from WinHTTP called after the TLS certificates are received when the caller sets
     * expected TLS root certificates.
     */
    void OnHttpStatusOperation(HINTERNET hInternet, DWORD dwInternetStatus);
    /*
     * Adds the specified trusted certificates to the specified certificate store.
     */
    bool AddCertificatesToStore(
        std::vector<std::string> const& trustedCertificates,
        _detail::unique_HCERTSTORE const& hCertStore);
    /*
     * Verifies that the certificate context is in the trustedCertificates set of certificates.
     */
    bool VerifyCertificatesInChain(
        std::vector<std::string> const& trustedCertificates,
        _detail::unique_PCCERT_CONTEXT const& serverCertificate);

    // Callback to allow a derived transport to extract the request handle. Used for WebSocket
    // transports.
  protected:
    virtual void OnUpgradedConnection(_detail::unique_HINTERNET const&){};
    /**
     * @brief Throw an exception based on the Win32 Error code
     *
     * @param exceptionMessage Message describing error.
     * @param error Win32 Error code.
     */
    void GetErrorAndThrow(const std::string& exceptionMessage, DWORD error = GetLastError());

  public:
    /**
     * @brief Constructs `%WinHttpTransport`.
     *
     * @param options Optional parameter to override the default settings.
     */
    WinHttpTransport(WinHttpTransportOptions const& options = WinHttpTransportOptions());
=======
>>>>>>> cc64ffae

    /**
     * @brief Concrete implementation of an HTTP transport that uses WinHTTP when sending and
     * receiving requests and responses over the wire.
     */
    class WinHttpTransport : public HttpTransport {
    private:
      WinHttpTransportOptions m_options;

<<<<<<< HEAD
    // See also:
    // [Core Guidelines C.35: "A base class destructor should be either public
    // and virtual or protected and
    // non-virtual"](http://isocpp.github.io/CppCoreGuidelines/CppCoreGuidelines#c35-a-base-class-destructor-should-be-either-public-and-virtual-or-protected-and-non-virtual)
    virtual ~WinHttpTransport() = default;
  };

}}} // namespace Azure::Core::Http
=======
      // This should remain immutable and not be modified after calling the ctor, to avoid threading
      // issues.
      Azure::Core::_internal::UniqueHandle<HINTERNET> m_sessionHandle;
      bool m_requestHandleClosed{false};

      Azure::Core::_internal::UniqueHandle<HINTERNET> CreateSessionHandle();
      Azure::Core::_internal::UniqueHandle<HINTERNET> CreateConnectionHandle(
          Azure::Core::Url const& url,
          Azure::Core::Context const& context);
      Azure::Core::_internal::UniqueHandle<HINTERNET> CreateRequestHandle(
          Azure::Core::_internal::UniqueHandle<HINTERNET> const& connectionHandle,
          Azure::Core::Url const& url,
          Azure::Core::Http::HttpMethod const& method);
      void Upload(
          Azure::Core::_internal::UniqueHandle<HINTERNET> const& requestHandle,
          Azure::Core::Http::Request& request,
          Azure::Core::Context const& context);
      void SendRequest(
          Azure::Core::_internal::UniqueHandle<HINTERNET> const& requestHandle,
          Azure::Core::Http::Request& request,
          Azure::Core::Context const& context);
      void ReceiveResponse(
          Azure::Core::_internal::UniqueHandle<HINTERNET> const& requestHandle,
          Azure::Core::Context const& context);
      int64_t GetContentLength(
          Azure::Core::_internal::UniqueHandle<HINTERNET> const& requestHandle,
          HttpMethod requestMethod,
          HttpStatusCode responseStatusCode);
      std::unique_ptr<RawResponse> SendRequestAndGetResponse(
          Azure::Core::_internal::UniqueHandle<HINTERNET>& requestHandle,
          HttpMethod requestMethod);

      /*
       * Callback from WinHTTP called after the TLS certificates are received when the caller sets
       * expected TLS root certificates.
       */
      static void CALLBACK StatusCallback(
          HINTERNET hInternet,
          DWORD_PTR dwContext,
          DWORD dwInternetStatus,
          LPVOID lpvStatusInformation,
          DWORD dwStatusInformationLength) noexcept;
      /*
       * Callback from WinHTTP called after the TLS certificates are received when the caller sets
       * expected TLS root certificates.
       */
      void OnHttpStatusOperation(HINTERNET hInternet, DWORD dwInternetStatus);
      /*
       * Adds the specified trusted certificates to the specified certificate store.
       */
      bool AddCertificatesToStore(
          std::vector<std::string> const& trustedCertificates,
          HCERTSTORE const hCertStore);
      /*
       * Verifies that the certificate context is in the trustedCertificates set of certificates.
       */
      bool VerifyCertificatesInChain(
          std::vector<std::string> const& trustedCertificates,
          PCCERT_CONTEXT serverCertificate);

      // Callback to allow a derived transport to extract the request handle. Used for WebSocket
      // transports.
      virtual void OnUpgradedConnection(Azure::Core::_internal::UniqueHandle<HINTERNET> const&){};
      /**
       * @brief Throw an exception based on the Win32 Error code
       *
       * @param exceptionMessage Message describing error.
       * @param error Win32 Error code.
       */
      void GetErrorAndThrow(const std::string& exceptionMessage, DWORD error = GetLastError());

    public:
      /**
       * @brief Constructs `%WinHttpTransport`.
       *
       * @param options Optional parameter to override the default settings.
       */
      WinHttpTransport(WinHttpTransportOptions const& options = WinHttpTransportOptions());

      /**
       * @brief Constructs `%WinHttpTransport`.
       *
       * @param options Optional parameter to override the default settings.
       */
      /**
       * @brief Constructs `%WinHttpTransport` object based on common Azure HTTP Transport Options
       *
       * @param options Common Azure Core Transport Options to override the default settings.
       */
      WinHttpTransport(Azure::Core::Http::Policies::TransportOptions const& options);

      /**
       * @brief Implements the HTTP transport interface to send an HTTP Request and produce an HTTP
       * RawResponse.
       *
       * @param context A context to control the request lifetime.
       * @param request an HTTP request to be send.
       * @return A unique pointer to an HTTP RawResponse.
       */
      virtual std::unique_ptr<RawResponse> Send(Request& request, Context const& context) override;

      // See also:
      // [Core Guidelines C.35: "A base class destructor should be either public
      // and virtual or protected and
      // non-virtual"](http://isocpp.github.io/CppCoreGuidelines/CppCoreGuidelines#c35-a-base-class-destructor-should-be-either-public-and-virtual-or-protected-and-non-virtual)
      virtual ~WinHttpTransport() = default;
    };

  } // namespace Http
}} // namespace Azure::Core
>>>>>>> cc64ffae
<|MERGE_RESOLUTION|>--- conflicted
+++ resolved
@@ -54,80 +54,6 @@
 
   namespace Http {
 
-<<<<<<< HEAD
-    // unique_ptr class wrapping an HINTERNET handle
-    class HINTERNET_deleter {
-    public:
-      void operator()(HINTERNET handle) noexcept
-      {
-        if (handle != nullptr)
-        {
-          WinHttpCloseHandle(handle);
-        }
-      }
-    };
-    using unique_HINTERNET = std::unique_ptr<void, HINTERNET_deleter>;
-
-    // unique_ptr class wrapping a PCCERT_CHAIN_CONTEXT
-    struct HCERTIFICATECHAIN_deleter
-    {
-      void operator()(PCCERT_CHAIN_CONTEXT handle)
-      {
-        // unique_ptr class wrapping an HINTERNET handle
-        {
-          CertFreeCertificateChain(handle);
-        }
-      }
-    };
-    using unique_CCERT_CHAIN_CONTEXT
-        = std::unique_ptr<const CERT_CHAIN_CONTEXT, HCERTIFICATECHAIN_deleter>;
-
-    // unique_ptr class wrapping an HCERTCHAINENGINE handle
-    struct HCERTCHAINENGINE_deleter
-    {
-      void operator()(HCERTCHAINENGINE handle) noexcept
-      {
-        if (handle != nullptr)
-        {
-          CertFreeCertificateChainEngine(handle);
-        }
-      }
-    };
-    using unique_HCERTCHAINENGINE = std::unique_ptr<void, HCERTCHAINENGINE_deleter>;
-
-    // unique_ptr class wrapping an HCERTSTORE handle
-    struct HCERTSTORE_deleter
-    {
-    public:
-      void operator()(HCERTSTORE handle) noexcept
-      {
-        if (handle != nullptr)
-        {
-          CertCloseStore(handle, 0);
-        }
-      }
-    };
-    using unique_HCERTSTORE = std::unique_ptr<void, HCERTSTORE_deleter>;
-
-    // unique_ptr class wrapping a PCCERT_CONTEXT
-    struct CERTCONTEXT_deleter
-    {
-    public:
-      void operator()(PCCERT_CONTEXT handle) noexcept
-      {
-        if (handle != nullptr)
-        {
-          CertFreeCertificateContext(handle);
-        }
-      }
-    };
-    using unique_PCCERT_CONTEXT = std::unique_ptr<CERT_CONTEXT const, CERTCONTEXT_deleter>;
-
-    class WinHttpStream final : public Azure::Core::IO::BodyStream {
-    private:
-      _detail::unique_HINTERNET m_requestHandle;
-      bool m_isEOF;
-=======
     namespace _detail {
 
       constexpr static size_t DefaultUploadChunkSize = 1024 * 64;
@@ -192,7 +118,6 @@
        * @brief When `true`, allows an invalid certificate authority.
        */
       bool IgnoreUnknownCertificateAuthority{false};
->>>>>>> cc64ffae
 
       /**
        * Proxy information.
@@ -225,19 +150,10 @@
        */
       std::string ProxyInformation;
 
-<<<<<<< HEAD
-    public:
-      WinHttpStream(_detail::unique_HINTERNET& requestHandle, int64_t contentLength)
-          : m_requestHandle(std::move(requestHandle)), m_contentLength(contentLength),
-            m_isEOF(false), m_streamTotalRead(0)
-      {
-      }
-=======
       /**
        * @brief User name for proxy authentication.
        */
       Azure::Nullable<std::string> ProxyUserName;
->>>>>>> cc64ffae
 
       /**
        * @brief Password for proxy authentication.
@@ -251,158 +167,6 @@
        */
       std::vector<std::string> ExpectedTlsRootCertificates;
     };
-<<<<<<< HEAD
-  } // namespace _detail
-
-  /**
-   * @brief Sets the WinHTTP session and connection options used to customize the behavior of the
-   * transport.
-   */
-  struct WinHttpTransportOptions final
-  {
-    /**
-     * @brief When `true`, allows an invalid certificate authority.
-     */
-    bool IgnoreUnknownCertificateAuthority{false};
-
-    /**
-     * Proxy information.
-     */
-
-    /**
-     * @brief If True, enables the use of the system default proxy.
-     *
-     * @remarks Set this to "true" if you would like to use a local HTTP proxy like "Fiddler" to
-     * capture and analyze HTTP traffic.
-     *
-     * Set to "false" by default because it is not recommended to use a proxy for production and
-     * Fiddler's proxy interferes with the HTTP functional tests.
-     */
-    bool EnableSystemDefaultProxy{false};
-
-    /**
-     * @brief If True, enables checks for certificate revocation.
-     */
-    bool EnableCertificateRevocationListCheck{false};
-
-    /**
-     * @brief Proxy information.
-     *
-     * @remark The Proxy Information string is composed of a set of elements
-     * formatted as follows:
-     * ([<scheme>=][<scheme>"://"]<server>[":"<port>])
-     *
-     * Each element should be separated with semicolons or whitespace.
-     */
-    std::string ProxyInformation;
-
-    /**
-     * @brief User name for proxy authentication.
-     */
-    std::string ProxyUserName;
-
-    /**
-     * @brief Password for proxy authentication.
-     */
-    std::string ProxyPassword;
-
-    /**
-     * @brief Array of Base64 encoded DER encoded X.509 certificate.  These certificates should form
-     * a chain of certificates which will be used to validate the server certificate sent by the
-     * server.
-     */
-    std::vector<std::string> ExpectedTlsRootCertificates;
-  };
-
-  /**
-   * @brief Concrete implementation of an HTTP transport that uses WinHTTP when sending and
-   * receiving requests and responses over the wire.
-   */
-  class WinHttpTransport : public HttpTransport {
-  private:
-    WinHttpTransportOptions m_options;
-
-    // This should remain immutable and not be modified after calling the ctor, to avoid threading
-    // issues.
-    _detail::unique_HINTERNET m_sessionHandle;
-    bool m_requestHandleClosed{false};
-
-    _detail::unique_HINTERNET CreateSessionHandle();
-    _detail::unique_HINTERNET CreateConnectionHandle(
-        Azure::Core::Url const& url,
-        Azure::Core::Context const& context);
-    _detail::unique_HINTERNET CreateRequestHandle(
-        _detail::unique_HINTERNET const& connectionHandle,
-        Azure::Core::Url const& url,
-        Azure::Core::Http::HttpMethod const& method);
-    void Upload(
-        _detail::unique_HINTERNET const& requestHandle,
-        Azure::Core::Http::Request& request,
-        Azure::Core::Context const& context);
-    void SendRequest(
-        _detail::unique_HINTERNET const& requestHandle,
-        Azure::Core::Http::Request& request,
-        Azure::Core::Context const& context);
-    void ReceiveResponse(
-        _detail::unique_HINTERNET const& requestHandle,
-        Azure::Core::Context const& context);
-    int64_t GetContentLength(
-        _detail::unique_HINTERNET const& requestHandle,
-        HttpMethod requestMethod,
-        HttpStatusCode responseStatusCode);
-    std::unique_ptr<RawResponse> SendRequestAndGetResponse(
-        _detail::unique_HINTERNET& requestHandle,
-        HttpMethod requestMethod);
-
-    /*
-     * Callback from WinHTTP called after the TLS certificates are received when the caller sets
-     * expected TLS root certificates.
-     */
-    static void CALLBACK StatusCallback(
-        HINTERNET hInternet,
-        DWORD_PTR dwContext,
-        DWORD dwInternetStatus,
-        LPVOID lpvStatusInformation,
-        DWORD dwStatusInformationLength) noexcept;
-    /*
-     * Callback from WinHTTP called after the TLS certificates are received when the caller sets
-     * expected TLS root certificates.
-     */
-    void OnHttpStatusOperation(HINTERNET hInternet, DWORD dwInternetStatus);
-    /*
-     * Adds the specified trusted certificates to the specified certificate store.
-     */
-    bool AddCertificatesToStore(
-        std::vector<std::string> const& trustedCertificates,
-        _detail::unique_HCERTSTORE const& hCertStore);
-    /*
-     * Verifies that the certificate context is in the trustedCertificates set of certificates.
-     */
-    bool VerifyCertificatesInChain(
-        std::vector<std::string> const& trustedCertificates,
-        _detail::unique_PCCERT_CONTEXT const& serverCertificate);
-
-    // Callback to allow a derived transport to extract the request handle. Used for WebSocket
-    // transports.
-  protected:
-    virtual void OnUpgradedConnection(_detail::unique_HINTERNET const&){};
-    /**
-     * @brief Throw an exception based on the Win32 Error code
-     *
-     * @param exceptionMessage Message describing error.
-     * @param error Win32 Error code.
-     */
-    void GetErrorAndThrow(const std::string& exceptionMessage, DWORD error = GetLastError());
-
-  public:
-    /**
-     * @brief Constructs `%WinHttpTransport`.
-     *
-     * @param options Optional parameter to override the default settings.
-     */
-    WinHttpTransport(WinHttpTransportOptions const& options = WinHttpTransportOptions());
-=======
->>>>>>> cc64ffae
 
     /**
      * @brief Concrete implementation of an HTTP transport that uses WinHTTP when sending and
@@ -412,16 +176,6 @@
     private:
       WinHttpTransportOptions m_options;
 
-<<<<<<< HEAD
-    // See also:
-    // [Core Guidelines C.35: "A base class destructor should be either public
-    // and virtual or protected and
-    // non-virtual"](http://isocpp.github.io/CppCoreGuidelines/CppCoreGuidelines#c35-a-base-class-destructor-should-be-either-public-and-virtual-or-protected-and-non-virtual)
-    virtual ~WinHttpTransport() = default;
-  };
-
-}}} // namespace Azure::Core::Http
-=======
       // This should remain immutable and not be modified after calling the ctor, to avoid threading
       // issues.
       Azure::Core::_internal::UniqueHandle<HINTERNET> m_sessionHandle;
@@ -531,5 +285,4 @@
     };
 
   } // namespace Http
-}} // namespace Azure::Core
->>>>>>> cc64ffae
+}} // namespace Azure::Core