--- conflicted
+++ resolved
@@ -57,7 +57,7 @@
     /**
      * @brief Maximum number of attempts to retry.
      */
-    int MaxRetries = 3;
+    int32_t MaxRetries = 3;
 
     /**
      * @brief Mimimum amount of time between retry attempts.
@@ -197,79 +197,7 @@
     std::unique_ptr<RawResponse> Send(Request& request, Context const& context);
   };
 
-<<<<<<< HEAD
-  /**
-   * @brief The options for the #Azure::Core::Http::TransportPolicy.
-   *
-   */
-  struct TransportOptions
-  {
-    /**
-     * @brief Set the #Azure::Core::Http::HttpTransport that the transport policy will use to send
-     * and receive requests and responses over the wire.
-     *
-     * @remark When no option is set, the default transport adapter on non-Windows platforms is
-     * the curl transport adapter and winhttp transport adapter on Windows.
-     *
-     * @remark When using a custom transport adapter, the implementation for
-     * `AzureSdkGetCustomHttpTransport` must be linked in the end-user application.
-     *
-     */
-    std::shared_ptr<HttpTransport> Transport = _detail::GetTransportAdapter();
-  };
-
-  /**
-   * @brief Applying this policy sends an HTTP request over the wire.
-   * @remark This policy must be the bottom policy in the stack of the HTTP policy stack.
-   */
-  class TransportPolicy : public HttpPolicy {
-  private:
-    TransportOptions m_options;
-
-  public:
-    /**
-     * @brief Construct an HTTP transport policy.
-     *
-     * @param options #Azure::Core::Http::Policies::TransportOptions.
-     */
-    explicit TransportPolicy(TransportOptions options = TransportOptions())
-        : m_options(std::move(options))
-    {
-    }
-
-    std::unique_ptr<HttpPolicy> Clone() const override
-    {
-      return std::make_unique<TransportPolicy>(*this);
-    }
-
-    std::unique_ptr<RawResponse> Send(
-        Request& request,
-        NextHttpPolicy nextHttpPolicy,
-        Context const& ctx) const override;
-  };
-
-  /**
-   * @brief Options for the #Azure::Core::Http::Policies::RetryPolicy.
-   */
-  struct RetryOptions
-  {
-    /**
-     * @brief Maximum number of attempts to retry.
-     */
-    int32_t MaxRetries = 3;
-
-    /**
-     * @brief Mimimum amount of time between retry attempts.
-     */
-    std::chrono::milliseconds RetryDelay = std::chrono::seconds(4);
-
-    /**
-     * @brief Mimimum amount of time between retry attempts.
-     */
-    decltype(RetryDelay) MaxRetryDelay = std::chrono::minutes(2);
-=======
   namespace _internal {
->>>>>>> ddd7a093
 
     /**
      * @brief Applying this policy sends an HTTP request over the wire.
