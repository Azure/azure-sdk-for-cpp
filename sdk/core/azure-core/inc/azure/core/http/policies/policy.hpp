--- conflicted
+++ resolved
@@ -372,17 +372,11 @@
     /**
      * @brief HTTP retry policy.
      */
-<<<<<<< HEAD
-    class RetryPolicy
-#if !defined(_azure_TESTING_BUILD)
-        final
-=======
     class RetryPolicy _azure_NON_FINAL_FOR_TESTS : public HttpPolicy {
 
 #if defined(_azure_TESTING_BUILD)
       friend class Azure::Core::Test::RetryPolicyTest;
       friend class Azure::Core::Test::RetryLogic;
->>>>>>> 3d7eaddb
 #endif
 
     private:
