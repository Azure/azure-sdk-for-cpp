// Copyright (c) Microsoft Corporation. All rights reserved.
// SPDX-License-Identifier: MIT

/**
 * @file
 * @brief Wraps raw HTTP response into a response of a specific type.
 */

#pragma once

<<<<<<< HEAD
#include <azure/core/http/http.hpp>
#include <azure/core/nullable.hpp>
#include <memory> // for unique_ptr
#include <utility> // for move
=======
#include "azure/core/http/http.hpp"
>>>>>>> fbe95f36

namespace Azure { namespace Core {
  /**
   * @brief Wraps raw HTTP response into a response of a specific type.
   *
   * @tparam T A specific type of value to get from the raw HTTP response type.
   */
  template <class T> class Response {
    Nullable<T> m_value;
    std::unique_ptr<Http::RawResponse> m_rawResponse;

  public:
    /**
     * @brief Initialize a #Response<T> with an initial value.
     *
     * @param initialValue Initial value.
     * @param rawResponse Raw HTTP response.
     */
    // Require a raw response to create a Response T
    explicit Response(T initialValue, std::unique_ptr<Http::RawResponse>&& rawResponse)
        : m_value(std::move(initialValue)), m_rawResponse(std::move(rawResponse))
    {
    }

    /**
     * @brief Initialize a #Response<T> with an absent value.
     *
     * @param rawResponse Raw HTTP response.
     */
    explicit Response(std::unique_ptr<Http::RawResponse>&& rawResponse)
        : m_rawResponse(std::move(rawResponse))
    {
    }

    /**
     * @brief Get raw HTTP response.
     */
    // Do not give up raw response ownership.
    Http::RawResponse& GetRawResponse() { return *this->m_rawResponse; }

    /**
     * @brief Check whether a value is contained.
     *
     * @return `true` If a value is contained, `false` if value is absent.
     */
    bool HasValue() const noexcept {
      return this->m_value.HasValue();
    }

    /**
     * @brief Get a pointer to a value of a specific type.
     */
    const T* operator->() const {
      return &this->m_value.GetValue(); // GetValue ensures there is a contained value
    }

    /**
     * @brief Get a pointer to a value of a specific type.
     */
    T* operator->() {
      return &this->m_value.GetValue();
    }

    /**
     * @brief Get value of a specific type.
     */
    T& operator*() {
      return this->m_value.GetValue();
    }

    /**
     * @brief Get value of a specific type.
     */
    const T& operator*() const {
      return this->m_value.GetValue();
    }

    /**
     * @brief Get an rvalue reference to the value of a specific type.
     */
    T&& ExtractValue() {
      return std::move(this->m_value).GetValue();
    }

    /**
     * @brief Get a smaprt pointer rvalue reference to the value of a specific type.
     */
    std::unique_ptr<Http::RawResponse>&& ExtractRawResponse()
    {
      return std::move(this->m_rawResponse);
    }
  };
}} // namespace Azure::Core<|MERGE_RESOLUTION|>--- conflicted
+++ resolved
@@ -8,14 +8,10 @@
 
 #pragma once
 
-<<<<<<< HEAD
-#include <azure/core/http/http.hpp>
-#include <azure/core/nullable.hpp>
+#include "azure/core/http/http.hpp"
+#include "azure/core/nullable.hpp"
 #include <memory> // for unique_ptr
 #include <utility> // for move
-=======
-#include "azure/core/http/http.hpp"
->>>>>>> fbe95f36
 
 namespace Azure { namespace Core {
   /**
