--- conflicted
+++ resolved
@@ -8,7 +8,6 @@
 set(AZ_ALL_LIBRARIES ON)
 
 # Compile Options
-<<<<<<< HEAD
 include(FolderList)
 SetGlobalOptions()
 
@@ -16,20 +15,6 @@
   message(FATAL_ERROR, "FETCH_SOURCE_DEPS flag not for global use, instead use when building individual components")
   return()
 endif()
-=======
-option(WARNINGS_AS_ERRORS "Treat compiler warnings as errors" ON)
-option(BUILD_TRANSPORT_CURL "Build an HTTP transport implementation with CURL" OFF)
-option(BUILD_TRANSPORT_WINHTTP "Build an HTTP transport implementation with WIN HTTP" OFF)
-option(BUILD_TRANSPORT_CUSTOM "Implementation for AzureSdkGetCustomHttpTransport function must be linked to the final application" OFF)
-option(BUILD_TESTING "Build test cases" OFF)
-option(BUILD_SAMPLES "Build sample application for Azure Storage clients" OFF)
-option(BUILD_RTTI "Build libraries with run-time type information." ON)
-option(BUILD_CODE_COVERAGE "Build gcov targets for HTML and XML reports. Requires debug build and BUILD_TESTING" OFF)
-option(BUILD_DOCUMENTATION "Create HTML based API documentation (requires Doxygen)" OFF)
-option(RUN_LONG_UNIT_TESTS "Tests that takes more than 5 minutes to complete. No effect if BUILD_TESTING is OFF" OFF)
-option(BUILD_PERFORMANCE_TESTS "Build the performance test library" OFF)
-option(MSVC_USE_STATIC_CRT "(MSVC only) Set to ON to link SDK with static CRT (/MT or /MTd switch)." OFF)
->>>>>>> c10de791
 
 include(AzureTransportAdapters)
 include(AzureVcpkg)
