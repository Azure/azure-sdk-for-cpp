--- conflicted
+++ resolved
@@ -57,17 +57,13 @@
 ./vcpkg install curl libxml2
 ```
 
-<<<<<<< HEAD
-When using VCPKG, make sure to define the `VCPKG_ROOT` environment variable to VCPKG folder before using `CMake`.
-=======
-When using Vcpkg, make sure to define the `VCPKG_ROOT` environment variable to VCPKG folder before using `CMake`. CMake will pull dependencies from VCPKG when this is set, otherwise, dependencies need to be globally installed. 
->>>>>>> e9160c7e
+When using vcpkg, make sure to define the `VCPKG_ROOT` environment variable to vcpkg folder before using `CMake`.
 
 ### Building and Testing
 
 #### Building the project
 First, ensure that the `VCPKG_ROOT` environment variable is set, as described [above](#vcpkg). This needs to be defined
-any time you want to build using Vcpkg. Then generate the build files and build as you would with any standard CMake project. From the
+any time you want to build using vcpkg. Then generate the build files and build as you would with any standard CMake project. From the
 repo root, run:
 
 ```sh
