{
  "name": "azure-sdk-for-cpp",
<<<<<<< HEAD
  "version-string": "1.0.0",
=======
  "version": "1.5.0",
>>>>>>> 81750e94
  "builtin-baseline": "f0aa678b7471497f1adedcc99f40e1599ad22f69",
  "dependencies": [
    {
      "name": "curl"
    },
    {
      "name": "libxml2",
      "platform": "!windows & !uwp"
    },
    {
      "name": "openssl"
<<<<<<< HEAD
    },
    {
      "name": "opentelemetry-cpp",
      "platform": "!uwp",
      "version>=": "1.3.0"
=======
>>>>>>> 81750e94
    }
  ],
  "overrides": [
    {
      "name": "openssl",
      "version-string": "1.1.1n"
    }
  ]
}<|MERGE_RESOLUTION|>--- conflicted
+++ resolved
@@ -1,10 +1,6 @@
 {
   "name": "azure-sdk-for-cpp",
-<<<<<<< HEAD
-  "version-string": "1.0.0",
-=======
   "version": "1.5.0",
->>>>>>> 81750e94
   "builtin-baseline": "f0aa678b7471497f1adedcc99f40e1599ad22f69",
   "dependencies": [
     {
@@ -16,14 +12,11 @@
     },
     {
       "name": "openssl"
-<<<<<<< HEAD
     },
     {
       "name": "opentelemetry-cpp",
       "platform": "!uwp",
       "version>=": "1.3.0"
-=======
->>>>>>> 81750e94
     }
   ],
   "overrides": [
