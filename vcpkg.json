{
  "name": "azure-sdk-for-cpp",
  "version": "1.5.0",
  "builtin-baseline": "6ca56aeb457f033d344a7106cb3f9f1abf8f4e98",
  "dependencies": [
    {
      "name": "curl"
    },
    {
      "name": "libxml2",
      "platform": "!windows & !uwp"
    },
    {
      "name": "openssl"
    },
    {
      "name": "opentelemetry-cpp",
      "platform": "!(windows &!static)",
      "version>=": "1.3.0"
    },
    {
      "name": "wil",
      "platform": "windows"
    }
  ],
  "overrides": [
    {
<<<<<<< HEAD
      "name": "zlib",
      "version": "1.2.12#2"
    },
    {
      "name": "azure-security-keyvault-keys-cpp",
      "version":  "4.1.0"
=======
      "name": "opentelemetry-cpp",
      "version": "1.4.1"
>>>>>>> 5f64eea9
    }
  ]
}<|MERGE_RESOLUTION|>--- conflicted
+++ resolved
@@ -25,17 +25,12 @@
   ],
   "overrides": [
     {
-<<<<<<< HEAD
-      "name": "zlib",
-      "version": "1.2.12#2"
+      "name": "opentelemetry-cpp",
+      "version": "1.4.1"
     },
     {
       "name": "azure-security-keyvault-keys-cpp",
       "version":  "4.1.0"
-=======
-      "name": "opentelemetry-cpp",
-      "version": "1.4.1"
->>>>>>> 5f64eea9
     }
   ]
 }