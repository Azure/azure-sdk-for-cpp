{
  "name": "azure-sdk-for-cpp",
  "version": "1.5.0",
  "dependencies": [
    {
      "name": "curl"
    },
    {
      "name": "libxml2",
      "platform": "!windows & !uwp"
    },
    {
      "name": "openssl"
<<<<<<< HEAD
=======
    },
    {
      "name": "opentelemetry-cpp",
      "platform": "!uwp",
      "version>=": "1.3.0"
>>>>>>> fd403430
    }
  ]
}<|MERGE_RESOLUTION|>--- conflicted
+++ resolved
@@ -1,6 +1,7 @@
 {
   "name": "azure-sdk-for-cpp",
   "version": "1.5.0",
+  "builtin-baseline": "f0aa678b7471497f1adedcc99f40e1599ad22f69",
   "dependencies": [
     {
       "name": "curl"
@@ -11,14 +12,11 @@
     },
     {
       "name": "openssl"
-<<<<<<< HEAD
-=======
     },
     {
       "name": "opentelemetry-cpp",
       "platform": "!uwp",
       "version>=": "1.3.0"
->>>>>>> fd403430
     }
   ]
 }