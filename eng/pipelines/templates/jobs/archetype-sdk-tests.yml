--- conflicted
+++ resolved
@@ -115,13 +115,10 @@
     CMOCKA_MESSAGE_OUTPUT: "xml"
     AZURE_ENABLE_STATIC_ANALYSIS: 1
     AZURE_KEYVAULT_AVOID_THROTTLED: 1
-<<<<<<< HEAD
-    AZURE_TEST_MODE: "PLAYBACK"
-=======
     BuildArgs: ""
     CmakeEnvArg: ""
     CmakeArgs: ""    
->>>>>>> 2b5435d5
+    AZURE_TEST_MODE: "PLAYBACK"
 
   steps:
   - checkout: self
