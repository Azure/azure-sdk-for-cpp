parameters:
- name: Location
  type: string
  default: ''
- name: SubscriptionConfiguration
  type: string
  default: $(sub-config-azure-cloud-test-resources)
- name: ServiceDirectory
  type: string
  default: not-specified
- name: CtestRegex
  type: string
  default: .*
- name: Coverage
  type: string
  default: 'enabled'
- name: CoverageReportPath
  type: string
  default: sdk/*/*/*cov_xml.xml
- name: TimeoutInMinutes
  type: number
  default: 60

# This job uses the legacy matrix format (matrix property of the job, one
# build/test scenario per job). A new format (multiple build/test scenarios per
# job) may be possible here:
# https://github.com/Azure/azure-sdk-for-cpp/issues/2944

jobs:
- job: ValidateLive
  condition: and(succeededOrFailed(), ne(variables['Skip.LiveTest'], 'true'))
  timeoutInMinutes: ${{ parameters.TimeoutInMinutes }}
  strategy:
    matrix:
      Linux_x64_gcc5_with_unit_test:
        Pool: azsdk-pool-mms-ubuntu-1804-general
        OSVmImage: MMSUbuntu18.04
        VCPKG_DEFAULT_TRIPLET: 'x64-linux'
        # Can't set CC and CXX to env because it would affect VCPKG building which requires g++ > 7
        # So, this conf will set the CXX for cmake inline.
        CmakeEnvArg: 'CC=/usr/bin/gcc-5 CXX=/usr/bin/g++-5 cmake'
        BuildArgs: '-j 4'
        CmakeArgs: ' -DBUILD_TESTING=ON -DRUN_LONG_UNIT_TESTS=ON'
      Linux_x64_with_unit_test:
        Pool: azsdk-pool-mms-ubuntu-1804-general
        OSVmImage: MMSUbuntu18.04
        VCPKG_DEFAULT_TRIPLET: 'x64-linux'
        CmakeArgs: ' -DBUILD_TESTING=ON -DBUILD_PERFORMANCE_TESTS=ON -DRUN_LONG_UNIT_TESTS=ON -DCMAKE_BUILD_TYPE=Debug -DBUILD_CODE_COVERAGE=ON'
        AptDependencies: 'gcovr lcov'
        CODE_COVERAGE: '${{ parameters.Coverage }}'
        # Avoid re-running tests again for code coverage since the tests were previously ran
        CODE_COVERAGE_COLLECT_ONLY: 1
        AZURE_CORE_ENABLE_JSON_TESTS: 1
        BuildArgs: '-j 4'
      Ubuntu20_x64_with_unit_test:
        Pool: azsdk-pool-mms-ubuntu-1804-general
        OSVmImage: MMSUbuntu18.04
        VCPKG_DEFAULT_TRIPLET: 'x64-linux'
        CmakeArgs: ' -DBUILD_TESTING=ON -DBUILD_PERFORMANCE_TESTS=ON -DRUN_LONG_UNIT_TESTS=ON -DCMAKE_BUILD_TYPE=Release -DBUILD_SAMPLES=ON'
        AZURE_CORE_ENABLE_JSON_TESTS: 1
        BuildArgs: '-j 4'
      Ubuntu20_samples:
        Pool: azsdk-pool-mms-ubuntu-1804-general
        OSVmImage: MMSUbuntu18.04
        VCPKG_DEFAULT_TRIPLET: 'x64-linux'
        # Builds samples and run them against the deployed resources. Samples requires Azure Account, so only works on live tests.
        CmakeArgs: ' -DBUILD_TESTING=ON -DBUILD_SAMPLES=ON '
        BuildArgs: '-j 4'
        RunSamples: 1
      Ubuntu20_x64_no_rtti:
        Pool: azsdk-pool-mms-ubuntu-1804-general
        OSVmImage: MMSUbuntu18.04
        VCPKG_DEFAULT_TRIPLET: 'x64-linux'
        CmakeArgs: ' -DBUILD_RTTI=OFF -DCMAKE_BUILD_TYPE=Release'
        BuildArgs: '-j 4'
      # Not asking for any transport adapter will default to OS -> windows:winHttp or !windows:libcurl
      Win_x86_with_unit_test_winHttp:
        Pool: azsdk-pool-mms-win-2019-general
        OSVmImage: MMS2019
        VCPKG_DEFAULT_TRIPLET: 'x86-windows-static'
        VcpkgInstall: 'openssl'
        CMAKE_GENERATOR: 'Visual Studio 16 2019'
        CMAKE_GENERATOR_PLATFORM: Win32
        CmakeArgs: ' -DBUILD_TESTING=ON -DRUN_LONG_UNIT_TESTS=ON -DBUILD_PERFORMANCE_TESTS=ON '
        BuildArgs: '-v --parallel 8'
        AZURE_CORE_ENABLE_JSON_TESTS: 1
      Win_x86_no_rtti_whit_unit_test:
        Pool: azsdk-pool-mms-win-2019-general
        OSVmImage: MMS2019
<<<<<<< HEAD
=======
        VcpkgInstall: 'libxml2 openssl'
>>>>>>> ceee07cf
        VCPKG_DEFAULT_TRIPLET: 'x86-windows-static'
        CMAKE_GENERATOR: 'Visual Studio 16 2019'
        CMAKE_GENERATOR_PLATFORM: Win32
        CmakeArgs: ' -DBUILD_RTTI=OFF -DCMAKE_BUILD_TYPE=Release -DBUILD_TESTING=ON -DBUILD_SAMPLES=ON'
        BuildArgs: '-v --parallel 8'
      Win_x64_with_unit_test_winHttp:
        Pool: azsdk-pool-mms-win-2019-general
        VcpkgInstall: 'openssl'
        OSVmImage: MMS2019
        VCPKG_DEFAULT_TRIPLET: 'x64-windows-static'
        CMAKE_GENERATOR: 'Visual Studio 16 2019'
        CMAKE_GENERATOR_PLATFORM: x64
        CmakeArgs: ' -DBUILD_TESTING=ON -DRUN_LONG_UNIT_TESTS=ON -DBUILD_PERFORMANCE_TESTS=ON -DBUILD_SAMPLES=ON'
        BuildArgs: '-v --parallel 8'
        AZURE_CORE_ENABLE_JSON_TESTS: 1
      # specify libcurl to be used on Windows
      Win_x86_with_unit_test_libcurl:
        Pool: azsdk-pool-mms-win-2019-general
        OSVmImage: MMS2019
        VCPKG_DEFAULT_TRIPLET: 'x86-windows-static'
        CMAKE_GENERATOR: 'Visual Studio 16 2019'
        CMAKE_GENERATOR_PLATFORM: Win32
        CmakeArgs: ' -DBUILD_TRANSPORT_CURL=ON -DBUILD_TESTING=ON -DRUN_LONG_UNIT_TESTS=ON -DBUILD_PERFORMANCE_TESTS=ON '
        BuildArgs: '-v --parallel 8'
        #AZURE_CORE_ENABLE_JSON_TESTS: 1  # Testing Json lib on Win+WinHttp only, No need to repeat here as it is independent to the http transport adapter.
      Win_x64_with_unit_test_libcurl:
        Pool: azsdk-pool-mms-win-2019-general
        OSVmImage: MMS2019
        VCPKG_DEFAULT_TRIPLET: 'x64-windows-static'
        CMAKE_GENERATOR: 'Visual Studio 16 2019'
        CMAKE_GENERATOR_PLATFORM: x64
        CmakeArgs: ' -DBUILD_TRANSPORT_CURL=ON -DBUILD_TESTING=ON -DRUN_LONG_UNIT_TESTS=ON -DBUILD_PERFORMANCE_TESTS=ON '
        BuildArgs: '-v --parallel 8'
        #AZURE_CORE_ENABLE_JSON_TESTS: 1  # Testing Json lib on Win+WinHttp only, No need to repeat here as it is independent to the http transport adapter.
      MacOS_x64_with_unit_test:
        Pool: Azure Pipelines
        OSVmImage: 'macOS-10.15'
        VCPKG_DEFAULT_TRIPLET: 'x64-osx'
        CmakeArgs: ' -DBUILD_TESTING=ON -DRUN_LONG_UNIT_TESTS=ON -DBUILD_PERFORMANCE_TESTS=ON -DBUILD_SAMPLES=ON'
        AZURE_CORE_ENABLE_JSON_TESTS: 1
        BuildArgs: '-j 4'
  pool:
    name: $(Pool)
    vmImage: $(OSVmImage)
  variables:
    CMOCKA_XML_FILE: "%g-test-results.xml"
    CMOCKA_MESSAGE_OUTPUT: "xml"
    AZURE_ENABLE_STATIC_ANALYSIS: 1
    BuildArgs: ""
    CmakeEnvArg: ""
    CmakeArgs: ""
    AZURE_TEST_MODE: "LIVE"
    AZURE_LOG_LEVEL: "verbose"
    # Surface the ServiceDirectory parameter as an environment variable so tests can take advantage of it.
    AZURE_SERVICE_DIRECTORY: ${{ parameters.ServiceDirectory }}

  steps:
  - checkout: self
    submodules: recursive

  - template: /eng/common/pipelines/templates/steps/verify-agent-os.yml
    parameters:
      AgentImage: $(OSVmImage)

  - template: /eng/common/pipelines/templates/steps/bypass-local-dns.yml

  # Add g++5 repo to ubuntu
  - bash: sudo sh -c "echo 'deb http://ftp.debian.org/debian/ stretch main' >> /etc/apt/sources.list"
    displayName: Add g++ 5
    condition: >-
      and(
        succeeded(), 
        contains(variables['OSVmImage'], 'Ubuntu'), 
        contains(variables['CmakeEnvArg'], 'CC=/usr/bin/gcc-5 CXX=/usr/bin/g++-5 cmake')
      )

  # Install g++5
  - bash: sudo apt-get update & sudo apt-get install g++-5
    displayName: Install g++ 5
    condition: >-
      and(
        succeeded(), 
        contains(variables['OSVmImage'], 'Ubuntu'), 
        contains(variables['CmakeEnvArg'], 'CC=/usr/bin/gcc-5 CXX=/usr/bin/g++-5 cmake')
      )

  # Install apt dependencies (if appropriate)
  - bash: sudo apt install -y $(AptDependencies)
    condition: and(succeededOrFailed(), ne(variables['AptDependencies'], ''))
    displayName: Install dependencies from apt

  - template: /eng/pipelines/templates/steps/vcpkg.yml

  - script: |
      dotnet tool install -g dotnet-reportgenerator-globaltool
      dotnet tool install dotnet-reportgenerator-globaltool --tool-path tools
    displayName: Install coverage tools
    # CODE_COVERAGE variable is '' (do-not-generate) in all matrix but linux-gcc
    # It is 'enabled' by default on linux-gcc but it can be opt-out by each pipeline (disabled) 
    condition: and(succeededOrFailed(), ne(variables['CODE_COVERAGE'], 'disabled'), ne(variables['CODE_COVERAGE'], ''))

  - template: /eng/pipelines/templates/steps/cmake-build.yml
    parameters:
      ServiceDirectory: ${{ parameters.ServiceDirectory }}
      GenerateArgs: $(CmakeArgs)
      BuildArgs: "$(BuildArgs)"
      Env: "$(CmakeEnvArg)"

  - template: /eng/common/TestResources/deploy-test-resources.yml
    parameters:
      ServiceDirectory: ${{ parameters.ServiceDirectory }}
      Location: ${{ parameters.Location }}
      SubscriptionConfiguration: ${{ parameters.SubscriptionConfiguration }}

  - script: ctest -V -C Debug --tests-regex ${{ parameters.CtestRegex }} --no-compress-output -T Test
    workingDirectory: build
    displayName: ctest
    # Runs only if test-resources are happly deployed.
    # unit-tests runs for those configs where samples are not ran.
    # This enables to run tests and samples at the same time as different matrix configuration.
    # Then unit-tests runs, samples should not run.
    condition: and(succeeded(), ne(variables['RunSamples'], '1'))
      

  - task: PublishTestResults@2
    inputs:
      testResultsFormat: cTest
      testResultsFiles: Testing/*/Test.xml
      testRunTitle: $(Agent.JobName)
      searchFolder: build
      mergeTestResults: true
      publishRunAttachments: true
    displayName: Publish test results
    # this step only makes sense when ctest has run
    condition: and(succeededOrFailed(), ne(variables['RunSamples'], '1'))

    # Running Samples step.
    # Will run samples described on a file name [service]-samples.txt within the build directory.
    # For example keyvault-samples.txt.
    # The file is written by CMake during configuration when building samples.
  - bash: |
      IFS=$'\n'
      if [[ -f "./${{ parameters.ServiceDirectory }}-samples.txt" ]]; then
        for sample in `cat ./${{ parameters.ServiceDirectory }}-samples.txt`
        do
          echo "**********Running sample: ${sample}"
          bash -c "$sample"
          status=$?
          if [[ $status -eq 0 ]]; then
            echo "*********Sample completed*********"
          else
            echo "*Sample returned a failed code: $status"
            exit 1
          fi
        done
      fi
    workingDirectory: build
    displayName: "Run Samples for : ${{ parameters.ServiceDirectory }}"
    condition: and(succeeded(), eq(variables['RunSamples'], '1'))

  # Make coverage targets (specified in coverage_targets.txt) and assemble
  # coverage report
  - bash: |
      make `cat ${{ parameters.ServiceDirectory }}-targets-coverage.txt`
      ../tools/reportgenerator "-reports:${{ parameters.CoverageReportPath }}" "-targetdir:." "-reporttypes:Cobertura"
    workingDirectory: build
    displayName: Generate Code Coverage Data
    condition: and(succeeded(), ne(variables['CODE_COVERAGE'], 'disabled'), ne(variables['CODE_COVERAGE'], ''))

  - task: PublishCodeCoverageResults@1
    inputs:
      codeCoverageTool: Cobertura
      summaryFileLocation: '$(Build.SourcesDirectory)/**/Cobertura.xml'
    displayName: Publish Code Coverage to DevOps
    condition: and(succeededOrFailed(), ne(variables['CODE_COVERAGE'], 'disabled'), ne(variables['CODE_COVERAGE'], ''))    

  - template: /eng/common/TestResources/remove-test-resources.yml
    parameters:
      ServiceDirectory: ${{ parameters.ServiceDirectory }}
      SubscriptionConfiguration: ${{ parameters.SubscriptionConfiguration }}<|MERGE_RESOLUTION|>--- conflicted
+++ resolved
@@ -87,10 +87,7 @@
       Win_x86_no_rtti_whit_unit_test:
         Pool: azsdk-pool-mms-win-2019-general
         OSVmImage: MMS2019
-<<<<<<< HEAD
-=======
         VcpkgInstall: 'libxml2 openssl'
->>>>>>> ceee07cf
         VCPKG_DEFAULT_TRIPLET: 'x86-windows-static'
         CMAKE_GENERATOR: 'Visual Studio 16 2019'
         CMAKE_GENERATOR_PLATFORM: Win32
