parameters:
  - name: Artifacts
    type: object
    default: []
  - name: ServiceDirectory
    type: string
    default: not-specified
  - name: TestPipeline
    type: boolean
    default: false
  - name: Coverage
    type: string
    default: ''
  - name: CtestRegex
    type: string
    default: .*
  - name: BuildReleaseArtifacts
    type: boolean
    default: true
  - name: CoverageReportPath
    type: string
    default: 'sdk/*/*/*cov_xml.xml'

jobs:
- job: Validate
  condition: and(succeededOrFailed(), ne(variables['Skip.Test'], 'true'))
  strategy:
    matrix:
      Linux_x64_gcc5:
        Pool: azsdk-pool-mms-ubuntu-1804-general
        OSVmImage: MMSUbuntu18.04
        VcpkgInstall: 'curl[ssl] libxml2 openssl'
        VCPKG_DEFAULT_TRIPLET: 'x64-linux'
        # Can't set CC and CXX to env because it would affect VCPKG building which requires g++ > 7
        # So, this conf will set the CXX for cmake inline.
        CmakeEnvArg: 'CC=/usr/bin/gcc-5 CXX=/usr/bin/g++-5 cmake'
        BuildArgs: '-j 4'
      Linux_x64_gcc8:
        Pool: azsdk-pool-mms-ubuntu-1804-general
        OSVmImage: MMSUbuntu18.04
        VcpkgInstall: 'curl[ssl] libxml2 openssl'
        VCPKG_DEFAULT_TRIPLET: 'x64-linux'
        CC: '/usr/bin/gcc-8'
        CXX: '/usr/bin/g++-8'
        BuildArgs: '-j 10'
      Linux_x64_gcc9:
        Pool: azsdk-pool-mms-ubuntu-1804-general
        OSVmImage: MMSUbuntu18.04
        VcpkgInstall: 'curl[ssl] libxml2 openssl'
        VCPKG_DEFAULT_TRIPLET: 'x64-linux'
        CC: '/usr/bin/gcc-9'
        CXX: '/usr/bin/g++-9'
        BuildArgs: '-j 10'
      Linux_x64:
        Pool: azsdk-pool-mms-ubuntu-1804-general
        OSVmImage: MMSUbuntu18.04
        VcpkgInstall: 'curl[ssl] libxml2 openssl'
        VCPKG_DEFAULT_TRIPLET: 'x64-linux'
        BuildArgs: '-j 10'
      Win_x86:
        Pool: azsdk-pool-mms-win-2019-general
        OSVmImage: MMS2019
        VcpkgInstall: 'curl[winssl] libxml2'
        VCPKG_DEFAULT_TRIPLET: 'x86-windows-static'
        CMAKE_GENERATOR: 'Visual Studio 16 2019'
        CMAKE_GENERATOR_PLATFORM: Win32
        CmakeArgs: ' -DBUILD_TRANSPORT_CURL=ON' #Leaving curl on here to explicitly test what the default behavior is on windows.
        BuildArgs: '--parallel 8'
      Win_x64:
        Pool: azsdk-pool-mms-win-2019-general
        OSVmImage: MMS2019
        VcpkgInstall: 'curl[winssl] libxml2'
        VCPKG_DEFAULT_TRIPLET: 'x64-windows-static'
        CMAKE_GENERATOR: 'Visual Studio 16 2019'
        CMAKE_GENERATOR_PLATFORM: x64
        BuildArgs: '--parallel 8'
      Ubuntu_20_x64_clang:
        Pool: azsdk-pool-mms-ubuntu-2004-general
        OSVmImage: MMSUbuntu20.04
        VcpkgInstall: 'curl[ssl] libxml2 openssl'
        VCPKG_DEFAULT_TRIPLET: 'x64-linux'
        CHECK_CLANG_FORMAT: 1
        AptDependencies: 'clang-11'
        CC: '/usr/bin/clang-11'
        CXX: '/usr/bin/clang++-11'
        BuildArgs: '-j 4'

      # Unit testing ON
      Linux_x64_with_unit_test:
        Pool: azsdk-pool-mms-ubuntu-1804-general
        OSVmImage: MMSUbuntu18.04
        VcpkgInstall: 'curl[ssl] libxml2 openssl'
        VCPKG_DEFAULT_TRIPLET: 'x64-linux'
        CmakeArgs: ' -DBUILD_TESTING=ON -DBUILD_PERFORMANCE_TESTS=ON -DRUN_LONG_UNIT_TESTS=ON -DCMAKE_BUILD_TYPE=Debug -DBUILD_CODE_COVERAGE=ON'
        AptDependencies: 'gcovr lcov'
        CODE_COVERAGE: '${{ parameters.Coverage }}'
        # Make coverage report to avoid running the test exe because CI step will run it
        CODE_COVERAGE_COLLECT_ONLY: 1
        BuildArgs: '-j 10'
      Linux_x64_with_unit_test_release:
        Pool: azsdk-pool-mms-ubuntu-1804-general
        OSVmImage: MMSUbuntu18.04
        VcpkgInstall: 'curl[ssl] libxml2 openssl'
        VCPKG_DEFAULT_TRIPLET: 'x64-linux'
        CmakeArgs: ' -DCMAKE_BUILD_TYPE=Release -DBUILD_TESTING=ON -DBUILD_PERFORMANCE_TESTS=ON -DRUN_LONG_UNIT_TESTS=ON'
        BuildArgs: '-j 10'
      Ubuntu20_x64_with_unit_test_release:
        Pool: azsdk-pool-mms-ubuntu-2004-general
        OSVmImage: MMSUbuntu20.04
        VcpkgInstall: 'curl[ssl] libxml2 openssl'
        VCPKG_DEFAULT_TRIPLET: 'x64-linux'
        CmakeArgs: ' -DCMAKE_BUILD_TYPE=Release -DBUILD_TESTING=ON -DBUILD_PERFORMANCE_TESTS=ON -DRUN_LONG_UNIT_TESTS=ON'
        BuildArgs: '-j 10'
      Win_x86_with_unit_test:
        Pool: azsdk-pool-mms-win-2019-general
        OSVmImage: MMS2019
        VcpkgInstall: 'curl[winssl] libxml2'
        VCPKG_DEFAULT_TRIPLET: 'x86-windows-static'
        CMAKE_GENERATOR: 'Visual Studio 16 2019'
        CMAKE_GENERATOR_PLATFORM: Win32
        CmakeArgs: ' -DBUILD_TESTING=ON -DBUILD_PERFORMANCE_TESTS=ON -DRUN_LONG_UNIT_TESTS=ON -DBUILD_TRANSPORT_CURL=ON -DBUILD_TRANSPORT_WINHTTP=ON'
        BuildArgs: '--parallel 8'
      Win_x64_with_unit_test:
        Pool: azsdk-pool-mms-win-2019-general
        OSVmImage: MMS2019
        VcpkgInstall: 'curl[winssl] libxml2'
        VCPKG_DEFAULT_TRIPLET: 'x64-windows-static'
        CMAKE_GENERATOR: 'Visual Studio 16 2019'
        CMAKE_GENERATOR_PLATFORM: x64
        CmakeArgs: ' -DBUILD_TESTING=ON -DBUILD_PERFORMANCE_TESTS=ON -DRUN_LONG_UNIT_TESTS=ON -DBUILD_TRANSPORT_CURL=ON -DBUILD_TRANSPORT_WINHTTP=ON'
        BuildArgs: '--parallel 8'
      MacOS_x64_with_unit_test:
        Pool: Azure Pipelines
        OSVmImage: 'macOS-10.14'
        VcpkgInstall: 'curl[ssl] libxml2 openssl'
        VCPKG_DEFAULT_TRIPLET: 'x64-osx'
        CmakeArgs: ' -DBUILD_TESTING=ON -DBUILD_PERFORMANCE_TESTS=ON -DRUN_LONG_UNIT_TESTS=ON -DBUILD_TRANSPORT_CURL=ON'
        BuildArgs: '-j 4'
  pool:
    name: $(Pool)
    vmImage: $(OSVmImage)

  variables:
  - name: CMOCKA_XML_FILE
    value: "%g-test-results.xml"
  - name: CMOCKA_MESSAGE_OUTPUT
    value: "xml"
  - name: BuildArgs
    value: ""
<<<<<<< HEAD
  - name: AZURE_TEST_MODE
    value: "LIVE"
=======
  - name: CmakeEnvArg
    value: ""
  - name: CmakeArgs
    value: ""
>>>>>>> 2b5435d5

  steps:
  - checkout: self
    submodules: recursive

  - template: /eng/common/pipelines/templates/steps/verify-agent-os.yml
    parameters:
      AgentImage: $(OSVmImage)

  # Add g++5 repo to ubuntu
  - bash: sudo sh -c "echo 'deb http://ftp.debian.org/debian/ stretch main' >> /etc/apt/sources.list"
    displayName: Add g++ 5
    condition: >-
      and(
        succeeded(), 
        contains(variables['OSVmImage'], 'Ubuntu'), 
        contains(variables['CmakeEnvArg'], 'CC=/usr/bin/gcc-5 CXX=/usr/bin/g++-5 cmake')
      )

  # Install g++5
  - bash: sudo apt-get update & sudo apt-get install g++-5
    displayName: Install g++ 5
    condition: >-
      and(
        succeeded(), 
        contains(variables['OSVmImage'], 'Ubuntu'), 
        contains(variables['CmakeEnvArg'], 'CC=/usr/bin/gcc-5 CXX=/usr/bin/g++-5 cmake')
      )

  # Install gcc and g++ 8 if it is needed on the image.
  - bash: sudo apt-get install gcc-8 g++-8 -y
    displayName: Install gcc and g++ 8
    condition: >-
      and(
        succeeded(), 
        contains(variables['OSVmImage'], 'Ubuntu'), 
        contains(variables['CC'], 'gcc-8'), 
        contains(variables['CXX'], 'g++-8')
      )

  # Validate all the files are formatted correctly according to the
  # .clang-format file. This step runs on linux only only and assumes that
  # clang-format-11 is installed.
  - bash: |
      # Run clang-format recursively on each source and header file within the repo sdk folder.
      echo "Check clang-formatting"
      clang-format --version
      find ./sdk \( -iname '*.hpp' -o -iname '*.cpp' \) ! -iname 'json.hpp' -exec clang-format -i {} \;

      if [[ `git status | grep modified | awk '{print $2}'` ]]; then
        echo Some files were not formatted correctly according to the .clang-format file.
        echo Please run clang-format version 10 or greater to fix the issue by using this bash command at the root of the repo:
        echo "find ./sdk \( -iname '*.hpp' -o -iname '*.cpp' \) ! -iname 'json.hpp' -exec clang-format -i {} \;"
        echo ""
        echo "List of files not formatted correctly:"
        git status | grep modified | awk '{print $2}'
        exit 1
      fi

      echo Success, all files are formatted correctly according to the .clang-format file.
      exit 0

    displayName: Validate Clang Format
    condition: and(succeededOrFailed(), eq(variables['CHECK_CLANG_FORMAT'], 1))

  - ${{ each artifact in parameters.Artifacts }}: 
    - template: /eng/common/pipelines/templates/steps/set-test-pipeline-version.yml
      parameters:
        PackageName: ${{ artifact.Name }}
        ServiceDirectory: ${{ parameters.ServiceDirectory }}
        TestPipeline: ${{ parameters.TestPipeline }}

  # Install apt dependencies (if appropriate)
  - bash: sudo apt install -y $(AptDependencies)
    condition: and(succeededOrFailed(), ne(variables['AptDependencies'], ''))
    displayName: Install dependencies from apt

  - template: /eng/pipelines/templates/steps/vcpkg.yml
    parameters:
      DependenciesVariableName: VcpkgInstall

  - script: |
      dotnet tool install -g dotnet-reportgenerator-globaltool
      dotnet tool install dotnet-reportgenerator-globaltool --tool-path tools
    displayName: Install coverage tools
    # CODE_COVERAGE variable is '' (do-not-generate) in all matrix but linux-gcc
    # It is 'enabled' by default on linux-gcc but it can be opt-out by each pipeline (disabled) 
    condition: and(succeededOrFailed(), ne(variables['CODE_COVERAGE'], 'disabled'), ne(variables['CODE_COVERAGE'], ''))

  - template: /eng/pipelines/templates/steps/cmake-build.yml
    parameters:
      GenerateArgs: "$(CmakeArgs)"
      BuildArgs: "$(BuildArgs)"
      Env: "$(CmakeEnvArg)"

  - script: ctest -C Debug -V --tests-regex ${{ parameters.CtestRegex }}
    workingDirectory: build
    displayName: ctest

  # Make coverage targets (specified in coverage_targets.txt) and assemble
  # coverage report
  - bash: |
      make `cat ${{ parameters.ServiceDirectory }}-targets-coverage.txt`
      ../tools/reportgenerator "-reports:${{ parameters.CoverageReportPath }}" "-targetdir:." "-reporttypes:Cobertura"
    workingDirectory: build
    displayName: Generate Code Coverage Data
    condition: and(succeededOrFailed(), ne(variables['CODE_COVERAGE'], 'disabled'), ne(variables['CODE_COVERAGE'], ''))
  
  - task: PublishCodeCoverageResults@1
    inputs:
      codeCoverageTool: Cobertura
      summaryFileLocation: '$(Build.SourcesDirectory)/**/Cobertura.xml'
    displayName: Publish Code Coverage to DevOps
    condition: and(succeededOrFailed(), ne(variables['CODE_COVERAGE'], 'disabled'), ne(variables['CODE_COVERAGE'], ''))

# Disable build for cpp - client
- ${{ if ne(parameters.ServiceDirectory, 'not-specified' )}}:
  - job: GenerateReleaseArtifacts
    pool:
      name: azsdk-pool-mms-win-2019-general
      vmImage: MMS2019
    variables:
      VcpkgDependencies: curl[winssl] libxml2
      VCPKG_DEFAULT_TRIPLET: 'x64-windows-static'
    steps:
      - template: /eng/common/pipelines/templates/steps/check-spelling.yml

      - template: /eng/common/pipelines/templates/steps/verify-links.yml
        parameters:
          Directory: ''
          CheckLinkGuidance: $true

      - ${{ each artifact in parameters.Artifacts }}: 
        - template: /eng/common/pipelines/templates/steps/set-test-pipeline-version.yml
          parameters:
            PackageName: ${{ artifact.Name }}
            ServiceDirectory: ${{ parameters.ServiceDirectory }}
            TestPipeline: ${{ parameters.TestPipeline }}

      - pwsh: |
          $setupFile="doxygen-1.8.18-setup.exe";

          Invoke-WebRequest `
            -MaximumRetryCount 10 `
            -Uri "https://azuresdktooling.blob.core.windows.net/dependencies/$setupFile" `
            -OutFile $setupFile `
          | Wait-Process;

          Start-Process -Filepath .\$setupFile -ArgumentList @("/VERYSILENT") -Wait
        workingDirectory: $(Agent.TempDirectory)
        displayName: Download and Install Doxygen

      # Install dependencies required for build from vcpkg
      # TODO: We should be able to generate docs without having to install these
      # prerequisites:
      - template: /eng/pipelines/templates/steps/vcpkg.yml
        parameters:
          DependenciesVariableName: VcpkgDependencies

      - template: /eng/pipelines/templates/steps/cmake-build.yml
        parameters:
          Build: false
          GenerateArgs: >-
            -DINSTALL_GTEST=OFF
            -DBUILD_TESTING=OFF
            -DBUILD_TRANSPORT_CURL=OFF
            -DBUILD_DOCUMENTATION=YES

      - pwsh: npm install -g moxygen
        displayName: Install Moxygen to generate markdown for docs.microsoft.com

      # Generate package spec JSON files for tagging the repo
      - ${{ each artifact in parameters.Artifacts }}:
          - pwsh: >-
              New-Item
              -ItemType directory
              -Path $(Build.ArtifactStagingDirectory)
              -Name packages/${{ artifact.Name }}
            displayName: Create package info artifact location

          - pwsh: |
              $outputPath = Join-Path -Path $(Build.ArtifactStagingDirectory) packages/${{ artifact.Name }}/package-info.json

              $version = eng/scripts/Get-PkgVersion -ServiceDirectory ${{ parameters.ServiceDirectory }} -PackageName ${{ artifact.Path }}
              $outputObject = @{ version = $version.ToString(); name = '${{ artifact.Name }}'; packageName = "${{ artifact.Name }}_$version"; } | ConvertTo-Json

              Set-Content -Path $outputPath -Value $outputObject

              # Set AZURE_SDK_VERSION for use in Doxygen generation
              Write-Host "##vso[task.setvariable variable=AZURE_SDK_VERSION]$version"
            displayName: Create package info JSON file

          - task: Powershell@2
            inputs:
              targetType: inline
              script: |
                # If there is no vcpkg directory skip staging the vcpkg port artifacts
                if (!(Test-Path build/vcpkg/ports/${{ artifact.VcpkgPortName }})) {
                  Write-Host "No vcpkg port directory at build/vcpkg/ports/${{ artifact.VcpkgPortName }}"
                  exit
                }

                New-Item `
                  -ItemType Directory `
                  $(Build.ArtifactStagingDirectory)/packages/${{ artifact.Name }}/vcpkg -Force

                Copy-Item -Recurse `
                  build/vcpkg/ports/${{ artifact.VcpkgPortName }}/. `
                  $(Build.ArtifactStagingDirectory)/packages/${{ artifact.Name }}/vcpkg/port 
              pwsh: true
            displayName: Copy vcpkg port files from build

          - pwsh: |
              $outputPath = Join-Path -Path $(Build.ArtifactStagingDirectory) packages/${{ artifact.Name }}
              $changelogPath = "sdk/${{ parameters.ServiceDirectory }}/${{ artifact.Path }}/CHANGELOG.md"

              if (Test-Path $changeLogPath) {
                Copy-Item sdk/${{ parameters.ServiceDirectory }}/${{ artifact.Path }}/CHANGELOG.md $outputPath
              } else {
                Write-Warning "$changeLogPath does not exist"
              }
            displayName: Copy CHANGELOG.md to package artifact

          - script: cmake --build . --target ${{ artifact.Name }}-docs
            workingDirectory: build
            displayName: Generate docs (${{ artifact.Name }}-docs)

          - task: PowerShell@2
            inputs:
              targetType: filePath
              filePath: eng/scripts/New-DocsMsArtifact.ps1
              arguments: >-
                -ServiceDirectory ${{ parameters.ServiceDirectory }}
                -PackageName ${{ artifact.Name }}
                -TargetFolder $(Build.ArtifactStagingDirectory)/packages/${{ artifact.Name }}/docs/docs.ms
              ignoreLASTEXITCODE: true
              pwsh: true
            displayName: Generate artifacts for docs.ms

          - pwsh: |
              New-Item -ItemType directory -Path $(Build.ArtifactStagingDirectory) -Name docs/${{ artifact.Name }}
            displayName: Create doc artifact location

          - task: CopyFiles@2
            inputs:
              sourceFolder: $(Build.ArtifactStagingDirectory)/packages/${{ artifact.Name }}
              contents: package-info.json
              targetFolder: build/sdk/${{ parameters.ServiceDirectory }}/${{ artifact.Path }}/docs/html
            displayName: Copy package-info.json to documentation path

          - task: CopyFiles@2
            inputs:
              sourceFolder: build/sdk/${{ parameters.ServiceDirectory }}/${{ artifact.Path }}/docs/html
              targetFolder: $(Build.ArtifactStagingDirectory)/docs/${{ artifact.Name }}
            displayName: Copy documentation to artifact staging directory

      - task: PublishPipelineArtifact@1
        inputs:
          artifactName: packages
          path: $(Build.ArtifactStagingDirectory)/packages

      # After all docs artifacts are generated publish docs artifacts
      - task: PublishPipelineArtifact@1
        inputs:
          artifactName: docs
          path: $(Build.ArtifactStagingDirectory)/docs

      - template: /eng/common/pipelines/templates/steps/eng-common-workflow-enforcer.yml<|MERGE_RESOLUTION|>--- conflicted
+++ resolved
@@ -147,15 +147,12 @@
     value: "xml"
   - name: BuildArgs
     value: ""
-<<<<<<< HEAD
-  - name: AZURE_TEST_MODE
-    value: "LIVE"
-=======
   - name: CmakeEnvArg
     value: ""
   - name: CmakeArgs
     value: ""
->>>>>>> 2b5435d5
+  - name: AZURE_TEST_MODE
+    value: "LIVE"
 
   steps:
   - checkout: self
