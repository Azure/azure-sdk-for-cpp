parameters:
  Artifacts: []
  ServiceDirectory: not-specified
  CtestRegex: .*
  BuildReleaseArtifacts: true

jobs:
- job: Validate
  condition: and(succeededOrFailed(), ne(variables['Skip.Test'], 'true'))
  strategy:
    matrix:
      Linux_x64_gcc8:
        OSVmImage: 'ubuntu-18.04'
        VcpkgInstall: 'curl[ssl] libxml2 openssl'
        VCPKG_DEFAULT_TRIPLET: 'x64-linux'
        CC: '/usr/bin/gcc-8'
        CXX: '/usr/bin/g++-8'
      Linux_x64_gcc9:
        OSVmImage: 'ubuntu-18.04'
        VcpkgInstall: 'curl[ssl] libxml2 openssl'
        VCPKG_DEFAULT_TRIPLET: 'x64-linux'
        CC: '/usr/bin/gcc-9'
        CXX: '/usr/bin/g++-9'
      Linux_x64:
        OSVmImage: 'ubuntu-18.04'
        VcpkgInstall: 'curl[ssl] libxml2 openssl'
        VCPKG_DEFAULT_TRIPLET: 'x64-linux'
      Win_x86:
        OSVmImage: 'windows-2019'
        VcpkgInstall: 'curl[winssl] libxml2'
        VCPKG_DEFAULT_TRIPLET: 'x86-windows-static'
        CMAKE_GENERATOR: 'Visual Studio 16 2019'
        CMAKE_GENERATOR_PLATFORM: Win32
<<<<<<< HEAD
        CmakeArgs: ' -DBUILD_TRANSPORT_CURL=ON' #ToBeRemoved once we WinTransport and Storage make HTTP stack user-config
=======
        CmakeArgs: ' -DBUILD_CURL_TRANSPORT=ON' #ToBeRemoved once we have WinHttp Transport and Storage makes HTTP stack user-config
>>>>>>> 7cb8e7ec
      Win_x64:
        OSVmImage: 'windows-2019'
        VcpkgInstall: 'curl[winssl] libxml2'
        VCPKG_DEFAULT_TRIPLET: 'x64-windows-static'
        CMAKE_GENERATOR: 'Visual Studio 16 2019'
        CMAKE_GENERATOR_PLATFORM: x64
        CmakeArgs: ' -DBUILD_TRANSPORT_CURL=ON' #ToBeRemoved once we WinTransport and Storage make HTTP stack user-config
      MacOS_x64:
       OSVmImage: 'macOS-10.14'
       VcpkgInstall: 'curl[ssl] libxml2 openssl'
       VCPKG_DEFAULT_TRIPLET: 'x64-osx'

      # Unit testing ON
      Linux_x64_with_unit_test:
        OSVmImage: 'ubuntu-18.04'
        VcpkgInstall: 'curl[ssl] libxml2 openssl'
        VCPKG_DEFAULT_TRIPLET: 'x64-linux'
        CmakeArgs: ' -DBUILD_TESTING=ON -DRUN_LONG_UNIT_TESTS=ON'
      Win_x86_with_unit_test:
        OSVmImage: 'windows-2019'
        VcpkgInstall: 'curl[winssl] libxml2'
        VCPKG_DEFAULT_TRIPLET: 'x86-windows-static'
        CMAKE_GENERATOR: 'Visual Studio 16 2019'
        CMAKE_GENERATOR_PLATFORM: Win32
        CmakeArgs: ' -DBUILD_TESTING=ON -DRUN_LONG_UNIT_TESTS=ON -DBUILD_TRANSPORT_CURL=ON'
      Win_x64_with_unit_test:
        OSVmImage: 'windows-2019'
        VcpkgInstall: 'curl[winssl] libxml2'
        VCPKG_DEFAULT_TRIPLET: 'x64-windows-static'
        CMAKE_GENERATOR: 'Visual Studio 16 2019'
        CMAKE_GENERATOR_PLATFORM: x64
        CmakeArgs: ' -DBUILD_TESTING=ON -DRUN_LONG_UNIT_TESTS=ON -DBUILD_TRANSPORT_CURL=ON'
      MacOS_x64_with_unit_test:
        OSVmImage: 'macOS-10.14'
        VcpkgInstall: 'curl[ssl] libxml2 openssl'
        VCPKG_DEFAULT_TRIPLET: 'x64-osx'
        CmakeArgs: ' -DBUILD_TESTING=ON -DRUN_LONG_UNIT_TESTS=ON -DBUILD_TRANSPORT_CURL=ON'
  pool:
    vmImage: $(OSVmImage)
  variables:
    CMOCKA_XML_FILE: "%g-test-results.xml"
    CMOCKA_MESSAGE_OUTPUT: "xml"

  steps:
  - checkout: self
    submodules: recursive

  - template: /eng/pipelines/templates/steps/vcpkg.yml
    parameters:
      DependenciesVariableName: VcpkgInstall

  - template: /eng/pipelines/templates/steps/cmake-build.yml
    parameters:
      GenerateArgs: $(CmakeArgs)

  - script: ctest -V --tests-regex ${{ parameters.CtestRegex }}
    workingDirectory: build
    displayName: ctest

# Disable build for cpp - client
- ${{ if ne(parameters.ServiceDirectory, 'not-specified' )}}:
  - job: GenerateReleaseArtifacts
    pool:
      vmImage: $(OSVmImage)
    variables:
      OSVmImage: windows-2019
      VcpkgDependencies: curl[winssl] libxml2
      VCPKG_DEFAULT_TRIPLET: 'x64-windows-static'
    steps:
      - template: /eng/common/pipelines/templates/steps/verify-links.yml
        parameters:
          Directory: sdk/${{ parameters.ServiceDirectory }}
          CheckLinkGuidance: $true
          
      - pwsh: |
          $setupFile="doxygen-1.8.18-setup.exe";

          Invoke-WebRequest `
            -MaximumRetryCount 10 `
            -Uri "https://azuresdktooling.blob.core.windows.net/dependencies/$setupFile" `
            -OutFile $setupFile `
          | Wait-Process;

          Start-Process -Filepath .\$setupFile -ArgumentList @("/VERYSILENT") -Wait
        workingDirectory: $(Agent.TempDirectory)
        displayName: Download and Install Doxygen

      # Install dependencies required for build from vcpkg
      # TODO: We should be able to generate docs without having to install these
      # prerequisites:
      - template: /eng/pipelines/templates/steps/vcpkg.yml
        parameters:
          DependenciesVariableName: VcpkgDependencies

      - template: /eng/pipelines/templates/steps/cmake-build.yml
        parameters:
          Build: false
          GenerateArgs: >-
            -DINSTALL_GTEST=OFF
            -DBUILD_TESTING=OFF
            -DBUILD_TRANSPORT_CURL=OFF
            -DBUILD_DOCUMENTATION=YES

      - pwsh: npm install -g moxygen
        displayName: Install Moxygen to generate markdown for docs.microsoft.com

      # Generate package spec JSON files for tagging the repo
      - ${{ each artifact in parameters.Artifacts }}:
          - pwsh: >-
              New-Item
              -ItemType directory
              -Path $(Build.ArtifactStagingDirectory)
              -Name packages/${{ artifact.Name }}
            displayName: Create package info artifact location

          - pwsh: |
              $outputPath = Join-Path -Path $(Build.ArtifactStagingDirectory) packages/${{ artifact.Name }}/package-info.json

              $version = eng/scripts/Get-PkgVersion -ServiceDirectory ${{ parameters.ServiceDirectory }} -PackageName ${{ artifact.Path }}
              $outputObject = @{ version = $version.ToString(); name = '${{ artifact.Name }}'; packageName = "${{ artifact.Name }}_$version"; } | ConvertTo-Json

              Set-Content -Path $outputPath -Value $outputObject

              # Set AZURE_SDK_VERSION for use in Doxygen generation
              Write-Host "##vso[task.setvariable variable=AZURE_SDK_VERSION]$version"
            displayName: Create package info JSON file

          # Building from the root of the repo at this point because of the
          # nature of the CMake build system. The SoureDirectory should probably
          # change.
          - task: PowerShell@2
            inputs:
              targetType: filePath
              filePath: eng/scripts/New-ReleaseArtifact.ps1
              arguments: >-
                -SourceDirectory ./
                -PackageSpecPath $(Build.ArtifactStagingDirectory)/packages/${{ artifact.Name }}/package-info.json
                -Destination $(Build.ArtifactStagingDirectory)/packages/${{ artifact.Name }}/vcpkg
                -Workspace $(Agent.TempDirectory)/vcpkg-${{ artifact.Name }}
              pwsh: true
            displayName: Compress publish artifact and stage for publishing

          - task: Powershell@2
            inputs:
              targetType: inline
              script: |
                # If there is no vcpkg directory skip staging the vcpkg port artifacts
                if (!(Test-Path sdk/${{ parameters.ServiceDirectory }}/${{ artifact.Name }}/vcpkg/)) {
                  exit
                }

                New-Item `
                  -ItemType Directory `
                  $(Build.ArtifactStagingDirectory)/packages/${{ artifact.Name }}/vcpkg/port -Force

                Copy-Item `
                  sdk/${{ parameters.ServiceDirectory }}/${{ artifact.Name }}/vcpkg/* `
                  $(Build.ArtifactStagingDirectory)/packages/${{ artifact.Name }}/vcpkg/port `
                  -Exclude README.md
              pwsh: true
            displayName: Copy vcpkg port template files and remove .template extension

          - pwsh: |
              $outputPath = Join-Path -Path $(Build.ArtifactStagingDirectory) packages/${{ artifact.Name }}
              $changelogPath = "sdk/${{ parameters.ServiceDirectory }}/${{ artifact.Path }}/CHANGELOG.md"

              if (Test-Path $changeLogPath) {
                Copy-Item sdk/${{ parameters.ServiceDirectory }}/${{ artifact.Path }}/CHANGELOG.md $outputPath
              } else {
                Write-Warning "$changeLogPath does not exist"
              }
            displayName: Copy CHANGELOG.md to package artifact

          - script: cmake --build . --target ${{ artifact.Name }}-docs
            workingDirectory: build
            displayName: Generate docs (${{ artifact.Name }}-docs)

          - task: PowerShell@2
            inputs:
              targetType: filePath
              filePath: eng/scripts/New-DocsMsArtifact.ps1
              arguments: >-
                -ServiceDirectory ${{ parameters.ServiceDirectory }}
                -PackageName ${{ artifact.Name }}
                -TargetFolder $(Build.ArtifactStagingDirectory)/packages/${{ artifact.Name }}/docs/docs.ms
              ignoreLASTEXITCODE: true
              pwsh: true
            displayName: Generate artifacts for docs.ms

          - pwsh: |
              New-Item -ItemType directory -Path $(Build.ArtifactStagingDirectory) -Name docs/${{ artifact.Name }}
            displayName: Create doc artifact location

          - task: CopyFiles@2
            inputs:
              sourceFolder: $(Build.ArtifactStagingDirectory)/packages/${{ artifact.Name }}
              contents: package-info.json
              targetFolder: build/sdk/${{ parameters.ServiceDirectory }}/${{ artifact.Path }}/docs/html
            displayName: Copy package-info.json to documentation path

          - task: CopyFiles@2
            inputs:
              sourceFolder: build/sdk/${{ parameters.ServiceDirectory }}/${{ artifact.Path }}/docs/html
              targetFolder: $(Build.ArtifactStagingDirectory)/docs/${{ artifact.Name }}
            displayName: Copy documentation to artifact staging directory

      - task: PublishPipelineArtifact@1
        inputs:
          artifactName: packages
          path: $(Build.ArtifactStagingDirectory)/packages

      # After all docs artifacts are generated publish docs artifacts
      - task: PublishPipelineArtifact@1
        inputs:
          artifactName: docs
          path: $(Build.ArtifactStagingDirectory)/docs<|MERGE_RESOLUTION|>--- conflicted
+++ resolved
@@ -31,18 +31,14 @@
         VCPKG_DEFAULT_TRIPLET: 'x86-windows-static'
         CMAKE_GENERATOR: 'Visual Studio 16 2019'
         CMAKE_GENERATOR_PLATFORM: Win32
-<<<<<<< HEAD
-        CmakeArgs: ' -DBUILD_TRANSPORT_CURL=ON' #ToBeRemoved once we WinTransport and Storage make HTTP stack user-config
-=======
-        CmakeArgs: ' -DBUILD_CURL_TRANSPORT=ON' #ToBeRemoved once we have WinHttp Transport and Storage makes HTTP stack user-config
->>>>>>> 7cb8e7ec
+        CmakeArgs: ' -DBUILD_TRANSPORT_CURL=ON' #ToBeRemoved once we have WinHttp Transport and Storage makes HTTP stack user-config
       Win_x64:
         OSVmImage: 'windows-2019'
         VcpkgInstall: 'curl[winssl] libxml2'
         VCPKG_DEFAULT_TRIPLET: 'x64-windows-static'
         CMAKE_GENERATOR: 'Visual Studio 16 2019'
         CMAKE_GENERATOR_PLATFORM: x64
-        CmakeArgs: ' -DBUILD_TRANSPORT_CURL=ON' #ToBeRemoved once we WinTransport and Storage make HTTP stack user-config
+        CmakeArgs: ' -DBUILD_TRANSPORT_CURL=ON' #ToBeRemoved once we have WinHttp Transport and Storage makes HTTP stack user-config
       MacOS_x64:
        OSVmImage: 'macOS-10.14'
        VcpkgInstall: 'curl[ssl] libxml2 openssl'
