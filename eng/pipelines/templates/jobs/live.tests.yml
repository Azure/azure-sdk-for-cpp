--- conflicted
+++ resolved
@@ -134,11 +134,6 @@
       SubscriptionConfiguration: $(SubscriptionConfiguration)
 
   - ${{ parameters.PreTestSteps }}
-<<<<<<< HEAD
-
-  - ${{ parameters.PreTestSteps }}
-=======
->>>>>>> 378ee6cb
 
     # For non multi-config generator use the same build configuration to run tests
     # We don't need to set it to invoke ctest
