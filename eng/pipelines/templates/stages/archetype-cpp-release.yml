--- conflicted
+++ resolved
@@ -42,11 +42,7 @@
                         ReleaseSha: $(Build.SourceVersion)
                         RepoId: Azure/azure-sdk-for-cpp
 
-<<<<<<< HEAD
-          - ${{if ne(artifact.skipPublishDocs, 'true')}}:
-=======
           - ${{if ne(artifact.skipPublishDocGithubIo, 'true')}}:
->>>>>>> 928b0a2d
             - deployment: PublishDocs
               displayName: Publish Docs to GitHub pages
               condition: ne(variables['Skip.PublishDocs'], 'true')
@@ -73,7 +69,6 @@
                           # we override the regular script path because we have cloned the build tools repo as a separate artifact.
                           ScriptPath: '$(Build.SourcesDirectory)/eng/common/scripts/copy-docs-to-blobstorage.ps1'
 
-<<<<<<< HEAD
           - ${{ if ne(artifact.skipPublishVcpkg, 'true') }}:
             - deployment: PublishVcpkg
               displayName: Publish to vcpkg
@@ -138,8 +133,6 @@
                           BaseBranchName: master
                           PushArgs: -f
 
-=======
->>>>>>> 928b0a2d
           - ${{if ne(artifact.skipUpdatePackageVersion, 'true')}}:
             - deployment: UpdatePackageVersion
               displayName: "Update Package Version"
