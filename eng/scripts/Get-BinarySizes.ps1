--- conflicted
+++ resolved
@@ -41,11 +41,7 @@
 }
 
 function getTargetOs {
-<<<<<<< HEAD
-    if ($OsVMImage.StartsWith('macOS', $true, (Get-Culture).InvariantCulture)) {
-=======
     if ($OsVMImage -like 'macOS*') {
->>>>>>> f8c41df5
         return $OsVMImage
     }
 
@@ -68,11 +64,7 @@
 }
 
 function getTargetArchitecture {
-<<<<<<< HEAD
-    if ($OSVmImage.StartsWith('macOS', $true, (Get-Culture).InvariantCulture)) {
-=======
     if ($OSVmImage -like 'macOS*') {
->>>>>>> f8c41df5
         return "x64"
     }
 
@@ -89,11 +81,7 @@
 }
 
 function getToolChain {
-<<<<<<< HEAD
-    if ($OSVmImage.StartsWith('macOS', $true, (Get-Culture).InvariantCulture)) {
-=======
     if ($OSVmImage -like 'macOS*') {
->>>>>>> f8c41df5
         return "AppleClang 12"
     }
 
@@ -121,11 +109,7 @@
 }
 
 function getTargetPlatform {
-<<<<<<< HEAD
-    if ($OSVmImage.StartsWith('macOS', $true, (Get-Culture).InvariantCulture)) {
-=======
     if ($OSVmImage -like 'macOS*') {
->>>>>>> f8c41df5
         return "macos"
     }
 
