--- conflicted
+++ resolved
@@ -40,22 +40,13 @@
     $cluster = RunOrExitOnFailure az aks list -g $clusterGroup --subscription $subscription -o json
     $clusterName = ($cluster | ConvertFrom-Json).name
 
-<<<<<<< HEAD
     $kubeContext = (RunOrExitOnFailure kubectl config view -o json) | ConvertFrom-Json
     $context = $kubeContext.contexts.Where({ $_.name -eq $clusterName }).context
     defaultNamespace = $null
     if ($context.psobject.properties.name -match 'namespace') {
         $defaultNamespace = $context.namespace
-=======
-    $kubeContext = (RunOrExitOnFailure kubectl config view -o json) | ConvertFrom-Json -AsHashtable
-    $defaultNamespace = $null
-    $targetContext = $kubeContext.contexts.Where({ $_.name -eq $clusterName }) | Select -First 1
-    if ($targetContext -ne $null) {
-        $defaultNamespace = $targetContext.context.namespace
->>>>>>> f4bea88a
-    }
-
-    RunOrExitOnFailure az aks get-credentials `
+
+     RunOrExitOnFailure az aks get-credentials `
         -n "$clusterName" `
         -g "$clusterGroup" `
         --subscription "$subscription" `
