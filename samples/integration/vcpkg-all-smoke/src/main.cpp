--- conflicted
+++ resolved
@@ -31,38 +31,23 @@
 
 int main()
 {
-  auto tenantId = std::getenv("AZURE_TENANT_ID");
-  auto clientId = std::getenv("AZURE_CLIENT_ID");
-  auto clientSecret = std::getenv("AZURE_CLIENT_SECRET");
   const std::string leaseID = "leaseID";
   const std::string smokeUrl = "https://blob.com";
-  // Creating an attestation service instance requires contacting the attestation service (to retrieve validation collateral).
-  // Use the West US Shared client (which should always be available) as an anonymous service instance.
+  // Creating an attestation service instance requires contacting the attestation service (to
+  // retrieve validation collateral). Use the West US Shared client (which should always be
+  // available) as an anonymous service instance.
   const std::string attestationUrl = "https://sharedwus.wus.attest.azure.net";
 
-  auto credential
-      = std::make_shared<Azure::Identity::ClientSecretCredential>(tenantId, clientId, clientSecret);
+  auto credential = std::make_shared<Azure::Identity::EnvironmentCredential>();
 
   // instantiate the clients
   try
   {
-    auto keyvaultUrl = std::getenv("AZURE_KEYVAULT_URL");
-    if (!keyvaultUrl)
-    {
-      throw std::exception("The required environment variable (AZURE_KEYVAULT_URL) is not set.");
-    }
-
     std::cout << "Creating Keyvault Clients" << std::endl;
     // keyvault
-<<<<<<< HEAD
-    KeyClient keyClient(keyvaultUrl, credential);
-    SecretClient secretClient(keyvaultUrl, credential);
-    CertificateClient certificateClient(keyvaultUrl, credential);
-=======
     KeyClient keyClient(smokeUrl, credential);
     SecretClient secretClient(smokeUrl, credential);
     CertificateClient certificateClient(smokeUrl, credential);
->>>>>>> 855f000f
 
     std::cout << "Creating Storage Clients" << std::endl;
     // Storage
@@ -86,18 +71,12 @@
 
     // Attestation
     std::cout << "Creating Attestation Clients" << std::endl;
-<<<<<<< HEAD
-    AttestationClient attestationClient(AttestationClient::Create(smokeUrl));
-    AttestationAdministrationClient attestationAdminClient(
-        AttestationAdministrationClient::Create(smokeUrl, credential));
-=======
 
     std::unique_ptr<AttestationAdministrationClient> attestationAdminClient(
         AttestationAdministrationClientFactory::Create(attestationUrl, credential));
 
     std::unique_ptr<AttestationClient> attestationClient(
         AttestationClientFactory::Create(attestationUrl));
->>>>>>> 855f000f
 
     std::cout << "Successfully Created the Clients" << std::endl;
   }
