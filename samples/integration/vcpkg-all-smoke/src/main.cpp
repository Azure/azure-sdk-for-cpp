// Copyright (c) Microsoft Corporation. All rights reserved.
// SPDX-License-Identifier: MIT

/**
 * @brief This sample provides smoke test for the sdks to ensure side by side works properly
 *
 */

<<<<<<< HEAD
#include "get_env.hpp"

=======
>>>>>>> a11a93b4
#include <azure/attestation.hpp>
#include <azure/core.hpp>
#include <azure/core/internal/json/json.hpp>
#include <azure/identity.hpp>
#include <azure/keyvault/certificates.hpp>
#include <azure/keyvault/keys.hpp>
#include <azure/keyvault/secrets.hpp>
#include <azure/storage/blobs.hpp>
#include <azure/storage/files/datalake.hpp>
#include <azure/storage/files/shares.hpp>
#include <azure/storage/queues.hpp>

#include <iostream>

using namespace Azure::Security::KeyVault::Keys;
using namespace Azure::Security::KeyVault::Secrets;
using namespace Azure::Security::KeyVault::Certificates;
using namespace Azure::Storage::Blobs;
using namespace Azure::Storage::Queues;
using namespace Azure::Storage::Files::DataLake;
using namespace Azure::Storage::Files::Shares;
using namespace Azure::Security::Attestation;

int main()
{
  auto tenantId = std::getenv("AZURE_TENANT_ID");
  auto clientId = std::getenv("AZURE_CLIENT_ID");
  auto clientSecret = std::getenv("AZURE_CLIENT_SECRET");
  const std::string leaseID = "leaseID";
  const std::string smokeUrl = "https://blob.com";
  // Creating an attestation service instance requires contacting the attestation service (to
  // retrieve validation collateral). Use the West US Shared client (which should always be
  // available) as an anonymous service instance.
  const std::string attestationUrl = "https://sharedwus.wus.attest.azure.net";

  auto credential
      = std::make_shared<Azure::Identity::ClientSecretCredential>(tenantId, clientId, clientSecret);

  // instantiate the clients
  try
  {
    std::cout << "Creating Keyvault Clients" << std::endl;
    // keyvault
    KeyClient keyClient(smokeUrl, credential);
    SecretClient secretClient(smokeUrl, credential);
    CertificateClient certificateClient(smokeUrl, credential);

    std::cout << "Creating Storage Clients" << std::endl;
    // Storage
    BlobClient blobClient(smokeUrl);
    QueueClient queueClient(smokeUrl);

    std::cout << "Creating Storage Datalake Clients" << std::endl;
    DataLakeDirectoryClient directoryClient(smokeUrl);
    DataLakeFileClient fileClient(smokeUrl);
    DataLakeFileSystemClient fileSystemClient(smokeUrl);
    DataLakePathClient pathClient(smokeUrl);
    DataLakeLeaseClient leaseClient(pathClient, leaseID);
    DataLakeServiceClient serviceClient(smokeUrl);

    std::cout << "Creating Storage Share Clients" << std::endl;
    ShareClient shareClient(smokeUrl);
    ShareDirectoryClient shareDirectoryClient(smokeUrl);
    ShareFileClient shareFileClient(smokeUrl);
    ShareLeaseClient shareLeaseClient(shareFileClient, leaseID);
    ShareServiceClient shareServiceClient(smokeUrl);

    // Attestation
    std::cout << "Creating Attestation Clients" << std::endl;

    AttestationAdministrationClient attestationAdminClient(
        AttestationAdministrationClient::Create(attestationUrl, credential));

    AttestationClient attestationClient(AttestationClient::Create(attestationUrl));

    std::cout << "Successfully Created the Clients" << std::endl;
  }
  catch (std::exception const& exception)
  {
    std::cout << "Exception: " << exception.what() << std::endl;
    return 1;
  }

  return 0;
}<|MERGE_RESOLUTION|>--- conflicted
+++ resolved
@@ -6,11 +6,7 @@
  *
  */
 
-<<<<<<< HEAD
-#include "get_env.hpp"
 
-=======
->>>>>>> a11a93b4
 #include <azure/attestation.hpp>
 #include <azure/core.hpp>
 #include <azure/core/internal/json/json.hpp>
