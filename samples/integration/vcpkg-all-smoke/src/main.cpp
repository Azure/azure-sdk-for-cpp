--- conflicted
+++ resolved
@@ -70,12 +70,8 @@
     // Attestation
     std::cout << "Creating Attestation Clients" << std::endl;
     AttestationClient attestationClient(AttestationClient::Create(smokeUrl));
-<<<<<<< HEAD
-    AttestationAdministrationClient attestationAdminClient(AttestationAdministrationClient::Create(smokeUrl, credential));
-=======
     AttestationAdministrationClient attestationAdminClient(
         AttestationAdministrationClient::Create(smokeUrl, credential));
->>>>>>> 593464ce
 
     std::cout << "Successfully Created the Clients" << std::endl;
   }
