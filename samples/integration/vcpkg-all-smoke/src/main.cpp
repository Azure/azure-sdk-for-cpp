--- conflicted
+++ resolved
@@ -75,17 +75,11 @@
 
     // Attestation
     std::cout << "Creating Attestation Clients" << std::endl;
-<<<<<<< HEAD
-    AttestationClient attestationClient(AttestationClient::Create(smokeUrl));
-    AttestationAdministrationClient attestationAdminClient(
-        AttestationAdministrationClient::Create(smokeUrl, credential));
-=======
 
     AttestationAdministrationClient attestationAdminClient(
         AttestationAdministrationClient::Create(attestationUrl, credential));
 
     AttestationClient attestationClient(AttestationClient::Create(attestationUrl));
->>>>>>> fd403430
 
     std::cout << "Successfully Created the Clients" << std::endl;
   }
