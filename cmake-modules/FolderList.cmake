macro(GetFolderList project)
    message ("project found ${project}")
  
    if(${project} STREQUAL CERTIFICATES)
        DownloadDepVersion(sdk/core azure-core 1.2.0)
        DownloadDepVersion(sdk/identity azure-identity 1.1.0)
    elseif(${project} STREQUAL IDENTITY)
        DownloadDepVersion(sdk/core azure-core 1.2.0)
    endif()

    if(${project} STREQUAL SECRETS)
        DownloadDepVersion(sdk/core azure-core 1.3.1)
        DownloadDepVersion(sdk/identity azure-identity 1.1.0)
    endif()

    list(REMOVE_DUPLICATES BUILD_FOLDERS)
endmacro()

macro(SetGlobalOptions)
    option(WARNINGS_AS_ERRORS "Treat compiler warnings as errors" ON)
    option(BUILD_TRANSPORT_CURL "Build an HTTP transport implementation with CURL" OFF)
    option(BUILD_TRANSPORT_WINHTTP "Build an HTTP transport implementation with WIN HTTP" OFF)
    option(BUILD_TRANSPORT_CUSTOM "Implementation for AzureSdkGetCustomHttpTransport function must be linked to the final application" OFF)
    option(BUILD_TESTING "Build test cases" OFF)
    option(BUILD_RTTI "Build libraries with run-time type information." ON)
    option(BUILD_CODE_COVERAGE "Build gcov targets for HTML and XML reports. Requires debug build and BUILD_TESTING" OFF)
    option(BUILD_DOCUMENTATION "Create HTML based API documentation (requires Doxygen)" OFF)
    option(BUILD_SAMPLES "Build sample application for Azure Storage clients" OFF)
    option(RUN_LONG_UNIT_TESTS "Tests that takes more than 5 minutes to complete. No effect if BUILD_TESTING is OFF" OFF)
    option(BUILD_PERFORMANCE_TESTS "Build the performance test library" OFF)
    option(MSVC_USE_STATIC_CRT "(MSVC only) Set to ON to link SDK with static CRT (/MT or /MTd switch)." OFF)
    option(FETCH_SOURCE_DEPS "fetch source dependencies for a package, not for global use, instead use when building specific component" OFF)
endmacro()

macro(SetCompileOptions project)
    message ("setting up compile options for ${project}")
<<<<<<< HEAD
    
    # Compile Options
    option(WARNINGS_AS_ERRORS "Treat compiler warnings as errors" ON)
    option(BUILD_TRANSPORT_CURL "Build an HTTP transport implementation with CURL" OFF)
    option(BUILD_TRANSPORT_WINHTTP "Build an HTTP transport implementation with WIN HTTP" OFF)
    option(BUILD_TRANSPORT_CUSTOM "Implementation for AzureSdkGetCustomHttpTransport function must be linked to the final application" OFF)
    option(BUILD_TESTING "Build test cases" OFF)
    option(BUILD_RTTI "Build libraries with run-time type information." ON)
    option(BUILD_CODE_COVERAGE "Build gcov targets for HTML and XML reports. Requires debug build and BUILD_TESTING" OFF)
    option(BUILD_DOCUMENTATION "Create HTML based API documentation (requires Doxygen)" OFF)
    option(RUN_LONG_UNIT_TESTS "Tests that takes more than 5 minutes to complete. No effect if BUILD_TESTING is OFF" OFF)
    option(BUILD_PERFORMANCE_TESTS "Build the performance test library" OFF)
    option(MSVC_USE_STATIC_CRT "(MSVC only) Set to ON to link SDK with static CRT (/MT or /MTd switch)." OFF)
    option(BUILD_FROM_SOURCE_EXPORT "if export is built from source" ON)
    option(TESTING_BUILD "BUILD test cases" OFF)
=======
   
    # Compile Options
    SetGlobalOptions()
>>>>>>> 88f234d9
endmacro()

macro(DownloadDepVersion DEP_FOLDER DEP_NAME DEP_VERSION)

    file(REMOVE_RECURSE ${CMAKE_SOURCE_DIR}/build/${DEP_FOLDER})
    set(DOWNLOAD_FOLDER ${CMAKE_SOURCE_DIR}/build/downloads)
    set(DOWNLOAD_FILE ${DEP_NAME}_${DEP_VERSION}.zip)
    set(DEP_PREFIX azure-sdk-for-cpp)
    # get the zip
    file(DOWNLOAD https://github.com/Azure/azure-sdk-for-cpp/archive/refs/tags/${DOWNLOAD_FILE} ${DOWNLOAD_FOLDER}/${DOWNLOAD_FILE})

    #extract the zip
    file(ARCHIVE_EXTRACT INPUT ${DOWNLOAD_FOLDER}/${DOWNLOAD_FILE} DESTINATION ${DOWNLOAD_FOLDER}/${DEP_NAME})
    #make target folder
    file(MAKE_DIRECTORY ${CMAKE_SOURCE_DIR}/build/${DEP_FOLDER})
    # need a nicer way to copy/move folder 
    # i need to archive the folder then extract at new location
    execute_process(COMMAND tar -cf  ${DOWNLOAD_FOLDER}/${DEP_NAME}.tar -C ${DOWNLOAD_FOLDER}/${DEP_NAME}/${DEP_PREFIX}-${DEP_NAME}_${DEP_VERSION}/${DEP_FOLDER} .)
    file(ARCHIVE_EXTRACT INPUT ${DOWNLOAD_FOLDER}/${DEP_NAME}.tar DESTINATION ${CMAKE_SOURCE_DIR}/build/${DEP_FOLDER})
    #cleanup
    file(REMOVE_RECURSE ${DOWNLOAD_FOLDER})
    #add dependency folder to build list
    list(APPEND BUILD_FOLDERS build/${DEP_FOLDER})

endmacro()<|MERGE_RESOLUTION|>--- conflicted
+++ resolved
@@ -34,27 +34,9 @@
 
 macro(SetCompileOptions project)
     message ("setting up compile options for ${project}")
-<<<<<<< HEAD
-    
-    # Compile Options
-    option(WARNINGS_AS_ERRORS "Treat compiler warnings as errors" ON)
-    option(BUILD_TRANSPORT_CURL "Build an HTTP transport implementation with CURL" OFF)
-    option(BUILD_TRANSPORT_WINHTTP "Build an HTTP transport implementation with WIN HTTP" OFF)
-    option(BUILD_TRANSPORT_CUSTOM "Implementation for AzureSdkGetCustomHttpTransport function must be linked to the final application" OFF)
-    option(BUILD_TESTING "Build test cases" OFF)
-    option(BUILD_RTTI "Build libraries with run-time type information." ON)
-    option(BUILD_CODE_COVERAGE "Build gcov targets for HTML and XML reports. Requires debug build and BUILD_TESTING" OFF)
-    option(BUILD_DOCUMENTATION "Create HTML based API documentation (requires Doxygen)" OFF)
-    option(RUN_LONG_UNIT_TESTS "Tests that takes more than 5 minutes to complete. No effect if BUILD_TESTING is OFF" OFF)
-    option(BUILD_PERFORMANCE_TESTS "Build the performance test library" OFF)
-    option(MSVC_USE_STATIC_CRT "(MSVC only) Set to ON to link SDK with static CRT (/MT or /MTd switch)." OFF)
-    option(BUILD_FROM_SOURCE_EXPORT "if export is built from source" ON)
-    option(TESTING_BUILD "BUILD test cases" OFF)
-=======
    
     # Compile Options
     SetGlobalOptions()
->>>>>>> 88f234d9
 endmacro()
 
 macro(DownloadDepVersion DEP_FOLDER DEP_NAME DEP_VERSION)
