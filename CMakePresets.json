--- conflicted
+++ resolved
@@ -404,10 +404,6 @@
     },
     {
       "name": "linux-clang-11-debug-tests",
-<<<<<<< HEAD
-      "inherits": [ "linux-basic-clang-11", "debug-build", "enable-tests" ],
-      "displayName": "Linux clang 11 Debug+Tests"
-=======
       "displayName": "Linux clang 11 Debug+tests",
       "inherits": [ "linux-basic-clang-11", "debug-build", "enable-tests" ]
     },
@@ -420,7 +416,6 @@
       "name": "linux-clang-13-debug-tests",
       "inherits": [ "linux-basic-clang-13", "debug-build", "enable-tests" ],
       "displayName": "Linux clang 13 Debug+Tests"
->>>>>>> 860240fe
     },
     {
       "name": "linux-g++-debug",
